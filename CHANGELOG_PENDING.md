## v0.32.4

\*\*

Special thanks to external contributors on this release:

Friendly reminder, we have a [bug bounty
program](https://hackerone.com/tendermint).

### BREAKING CHANGES:

- CLI/RPC/Config

- Apps

- Go API

### FEATURES:

### IMPROVEMENTS:

- [rpc] \#2010 Add NewHTTPWithClient and NewJSONRPCClientWithHTTPClient (note these and NewHTTP, NewJSONRPCClient functions panic if remote is invalid) (@gracenoah)

### BUG FIXES:

<<<<<<< HEAD
- [mempool] \#3968 Fix memory loading error on 32-bit machines (@jon-certik)
=======
- [consensus] \#3908 Wait `timeout_commit` to pass even if `create_empty_blocks` is `false`
>>>>>>> c4294bd4
<|MERGE_RESOLUTION|>--- conflicted
+++ resolved
@@ -23,8 +23,5 @@
 
 ### BUG FIXES:
 
-<<<<<<< HEAD
-- [mempool] \#3968 Fix memory loading error on 32-bit machines (@jon-certik)
-=======
 - [consensus] \#3908 Wait `timeout_commit` to pass even if `create_empty_blocks` is `false`
->>>>>>> c4294bd4
+- [mempool] \#3968 Fix memory loading error on 32-bit machines (@jon-certik)