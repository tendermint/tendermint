# Pending

Special thanks to external contributors with PRs included in this release:

BREAKING CHANGES:

* CLI/RPC/Config
  * [rpc] [\#2391](https://github.com/tendermint/tendermint/issues/2391) /status `result.node_info.other` became a map

* Apps
  * [mempool] \#2310 Mempool tracks the `ResponseCheckTx.GasWanted` and enforces `ConsensusParams.BlockSize.MaxGas` on proposals.

* Go API
  * [libs/common] \#2431 Remove Word256 due to lack of use
  * [libs/common] \#2452 Remove the following functions due to lack of use:
    * byteslice.go: cmn.IsZeros, cmn.RightPadBytes, cmn.LeftPadBytes, cmn.PrefixEndBytes
    * strings.go: cmn.IsHex, cmn.StripHex
    * int.go: Uint64Slice, all put/get int64 methods

* Blockchain Protocol

* P2P Protocol


FEATURES:

IMPROVEMENTS:
- [libs/db] \#2371 Output error instead of panic when the given db_backend is not initialised (@bradyjoestar)
- [mempool] [\#2399](https://github.com/tendermint/tendermint/issues/2399) Make mempool cache a proper LRU (@bradyjoestar)
- [types] [\#1714](https://github.com/tendermint/tendermint/issues/1714) Add Address to GenesisValidator
- [metrics] `consensus.block_interval_metrics` is now gauge, not histogram (you will be able to see spikes, if any)
- [p2p] \#2126 Introduce PeerTransport interface to improve isolation of concerns

BUG FIXES:
- [node] \#2294 Delay starting node until Genesis time
<<<<<<< HEAD
- [reactor] \#2048 Add channel between consensus reactor and consensus state to be able to mark correctly peer as good
=======
- [rpc] \#2460 StartHTTPAndTLSServer() now passes StartTLS() errors back to the caller rather than hanging forever.
>>>>>>> f11db8c1
<|MERGE_RESOLUTION|>--- conflicted
+++ resolved
@@ -33,8 +33,5 @@
 
 BUG FIXES:
 - [node] \#2294 Delay starting node until Genesis time
-<<<<<<< HEAD
-- [reactor] \#2048 Add channel between consensus reactor and consensus state to be able to mark correctly peer as good
-=======
-- [rpc] \#2460 StartHTTPAndTLSServer() now passes StartTLS() errors back to the caller rather than hanging forever.
->>>>>>> f11db8c1
+- [consensus] \#2048 Correct peer statistics for marking peer as good
+- [rpc] \#2460 StartHTTPAndTLSServer() now passes StartTLS() errors back to the caller rather than hanging forever.