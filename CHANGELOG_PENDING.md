--- conflicted
+++ resolved
@@ -25,9 +25,6 @@
 ### IMPROVEMENTS:
 
 ### BUG FIXES:
-<<<<<<< HEAD
 
-* [crypto/merkle] [\#2756](https://github.com/tendermint/tendermint/issues/2756) Fix crypto/merkle ProofOperators.Verify to check bounds on keypath parts.
-=======
-- [mempool] fix a bug where we create a WAL despite `wal_dir` being empty
->>>>>>> b8a9b0bf
+- [crypto/merkle] [\#2756](https://github.com/tendermint/tendermint/issues/2756) Fix crypto/merkle ProofOperators.Verify to check bounds on keypath parts.
+- [mempool] fix a bug where we create a WAL despite `wal_dir` being empty