--- conflicted
+++ resolved
@@ -31,13 +31,9 @@
   - [abci] \#7984 Remove the locks preventing concurrent use of ABCI applications by Tendermint. (@tychoish)
   - [abci] \#8605 Remove info, log, events, gasUsed and mempoolError fields from ResponseCheckTx as they are not used by Tendermint. (@jmalicevic)
   - [abci] \#8664 Move `app_hash` parameter from `Commit` to `FinalizeBlock`. (@sergio-mena)
-<<<<<<< HEAD
+  - [abci] \#8656 Added cli command for `PrepareProposal`. (@jmalicevic)
   - [sink/psql] \#8637 tx_results emitted from psql sink are now json encoded, previously they were protobuf encoded
 
-=======
-  - [abci] \#8656 Added cli command for `PrepareProposal`. (@jmalicevic)
-  
->>>>>>> 06175129
 - P2P Protocol
 
   - [p2p] \#7035 Remove legacy P2P routing implementation and associated configuration options. (@tychoish)
