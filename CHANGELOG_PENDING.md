## v0.33.3

\*\*

Special thanks to external contributors on this release:

Friendly reminder, we have a [bug bounty program](https://hackerone.com/tendermint).

### BREAKING CHANGES:

- CLI/RPC/Config

- Apps

- Go API

### FEATURES:

### IMPROVEMENTS:

<<<<<<< HEAD
- [types] [\#4417](https://github.com/tendermint/tendermint/issues/4417) VerifyCommitX() functions should return as soon as +2/3 threashold is reached.
- [examples/kvstore] [\#4509](https://github.com/tendermint/tendermint/pull/4509) ABCI query now returns the proper height (@erikgrinaker)
- [cmd] \#4515 Change `tendermint debug dump` sub-command archives filename's format (@melekes)
- [privval] \#4534 Add `error` as a return value on`GetPubKey()`

### BUG FIXES:

- [rpc] \#3935 Create buffered subscriptions on `/subscribe` (@melekes)
- [rpc] [\#4493](https://github.com/tendermint/tendermint/pull/4493) Keep the original subscription "id" field when new RPCs come in (@michaelfig)
- [rpc] [\#4437](https://github.com/tendermint/tendermint/pull/4437) Fix tx_search pagination with ordered results (@erikgrinaker)
- [rpc] [\#4406](https://github.com/tendermint/tendermint/pull/4406) Fix issue with multiple subscriptions on the websocket (@antho1404)
- [cmd] \#4515 Fix `tendermint debug kill` sub-command (@melekes)
=======
### BUG FIXES:
>>>>>>> 864ce4be
<|MERGE_RESOLUTION|>--- conflicted
+++ resolved
@@ -18,19 +18,6 @@
 
 ### IMPROVEMENTS:
 
-<<<<<<< HEAD
-- [types] [\#4417](https://github.com/tendermint/tendermint/issues/4417) VerifyCommitX() functions should return as soon as +2/3 threashold is reached.
-- [examples/kvstore] [\#4509](https://github.com/tendermint/tendermint/pull/4509) ABCI query now returns the proper height (@erikgrinaker)
-- [cmd] \#4515 Change `tendermint debug dump` sub-command archives filename's format (@melekes)
 - [privval] \#4534 Add `error` as a return value on`GetPubKey()`
 
-### BUG FIXES:
-
-- [rpc] \#3935 Create buffered subscriptions on `/subscribe` (@melekes)
-- [rpc] [\#4493](https://github.com/tendermint/tendermint/pull/4493) Keep the original subscription "id" field when new RPCs come in (@michaelfig)
-- [rpc] [\#4437](https://github.com/tendermint/tendermint/pull/4437) Fix tx_search pagination with ordered results (@erikgrinaker)
-- [rpc] [\#4406](https://github.com/tendermint/tendermint/pull/4406) Fix issue with multiple subscriptions on the websocket (@antho1404)
-- [cmd] \#4515 Fix `tendermint debug kill` sub-command (@melekes)
-=======
-### BUG FIXES:
->>>>>>> 864ce4be
+### BUG FIXES: