# v0.34.0-rc4

Special thanks to external contributors on this release:

Friendly reminder, we have a [bug bounty program](https://hackerone.com/tendermint).

## BREAKING CHANGES

- CLI/RPC/Config
    - [config] \#5315 Rename `prof_laddr` to `pprof_laddr` and move it to `rpc` section (@melekes)
    - [rpc] \#5315 Remove `/unsafe_start_cpu_profiler`, `/unsafe_stop_cpu_profiler` and `/unsafe_write_heap_profile`. Please use pprof functionality instead (@melekes)
    - [rpc/client, rpc/jsonrpc/client] \#5347 All client methods now accept `context.Context` as 1st param (@melekes)

- Apps

    - [abci] [\#5324](https://github.com/tendermint/tendermint/pull/5324) abci evidence type is an enum with two types of possible evidence (@cmwaters)

- P2P Protocol

- Go API
    - [evidence] \#5317 Remove ConflictingHeaders evidence type & CompositeEvidence Interface. (@marbar3778)
    - [evidence] \#5318 Remove LunaticValidator evidence type. (@marbar3778)
    - [evidence] \#5319 Remove Amnesia & potentialAmnesia evidence types and removed POLC. (@marbar3778)
    - [evidence] [\#5361](https://github.com/tendermint/tendermint/pull/5361) Add LightClientAttackEvidence and change evidence interface (@cmwaters)
    - [params] \#5319 Remove `ProofofTrialPeriod` from evidence params (@marbar3778)
    - [crypto/secp256k1] \#5280 `secp256k1` has been removed from the Tendermint repo. (@marbar3778)
    - [light] \#5347 `NewClient`, `NewHTTPClient`, `VerifyHeader` and `VerifyLightBlockAtHeight` now accept `context.Context` as 1st param (@melekes)
    - [state] \#5348 Define an Interface for the state store. (@marbar3778)

- Blockchain Protocol

## FEATURES

- [privval] \#5239 Add `chainID` to requests from client. (@marbar3778)
- [config] Add `--consensus.double_sign_check_height` flag and `DoubleSignCheckHeight` config variable. See [ADR-51](https://github.com/tendermint/tendermint/blob/master/docs/architecture/adr-051-double-signing-risk-reduction.md)
- [light] [\#5298](https://github.com/tendermint/tendermint/pull/5298) Morph validator set and signed header into light block (@cmwaters)
- [evidence] [\#5361](https://github.com/tendermint/tendermint/pull/5361) Add LightClientAttackEvidence and refactor evidence lifecycle (@cmwaters)

## IMPROVEMENTS

- [blockchain] \#5278 Verify only +2/3 of the signatures in a block when fast syncing. (@marbar3778)
- [rpc] \#5293 `/dial_peers` has added `private` and `unconditional` as parameters. (@marbar3778)
- [types] \#5340 Add check in `Header.ValidateBasic()` for block protocol version (@marbar3778)

## BUG FIXES

- [blockchain] \#5249 Fix fast sync halt with initial height > 1 (@erikgrinaker)

- [statesync] \#5302 Fix genesis state propagation to state sync routine (@erikgrinaker)

- [statesync] \#5320 Broadcast snapshot request to all pre-connected peers on start (@erikgrinaker)

- [consensus] \#5329 Fix wrong proposer schedule for validators returned by `InitChain` (@erikgrinaker)

<<<<<<< HEAD
- [store] \#5382 Fix race conditions when loading/saving/pruning blocks (@erikgrinaker)

- [light] [\#5307](https://github.com/tendermint/tendermint/pull/5307) Persist correct proposer priority in light client validator sets (@cmwaters)
=======
- [light] [\#5307](https://github.com/tendermint/tendermint/pull/5307) Persist correct proposer priority in light client validator sets (@cmwaters)

- [docker] Fix incorrect `time_iota_ms` configuration in default image (@erikgrinaker)
>>>>>>> 3502901d
<|MERGE_RESOLUTION|>--- conflicted
+++ resolved
@@ -52,12 +52,8 @@
 
 - [consensus] \#5329 Fix wrong proposer schedule for validators returned by `InitChain` (@erikgrinaker)
 
-<<<<<<< HEAD
 - [store] \#5382 Fix race conditions when loading/saving/pruning blocks (@erikgrinaker)
 
 - [light] [\#5307](https://github.com/tendermint/tendermint/pull/5307) Persist correct proposer priority in light client validator sets (@cmwaters)
-=======
-- [light] [\#5307](https://github.com/tendermint/tendermint/pull/5307) Persist correct proposer priority in light client validator sets (@cmwaters)
 
-- [docker] Fix incorrect `time_iota_ms` configuration in default image (@erikgrinaker)
->>>>>>> 3502901d
+- [docker] Fix incorrect `time_iota_ms` configuration in default image (@erikgrinaker)