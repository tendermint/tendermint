# Pending

## v0.26.0

*October 29, 2018*

Special thanks to external contributors on this release:
@bradyjoestar, @connorwstein, @goolAdapter, @HaoyangLiu,
@james-ray, @overbool, @phymbert, @Slamper, @Uzair1995

This release is primarily about adding Version fields to various data structures,
optimizing consensus messages for signing and verification in
restricted environments (like HSMs and the Ethereum Virtual Machine), and
aligning the consensus code with the [specification](https://arxiv.org/abs/1807.04938).
It also includes our first take at a generalized merkle proof system.

See the [UPGRADING.md](UPGRADING.md#v0.26.0) for details on upgrading to the new
version.

Please note that we are still making breaking changes to the protocols.
While the new Version fields should help us to keep the software backwards compatible
even while upgrading the protocols, we cannot guarantee that new releases will
be compatible with old chains just yet. Thanks for bearing with us!

Friendly reminder, we have a [bug bounty program](https://hackerone.com/tendermint).

### BREAKING CHANGES:

* CLI/RPC/Config
  * [config] [\#2232](https://github.com/tendermint/tendermint/issues/2232) timeouts as time.Duration, not ints
  * [config] [\#2505](https://github.com/tendermint/tendermint/issues/2505) Remove Mempool.RecheckEmpty (it was effectively useless anyways)
  * [config] [\#2490](https://github.com/tendermint/tendermint/issues/2490) `mempool.wal` is disabled by default
  * [privval] [\#2459](https://github.com/tendermint/tendermint/issues/2459) Split `SocketPVMsg`s implementations into Request and Response, where the Response may contain a error message (returned by the remote signer)
  * [state] [\#2644](https://github.com/tendermint/tendermint/issues/2644) Add Version field to State, breaking the format of State as
    encoded on disk.
  * [rpc] [\#2298](https://github.com/tendermint/tendermint/issues/2298) `/abci_query` takes `prove` argument instead of `trusted` and switches the default
    behaviour to `prove=false`
  * [rpc] [\#2654](https://github.com/tendermint/tendermint/issues/2654) Remove all `node_info.other.*_version` fields in `/status` and
    `/net_info`

* Apps
  * [abci] [\#2298](https://github.com/tendermint/tendermint/issues/2298) ResponseQuery.Proof is now a structured merkle.Proof, not just
    arbitrary bytes
  * [abci] [\#2644](https://github.com/tendermint/tendermint/issues/2644) Add Version to Header and shift all fields by one
  * [abci] [\#2662](https://github.com/tendermint/tendermint/issues/2662) Bump the field numbers for some `ResponseInfo` fields to make room for
      `AppVersion`

* Go API
  * [config] [\#2232](https://github.com/tendermint/tendermint/issues/2232) timeouts as time.Duration, not ints
  * [crypto/merkle & lite] [\#2298](https://github.com/tendermint/tendermint/issues/2298) Various changes to accomodate General Merkle trees
  * [crypto/merkle] [\#2595](https://github.com/tendermint/tendermint/issues/2595) Remove all Hasher objects in favor of byte slices
  * [crypto/merkle] [\#2635](https://github.com/tendermint/tendermint/issues/2635) merkle.SimpleHashFromTwoHashes is no longer exported
  * [node] [\#2479](https://github.com/tendermint/tendermint/issues/2479) Remove node.RunForever
  * [rpc/client] [\#2298](https://github.com/tendermint/tendermint/issues/2298) `ABCIQueryOptions.Trusted` -> `ABCIQueryOptions.Prove`
  * [types] [\#2298](https://github.com/tendermint/tendermint/issues/2298) Remove `Index` and `Total` fields from `TxProof`.
  * [types] [\#2598](https://github.com/tendermint/tendermint/issues/2598) `VoteTypeXxx` are now of type `SignedMsgType byte` and named `XxxType`, eg. `PrevoteType`,
    `PrecommitType`.

* Blockchain Protocol
  * [abci] [\#2636](https://github.com/tendermint/tendermint/issues/2636) Add ValidatorParams field to ConsensusParams.
  (Used to control which pubkey types validators can use, by abci type)
  * [types] Update SignBytes for `Vote`/`Proposal`/`Heartbeat`:
    * [\#2459](https://github.com/tendermint/tendermint/issues/2459) Use amino encoding instead of JSON in `SignBytes`.
    * [\#2598](https://github.com/tendermint/tendermint/issues/2598) Reorder fields and use fixed sized encoding.
    * [\#2598](https://github.com/tendermint/tendermint/issues/2598) Change `Type` field fromt `string` to `byte` and use new
      `SignedMsgType` to enumerate.
  * [types] [\#2512](https://github.com/tendermint/tendermint/issues/2512) Remove the pubkey field from the validator hash
  * [types] [\#2644](https://github.com/tendermint/tendermint/issues/2644) Add Version struct to Header
  * [types] [\#2609](https://github.com/tendermint/tendermint/issues/2609) ConsensusParams.Hash() is the hash of the amino encoded
    struct instead of the Merkle tree of the fields
  * [state] [\#2587](https://github.com/tendermint/tendermint/issues/2587) Require block.Time of the fist block to be genesis time
  * [state] [\#2644](https://github.com/tendermint/tendermint/issues/2644) Require block.Version to match state.Version
  * [types] [\#2670](https://github.com/tendermint/tendermint/issues/2670) Header.Hash() builds Merkle tree out of fields in the same
    order they appear in the header, instead of sorting by field name
  * [types] [\#2682](https://github.com/tendermint/tendermint/issues/2682) Use proto3 `varint` encoding for ints that are usually unsigned (instead of zigzag encoding).

* P2P Protocol
  * [p2p] [\#2654](https://github.com/tendermint/tendermint/issues/2654) Add `ProtocolVersion` struct with protocol versions to top of
    DefaultNodeInfo and require `ProtocolVersion.Block` to match during peer handshake

### FEATURES:
- [abci] [\#2557](https://github.com/tendermint/tendermint/issues/2557) Add `Codespace` field to `Response{CheckTx, DeliverTx, Query}`
- [abci] [\#2662](https://github.com/tendermint/tendermint/issues/2662) Add `BlockVersion` and `P2PVersion` to `RequestInfo`
- [crypto/merkle] [\#2298](https://github.com/tendermint/tendermint/issues/2298) General Merkle Proof scheme for chaining various types of Merkle trees together

### IMPROVEMENTS:
- Additional Metrics
    - [consensus] [\#2169](https://github.com/cosmos/cosmos-sdk/issues/2169)
    - [p2p] [\#2169](https://github.com/cosmos/cosmos-sdk/issues/2169)
- [config] [\#2232](https://github.com/tendermint/tendermint/issues/2232) Added ValidateBasic method, which performs basic checks
- [crypto/ed25519] [\#2558](https://github.com/tendermint/tendermint/issues/2558) Switch to use latest `golang.org/x/crypto` through our fork at
  github.com/tendermint/crypto
- [tools] [\#2238](https://github.com/tendermint/tendermint/issues/2238) Binary dependencies are now locked to a specific git commit
- [libs/log] [\#2706](https://github.com/tendermint/tendermint/issues/2706) Add year to log format

### BUG FIXES:
- [autofile] [\#2428](https://github.com/tendermint/tendermint/issues/2428) Group.RotateFile need call Flush() before rename (@goolAdapter)
- [common] [\#2533](https://github.com/tendermint/tendermint/issues/2533) Fixed a bug in the `BitArray.Or` method
- [common] [\#2506](https://github.com/tendermint/tendermint/issues/2506) Fixed a bug in the `BitArray.Sub` method (@james-ray)
- [common] [\#2534](https://github.com/tendermint/tendermint/issues/2534) Fix `BitArray.PickRandom` to choose uniformly from true bits
- [consensus] [\#1690](https://github.com/tendermint/tendermint/issues/1690) Wait for
  timeoutPrecommit before starting next round
- [consensus] [\#1745](https://github.com/tendermint/tendermint/issues/1745) Wait for
  Proposal or timeoutProposal before entering prevote
- [consensus] [\#2642](https://github.com/tendermint/tendermint/issues/2642) Only propose ValidBlock, not LockedBlock
- [consensus] [\#2642](https://github.com/tendermint/tendermint/issues/2642) Initialized ValidRound and LockedRound to -1
- [consensus] [\#1637](https://github.com/tendermint/tendermint/issues/1637) Limit the amount of evidence that can be included in a
  block
<<<<<<< HEAD
- [p2p] \#2555 fix p2p switch FlushThrottle value (@goolAdapter)
- [libs/event] \#2518 fix event concurrency flaw (@goolAdapter)
- [state] \#2616 Pass nil to NewValidatorSet() when genesis file's Validators field is nil
- [fastsync] \#2457 fix fastsync may stuck by a wrong block (@goolAdapter)
=======
- [evidence] [\#2515](https://github.com/tendermint/tendermint/issues/2515) Fix db iter leak (@goolAdapter)
- [libs/event] [\#2518](https://github.com/tendermint/tendermint/issues/2518) Fix event concurrency flaw (@goolAdapter)
- [node] [\#2434](https://github.com/tendermint/tendermint/issues/2434) Make node respond to signal interrupts while sleeping for genesis time
- [state] [\#2616](https://github.com/tendermint/tendermint/issues/2616) Pass nil to NewValidatorSet() when genesis file's Validators field is nil
- [p2p] [\#2555](https://github.com/tendermint/tendermint/issues/2555) Fix p2p switch FlushThrottle value (@goolAdapter)
- [p2p] [\#2668](https://github.com/tendermint/tendermint/issues/2668) Reconnect to originally dialed address (not self-reported
  address) for persistent peers
>>>>>>> a530352f
<|MERGE_RESOLUTION|>--- conflicted
+++ resolved
@@ -106,17 +106,11 @@
 - [consensus] [\#2642](https://github.com/tendermint/tendermint/issues/2642) Initialized ValidRound and LockedRound to -1
 - [consensus] [\#1637](https://github.com/tendermint/tendermint/issues/1637) Limit the amount of evidence that can be included in a
   block
-<<<<<<< HEAD
-- [p2p] \#2555 fix p2p switch FlushThrottle value (@goolAdapter)
-- [libs/event] \#2518 fix event concurrency flaw (@goolAdapter)
-- [state] \#2616 Pass nil to NewValidatorSet() when genesis file's Validators field is nil
-- [fastsync] \#2457 fix fastsync may stuck by a wrong block (@goolAdapter)
-=======
+- [blockchain] \#2457 fix fastsync may stuck by a wrong block (@goolAdapter)
 - [evidence] [\#2515](https://github.com/tendermint/tendermint/issues/2515) Fix db iter leak (@goolAdapter)
 - [libs/event] [\#2518](https://github.com/tendermint/tendermint/issues/2518) Fix event concurrency flaw (@goolAdapter)
 - [node] [\#2434](https://github.com/tendermint/tendermint/issues/2434) Make node respond to signal interrupts while sleeping for genesis time
 - [state] [\#2616](https://github.com/tendermint/tendermint/issues/2616) Pass nil to NewValidatorSet() when genesis file's Validators field is nil
 - [p2p] [\#2555](https://github.com/tendermint/tendermint/issues/2555) Fix p2p switch FlushThrottle value (@goolAdapter)
 - [p2p] [\#2668](https://github.com/tendermint/tendermint/issues/2668) Reconnect to originally dialed address (not self-reported
-  address) for persistent peers
->>>>>>> a530352f
+  address) for persistent peers