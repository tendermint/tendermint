--- conflicted
+++ resolved
@@ -23,10 +23,7 @@
 - [config] \#3291 Make config.ResetTestRootWithChainID() create concurrency-safe test directories.
 
 ### BUG FIXES:
-<<<<<<< HEAD
-=======
 
->>>>>>> d2c7f8db
 * [consensus] \#3297 Flush WAL on stop to prevent data corruption during
   graceful shutdown
 - [consensus] \#3302 Reset TriggeredTimeoutPrecommit before starting next
@@ -36,9 +33,5 @@
   * IPv6 ("2001:db8::1"), if ip is a valid IPv6 address
 * [cmd] \#3314 Return an error on `show_validator` when the private validator
   file does not exist
-<<<<<<< HEAD
 * [p2p] \#3321 Authenticate a peer against its NetAddress.ID while dialing
-- [consensus/replay] \#3067 getBeginBlockValidatorInfo loads validators from stateDB instead of state
-=======
-* [p2p] \#3321 Authenticate a peer against its NetAddress.ID while dialing 
->>>>>>> d2c7f8db
+- [consensus/replay] \#3067 getBeginBlockValidatorInfo loads validators from stateDB instead of state