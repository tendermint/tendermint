--- conflicted
+++ resolved
@@ -22,8 +22,5 @@
 
 ### BUG FIXES:
 - [kv indexer] \#2912 don't ignore key when executing CONTAINS
-<<<<<<< HEAD
 - [mempool] \#2994 Don't allow txs with negative gas wanted
-=======
-- [p2p] \#2715 fix a bug where seeds don't disconnect from a peer after 3h
->>>>>>> f69e2c6d
+- [p2p] \#2715 fix a bug where seeds don't disconnect from a peer after 3h