--- conflicted
+++ resolved
@@ -11,13 +11,10 @@
 * Apps
 
 * Go API
-<<<<<<< HEAD
-- [p2p] \#3521 Remove NewNetAddressStringWithOptionalID
-=======
 - [libs/db] Removed deprecated `LevelDBBackend` const
   * If you have `db_backend` set to `leveldb` in your config file, please
     change it to `goleveldb` or `cleveldb`.
->>>>>>> a7e8fbf3
+- [p2p] \#3521 Remove NewNetAddressStringWithOptionalID
 
 * Blockchain Protocol
 
