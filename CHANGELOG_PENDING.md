--- conflicted
+++ resolved
@@ -42,15 +42,12 @@
 
 ### IMPROVEMENTS
 
-<<<<<<< HEAD
-[cli] \#9171 add `--hard` flag to rollback command (and a boolean to the `RollbackState` method). This will rollback
+- [cli] \#9171 add `--hard` flag to rollback command (and a boolean to the `RollbackState` method). This will rollback
   state and remove the last block. This command can be triggered multiple times. The application must also rollback
   state to the same height. (@tsutsu, @cmwaters)
-=======
 - [proto] \#9356 Migrate from `gogo/protobuf` to `cosmos/gogoproto` (@julienrbrt)
 - [rpc] \#9276 Added `header` and `header_by_hash` queries to the RPC client (@samricotta)
 - [abci] \#5706 Added `AbciVersion` to `RequestInfo` allowing applications to check ABCI version when connecting to Tendermint. (@marbar3778)
->>>>>>> 2ae117ef
 
 ### BUG FIXES
 
