--- conflicted
+++ resolved
@@ -28,12 +28,9 @@
 - [docs] Lint documentation with `write-good` and `stop-words`.
 - [scripts] Added json2wal tool, which is supposed to help our users restore
   corrupted WAL files and compose test WAL files (@bradyjoestar)
-<<<<<<< HEAD
 - [mempool] Now stores txs by hash inside of the cache, to mitigate memory leakage
-=======
 - [config] Replace db_path with db_dir from automatically generated configuration files.
   Issue reported to Cosmos SDK ([#1712](https://github.com/cosmos/cosmos-sdk/issues/1712))
->>>>>>> 9d06d7e3
 
 BUG FIXES:
 - [mempool] No longer possible to fill up linked list without getting caching
