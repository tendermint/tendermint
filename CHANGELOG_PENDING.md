--- conflicted
+++ resolved
@@ -81,18 +81,5 @@
 
 ### BUG FIXES:
 
-<<<<<<< HEAD
-- [rpc/lib][\#4051](https://github.com/tendermint/tendermint/pull/4131) Fix RPC client, which was previously resolving https protocol to http (@yenkhoon)
-- [rpc] [\#4141](https://github.com/tendermint/tendermint/pull/4141) JSONRPCClient: validate that Response.ID matches Request.ID
-- [rpc] [\#4141](https://github.com/tendermint/tendermint/pull/4141) WSClient: check for unsolicited responses
-- [types] [\4164](https://github.com/tendermint/tendermint/pull/4164) Prevent temporary power overflows on validator updates
-- [cs] \#4069 Don't panic when block meta is not found in store (@gregzaitsev)
-- [types] \#4164 Prevent temporary power overflows on validator updates (joint
-  efforts of @gchaincl and @ancazamfir)
-- [p2p] \#4140 `SecretConnection`: use the transcript solely for authentication (i.e. MAC)
-- [consensus/types] \#4243 fix BenchmarkRoundStateDeepCopy panics (@cuonglm)
-- [rpc] \#4256 Pass `outCapacity` to `eventBus#Subscribe` when subscribing using a local client
-- [consensus] \#2737 Stricter on LastCommitRound check (@cuonglm)
-=======
 - [consensus] [\#4895](https://github.com/tendermint/tendermint/pull/4895) Cache the address of the validator to reduce querying a remote KMS (@joe-bowman)
->>>>>>> b4aca980
+- [consensus] \#2737 Stricter on LastCommitRound check (@cuonglm)