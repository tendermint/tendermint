# Unreleased Changes

## vX.X

Special thanks to external contributors on this release:

Friendly reminder: We have a [bug bounty program](https://hackerone.com/tendermint).

### BREAKING CHANGES

- CLI/RPC/Config
  - [config] \#5598 The `test_fuzz` and `test_fuzz_config` P2P settings have been removed. (@erikgrinaker)
  - [config] \#5728 `fast_sync = "v1"` is no longer supported (@melekes)
  - [cli] \#5772 `gen_node_key` prints JSON-encoded `NodeKey` rather than ID and does not save it to `node_key.json` (@melekes)
  - [cli] \#5777 use hyphen-case instead of snake_case for all cli commands and config parameters (@cmwaters)
  - [rpc] \#6019 standardise RPC errors and return the correct status code (@bipulprasad & @cmwaters)
  - [rpc] \#6168 Change default sorting to desc for `/tx_search` results (@melekes)

- Apps
  - [ABCI] \#5447 Remove `SetOption` method from `ABCI.Client` interface
  - [ABCI] \#5447 Reset `Oneof` indexes for  `Request` and `Response`.
  - [ABCI] \#5818 Use protoio for msg length delimitation. Migrates from int64 to uint64 length delimiters.

- P2P Protocol

- Go API
  - [abci/client, proxy] \#5673 `Async` funcs return an error, `Sync` and `Async` funcs accept `context.Context` (@melekes)
  - [p2p] Removed unused function `MakePoWTarget`. (@erikgrinaker)
  - [libs/bits] \#5720 Validate `BitArray` in `FromProto`, which now returns an error (@melekes)
  - [proto/p2p] Renamed `DefaultNodeInfo` and `DefaultNodeInfoOther` to `NodeInfo` and `NodeInfoOther` (@erikgrinaker)
  - [proto/p2p] Rename `NodeInfo.default_node_id` to `node_id` (@erikgrinaker)
  - [libs/os] Kill() and {Must,}{Read,Write}File() functions have been removed. (@alessio)
  - [store] \#5848 Remove block store state in favor of using the db iterators directly (@cmwaters)
  - [state] \#5864 Use an iterator when pruning state (@cmwaters)
  - [types] \#6023 Remove `tm2pb.Header`, `tm2pb.BlockID`, `tm2pb.PartSetHeader` and `tm2pb.NewValidatorUpdate`.
    - Each of the above types has a `ToProto` and `FromProto` method or function which replaced this logic.
  - [light] \#6054 Move `MaxRetryAttempt` option from client to provider.
    - `NewWithOptions` now sets the max retry attempts and timeouts (@cmwaters)
  - [all] \#6077 Change spelling from British English to American (@cmwaters)
    - Rename "Subscription.Cancelled()" to "Subscription.Canceled()" in libs/pubsub
    - Rename "behaviour" pkg to "behavior" and internalized it in blockchain v2
  - [rpc/client/http] \#6176 Remove `endpoint` arg from `New`, `NewWithTimeout` and `NewWithClient` (@melekes)
  - [rpc/client/http] \#6176 Unexpose `WSEvents` (@melekes)
  - [rpc/jsonrpc/client/ws_client] \#6176 `NewWS` no longer accepts options (use `NewWSWithOptions` and `OnReconnect` funcs to configure the client) (@melekes)
  - [rpc/jsonrpc/server] \#6204 Modify `WriteRPCResponseHTTP(Error)` to return an error (@melekes)

- Blockchain Protocol

- Data Storage
  - [store/state/evidence/light] \#5771 Use an order-preserving varint key encoding (@cmwaters)

### FEATURES

<<<<<<< HEAD
- [rpc] \#6226 Index block events and expose a new RPC method, `/block_search`, to allow querying for blocks by `BeginBlock` and `EndBlock` events.
=======
- [config] Add `--mode` flag and config variable. See [ADR-52](https://github.com/tendermint/tendermint/blob/master/docs/architecture/adr-052-tendermint-mode.md) @dongsam
>>>>>>> 7d68a56f

### IMPROVEMENTS

- [crypto/ed25519] \#5632 Adopt zip215 `ed25519` verification. (@marbar3778)
- [privval] \#5603 Add `--key` to `init`, `gen_validator`, `testnet` & `unsafe_reset_priv_validator` for use in generating `secp256k1` keys.
- [privval] \#5725 Add gRPC support to private validator.
- [privval] \#5876 `tendermint show-validator` will query the remote signer if gRPC is being used (@marbar3778)
- [abci/client] \#5673 `Async` requests return an error if queue is full (@melekes)
- [mempool] \#5673 Cancel `CheckTx` requests if RPC client disconnects or times out (@melekes)
- [abci] \#5706 Added `AbciVersion` to `RequestInfo` allowing applications to check ABCI version when connecting to Tendermint. (@marbar3778)
- [blockchain/v1] \#5728 Remove in favor of v2 (@melekes)
- [blockchain/v0] \#5741 Relax termination conditions and increase sync timeout (@melekes)
- [cli] \#5772 `gen_node_key` output now contains node ID (`id` field) (@melekes)
- [blockchain/v2] \#5774 Send status request when new peer joins (@melekes)
- [consensus] \#5792 Deprecates the `time_iota_ms` consensus parameter, to reduce the bug surface. The parameter is no longer used. (@valardragon)
- [store] \#5888 store.SaveBlock saves using batches instead of transactions for now to improve ACID properties. This is a quick fix for underlying issues around tm-db and ACID guarantees. (@githubsands)
- [consensus] \#5987 Remove `time_iota_ms` from consensus params. Merge `tmproto.ConsensusParams` and `abci.ConsensusParams`. (@marbar3778)
- [types] \#5994 Reduce the use of protobuf types in core logic. (@marbar3778)
  - `ConsensusParams`, `BlockParams`, `ValidatorParams`, `EvidenceParams`, `VersionParams`, `sm.Version` and `version.Consensus` have become native types. They still utilize protobuf when being sent over the wire or written to disk.
- [rpc/client/http] \#6163 Do not drop events even if the `out` channel is full (@melekes)
- [node] \#6059 Validate and complete genesis doc before saving to state store (@silasdavis)
- [state] \#6067 Batch save state data (@githubsands & @cmwaters)
- [crypto] \#6120 Implement batch verification interface for ed25519 and sr25519. (@marbar3778)
- [types] \#6120 use batch verification for verifying commits signatures. 
  - If the key type supports the batch verification API it will try to batch verify. If the verification fails we will single verify each signature. 
- [privval/file] \#6185 Return error on `LoadFilePV`, `LoadFilePVEmptyState`. Allows for better programmatic control of Tendermint.
- [privval] /#6240 Add `context.Context` to privval interface. 

### BUG FIXES

- [types] \#5523 Change json naming of `PartSetHeader` within `BlockID` from `parts` to `part_set_header` (@marbar3778)
- [privval] \#5638 Increase read/write timeout to 5s and calculate ping interval based on it (@JoeKash)
- [blockchain/v1] [\#5701](https://github.com/tendermint/tendermint/pull/5701) Handle peers without blocks (@melekes)
- [blockchain/v1] \#5711 Fix deadlock (@melekes)
- [rpc/jsonrpc/server] \#6191 Correctly unmarshal `RPCRequest` when data is `null` (@melekes)<|MERGE_RESOLUTION|>--- conflicted
+++ resolved
@@ -51,11 +51,8 @@
 
 ### FEATURES
 
-<<<<<<< HEAD
-- [rpc] \#6226 Index block events and expose a new RPC method, `/block_search`, to allow querying for blocks by `BeginBlock` and `EndBlock` events.
-=======
+- [rpc] \#6226 Index block events and expose a new RPC method, `/block_search`, to allow querying for blocks by `BeginBlock` and `EndBlock` events. (@alexanderbez)
 - [config] Add `--mode` flag and config variable. See [ADR-52](https://github.com/tendermint/tendermint/blob/master/docs/architecture/adr-052-tendermint-mode.md) @dongsam
->>>>>>> 7d68a56f
 
 ### IMPROVEMENTS
 
