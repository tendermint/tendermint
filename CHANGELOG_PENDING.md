--- conflicted
+++ resolved
@@ -20,17 +20,5 @@
 
 ### IMPROVEMENTS:
 
-<<<<<<< HEAD
 ### BUG FIXES:
-- [types] \#2938 Fix regression in v0.26.4 where we panic on empty
-  genDoc.Validators
-- [state] \#2785 Fix accum for new validators to be `-1.125*totalVotingPower`
-  instead of 0, forcing them to wait before becoming the proposer. Also:
-    - do not batch clip
-    - keep accums averaged near 0
-- [types] \#2941 Preserve val.Accum during ValidatorSet.Update to avoid it being
-  reset to 0 every time a validator is updated
-- [rpc] \#2408 `/broadcast_tx_commit`: Fix interface conversion: interface {} in nil, not EventDataTx error
-=======
-### BUG FIXES:
->>>>>>> c4d93fd2
+- [rpc] \#2408 `/broadcast_tx_commit`: Fix "interface conversion: interface {} in nil, not EventDataTx" panic (could happen if somebody sent a tx using /broadcast_tx_commit while Tendermint was being stopped)