## v0.31.0

**

Special thanks to external contributors on this release:

### BREAKING CHANGES:

* CLI/RPC/Config
<<<<<<< HEAD
- [rpc/client] Update Subscribe interface to reflect new pubsub/eventBus API [ADR-33](https://github.com/tendermint/tendermint/blob/develop/docs/architecture/adr-033-pubsub.md)
=======
- [httpclient] Update Subscribe interface to reflect new pubsub/eventBus API [ADR-33](https://github.com/tendermint/tendermint/blob/develop/docs/architecture/adr-033-pubsub.md)
>>>>>>> 52771e12

* Apps

* Go API
- [libs/common] TrapSignal accepts logger as a first parameter and does not block anymore
  * previously it was dumping "captured ..." msg to os.Stdout
  * TrapSignal should not be responsible for blocking thread of execution

* Blockchain Protocol

* P2P Protocol

### FEATURES:
<<<<<<< HEAD
- [lite] add `/unsubscribe_all` endpoint, which allows you to unsubscribe from all events
=======
- [mempool] \#3079 bound mempool memory usage (`mempool.max_txs_bytes` is set to 1GB by default; see config.toml)
  mempool's current `txs_total_bytes` is exposed via `total_bytes` field in
  `/num_unconfirmed_txs` and `/unconfirmed_txs` RPC endpoints.
- [config] \#2920 Remove `consensus.blocktime_iota` parameter
- [genesis] \#2920 Add `time_iota_ms` to block's consensus parameters
- [genesis] \#2920 Rename `consensus_params.block_size` to `consensus_params.block`
>>>>>>> 52771e12

### IMPROVEMENTS:
- [libs/common] \#3238 exit with zero (0) code upon receiving SIGTERM/SIGINT

### BUG FIXES:
<<<<<<< HEAD
=======

- [p2p/conn] \#3347 Reject all-zero shared secrets in the Diffie-Hellman step of secret-connection
>>>>>>> 52771e12
- [libs/pubsub] \#951, \#1880 use non-blocking send when dispatching messages [ADR-33](https://github.com/tendermint/tendermint/blob/develop/docs/architecture/adr-033-pubsub.md)<|MERGE_RESOLUTION|>--- conflicted
+++ resolved
@@ -7,11 +7,7 @@
 ### BREAKING CHANGES:
 
 * CLI/RPC/Config
-<<<<<<< HEAD
-- [rpc/client] Update Subscribe interface to reflect new pubsub/eventBus API [ADR-33](https://github.com/tendermint/tendermint/blob/develop/docs/architecture/adr-033-pubsub.md)
-=======
 - [httpclient] Update Subscribe interface to reflect new pubsub/eventBus API [ADR-33](https://github.com/tendermint/tendermint/blob/develop/docs/architecture/adr-033-pubsub.md)
->>>>>>> 52771e12
 
 * Apps
 
@@ -25,24 +21,18 @@
 * P2P Protocol
 
 ### FEATURES:
-<<<<<<< HEAD
-- [lite] add `/unsubscribe_all` endpoint, which allows you to unsubscribe from all events
-=======
 - [mempool] \#3079 bound mempool memory usage (`mempool.max_txs_bytes` is set to 1GB by default; see config.toml)
   mempool's current `txs_total_bytes` is exposed via `total_bytes` field in
   `/num_unconfirmed_txs` and `/unconfirmed_txs` RPC endpoints.
 - [config] \#2920 Remove `consensus.blocktime_iota` parameter
 - [genesis] \#2920 Add `time_iota_ms` to block's consensus parameters
 - [genesis] \#2920 Rename `consensus_params.block_size` to `consensus_params.block`
->>>>>>> 52771e12
+- [lite] add `/unsubscribe_all` endpoint, which allows you to unsubscribe from all events
 
 ### IMPROVEMENTS:
 - [libs/common] \#3238 exit with zero (0) code upon receiving SIGTERM/SIGINT
 
 ### BUG FIXES:
-<<<<<<< HEAD
-=======
 
 - [p2p/conn] \#3347 Reject all-zero shared secrets in the Diffie-Hellman step of secret-connection
->>>>>>> 52771e12
 - [libs/pubsub] \#951, \#1880 use non-blocking send when dispatching messages [ADR-33](https://github.com/tendermint/tendermint/blob/develop/docs/architecture/adr-033-pubsub.md)