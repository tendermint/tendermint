--- conflicted
+++ resolved
@@ -47,17 +47,14 @@
 ### FEATURES
 
 - [rpc] [\#7270](https://github.com/tendermint/tendermint/pull/7270) Add `header` and `header_by_hash` RPC Client queries. (@fedekunze)
+- [rpc] Add `ApplicationInfo` to `status` rpc call which contains the application version. (@jonasbostoen)
 - [cli] [#7033](https://github.com/tendermint/tendermint/pull/7033) Add a `rollback` command to rollback to the previous tendermint state in the event of non-determinstic app hash or reverting an upgrade.
 - [mempool, rpc] \#7041  Add removeTx operation to the RPC layer. (@tychoish)
-<<<<<<< HEAD
-- [rpc] Add `ApplicationInfo` to `status` rpc call which contains the application version. (@jonasbostoen)
-=======
 - [consensus] \#7354 add a new `synchrony` field to the `ConsensusParameter` struct for controlling the parameters of the proposer-based timestamp algorithm. (@williambanfield)
 - [consensus] \#7376 Update the proposal logic per the Propose-based timestamps specification so that the proposer will wait for the previous block time to occur before proposing the next block. (@williambanfield)
 - [consensus] \#7391 Use the proposed block timestamp as the proposal timestamp. Update the block validation logic to ensure that the proposed block's timestamp matches the timestamp in the proposal message. (@williambanfield)
 - [consensus] \#7415 Update proposal validation logic to Prevote nil if a proposal does not meet the conditions for Timelyness per the proposer-based timestamp specification. (@anca)
 - [consensus] \#7382 Update block validation to no longer require the block timestamp to be the median of the timestamps of the previous commit. (@anca)
->>>>>>> 0aa3b0b6
 
 ### IMPROVEMENTS
 - [internal/protoio] \#7325 Optimized `MarshalDelimited` by inlining the common case and using a `sync.Pool` in the worst case. (@odeke-em)
