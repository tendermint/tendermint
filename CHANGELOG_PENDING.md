## v0.33.6

\*\*

Special thanks to external contributors on this release:

Friendly reminder, we have a [bug bounty program](https://hackerone.com/tendermint).

### BREAKING CHANGES:

- CLI/RPC/Config

  - [evidence] \#4725 Remove `Pubkey` from DuplicateVoteEvidence
  - [rpc] [\#4792](https://github.com/tendermint/tendermint/pull/4792) `/validators` are now sorted by voting power (@melekes)
  - [types] \#4382  `SignedMsgType` has moved to a Protobuf enum types
  - [types] \#4382 `Total` has been changed from a `int` to a `uint32`
  - [types] \#4582 Vote: `ValidatorIndex` & `Round` are now int32
  - [types] \#4582 Proposal: `POLRound` & `Round` are now int32
  - [types] \#4582 Block: `Round` is now int32
  - [types] \#4962 `ConsensusParams`, `BlockParams`, `EvidenceParams`, `ValidatorParams` & `HashedParams` are now Protobuf types
  - [consensus] \#4582 RoundState: `Round`, `LockedRound` & `CommitRound` are now int32
  - [consensus] \#4582 HeightVoteSet: `round` is now int32
  - [privval] \#4582 `round` in private_validator_state.json is no longer a string in json it is now a number.
  - [crypto] \#4940 All keys have become `[]byte` instead of `[<size>]byte`. The byte method no longer returns the marshaled value but just the `[]byte` form of the data.
  - [crypto] \#4941 Remove suffixes from all keys.
    - ed25519: type `PrivKeyEd25519` is now `PrivKey`
    - ed25519: type `PubKeyEd25519` is now `PubKey`
    - secp256k1: type`PrivKeySecp256k1` is now `PrivKey`
    - secp256k1: type`PubKeySecp256k1` is now `PubKey`
    - sr25519: type `PrivKeySr25519` is now `PrivKey`
    - sr25519: type `PubKeySr25519` is now `PubKey`
    - multisig: type `PubKeyMultisigThreshold` is now `PubKey`
  - [light] \#4946 Rename `lite2` pkg to `light`, the lite cmd has also been renamed to `light`. Remove `lite` implementation.
  - [rpc] \#4937 Return an error when `page` pagination param is 0 in `/validators`, `tx_search` (@melekes)
  - [state] \#4679 `TxResult` is a Protobuf type defined in `abci` types directory
  - [state] \#4679 `state` reactor migration to Protobuf encoding
  - [evidence] \#4959 Add json tags to `DuplicateVoteEvidence`
<<<<<<< HEAD
  - [p2p/pex] \#4973 `p2p/pex` reactor migration to Protobuf encoding
=======
  - [light] \#4964 `light` reactor migration to Protobuf encoding
  - [store] \#4778 Transition store module to protobuf encoding
    - `BlockStoreStateJSON` is now `BlockStoreState` and is encoded as binary in the database
>>>>>>> 4a87d607

- Apps

  - [abci] [\#4704](https://github.com/tendermint/tendermint/pull/4704) Add ABCI methods `ListSnapshots`, `LoadSnapshotChunk`, `OfferSnapshot`, and `ApplySnapshotChunk` for state sync snapshots. `ABCIVersion` bumped to 0.17.0.

- P2P Protocol

- Go API

  - [crypto] [\#4721](https://github.com/tendermint/tendermint/pull/4721) Remove `SimpleHashFromMap()` and `SimpleProofsFromMap()` (@erikgrinaker)
  - [types] \#4798 Simplify `VerifyCommitTrusting` func + remove extra validation (@melekes)
  - [libs] \#4831 Remove `Bech32` pkg from Tendermint. This pkg now lives in the [cosmos-sdk](https://github.com/cosmos/cosmos-sdk/tree/4173ea5ebad906dd9b45325bed69b9c655504867/types/bech32)
- Blockchain Protocol

  - [types] [\#4792](https://github.com/tendermint/tendermint/pull/4792) Sort validators by voting power to enable faster commit verification (@melekes)
  - [evidence] [\#4780](https://github.com/tendermint/tendermint/pull/4780) Cap evidence to an absolute number (@cmwaters)
    Add `max_num` to consensus evidence parameters (default: 50 items).
  - [mempool] \#4940 Migrate mempool from amino binary encoding to Protobuf
  - [statesync] \#4943 Migrate statesync reactor from amino binary encoding to Protobuf
  - [rpc/client] \#4947 `Validators`, `TxSearch` `page`/`per_page` params become pointers (@melekes)
    `UnconfirmedTxs` `limit` param is a pointer

### FEATURES:

- [statesync] Add state sync support, where a new node can be rapidly bootstrapped by fetching state snapshots from peers instead of replaying blocks. See the `[statesync]` config section.
- [evidence] [\#4532](https://github.com/tendermint/tendermint/pull/4532) Handle evidence from light clients (@melekes)
- [light] [\#4532](https://github.com/tendermint/tendermint/pull/4532) Submit conflicting headers, if any, to a full node & all witnesses (@melekes)
- [rpc] [\#4532](https://github.com/tendermint/tendermint/pull/4923) Support `BlockByHash` query (@fedekunze)

### IMPROVEMENTS:

- [txindex] [\#4466](https://github.com/tendermint/tendermint/pull/4466) Allow to index an event at runtime (@favadi)
  - `abci.EventAttribute` replaces `KV.Pair`
- [evidence] [\#4722](https://github.com/tendermint/tendermint/pull/4722) Improved evidence db (@cmwaters)
- [state] [\#4781](https://github.com/tendermint/tendermint/pull/4781) Export `InitStateVersion` for the initial state version (@erikgrinaker)
- [p2p/conn] \#4795 Return err on `signChallenge()` instead of panic
- [evidence] [\#4839](https://github.com/tendermint/tendermint/pull/4839) Reject duplicate evidence from being proposed (@cmwaters)
- [evidence] [\#4892](https://github.com/tendermint/tendermint/pull/4892) Remove redundant header from phantom validator evidence (@cmwaters)
- [types] [\#4905](https://github.com/tendermint/tendermint/pull/4905) Add ValidateBasic to validator and validator set (@cmwaters)
- [consensus] [\#4578](https://github.com/tendermint/tendermint/issues/4578) Attempt to repair the consensus WAL file (`data/cs.wal/wal`) automatically in case of corruption (@alessio)
  The original WAL file will be backed up to `data/cs.wal/wal.CORRUPTED`.
- [light] [\#4935](https://github.com/tendermint/tendermint/pull/4935) Fetch and compare a new header with witnesses in parallel (@melekes)
- [light] [\#4929](https://github.com/tendermint/tendermint/pull/4929) compare header w/ witnesses only when doing bisection (@melekes)
- [light] [\#4916](https://github.com/tendermint/tendermint/pull/4916) validate basic for inbound validator sets and headers before further processing them (@cmwaters)

### BUG FIXES:

- [consensus] [\#4895](https://github.com/tendermint/tendermint/pull/4895) Cache the address of the validator to reduce querying a remote KMS (@joe-bowman)
- [blockchain/v2] Correctly set block store base in status responses (@erikgrinaker)<|MERGE_RESOLUTION|>--- conflicted
+++ resolved
@@ -35,13 +35,10 @@
   - [state] \#4679 `TxResult` is a Protobuf type defined in `abci` types directory
   - [state] \#4679 `state` reactor migration to Protobuf encoding
   - [evidence] \#4959 Add json tags to `DuplicateVoteEvidence`
-<<<<<<< HEAD
   - [p2p/pex] \#4973 `p2p/pex` reactor migration to Protobuf encoding
-=======
   - [light] \#4964 `light` reactor migration to Protobuf encoding
   - [store] \#4778 Transition store module to protobuf encoding
     - `BlockStoreStateJSON` is now `BlockStoreState` and is encoded as binary in the database
->>>>>>> 4a87d607
 
 - Apps
 
