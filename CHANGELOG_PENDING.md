## v0.32.8

\*\*

Special thanks to external contributors on this release:
@erikgrinaker

Friendly reminder, we have a [bug bounty
program](https://hackerone.com/tendermint).

### BREAKING CHANGES:

- CLI/RPC/Config

- Apps

- Go API
  - [libs/pubsub] [\#4070](https://github.com/tendermint/tendermint/pull/4070) `Query#(Matches|Conditions)` returns an error.

### FEATURES:

### IMPROVEMENTS:

- [mempool] [\#4083](https://github.com/tendermint/tendermint/pull/4083) Added TxInfo parameter to CheckTx(), and removed CheckTxWithInfo() (@erikgrinaker)
- [mempool] [\#4057](https://github.com/tendermint/tendermint/issues/4057) Include peer ID when logging rejected txns (@erikgrinaker)
- [tools] [\#4023](https://github.com/tendermint/tendermint/issues/4023) Improved `tm-monitor` formatting of start time and avg tx throughput (@erikgrinaker)
- [libs/pubsub] [\#4070](https://github.com/tendermint/tendermint/pull/4070) No longer panic in `Query#(Matches|Conditions)` preferring to return an error instead.
- [libs/pubsub] [\#4070](https://github.com/tendermint/tendermint/pull/4070) Strip out non-numeric characters when attempting to match numeric values.
- [p2p] [\#3991](https://github.com/tendermint/tendermint/issues/3991) Log "has been established or dialed" as debug log instead of Error for connected peers (@whunmr)
- [rpc] [\#4077](https://github.com/tendermint/tendermint/pull/4077) Added support for `EXISTS` clause to the Websocket query interface. 
<<<<<<< HEAD
- [crypto] Add `RegisterKeyType` to amino to allow external key types registration (@austinabell)
=======
- [privval] Add `SignerDialerEndpointRetryWaitInterval` option (@cosmostuba)
>>>>>>> 4b15b965

### BUG FIXES:

- [tools] [\#4023](https://github.com/tendermint/tendermint/issues/4023) Refresh `tm-monitor` health when validator count is updated (@erikgrinaker)
- [state] [\#4104](https://github.com/tendermint/tendermint/pull/4104) txindex/kv: Fsync data to disk immediately after receiving it (@guagualvcha)
- [state] [\#4095](https://github.com/tendermint/tendermint/pull/4095) txindex/kv: Return an error if there's one when the user searches for a tx (hash=X) (@hsyis)<|MERGE_RESOLUTION|>--- conflicted
+++ resolved
@@ -28,11 +28,8 @@
 - [libs/pubsub] [\#4070](https://github.com/tendermint/tendermint/pull/4070) Strip out non-numeric characters when attempting to match numeric values.
 - [p2p] [\#3991](https://github.com/tendermint/tendermint/issues/3991) Log "has been established or dialed" as debug log instead of Error for connected peers (@whunmr)
 - [rpc] [\#4077](https://github.com/tendermint/tendermint/pull/4077) Added support for `EXISTS` clause to the Websocket query interface. 
-<<<<<<< HEAD
 - [crypto] Add `RegisterKeyType` to amino to allow external key types registration (@austinabell)
-=======
 - [privval] Add `SignerDialerEndpointRetryWaitInterval` option (@cosmostuba)
->>>>>>> 4b15b965
 
 ### BUG FIXES:
 
