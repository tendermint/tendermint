## v0.32.8

\*\*

Special thanks to external contributors on this release:
@erikgrinaker

Friendly reminder, we have a [bug bounty
program](https://hackerone.com/tendermint).

### BREAKING CHANGES:

- CLI/RPC/Config

- Apps

- Go API
  - [libs/pubsub] [\#4070](https://github.com/tendermint/tendermint/pull/4070) `Query#(Matches|Conditions)` returns an error.

### FEATURES:

### IMPROVEMENTS:

- [mempool] [\#4083](https://github.com/tendermint/tendermint/pull/4083) Added TxInfo parameter to CheckTx(), and removed CheckTxWithInfo() (@erikgrinaker)
- [mempool] [\#4057](https://github.com/tendermint/tendermint/issues/4057) Include peer ID when logging rejected txns (@erikgrinaker)
- [tools] [\#4023](https://github.com/tendermint/tendermint/issues/4023) Improved `tm-monitor` formatting of start time and avg tx throughput (@erikgrinaker)
- [libs/pubsub] [\#4070](https://github.com/tendermint/tendermint/pull/4070) No longer panic in `Query#(Matches|Conditions)` preferring to return an error instead.
- [libs/pubsub] [\#4070](https://github.com/tendermint/tendermint/pull/4070) Strip out non-numeric characters when attempting to match numeric values.
- [p2p] [\#3991](https://github.com/tendermint/tendermint/issues/3991) Log "has been established or dialed" as debug log instead of Error for connected peers (@whunmr)
<<<<<<< HEAD
- [crypto] Add `RegisterKeyType` to amino to allow external key types registration (@austinabell)
=======
- [rpc] [\#4077](https://github.com/tendermint/tendermint/pull/4077) Added support for `EXISTS` clause to the Websocket query interface. 
>>>>>>> 98c59531

### BUG FIXES:

- [tools] [\#4023](https://github.com/tendermint/tendermint/issues/4023) Refresh `tm-monitor` health when validator count is updated (@erikgrinaker)
- [state] [\#4104](https://github.com/tendermint/tendermint/pull/4104) txindex/kv: Fsync data to disk immediately after receiving it (@guagualvcha)
- [state] [\#4095](https://github.com/tendermint/tendermint/pull/4095) txindex/kv: Return an error if there's one when the user searches for a tx (hash=X) (@hsyis)<|MERGE_RESOLUTION|>--- conflicted
+++ resolved
@@ -27,11 +27,8 @@
 - [libs/pubsub] [\#4070](https://github.com/tendermint/tendermint/pull/4070) No longer panic in `Query#(Matches|Conditions)` preferring to return an error instead.
 - [libs/pubsub] [\#4070](https://github.com/tendermint/tendermint/pull/4070) Strip out non-numeric characters when attempting to match numeric values.
 - [p2p] [\#3991](https://github.com/tendermint/tendermint/issues/3991) Log "has been established or dialed" as debug log instead of Error for connected peers (@whunmr)
-<<<<<<< HEAD
+- [rpc] [\#4077](https://github.com/tendermint/tendermint/pull/4077) Added support for `EXISTS` clause to the Websocket query interface. 
 - [crypto] Add `RegisterKeyType` to amino to allow external key types registration (@austinabell)
-=======
-- [rpc] [\#4077](https://github.com/tendermint/tendermint/pull/4077) Added support for `EXISTS` clause to the Websocket query interface. 
->>>>>>> 98c59531
 
 ### BUG FIXES:
 
