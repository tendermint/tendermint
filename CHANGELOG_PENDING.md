## v0.33.6

\*\*

Special thanks to external contributors on this release:

Friendly reminder, we have a [bug bounty program](https://hackerone.com/tendermint).

### BREAKING CHANGES:

- CLI/RPC/Config

  - [evidence] \#4725 Remove `Pubkey` from DuplicateVoteEvidence
  - [rpc] [\#4792](https://github.com/tendermint/tendermint/pull/4792) `/validators` are now sorted by voting power (@melekes)
  - [crypto] \#4941 Remove suffixes from all keys.
    - ed25519: type `PrivKeyEd25519` is now `PrivKey`
    - ed25519: type `PubKeyEd25519` is now `PubKey`
    - secp256k1: type`PrivKeySecp256k1` is now `PrivKey`
    - secp256k1: type`PubKeySecp256k1` is now `PubKey`
    - sr25519: type `PrivKeySr25519` is now `PrivKey`
    - sr25519: type `PubKeySr25519` is now `PubKey`
    - multisig: type `PubKeyMultisigThreshold` is now `PubKey`

- Apps

  - [abci] [\#4704](https://github.com/tendermint/tendermint/pull/4704) Add ABCI methods `ListSnapshots`, `LoadSnapshotChunk`, `OfferSnapshot`, and `ApplySnapshotChunk` for state sync snapshots. `ABCIVersion` bumped to 0.17.0.

- P2P Protocol

- Go API

  - [crypto] [\#4721](https://github.com/tendermint/tendermint/pull/4721) Remove `SimpleHashFromMap()` and `SimpleProofsFromMap()` (@erikgrinaker)
  - [types] \#4798 Simplify `VerifyCommitTrusting` func + remove extra validation (@melekes)
  - [libs] \#4831 Remove `Bech32` pkg from Tendermint. This pkg now lives in the [cosmos-sdk](https://github.com/cosmos/cosmos-sdk/tree/4173ea5ebad906dd9b45325bed69b9c655504867/types/bech32)
- Blockchain Protocol

  - [types] [\#4792](https://github.com/tendermint/tendermint/pull/4792) Sort validators by voting power to enable faster commit verification (@melekes)
  - [evidence] [\#4780](https://github.com/tendermint/tendermint/pull/4780) Cap evidence to an absolute number (@cmwaters)
    Add `max_num` to consensus evidence parameters (default: 50 items).
  - [mempool] \#4940 Migrate mempool from amino binary encoding to Protobuf 

### FEATURES:

- [statesync] Add state sync support, where a new node can be rapidly bootstrapped by fetching state snapshots from peers instead of replaying blocks. See the `[statesync]` config section.
- [evidence] [\#4532](https://github.com/tendermint/tendermint/pull/4532) Handle evidence from light clients (@melekes)
- [lite2] [\#4532](https://github.com/tendermint/tendermint/pull/4532) Submit conflicting headers, if any, to a full node & all witnesses (@melekes)
- [rpc] [\#4532](https://github.com/tendermint/tendermint/pull/4923) Support `BlockByHash` query (@fedekunze)

### IMPROVEMENTS:

- [txindex] [\#4466](https://github.com/tendermint/tendermint/pull/4466) Allow to index an event at runtime (@favadi)
  - `abci.EventAttribute` replaces `KV.Pair`
- [evidence] [\#4722](https://github.com/tendermint/tendermint/pull/4722) Improved evidence db (@cmwaters)
- [state] [\#4781](https://github.com/tendermint/tendermint/pull/4781) Export `InitStateVersion` for the initial state version (@erikgrinaker)
- [p2p/conn] \#4795 Return err on `signChallenge()` instead of panic
- [evidence] [\#4839](https://github.com/tendermint/tendermint/pull/4839) Reject duplicate evidence from being proposed (@cmwaters)
- [evidence] [\#4892](https://github.com/tendermint/tendermint/pull/4892) Remove redundant header from phantom validator evidence (@cmwaters)
- [types] [\#4905](https://github.com/tendermint/tendermint/pull/4905) Add ValidateBasic to validator and validator set (@cmwaters)
<<<<<<< HEAD
- [lite2] [\#4935](https://github.com/tendermint/tendermint/pull/4935) Fetch and compare a new header with witnesses in parallel (@melekes)
=======
- [lite2] [\#4929](https://github.com/tendermint/tendermint/pull/4929) compare header w/ witnesses only when doing bisection (@melekes)
>>>>>>> 2af939a5

### BUG FIXES:

- [consensus] [\#4895](https://github.com/tendermint/tendermint/pull/4895) Cache the address of the validator to reduce querying a remote KMS (@joe-bowman)<|MERGE_RESOLUTION|>--- conflicted
+++ resolved
@@ -37,7 +37,7 @@
   - [types] [\#4792](https://github.com/tendermint/tendermint/pull/4792) Sort validators by voting power to enable faster commit verification (@melekes)
   - [evidence] [\#4780](https://github.com/tendermint/tendermint/pull/4780) Cap evidence to an absolute number (@cmwaters)
     Add `max_num` to consensus evidence parameters (default: 50 items).
-  - [mempool] \#4940 Migrate mempool from amino binary encoding to Protobuf 
+  - [mempool] \#4940 Migrate mempool from amino binary encoding to Protobuf
 
 ### FEATURES:
 
@@ -56,11 +56,8 @@
 - [evidence] [\#4839](https://github.com/tendermint/tendermint/pull/4839) Reject duplicate evidence from being proposed (@cmwaters)
 - [evidence] [\#4892](https://github.com/tendermint/tendermint/pull/4892) Remove redundant header from phantom validator evidence (@cmwaters)
 - [types] [\#4905](https://github.com/tendermint/tendermint/pull/4905) Add ValidateBasic to validator and validator set (@cmwaters)
-<<<<<<< HEAD
 - [lite2] [\#4935](https://github.com/tendermint/tendermint/pull/4935) Fetch and compare a new header with witnesses in parallel (@melekes)
-=======
 - [lite2] [\#4929](https://github.com/tendermint/tendermint/pull/4929) compare header w/ witnesses only when doing bisection (@melekes)
->>>>>>> 2af939a5
 
 ### BUG FIXES:
 
