# Pending

BREAKING CHANGES:
- [types] Header ...
- [state] Add NextValidatorSet, changes on-disk representation of state
- [state] Validator set changes are delayed by one block (!)
- [lite] Complete refactor of the package
- [rpc] `/commit` returns a `signed_header` field instead of everything being
  top-level
- [abci] Added address of the original proposer of the block to Header.
- [abci] Change ABCI Header to match Tendermint exactly
<<<<<<< HEAD
- [common] SplitAndTrim was deleted
=======
- [libs] Remove cmn.Fmt, in favor of fmt.Sprintf
- [blockchain] fix go-amino routes for blockchain messages
- [crypto] Rename AminoRoute variables to no longer be prefixed by signature type.
- [config] Replace MaxNumPeers with MaxNumInboundPeers and MaxNumOutboundPeers
- [node] NewNode now accepts a `*p2p.NodeKey`
- [crypto] Secp256k1 signature format changed from DER to `r || s`, both little endian encoded as 32 bytes.
- [crypto] Secp256k1 signature malleability removed by requiring s to be in canonical form. (See ADR 14)
- [abci] \#2159 Update use of `Validator` ala ADR-018:
    - Remove PubKey from `Validator` and introduce `ValidatorUpdate`
    - InitChain and EndBlock use ValidatorUpdate
    - Update field names and types in BeginBlock
- [state] Implement BFT time    
- [p2p] update secret connection to use a little endian encoded nonce
- [libs/clist] Panics if list extends beyond MaxLength
>>>>>>> 29d2db35

FEATURES:
- [types] allow genesis file to have 0 validators ([#2015](https://github.com/tendermint/tendermint/issues/2015))
- [libs] allow passing options through when creating instances of leveldb dbs ([#2292](https://github.com/tendermint/tendermint/issues/2292))

IMPROVEMENTS:
- [docs] Lint documentation with `write-good` and `stop-words`.
- [scripts] Added json2wal tool, which is supposed to help our users restore
  corrupted WAL files and compose test WAL files (@bradyjoestar)
- [mempool] Now stores txs by hash inside of the cache, to mitigate memory leakage
- [config] Replace db_path with db_dir from automatically generated configuration files.
  Issue reported to Cosmos SDK ([#1712](https://github.com/cosmos/cosmos-sdk/issues/1712))
- [config] Reduce default mempool size from 100k to 5k, until ABCI rechecking is implemented.

BUG FIXES:
- [mempool] No longer possible to fill up linked list without getting caching
  benefits [#2180](https://github.com/tendermint/tendermint/issues/2180)<|MERGE_RESOLUTION|>--- conflicted
+++ resolved
@@ -9,9 +9,6 @@
   top-level
 - [abci] Added address of the original proposer of the block to Header.
 - [abci] Change ABCI Header to match Tendermint exactly
-<<<<<<< HEAD
-- [common] SplitAndTrim was deleted
-=======
 - [libs] Remove cmn.Fmt, in favor of fmt.Sprintf
 - [blockchain] fix go-amino routes for blockchain messages
 - [crypto] Rename AminoRoute variables to no longer be prefixed by signature type.
@@ -26,7 +23,7 @@
 - [state] Implement BFT time    
 - [p2p] update secret connection to use a little endian encoded nonce
 - [libs/clist] Panics if list extends beyond MaxLength
->>>>>>> 29d2db35
+- [common] SplitAndTrim was deleted
 
 FEATURES:
 - [types] allow genesis file to have 0 validators ([#2015](https://github.com/tendermint/tendermint/issues/2015))
