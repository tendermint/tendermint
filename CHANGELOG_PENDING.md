--- conflicted
+++ resolved
@@ -14,15 +14,12 @@
 - [crypto] Rename AminoRoute variables to no longer be prefixed by signature type.
 - [config] Replace MaxNumPeers with MaxNumInboundPeers and MaxNumOutboundPeers
 - [node] NewNode now accepts a `*p2p.NodeKey`
-<<<<<<< HEAD
 - [crypto] Secp256k1 signature format changed from DER to `r || s`, both little endian encoded as 32 bytes.
 - [crypto] Secp256k1 signature malleability removed by requiring s to be in canonical form. (See ADR 14)
-=======
 - [abci] \#2159 Update use of `Validator` ala ADR-018:
     - Remove PubKey from `Validator` and introduce `ValidatorUpdate`
     - InitChain and EndBlock use ValidatorUpdate
     - Update field names and types in BeginBlock
->>>>>>> 8a84593c
 
 FEATURES:
 - [types] allow genesis file to have 0 validators ([#2015](https://github.com/tendermint/tendermint/issues/2015))
