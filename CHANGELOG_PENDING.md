--- conflicted
+++ resolved
@@ -18,10 +18,6 @@
 - [p2p] [\#2169](https://github.com/cosmos/cosmos-sdk/issues/2169) add additional metrics
 
 BUG FIXES:
-<<<<<<< HEAD
-- [node] \#2294 Delay starting node until Genesis time
-- [fastsync] \#2456 and \#2457 Fix fastsync bug(@goolAdapter)
-=======
 - [autofile] \#2428 Group.RotateFile need call Flush() before rename (@goolAdapter)
 - [node] \#2434 Make node respond to signal interrupts while sleeping for genesis time
->>>>>>> 110b07fb
+- [fastsync] \#2456 and \#2457 Fix fastsync bug(@goolAdapter)