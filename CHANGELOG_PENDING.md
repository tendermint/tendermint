## v0.33.6

\*\*

Special thanks to external contributors on this release:

Friendly reminder, we have a [bug bounty program](https://hackerone.com/tendermint).

### BREAKING CHANGES:

- CLI/RPC/Config

  - [evidence] \#4725 Remove `Pubkey` from DuplicateVoteEvidence
  - [rpc] [\#4792](https://github.com/tendermint/tendermint/pull/4792) `/validators` are now sorted by voting power (@melekes)
  - [blockchain] \#4637 Transition blockchain reactor(s) to Protobuf encoding
  - [types] \#4382  `SignedMsgType` has moved to a Protobuf enum types
  - [types] \#4382 `Total` has been changed from a `int` to a `uint32`
  - [types] \#4582 Vote: `ValidatorIndex` & `Round` are now int32
  - [types] \#4582 Proposal: `POLRound` & `Round` are now int32
  - [types] \#4582 Block: `Round` is now int32
  - [types] \#4962 `ConsensusParams`, `BlockParams`, `EvidenceParams`, `ValidatorParams` & `HashedParams` are now Protobuf types
  - [consensus] \#4582 RoundState: `Round`, `LockedRound` & `CommitRound` are now int32
  - [consensus] \#4582 HeightVoteSet: `round` is now int32
  - [privval] \#4582 `round` in private_validator_state.json is no longer a string in json it is now a number.
  - [crypto] \#4940 All keys have become `[]byte` instead of `[<size>]byte`. The byte method no longer returns the marshaled value but just the `[]byte` form of the data.
  - [crypto] \4988 Removal of key type multisig
    - The key has been moved to the Cosmos-SDK (https://github.com/cosmos/cosmos-sdk/blob/master/crypto/types/multisig/multisignature.go)
  - [crypto] \#4941 Remove suffixes from all keys.
    - ed25519: type `PrivKeyEd25519` is now `PrivKey`
    - ed25519: type `PubKeyEd25519` is now `PubKey`
    - secp256k1: type`PrivKeySecp256k1` is now `PrivKey`
    - secp256k1: type`PubKeySecp256k1` is now `PubKey`
    - sr25519: type `PrivKeySr25519` is now `PrivKey`
    - sr25519: type `PubKeySr25519` is now `PubKey`
    - multisig: type `PubKeyMultisigThreshold` is now `PubKey`
  - [light] \#4946 Rename `lite2` pkg to `light`, the lite cmd has also been renamed to `light`. Remove `lite` implementation.
  - [rpc] \#4937 Return an error when `page` pagination param is 0 in `/validators`, `tx_search` (@melekes)
  - [state] \#4679 `TxResult` is a Protobuf type defined in `abci` types directory
  - [state] \#4679 `state` reactor migration to Protobuf encoding
  - [evidence] \#4959 Add json tags to `DuplicateVoteEvidence`
  - [p2p/pex] \#4973 `p2p/pex` reactor migration to Protobuf encoding
  - [light] \#4964 `light` reactor migration to Protobuf encoding
  - [store] \#4778 Transition store module to protobuf encoding
    - `BlockStoreStateJSON` is now `BlockStoreState` and is encoded as binary in the database
  - [rpc] \#4968 JSON encoding is now handled by `libs/json`, not Amino
  - [evidence] \#4949 `evidence` reactor migration to Protobuf encoding

- Apps

  - [abci] [\#4704](https://github.com/tendermint/tendermint/pull/4704) Add ABCI methods `ListSnapshots`, `LoadSnapshotChunk`, `OfferSnapshot`, and `ApplySnapshotChunk` for state sync snapshots. `ABCIVersion` bumped to 0.17.0.

- P2P Protocol

- Go API

  - [crypto] [\#4721](https://github.com/tendermint/tendermint/pull/4721) Remove `SimpleHashFromMap()` and `SimpleProofsFromMap()` (@erikgrinaker)
  - [types] \#4798 Simplify `VerifyCommitTrusting` func + remove extra validation (@melekes)
  - [libs] \#4831 Remove `Bech32` pkg from Tendermint. This pkg now lives in the [cosmos-sdk](https://github.com/cosmos/cosmos-sdk/tree/4173ea5ebad906dd9b45325bed69b9c655504867/types/bech32)
- Blockchain Protocol

  - [types] [\#4792](https://github.com/tendermint/tendermint/pull/4792) Sort validators by voting power to enable faster commit verification (@melekes)
  - [evidence] [\#4780](https://github.com/tendermint/tendermint/pull/4780) Cap evidence to an absolute number (@cmwaters)
    Add `max_num` to consensus evidence parameters (default: 50 items).
  - [mempool] \#4940 Migrate mempool from amino binary encoding to Protobuf
  - [statesync] \#4943 Migrate statesync reactor from amino binary encoding to Protobuf
  - [rpc/client] \#4947 `Validators`, `TxSearch` `page`/`per_page` params become pointers (@melekes)
    `UnconfirmedTxs` `limit` param is a pointer

### FEATURES:

- [statesync] Add state sync support, where a new node can be rapidly bootstrapped by fetching state snapshots from peers instead of replaying blocks. See the `[statesync]` config section.
- [evidence] [\#4532](https://github.com/tendermint/tendermint/pull/4532) Handle evidence from light clients (@melekes)
- [light] [\#4532](https://github.com/tendermint/tendermint/pull/4532) Submit conflicting headers, if any, to a full node & all witnesses (@melekes)
- [rpc] [\#4532](https://github.com/tendermint/tendermint/pull/4923) Support `BlockByHash` query (@fedekunze)
- [rpc] \#4979 Support EXISTS operator in `/tx_search` query (@melekes)
- [p2p] \#4981 Expose `SaveAs` func on NodeKey (@melekes)

### IMPROVEMENTS:

- [txindex] [\#4466](https://github.com/tendermint/tendermint/pull/4466) Allow to index an event at runtime (@favadi)
  - `abci.EventAttribute` replaces `KV.Pair`
- [evidence] [\#4722](https://github.com/tendermint/tendermint/pull/4722) Improved evidence db (@cmwaters)
- [state] [\#4781](https://github.com/tendermint/tendermint/pull/4781) Export `InitStateVersion` for the initial state version (@erikgrinaker)
- [p2p/conn] \#4795 Return err on `signChallenge()` instead of panic
- [evidence] [\#4839](https://github.com/tendermint/tendermint/pull/4839) Reject duplicate evidence from being proposed (@cmwaters)
- [evidence] [\#4892](https://github.com/tendermint/tendermint/pull/4892) Remove redundant header from phantom validator evidence (@cmwaters)
- [types] [\#4905](https://github.com/tendermint/tendermint/pull/4905) Add ValidateBasic to validator and validator set (@cmwaters)
- [consensus] [\#4578](https://github.com/tendermint/tendermint/issues/4578) Attempt to repair the consensus WAL file (`data/cs.wal/wal`) automatically in case of corruption (@alessio)
  The original WAL file will be backed up to `data/cs.wal/wal.CORRUPTED`.
- [light] [\#4935](https://github.com/tendermint/tendermint/pull/4935) Fetch and compare a new header with witnesses in parallel (@melekes)
- [light] [\#4929](https://github.com/tendermint/tendermint/pull/4929) compare header w/ witnesses only when doing bisection (@melekes)
- [light] [\#4916](https://github.com/tendermint/tendermint/pull/4916) validate basic for inbound validator sets and headers before further processing them (@cmwaters)

### BUG FIXES:

- [consensus] [\#4895](https://github.com/tendermint/tendermint/pull/4895) Cache the address of the validator to reduce querying a remote KMS (@joe-bowman)
<<<<<<< HEAD
- [consensus] \#4970 Stricter on `LastCommitRound` check (@cuonglm)
=======
- [blockchain/v2] Correctly set block store base in status responses (@erikgrinaker)
>>>>>>> 660e72a1
<|MERGE_RESOLUTION|>--- conflicted
+++ resolved
@@ -94,8 +94,5 @@
 ### BUG FIXES:
 
 - [consensus] [\#4895](https://github.com/tendermint/tendermint/pull/4895) Cache the address of the validator to reduce querying a remote KMS (@joe-bowman)
-<<<<<<< HEAD
 - [consensus] \#4970 Stricter on `LastCommitRound` check (@cuonglm)
-=======
-- [blockchain/v2] Correctly set block store base in status responses (@erikgrinaker)
->>>>>>> 660e72a1
+- [blockchain/v2] Correctly set block store base in status responses (@erikgrinaker)