# Pending

Special thanks to external contributors on this release:
@goolAdapter, @bradyjoestar

BREAKING CHANGES:

* CLI/RPC/Config
  * [config] \#2232 timeouts as time.Duration, not ints
  * [config] \#2505 Remove Mempool.RecheckEmpty (it was effectively useless anyways)
  * [config] `mempool.wal` is disabled by default
  * [rpc] \#2298 `/abci_query` takes `prove` argument instead of `trusted` and switches the default
    behaviour to `prove=false`
  * [privval] \#2459 Split `SocketPVMsg`s implementations into Request and Response, where the Response may contain a error message (returned by the remote signer)

* Apps
  * [abci] \#2298 ResponseQuery.Proof is now a structured merkle.Proof, not just
    arbitrary bytes

* Go API
  * [node] Remove node.RunForever
  * [config] \#2232 timeouts as time.Duration, not ints
  * [rpc/client] \#2298 `ABCIQueryOptions.Trusted` -> `ABCIQueryOptions.Prove`
  * [types] \#2298 Remove `Index` and `Total` fields from `TxProof`.
  * [crypto/merkle & lite] \#2298 Various changes to accomodate General Merkle trees

* Blockchain Protocol
  * [types] \#2459 `Vote`/`Proposal`/`Heartbeat` use amino encoding instead of JSON in `SignBytes`.
  * [types] \#2512 Remove the pubkey field from the validator hash

* P2P Protocol

FEATURES:
- [crypto/merkle] \#2298 General Merkle Proof scheme for chaining various types of Merkle trees together
- [abci] \#2557 Add `Codespace` field to `Response{CheckTx, DeliverTx, Query}`

IMPROVEMENTS:
- [consensus] [\#2169](https://github.com/cosmos/cosmos-sdk/issues/2169) add additional metrics
- [p2p] [\#2169](https://github.com/cosmos/cosmos-sdk/issues/2169) add additional metrics
- [config] \#2232 added ValidateBasic method, which performs basic checks
- [crypto] \#2099 make crypto random use chacha, and have forward secrecy of generated randomness

BUG FIXES:
- [autofile] \#2428 Group.RotateFile need call Flush() before rename (@goolAdapter)
- [node] \#2434 Make node respond to signal interrupts while sleeping for genesis time
- [consensus] [\#1690](https://github.com/tendermint/tendermint/issues/1690) wait for
timeoutPrecommit before starting next round
- [evidence] \#2515 fix db iter leak (@goolAdapter)
- [common/bit_array] Fixed a bug in the `Or` function
- [common/bit_array] Fixed a bug in the `Sub` function (@bradyjoestar)
<<<<<<< HEAD
- [common] \#2534 Make bit array's PickRandom choose uniformly from true bits
- [consensus] \#1637 Limit the amount of evidence that can be included in a
  block
=======
- [common] \#2534 make bit array's PickRandom choose uniformly from true bits
- [p2p] \#2555 fix p2p switch FlushThrottle value (@goolAdapter)
- [libs/event] \#2518 fix event concurrency flaw (@goolAdapter)
>>>>>>> 3fcb62b9
<|MERGE_RESOLUTION|>--- conflicted
+++ resolved
@@ -48,12 +48,8 @@
 - [evidence] \#2515 fix db iter leak (@goolAdapter)
 - [common/bit_array] Fixed a bug in the `Or` function
 - [common/bit_array] Fixed a bug in the `Sub` function (@bradyjoestar)
-<<<<<<< HEAD
 - [common] \#2534 Make bit array's PickRandom choose uniformly from true bits
 - [consensus] \#1637 Limit the amount of evidence that can be included in a
   block
-=======
-- [common] \#2534 make bit array's PickRandom choose uniformly from true bits
 - [p2p] \#2555 fix p2p switch FlushThrottle value (@goolAdapter)
-- [libs/event] \#2518 fix event concurrency flaw (@goolAdapter)
->>>>>>> 3fcb62b9
+- [libs/event] \#2518 fix event concurrency flaw (@goolAdapter)