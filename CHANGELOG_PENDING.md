# Pending

## v0.26.4

*TBD*

Special thanks to external contributors on this release:

Friendly reminder, we have a [bug bounty
program](https://hackerone.com/tendermint).

### BREAKING CHANGES:

* CLI/RPC/Config
  * [state] [\#2747](https://github.com/tendermint/tendermint/pull/2747) Add `BeginBlock` response to `ABCIResponses` (BREAKING).

* Apps

* Go API

* Blockchain Protocol

* P2P Protocol

### FEATURES:

<<<<<<< HEAD
- [log] \#2843 New `log_format` config option, which can be set to 'plain' for colored
  text or 'json' for JSON output

- [types] \#2767 New event types EventDataNewRound (with ProposerInfo) and EventDataCompleteProposal (with BlockID). (@kevlubkcm)

- [types] [\#1571](https://github.com/tendermint/tendermint/issues/1571) Enable subscription to tags emitted from `BeginBlock`/`EndBlock` (@kostko)

=======
>>>>>>> 47a0669d
### IMPROVEMENTS:

- [config] \#2877 add blocktime_iota to the config.toml (@ackratos)
- [mempool] \#2855 add txs from Update to cache
- [mempool] \#2835 Remove local int64 counter from being stored in every tx
- [node] \#2827 add ability to instantiate IPCVal (@joe-bowman)

### BUG FIXES:

- [blockchain] \#2731 Retry both blocks if either is bad to avoid getting stuck during fast sync (@goolAdapter)
- [log] \#2868 fix module=main setting overriding all others
- [rpc] \#2808 RPC validators calls IncrementAccum if necessary
- [rpc] \#2811 Allow integer IDs in JSON-RPC requests<|MERGE_RESOLUTION|>--- conflicted
+++ resolved
@@ -12,7 +12,6 @@
 ### BREAKING CHANGES:
 
 * CLI/RPC/Config
-  * [state] [\#2747](https://github.com/tendermint/tendermint/pull/2747) Add `BeginBlock` response to `ABCIResponses` (BREAKING).
 
 * Apps
 
@@ -24,16 +23,8 @@
 
 ### FEATURES:
 
-<<<<<<< HEAD
-- [log] \#2843 New `log_format` config option, which can be set to 'plain' for colored
-  text or 'json' for JSON output
-
-- [types] \#2767 New event types EventDataNewRound (with ProposerInfo) and EventDataCompleteProposal (with BlockID). (@kevlubkcm)
-
 - [types] [\#1571](https://github.com/tendermint/tendermint/issues/1571) Enable subscription to tags emitted from `BeginBlock`/`EndBlock` (@kostko)
 
-=======
->>>>>>> 47a0669d
 ### IMPROVEMENTS:
 
 - [config] \#2877 add blocktime_iota to the config.toml (@ackratos)
