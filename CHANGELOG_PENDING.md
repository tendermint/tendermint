--- conflicted
+++ resolved
@@ -36,11 +36,8 @@
 
 ### IMPROVEMENTS
 
-<<<<<<< HEAD
-[abci/rpc] \#9276 `header` and `header_by_hash` queries to the RPC client
-=======
+- [rpc] \#9276 `header` and `header_by_hash` queries to the RPC client
 - [abci] \#5706 Added `AbciVersion` to `RequestInfo` allowing applications to check ABCI version when connecting to Tendermint. (@marbar3778)
->>>>>>> bdf0217b
 
 ### BUG FIXES
 
