--- conflicted
+++ resolved
@@ -1,10 +1,6 @@
 # Unreleased Changes
 
-<<<<<<< HEAD
-## v0.34.12
-=======
 Friendly reminder: We have a [bug bounty program](https://hackerone.com/cosmos).
->>>>>>> 97a3e44e
 
 ## vX.X
 
@@ -28,7 +24,6 @@
 
 ### IMPROVEMENTS
 
-<<<<<<< HEAD
 - [crypto/ed25519] \#5632 Adopt zip215 `ed25519` verification. (@marbar3778)
 - [privval] \#5603 Add `--key` to `init`, `gen_validator`, `testnet` & `unsafe_reset_priv_validator` for use in generating `secp256k1` keys.
 - [privval] \#5725 Add gRPC support to private validator.
@@ -52,13 +47,4 @@
 - [rpc] [\#6717](https://github.com/tendermint/tendermint/pull/6717) introduce
   `/genesis_chunked` rpc endpoint for handling large genesis files by chunking them
 
-### BUG FIXES
-
-- [light] [\#6685](https://github.com/tendermint/tendermint/pull/6685) fix bug
-  with incorrectly handling contexts that would occasionally freeze state sync. (@cmwaters)
-- [statesync] #6881 improvements to stateprovider logic (@cmwaters)
-- [ABCI] #6873 change client to use multi-reader mutexes (@tychoish)
-- [indexing] #6906 enable the PostgreSQL indexer sink (@creachadair)
-=======
-### BUG FIXES
->>>>>>> 97a3e44e
+### BUG FIXES