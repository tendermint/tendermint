## v0.33.3

- Nodes are no longer guaranteed to contain all blocks up to the latest height. The ABCI app can now control which blocks to retain through the ABCI field `ResponseCommit.retain_height`, all blocks and associated data below this height will be removed.

\*\*

Special thanks to external contributors on this release:

Friendly reminder, we have a [bug bounty program](https://hackerone.com/tendermint).

### BREAKING CHANGES:

- CLI/RPC/Config

- Apps

- P2P Protocol

- Go API

  - [rpc/client] [\#4628](https://github.com/tendermint/tendermint/pull/4628) Split out HTTP and local clients into `http` and `local` packages (@erikgrinaker).
  - [lite2] [\#4616](https://github.com/tendermint/tendermint/pull/4616) Make `maxClockDrift` an option (@melekes).
    `Verify/VerifyAdjacent/VerifyNonAdjacent` now accept `maxClockDrift time.Duration`.

### FEATURES:

<<<<<<< HEAD
- [abci] Add `ResponseCommit.retain_height` field, which will automatically remove blocks below this height.
- [rpc] Add `/status` response fields for the earliest block available on the node
=======
>>>>>>> ce50dda6
- [rpc] [\#4611](https://github.com/tendermint/tendermint/pull/4611) Add `codespace` to `ResultBroadcastTx` (@whylee259)

### IMPROVEMENTS:

- [blockchain] Add `Base` to blockchain reactor P2P messages `StatusRequest` and `StatusResponse`
- [example/kvstore] Add `RetainBlocks` option to control block retention
- [p2p] [\#4548](https://github.com/tendermint/tendermint/pull/4548) Add ban list to address book (@cmwaters)
- [privval] \#4534 Add `error` as a return value on`GetPubKey()`
- [Docker] \#4569 Default configuration added to docker image (you can still mount your own config the same way) (@greg-szabo)
- [lite2] [\#4562](https://github.com/tendermint/tendermint/pull/4562) Cache headers when using bisection (@cmwaters)
- [all] [\#4608](https://github.com/tendermint/tendermint/pull/4608) Give reactors descriptive names when they're initialized
- [lite2] [\#4575](https://github.com/tendermint/tendermint/pull/4575) Use bisection for within-range verification (@cmwaters)
- [tools] \#4615 Allow developers to use Docker to generate proto stubs, via `make proto-gen-docker`.

### BUG FIXES:

- [rpc] \#4568 Fix panic when `Subscribe` is called, but HTTP client is not running (@melekes)
  `Subscribe`, `Unsubscribe(All)` methods return an error now.<|MERGE_RESOLUTION|>--- conflicted
+++ resolved
@@ -24,11 +24,8 @@
 
 ### FEATURES:
 
-<<<<<<< HEAD
 - [abci] Add `ResponseCommit.retain_height` field, which will automatically remove blocks below this height.
 - [rpc] Add `/status` response fields for the earliest block available on the node
-=======
->>>>>>> ce50dda6
 - [rpc] [\#4611](https://github.com/tendermint/tendermint/pull/4611) Add `codespace` to `ResultBroadcastTx` (@whylee259)
 
 ### IMPROVEMENTS:
