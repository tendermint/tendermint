## v0.32.1

\*\*

Special thanks to external contributors on this release:

Friendly reminder, we have a [bug bounty
program](https://hackerone.com/tendermint).

### BREAKING CHANGES:

- CLI/RPC/Config

- Apps

- Go API

  - [abci] \#2127 ABCI / mempool: Add a "Recheck Tx" indicator. Breaks the ABCI
    client interface (`abcicli.Client`) to allow for supplying the ABCI
    `types.RequestCheckTx` and `types.RequestDeliverTx` structs, and lets the
    mempool indicate to the ABCI app whether a CheckTx request is a recheck or
    not.
  - [libs] Remove unused `db/debugDB` and `common/colors.go` & `errors/errors.go` files (@marbar3778)
  - [libs] \#2432 Remove unused `common/heap.go` file (@marbar3778)

- Blockchain Protocol

- P2P Protocol

### FEATURES:

- [node] Refactor `NewNode` to use functional options to make it more flexible
  and extensible in the future.
- [node][\#3730](https://github.com/tendermint/tendermint/pull/3730) Add `CustomReactors` option to `NewNode` allowing caller to pass
  custom reactors to run inside Tendermint node (@ParthDesai)

### IMPROVEMENTS:

- [rpc] \#3700 Make possible to set absolute paths for TLS cert and key (@climber73)

### BUG FIXES:

- [p2p] \#3338 Prevent "sent next PEX request too soon" errors by not calling
  ensurePeers outside of ensurePeersRoutine
<<<<<<< HEAD
- [behaviour] Return correct reason in MessageOutOfOrder (@jim380)
- [config] \#3723 Add consensus_params to testnet config generation; document time_iota_ms (@ashleyvega)
=======
- [behaviour] Return correct reason in MessageOutOfOrder (@jim380)
>>>>>>> fc1eb465
<|MERGE_RESOLUTION|>--- conflicted
+++ resolved
@@ -42,9 +42,5 @@
 
 - [p2p] \#3338 Prevent "sent next PEX request too soon" errors by not calling
   ensurePeers outside of ensurePeersRoutine
-<<<<<<< HEAD
 - [behaviour] Return correct reason in MessageOutOfOrder (@jim380)
-- [config] \#3723 Add consensus_params to testnet config generation; document time_iota_ms (@ashleyvega)
-=======
-- [behaviour] Return correct reason in MessageOutOfOrder (@jim380)
->>>>>>> fc1eb465
+- [config] \#3723 Add consensus_params to testnet config generation; document time_iota_ms (@ashleyvega)