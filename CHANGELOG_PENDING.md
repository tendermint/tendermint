--- conflicted
+++ resolved
@@ -10,11 +10,8 @@
 - [abci] Added address of the original proposer of the block to Header.
 - [abci] Change ABCI Header to match Tendermint exactly
 - [libs] Remove cmn.Fmt, in favor of fmt.Sprintf
-<<<<<<< HEAD
 - [crypto] Rename AminoRoute variables to no longer be prefixed by signature type.
-=======
 - [config] Replace MaxNumPeers with MaxNumInboundPeers and MaxNumOutboundPeers
->>>>>>> 6fad8eaf
 
 FEATURES:
 
