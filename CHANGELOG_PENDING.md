--- conflicted
+++ resolved
@@ -26,8 +26,5 @@
 - [common] Safely handle cases where atomic write files already exist [#2109](https://github.com/tendermint/tendermint/issues/2109)
 - [privval] fix a deadline for accepting new connections in socket private
   validator.
-<<<<<<< HEAD
 - [p2p] Allow startup if a configured seed node is down ([#1716](https://github.com/tendermint/tendermint/issues/1716))
-=======
-- [node] Fully exit when CTRL-C is pressed even if consensus state panics [#2072]
->>>>>>> 4cbeb30d
+- [node] Fully exit when CTRL-C is pressed even if consensus state panics [#2072](https://github.com/tendermint/tendermint/issues/2072)