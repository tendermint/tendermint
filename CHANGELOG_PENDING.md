--- conflicted
+++ resolved
@@ -22,11 +22,8 @@
 ### IMPROVEMENTS
 
 - [pubsub] \#7319 Performance improvements for the event query API (@creachadair)
-<<<<<<< HEAD
 - [p2p/pex] \#6509 Improve addrBook.hash performance (@cuonglm)
-=======
 - [crypto/merkle] \#6443 & \#6513 Improve HashAlternatives performance (@cuonglm, @marbar3778)
->>>>>>> ab4238a0
 
 ### BUG FIXES
 
