# Unreleased Changes

## vX.X

Special thanks to external contributors on this release:

Friendly reminder, we have a [bug bounty program](https://hackerone.com/tendermint).

### BREAKING CHANGES

- CLI/RPC/Config

- Apps

- P2P Protocol

- Go API

- Blockchain Protocol

### FEATURES

### IMPROVEMENTS

- [statesync] \#5516 Check that all heights necessary to rebuild state for a snapshot exist before adding the snapshot to the pool. (@erikgrinaker)

### BUG FIXES
<<<<<<< HEAD
- [abci/grpc] \#5520 Return async responses in order, to avoid mempool panics. (@erikgrinaker)
=======

- [types] \#5523 Change json naming of `PartSetHeader` within `BlockID` from `parts` to `part_set_header` (@marbar3778)
>>>>>>> 6e16df85
<|MERGE_RESOLUTION|>--- conflicted
+++ resolved
@@ -25,9 +25,7 @@
 - [statesync] \#5516 Check that all heights necessary to rebuild state for a snapshot exist before adding the snapshot to the pool. (@erikgrinaker)
 
 ### BUG FIXES
-<<<<<<< HEAD
+
 - [abci/grpc] \#5520 Return async responses in order, to avoid mempool panics. (@erikgrinaker)
-=======
 
-- [types] \#5523 Change json naming of `PartSetHeader` within `BlockID` from `parts` to `part_set_header` (@marbar3778)
->>>>>>> 6e16df85
+- [types] \#5523 Change json naming of `PartSetHeader` within `BlockID` from `parts` to `part_set_header` (@marbar3778)