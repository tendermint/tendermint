--- conflicted
+++ resolved
@@ -26,9 +26,5 @@
 
 ### IMPROVEMENTS:
 
-<<<<<<< HEAD
 ### BUG FIXES:
-2518 - fixes a bug where non-validators will send proposalHearbeats when `create_empty_blocks=false` or `create_empty_blocks_interval > 0`
-=======
-### BUG FIXES:
->>>>>>> 9973decf
+2518 - fixes a bug where non-validators will send proposalHearbeats when `create_empty_blocks=false` or `create_empty_blocks_interval > 0`