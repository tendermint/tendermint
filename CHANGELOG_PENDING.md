--- conflicted
+++ resolved
@@ -23,28 +23,8 @@
 
 ### IMPROVEMENTS:
 
-<<<<<<< HEAD
-- [blockchain] Add `Base` to blockchain reactor P2P messages `StatusRequest` and `StatusResponse`
-- [example/kvstore] Add `RetainBlocks` option to control block retention
-- [p2p] [\#4548](https://github.com/tendermint/tendermint/pull/4548) Add ban list to address book (@cmwaters)
-- [privval] \#4534 Add `error` as a return value on`GetPubKey()`
-- [Docker] \#4569 Default configuration added to docker image (you can still mount your own config the same way) (@greg-szabo)
-- [lite2] [\#4562](https://github.com/tendermint/tendermint/pull/4562) Cache headers when using bisection (@cmwaters)
-- [all] [\#4608](https://github.com/tendermint/tendermint/pull/4608) Give reactors descriptive names when they're initialized
-- [lite2] [\#4575](https://github.com/tendermint/tendermint/pull/4575) Use bisection for within-range verification (@cmwaters)
-- [tools] \#4615 Allow developers to use Docker to generate proto stubs, via `make proto-gen-docker`.
+- [abci/server] [\#4719](https://github.com/tendermint/tendermint/pull/4719) Print panic & stack trace to STDERR if logger is not set (@melekes)
 - [types] [\#4638](https://github.com/tendermint/tendermint/pull/4638) Implement and call `Header#ValidateBasic` during `Block` and `SignedHeader` validation.
-- [p2p] [\#4621](https://github.com/tendermint/tendermint/pull/4621) ban peers when messages are unsolicited or too frequent (@cmwaters)
-- [evidence] [\#4632](https://github.com/tendermint/tendermint/pull/4632) Inbound evidence checked if already existing (@cmwaters)
-
-### BUG FIXES:
-
-- [rpc] \#4568 Fix panic when `Subscribe` is called, but HTTP client is not running (@melekes)
-  `Subscribe`, `Unsubscribe(All)` methods return an error now.
-=======
-- [abci/server] [\#4719](https://github.com/tendermint/tendermint/pull/4719) Print panic & stack trace to STDERR if logger is not set (@melekes)
-
 - [txindex] [\#4466](https://github.com/tendermint/tendermint/pull/4466) Allow to index an event at runtime (@favadi)
 
-### BUG FIXES:
->>>>>>> 1f64430c
+### BUG FIXES: