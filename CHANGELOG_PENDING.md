--- conflicted
+++ resolved
@@ -30,11 +30,7 @@
 
 ### IMPROVEMENTS:
 
-<<<<<<< HEAD
 - [privval] retry RemoteSigner connections on Error
 
 ### BUG FIXES:
-=======
-### BUG FIXES:
-- [types] \#2926 do not panic if retrieving the private validator's public key fails
->>>>>>> 616c3a4b
+- [types] \#2926 do not panic if retrieving the private validator's public key fails