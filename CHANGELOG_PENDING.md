## v0.27.1

*TBD*

Special thanks to external contributors on this release:

### BREAKING CHANGES:

* CLI/RPC/Config
- [config] `allow_duplicate_ip` is now set to false

* Apps

* Go API

* Blockchain Protocol

* P2P Protocol
- multiple connections from the same IP are now disabled by default (see `allow_duplicate_ip` config option)

### FEATURES:

### IMPROVEMENTS:
- [rpc] Add `UnconfirmedTxs(limit)` and `NumUnconfirmedTxs()` methods to HTTP/Local clients (@danil-lashin)

### BUG FIXES:
- [kv indexer] \#2912 don't ignore key when executing CONTAINS
<<<<<<< HEAD
- [config] \#2980 fix cors options formatting
=======
- [p2p] \#2715 fix a bug where seeds don't disconnect from a peer after 3h
>>>>>>> 2594cec1
<|MERGE_RESOLUTION|>--- conflicted
+++ resolved
@@ -25,8 +25,5 @@
 
 ### BUG FIXES:
 - [kv indexer] \#2912 don't ignore key when executing CONTAINS
-<<<<<<< HEAD
 - [config] \#2980 fix cors options formatting
-=======
-- [p2p] \#2715 fix a bug where seeds don't disconnect from a peer after 3h
->>>>>>> 2594cec1
+- [p2p] \#2715 fix a bug where seeds don't disconnect from a peer after 3h