--- conflicted
+++ resolved
@@ -26,11 +26,6 @@
 ### IMPROVEMENTS:
 - [abci] \#3809 Recover from application panics in `server/socket_server.go` to allow socket cleanup (@ruseinov)
 
-<<<<<<< HEAD
-### BUG FIXES:
-- [p2p] \#3338 Prevent "sent next PEX request too soon" errors by not calling
-  ensurePeers outside of ensurePeersRoutine
-=======
 - [p2p] \#3834 Do not write 'Couldn't connect to any seeds' error log if there are no seeds in config file
 - [abci] \#3809 Recover from application panics in `server/socket_server.go` to allow socket cleanup (@ruseinov)
 - [rpc] \#2252 Add `/broadcast_evidence` endpoint to submit double signing and other types of evidence
@@ -41,7 +36,7 @@
 - [rpc] \#3076 Improve transaction search performance
 
 ### BUG FIXES:
-
+- [p2p] \#3338 Prevent "sent next PEX request too soon" errors by not calling
+  ensurePeers outside of ensurePeersRoutine
 - [p2p][\#3644](https://github.com/tendermint/tendermint/pull/3644) Fix error logging for connection stop (@defunctzombie)
-- [rpc] \#3813 Return err if page is incorrect (less than 0 or greater than total pages)
->>>>>>> ec452e0e
+- [rpc] \#3813 Return err if page is incorrect (less than 0 or greater than total pages)