## v0.34.0-rc3

Special thanks to external contributors on this release:

Friendly reminder, we have a [bug bounty program](https://hackerone.com/tendermint).

### BREAKING CHANGES

- Blockchain Protocol
    - [\#5193](https://github.com/tendermint/tendermint/pull/5193) Header hashes are no longer empty for empty inputs, notably `DataHash`, `EvidenceHash`, and `LastResultsHash` (@erikgrinaker)

<<<<<<< HEAD
- Go API
    - [evidence] [\#5181](https://github.com/tendermint/tendermint/pull/5181) Phantom validator evidence was removed (also from abci) (@cmwaters)  
    - [merkle] [\#5193](https://github.com/tendermint/tendermint/pull/5193) `HashFromByteSlices` and `ProofsFromByteSlices` now return a hash for empty inputs, following RFC6962 (@erikgrinaker)

=======
    - [evidence] [\#5181](https://github.com/tendermint/tendermint/pull/5181) Phantom validator evidence was removed (also from abci) (@cmwaters) 
    - [crypto] [\#5214] Change `GenPrivKeySecp256k1` to `GenPrivKeyFromSecret` to be consistent with other keys
>>>>>>> d5512518

### FEATURES:

- [abci] [\#5174](https://github.com/tendermint/tendermint/pull/5174) Add amnesia evidence and remove mock and potential amnesia evidence from abci (@cmwaters)

### BUG FIXES:

- [evidence] [\#5170](https://github.com/tendermint/tendermint/pull/5170) change abci evidence time to the time the infraction happened not the time the evidence was committed on the block (@cmwaters)
- [node] Don't attempt fast sync when the ABCI application specifies ourself as the only validator via `InitChain` (@erikgrinaker)
- [libs/rand] [\#5215](https://github.com/tendermint/tendermint/pull/5215) Fix out-of-memory error on unexpected argument of Str() (@SadPencil)<|MERGE_RESOLUTION|>--- conflicted
+++ resolved
@@ -9,15 +9,10 @@
 - Blockchain Protocol
     - [\#5193](https://github.com/tendermint/tendermint/pull/5193) Header hashes are no longer empty for empty inputs, notably `DataHash`, `EvidenceHash`, and `LastResultsHash` (@erikgrinaker)
 
-<<<<<<< HEAD
 - Go API
     - [evidence] [\#5181](https://github.com/tendermint/tendermint/pull/5181) Phantom validator evidence was removed (also from abci) (@cmwaters)  
     - [merkle] [\#5193](https://github.com/tendermint/tendermint/pull/5193) `HashFromByteSlices` and `ProofsFromByteSlices` now return a hash for empty inputs, following RFC6962 (@erikgrinaker)
-
-=======
-    - [evidence] [\#5181](https://github.com/tendermint/tendermint/pull/5181) Phantom validator evidence was removed (also from abci) (@cmwaters) 
     - [crypto] [\#5214] Change `GenPrivKeySecp256k1` to `GenPrivKeyFromSecret` to be consistent with other keys
->>>>>>> d5512518
 
 ### FEATURES:
 
