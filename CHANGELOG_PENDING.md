## v0.33.5

\*\*

Special thanks to external contributors on this release:

Friendly reminder, we have a [bug bounty program](https://hackerone.com/tendermint).

### BREAKING CHANGES:

- CLI/RPC/Config

- Apps

- P2P Protocol

- Go API

### FEATURES:

<<<<<<< HEAD
- [abci] Add `ResponseCommit.retain_height` field, which will automatically remove blocks below this height.
- [rpc] Add `/status` response fields for the earliest block available on the node
- [rpc] [\#4611](https://github.com/tendermint/tendermint/pull/4611) Add `codespace` to `ResultBroadcastTx` (@whylee259)
- [cmd] [\#4665](https://github.com/tendermint/tendermint/pull/4665) New `tedermint completion` command to generate Bash/Zsh completion scripts (@alessio).
- [evidence] [\#4532](https://github.com/tendermint/tendermint/pull/4532) Handle evidence from light clients (@melekes)
- [lite2] [\#4532](https://github.com/tendermint/tendermint/pull/4532) Submit conflicting headers, if any, to a full node & all witnesses (@melekes)
=======
>>>>>>> ae3d21cf

### IMPROVEMENTS:


### BUG FIXES:<|MERGE_RESOLUTION|>--- conflicted
+++ resolved
@@ -18,15 +18,8 @@
 
 ### FEATURES:
 
-<<<<<<< HEAD
-- [abci] Add `ResponseCommit.retain_height` field, which will automatically remove blocks below this height.
-- [rpc] Add `/status` response fields for the earliest block available on the node
-- [rpc] [\#4611](https://github.com/tendermint/tendermint/pull/4611) Add `codespace` to `ResultBroadcastTx` (@whylee259)
-- [cmd] [\#4665](https://github.com/tendermint/tendermint/pull/4665) New `tedermint completion` command to generate Bash/Zsh completion scripts (@alessio).
 - [evidence] [\#4532](https://github.com/tendermint/tendermint/pull/4532) Handle evidence from light clients (@melekes)
 - [lite2] [\#4532](https://github.com/tendermint/tendermint/pull/4532) Submit conflicting headers, if any, to a full node & all witnesses (@melekes)
-=======
->>>>>>> ae3d21cf
 
 ### IMPROVEMENTS:
 
