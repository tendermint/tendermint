## v0.29.0

*TBD*

Special thanks to external contributors on this release:

### BREAKING CHANGES:

* CLI/RPC/Config

* Apps

* Go API
- [node] \#3082 MetricsProvider now requires you to pass a chain ID
- [types] \#2713 Rename `TxProof.LeafHash` to `TxProof.Leaf`
- [crypto/merkle] \#2713 `SimpleProof.Verify` takes a `leaf` instead of a
  `leafHash` and performs the hashing itself

* Blockchain Protocol
  * [crypto/merkle] \#2713 Merkle trees now match the RFC 6962 specification
  * [types] \#3078 Re-order Timestamp and BlockID in CanonicalVote so it's
    consistent with CanonicalProposal (BlockID comes
    first)
  * [types] \#3165 Hash of ConsensusParams only includes BlockSize.MaxBytes and
    BlockSize.MaxGas

* P2P Protocol
  - [consensus] \#2960 normalize priorities to not exceed `2*TotalVotingPower` to mitigate unfair proposer selection
    heavily preferring earlier joined validators in the case of an early bonded large validator unbonding

### FEATURES:

### IMPROVEMENTS:
- [rpc] \#3065 Return maxPerPage (100), not defaultPerPage (30) if `per_page` is greater than the max 100.
- [instrumentation] \#3082 Add `chain_id` label for all metrics

### BUG FIXES:
- [crypto] \#3164 Update `btcd` fork for rare signRFC6979 bug
- [lite] \#3171 Fix verifying large validator set changes
- [log] \#3060 Fix year format
<<<<<<< HEAD
- [crypto] \#3164 Update `btcd` fork for rare signRFC6979 bug
- [p2p] \#2967 Fix file descriptor leaks
=======
- [mempool] \#3168 Limit tx size to fit in the max reactor msg size
>>>>>>> 7a8aeff4
<|MERGE_RESOLUTION|>--- conflicted
+++ resolved
@@ -36,11 +36,7 @@
 
 ### BUG FIXES:
 - [crypto] \#3164 Update `btcd` fork for rare signRFC6979 bug
+- [p2p] \#2967 Fix file descriptor leaks
 - [lite] \#3171 Fix verifying large validator set changes
 - [log] \#3060 Fix year format
-<<<<<<< HEAD
-- [crypto] \#3164 Update `btcd` fork for rare signRFC6979 bug
-- [p2p] \#2967 Fix file descriptor leaks
-=======
-- [mempool] \#3168 Limit tx size to fit in the max reactor msg size
->>>>>>> 7a8aeff4
+- [mempool] \#3168 Limit tx size to fit in the max reactor msg size