# Unreleased Changes

## vX.X

Special thanks to external contributors on this release:

Friendly reminder, we have a [bug bounty program](https://hackerone.com/tendermint).

### BREAKING CHANGES

- CLI/RPC/Config

    - [config] \#5598 The `test_fuzz` and `test_fuzz_config` P2P settings have been removed. (@erikgrinaker)

- Apps

- P2P Protocol

- Go API

- Blockchain Protocol

### FEATURES

### IMPROVEMENTS

<<<<<<< HEAD
- [privval] \#5603 Add `--key` to `init`, `gen_validator`, `testnet` & `unsafe_reset_priv_validator` for use in generating `secp256k1` keys.
=======
- [crypto/ed25519] \#5632 Adopt zip215 `ed25519` verification. (@marbar3778)
- [privval] \#5603 Add `--key` to `init`, `gen_validator`, `testnet` & `unsafe_reset_priv_validator` for use in generating `secp256k1` keys. 
>>>>>>> e7d7ad85

### BUG FIXES

- [types] \#5523 Change json naming of `PartSetHeader` within `BlockID` from `parts` to `part_set_header` (@marbar3778)
- [privval] \#5638 Increase read/write timeout to 5s and calculate ping interval based on it (@JoeKash)<|MERGE_RESOLUTION|>--- conflicted
+++ resolved
@@ -24,12 +24,8 @@
 
 ### IMPROVEMENTS
 
-<<<<<<< HEAD
+- [crypto/ed25519] \#5632 Adopt zip215 `ed25519` verification. (@marbar3778)
 - [privval] \#5603 Add `--key` to `init`, `gen_validator`, `testnet` & `unsafe_reset_priv_validator` for use in generating `secp256k1` keys.
-=======
-- [crypto/ed25519] \#5632 Adopt zip215 `ed25519` verification. (@marbar3778)
-- [privval] \#5603 Add `--key` to `init`, `gen_validator`, `testnet` & `unsafe_reset_priv_validator` for use in generating `secp256k1` keys. 
->>>>>>> e7d7ad85
 
 ### BUG FIXES
 
