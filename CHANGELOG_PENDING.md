# Pending

## v0.26.3

*TBD*

Special thanks to external contributors on this release:

Friendly reminder, we have a [bug bounty
program](https://hackerone.com/tendermint).

### BREAKING CHANGES:

* CLI/RPC/Config

* Apps

* Go API
  - [rpc] \#2791 Functions that start HTTP servers are now blocking:
    - Impacts: StartHTTPServer, StartHTTPAndTLSServer, and StartGRPCServer,
    - These functions now take a `net.Listener` instead of an address

* Blockchain Protocol

* P2P Protocol


### FEATURES:

- [log] \#2843 New `log_format` config option, which can be set to 'plain' for colored
  text or 'json' for JSON output

- [types] \#2767 New event types EventDataNewRound (with ProposerInfo) and EventDataCompleteProposal (with BlockID). (@kevlubkcm)

### IMPROVEMENTS:

<<<<<<< HEAD
- [rpc] \#2780 Add read and write timeouts (3s) to HTTP servers
=======
- [state] \#2765 Make "Update to validators" msg value pretty (@danil-lashin)
- [p2p] \#2857 "Send failed" is logged at debug level instead of error.
>>>>>>> 60018d61

### BUG FIXES:<|MERGE_RESOLUTION|>--- conflicted
+++ resolved
@@ -34,11 +34,8 @@
 
 ### IMPROVEMENTS:
 
-<<<<<<< HEAD
-- [rpc] \#2780 Add read and write timeouts (3s) to HTTP servers
-=======
+- [rpc] \#2780 Add read and write timeouts to HTTP servers
 - [state] \#2765 Make "Update to validators" msg value pretty (@danil-lashin)
 - [p2p] \#2857 "Send failed" is logged at debug level instead of error.
->>>>>>> 60018d61
 
 ### BUG FIXES: