# Unreleased Changes

## vX.X

Special thanks to external contributors on this release:

Friendly reminder: We have a [bug bounty program](https://hackerone.com/tendermint).

### BREAKING CHANGES

- CLI/RPC/Config
  - [config] \#5598 The `test_fuzz` and `test_fuzz_config` P2P settings have been removed. (@erikgrinaker)
  - [config] \#5728 `fast_sync = "v1"` is no longer supported (@melekes)
  - [cli] \#5772 `gen_node_key` prints JSON-encoded `NodeKey` rather than ID and does not save it to `node_key.json` (@melekes)
  - [cli] \#5777 use hyphen-case instead of snake_case for all cli commands and config parameters (@cmwaters)
  - [rpc] \#6019 standardise RPC errors and return the correct status code (@bipulprasad & @cmwaters)
  - [rpc] \#6168 Change default sorting to desc for `/tx_search` results (@melekes)
  - [cli] \#6282 User must specify the node mode when using `tendermint init` (@cmwaters)
  - [state/indexer] \#6382 reconstruct indexer, move txindex into the indexer package (@JayT106)
  - [cli] \#6372 Introduce `BootstrapPeers` as part of the new p2p stack. Peers to be connected on
    startup (@cmwaters)

- Apps
  - [ABCI] \#5447 Remove `SetOption` method from `ABCI.Client` interface
  - [ABCI] \#5447 Reset `Oneof` indexes for  `Request` and `Response`.
  - [ABCI] \#5818 Use protoio for msg length delimitation. Migrates from int64 to uint64 length delimiters.

- P2P Protocol

- Go API
  - [abci/client, proxy] \#5673 `Async` funcs return an error, `Sync` and `Async` funcs accept `context.Context` (@melekes)
  - [p2p] Removed unused function `MakePoWTarget`. (@erikgrinaker)
  - [libs/bits] \#5720 Validate `BitArray` in `FromProto`, which now returns an error (@melekes)
  - [proto/p2p] Renamed `DefaultNodeInfo` and `DefaultNodeInfoOther` to `NodeInfo` and `NodeInfoOther` (@erikgrinaker)
  - [proto/p2p] Rename `NodeInfo.default_node_id` to `node_id` (@erikgrinaker)
  - [libs/os] Kill() and {Must,}{Read,Write}File() functions have been removed. (@alessio)
  - [store] \#5848 Remove block store state in favor of using the db iterators directly (@cmwaters)
  - [state] \#5864 Use an iterator when pruning state (@cmwaters)
  - [types] \#6023 Remove `tm2pb.Header`, `tm2pb.BlockID`, `tm2pb.PartSetHeader` and `tm2pb.NewValidatorUpdate`.
	- Each of the above types has a `ToProto` and `FromProto` method or function which replaced this logic.
  - [light] \#6054 Move `MaxRetryAttempt` option from client to provider.
	- `NewWithOptions` now sets the max retry attempts and timeouts (@cmwaters)
  - [all] \#6077 Change spelling from British English to American (@cmwaters)
	- Rename "Subscription.Cancelled()" to "Subscription.Canceled()" in libs/pubsub
	- Rename "behaviour" pkg to "behavior" and internalized it in blockchain v2
  - [rpc/client/http] \#6176 Remove `endpoint` arg from `New`, `NewWithTimeout` and `NewWithClient` (@melekes)
  - [rpc/client/http] \#6176 Unexpose `WSEvents` (@melekes)
  - [rpc/jsonrpc/client/ws_client] \#6176 `NewWS` no longer accepts options (use `NewWSWithOptions` and `OnReconnect` funcs to configure the client) (@melekes)

- Blockchain Protocol

- Data Storage
  - [store/state/evidence/light] \#5771 Use an order-preserving varint key encoding (@cmwaters)

### FEATURES

- [config] Add `--mode` flag and config variable. See [ADR-52](https://github.com/tendermint/tendermint/blob/master/docs/architecture/adr-052-tendermint-mode.md) @dongsam
<<<<<<< HEAD
- [rpc] /#6329 Don't cap page size in unsafe mode (@gotjoshua, @cmwaters)
- [pex] /#6305 v2 pex reactor with backwards compatability. Introduces two new pex messages to
  accomodate for the new p2p stack (@cmwaters). Removes the notion of seeds and crawling. All peer
  exchange reactors behave the same.
=======
- [rpc] \#6329 Don't cap page size in unsafe mode (@gotjoshua, @cmwaters)
- [crypto] \#6376 Enable sr25519 as a validator key
>>>>>>> 36d8cb09

### IMPROVEMENTS

- [crypto/ed25519] \#5632 Adopt zip215 `ed25519` verification. (@marbar3778)
- [privval] \#5603 Add `--key` to `init`, `gen_validator`, `testnet` & `unsafe_reset_priv_validator` for use in generating `secp256k1` keys.
- [privval] \#5725 Add gRPC support to private validator.
- [privval] \#5876 `tendermint show-validator` will query the remote signer if gRPC is being used (@marbar3778)
- [abci/client] \#5673 `Async` requests return an error if queue is full (@melekes)
- [mempool] \#5673 Cancel `CheckTx` requests if RPC client disconnects or times out (@melekes)
- [abci] \#5706 Added `AbciVersion` to `RequestInfo` allowing applications to check ABCI version when connecting to Tendermint. (@marbar3778)
- [blockchain/v1] \#5728 Remove in favor of v2 (@melekes)
- [blockchain/v0] \#5741 Relax termination conditions and increase sync timeout (@melekes)
- [cli] \#5772 `gen_node_key` output now contains node ID (`id` field) (@melekes)
- [blockchain/v2] \#5774 Send status request when new peer joins (@melekes)
- [consensus] \#5792 Deprecates the `time_iota_ms` consensus parameter, to reduce the bug surface. The parameter is no longer used. (@valardragon)
- [store] \#5888 store.SaveBlock saves using batches instead of transactions for now to improve ACID properties. This is a quick fix for underlying issues around tm-db and ACID guarantees. (@githubsands)
- [consensus] \#5987 Remove `time_iota_ms` from consensus params. Merge `tmproto.ConsensusParams` and `abci.ConsensusParams`. (@marbar3778)
- [types] \#5994 Reduce the use of protobuf types in core logic. (@marbar3778)
  - `ConsensusParams`, `BlockParams`, `ValidatorParams`, `EvidenceParams`, `VersionParams`, `sm.Version` and `version.Consensus` have become native types. They still utilize protobuf when being sent over the wire or written to disk.
- [rpc/client/http] \#6163 Do not drop events even if the `out` channel is full (@melekes)
- [node] \#6059 Validate and complete genesis doc before saving to state store (@silasdavis)
- [state] \#6067 Batch save state data (@githubsands & @cmwaters)
- [crypto] \#6120 Implement batch verification interface for ed25519 and sr25519. (@marbar3778)
- [types] \#6120 use batch verification for verifying commits signatures.
  - If the key type supports the batch verification API it will try to batch verify. If the verification fails we will single verify each signature.
- [privval/file] \#6185 Return error on `LoadFilePV`, `LoadFilePVEmptyState`. Allows for better programmatic control of Tendermint.
- [privval] \#6240 Add `context.Context` to privval interface.
- [rpc] \#6265 set cache control in http-rpc response header (@JayT106)
- [statesync] \#6378 Retry requests for snapshots and add a minimum discovery time (5s) for new snapshots.

### BUG FIXES

- [types] \#5523 Change json naming of `PartSetHeader` within `BlockID` from `parts` to `part_set_header` (@marbar3778)
- [privval] \#5638 Increase read/write timeout to 5s and calculate ping interval based on it (@JoeKash)
- [blockchain/v1] [\#5701](https://github.com/tendermint/tendermint/pull/5701) Handle peers without blocks (@melekes)
- [blockchain/v1] \#5711 Fix deadlock (@melekes)
- [evidence] \#6375 Fix bug with inconsistent LightClientAttackEvidence hashing (cmwaters)<|MERGE_RESOLUTION|>--- conflicted
+++ resolved
@@ -55,15 +55,11 @@
 ### FEATURES
 
 - [config] Add `--mode` flag and config variable. See [ADR-52](https://github.com/tendermint/tendermint/blob/master/docs/architecture/adr-052-tendermint-mode.md) @dongsam
-<<<<<<< HEAD
 - [rpc] /#6329 Don't cap page size in unsafe mode (@gotjoshua, @cmwaters)
 - [pex] /#6305 v2 pex reactor with backwards compatability. Introduces two new pex messages to
   accomodate for the new p2p stack (@cmwaters). Removes the notion of seeds and crawling. All peer
   exchange reactors behave the same.
-=======
-- [rpc] \#6329 Don't cap page size in unsafe mode (@gotjoshua, @cmwaters)
 - [crypto] \#6376 Enable sr25519 as a validator key
->>>>>>> 36d8cb09
 
 ### IMPROVEMENTS
 
