--- conflicted
+++ resolved
@@ -20,8 +20,5 @@
 ### IMPROVEMENTS:
 
 ### BUG FIXES:
-<<<<<<< HEAD
 - [rpc/lib] [\#4051](https://github.com/tendermint/tendermint/pull/4131) Fix RPC client, which was previously resolving https protocol to http (@yenkhoon)
-=======
-- [cs] \#4069 Don't panic when block meta is not found in store (@gregzaitsev)
->>>>>>> c3464566
+- [cs] \#4069 Don't panic when block meta is not found in store (@gregzaitsev)