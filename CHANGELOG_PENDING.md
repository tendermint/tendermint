--- conflicted
+++ resolved
@@ -72,11 +72,7 @@
   * [state] [\#2644](https://github.com/tendermint/tendermint/issues/2644) Require block.Version to match state.Version
   * [types] [\#2670](https://github.com/tendermint/tendermint/issues/2670) Header.Hash() builds Merkle tree out of fields in the same
     order they appear in the header, instead of sorting by field name
-<<<<<<< HEAD
-  * [state] \#2714 Validators can now only use pubkeys allowed within ConsensusParams.ValidatorParams
-=======
   * [types] [\#2682](https://github.com/tendermint/tendermint/issues/2682) Use proto3 `varint` encoding for ints that are usually unsigned (instead of zigzag encoding).
->>>>>>> a22c962e
 
 * P2P Protocol
   * [p2p] [\#2654](https://github.com/tendermint/tendermint/issues/2654) Add `ProtocolVersion` struct with protocol versions to top of
