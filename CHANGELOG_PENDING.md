# Pending

## v0.27.0

*TBD*

Special thanks to external contributors on this release:

Friendly reminder, we have a [bug bounty
program](https://hackerone.com/tendermint).

### BREAKING CHANGES:

* CLI/RPC/Config
  - [rpc] \#2932 Rename `accum` to `proposer_priority`

* Apps

* Go API
  - [db] [\#2913](https://github.com/tendermint/tendermint/pull/2913)
    ReverseIterator API change -- start < end, and end is exclusive.
  - [types] \#2932 Rename `Validator.Accum` to `Validator.ProposerPriority`

* Blockchain Protocol
<<<<<<< HEAD
  * [merkle] \#2713 Merkle trees now match the RFC 6962 specification
  * [state] \#2714 Validators can now only use pubkeys allowed within ConsensusParams.ValidatorParams
=======
  - [state] \#2714 Validators can now only use pubkeys allowed within
    ConsensusParams.ValidatorParams
>>>>>>> 44b769b1

* P2P Protocol
  - [consensus] [\#2871](https://github.com/tendermint/tendermint/issues/2871)
    Remove *ProposalHeartbeat* message as it serves no real purpose
  - [state] Fixes for proposer selection:
    - \#2785 Accum for new validators is `-1.125*totalVotingPower` instead of 0
    - \#2941 val.Accum is preserved during ValidatorSet.Update to avoid being
      reset to 0

### FEATURES:

### IMPROVEMENTS:

### BUG FIXES:
- [types] \#2938 Fix regression in v0.26.4 where we panic on empty
  genDoc.Validators
- [state] \#2785 Fix accum for new validators to be `-1.125*totalVotingPower`
  instead of 0, forcing them to wait before becoming the proposer. Also:
    - do not batch clip
    - keep accums averaged near 0
- [types] \#2941 Preserve val.Accum during ValidatorSet.Update to avoid it being
  reset to 0 every time a validator is updated<|MERGE_RESOLUTION|>--- conflicted
+++ resolved
@@ -22,13 +22,9 @@
   - [types] \#2932 Rename `Validator.Accum` to `Validator.ProposerPriority`
 
 * Blockchain Protocol
-<<<<<<< HEAD
   * [merkle] \#2713 Merkle trees now match the RFC 6962 specification
-  * [state] \#2714 Validators can now only use pubkeys allowed within ConsensusParams.ValidatorParams
-=======
   - [state] \#2714 Validators can now only use pubkeys allowed within
     ConsensusParams.ValidatorParams
->>>>>>> 44b769b1
 
 * P2P Protocol
   - [consensus] [\#2871](https://github.com/tendermint/tendermint/issues/2871)
