## v0.32.2

\*\*

Special thanks to external contributors on this release:

Friendly reminder, we have a [bug bounty
program](https://hackerone.com/tendermint).

### BREAKING CHANGES:

- CLI/RPC/Config

- Apps

- Go API
  - [libs] \#3811 Remove `db` from libs in favor of `https://github.com/tendermint/tm-cmn`

### FEATURES:

### IMPROVEMENTS:

- [abci] \#3809 Recover from application panics in `server/socket_server.go` to allow socket cleanup (@ruseinov)
<<<<<<< HEAD
- [rpc] \#2252 Add `/broadcast_evidence` endpoint to submit double signing and other types of evidence
=======
- [rpc] \#3818 Make `max_body_bytes` and `max_header_bytes` configurable
>>>>>>> 51b3428f

### BUG FIXES:<|MERGE_RESOLUTION|>--- conflicted
+++ resolved
@@ -21,10 +21,7 @@
 ### IMPROVEMENTS:
 
 - [abci] \#3809 Recover from application panics in `server/socket_server.go` to allow socket cleanup (@ruseinov)
-<<<<<<< HEAD
 - [rpc] \#2252 Add `/broadcast_evidence` endpoint to submit double signing and other types of evidence
-=======
 - [rpc] \#3818 Make `max_body_bytes` and `max_header_bytes` configurable
->>>>>>> 51b3428f
 
 ### BUG FIXES: