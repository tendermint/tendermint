--- conflicted
+++ resolved
@@ -32,9 +32,5 @@
 
 ### BUG FIXES:
 
-<<<<<<< HEAD
-- [rpc] \#3080 check if the variable "skipCount" is bigger than zero. If it is not, we set it to 0. If it, we do not do anything.
-=======
 - [types] \#2926 do not panic if retrieving the private validator's public key fails
-- [rpc] []() Validate if there are txs inside the query results before looping through it
->>>>>>> 8621a362
+- [rpc] \#3080 check if the variable "skipCount" is bigger than zero. If it is not, we set it to 0. If it, we do not do anything.