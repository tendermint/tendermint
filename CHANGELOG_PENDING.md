## v0.32.9

\*\*

Special thanks to external contributors on this release:
<<<<<<< HEAD
@erikgrinaker, @PSalant726, @gregzaitsev
=======
@erikgrinaker, @PSalant726, @gchaincl
>>>>>>> f78a994e

Friendly reminder, we have a [bug bounty
program](https://hackerone.com/tendermint).

### BREAKING CHANGES:

- CLI/RPC/Config

  - [rpc] \#3471 Paginate `/validators` response (default: 30 vals per page)
  - [rpc] \#3188 Remove `BlockMeta` in `ResultBlock` in favor of `BlockId` for `/block`
  - [rpc] `/block_results` response format updated (see RPC docs for details)
    ```
    {
      "jsonrpc": "2.0",
      "id": "",
      "result": {
        "height": "2109",
        "txs_results": null,
        "begin_block_events": null,
        "end_block_events": null,
        "validator_updates": null,
        "consensus_param_updates": null
      }
    }
    ```
  - [rpc][\#4141](https://github.com/tendermint/tendermint/pull/4141) Remove `#event` suffix from the ID in event responses.
    `{"jsonrpc": "2.0", "id": 0, "result": ...}`
  - [rpc][\#4141](https://github.com/tendermint/tendermint/pull/4141) Switch to integer IDs instead of `json-client-XYZ`
    ```
    id=0 method=/subscribe
    id=0 result=...
    id=1 method=/abci_query
    id=1 result=...
    ```
    - ID is unique for each request;
    - Request.ID is now optional. Notification is a Request without an ID. Previously ID="" or ID=0 were considered as notifications.

- Apps

- [tm-bench] Removed tm-bench in favor of [tm-load-test](https://github.com/interchainio/tm-load-test)

- Go API

  - [rpc/client] \#3471 `Validators` now requires two more args: `page` and `perPage`
  - [libs/common] \#3262 Make error the last parameter of `Task` (@PSalant726)
  - [libs/common] \#3862 Remove `errors.go` from `libs/common`

- Blockchain Protocol

  - [abci] \#2521 Remove `TotalTxs` and `NumTxs` from `Header`
  - [types][\#4151](https://github.com/tendermint/tendermint/pull/4151) Enforce ordering of votes in DuplicateVoteEvidence to be lexicographically sorted on BlockID

- P2P Protocol
  - [p2p][\3668](https://github.com/tendermint/tendermint/pull/3668) Make `SecretConnection` non-malleable

### FEATURES:

### IMPROVEMENTS:

- [rpc] \#3188 Added `block_size` to `BlockMeta` this is reflected in `/blockchain`
- [types] \#2521 Add `NumTxs` to `BlockMeta` and `EventDataNewBlockHeader`
- [docs][\#4111](https://github.com/tendermint/tendermint/issues/4111) Replaced dead whitepaper link in README.md

### BUG FIXES:

- [rpc/lib][\#4051](https://github.com/tendermint/tendermint/pull/4131) Fix RPC client, which was previously resolving https protocol to http (@yenkhoon)
- [rpc][\#4141](https://github.com/tendermint/tendermint/pull/4141) JSONRPCClient: validate that Response.ID matches Request.ID
- [rpc][\#4141](https://github.com/tendermint/tendermint/pull/4141) WSClient: check for unsolicited responses
<<<<<<< HEAD
- [cs] \#4069 Don't panic when block meta is not found in store (@gregzaitsev)
=======
- [types][\4164](https://github.com/tendermint/tendermint/pull/4164) Prevent temporary power overflows on validator updates
>>>>>>> f78a994e
<|MERGE_RESOLUTION|>--- conflicted
+++ resolved
@@ -3,11 +3,7 @@
 \*\*
 
 Special thanks to external contributors on this release:
-<<<<<<< HEAD
-@erikgrinaker, @PSalant726, @gregzaitsev
-=======
-@erikgrinaker, @PSalant726, @gchaincl
->>>>>>> f78a994e
+@erikgrinaker, @PSalant726, @gchaincl, @gregzaitsev
 
 Friendly reminder, we have a [bug bounty
 program](https://hackerone.com/tendermint).
@@ -76,8 +72,5 @@
 - [rpc/lib][\#4051](https://github.com/tendermint/tendermint/pull/4131) Fix RPC client, which was previously resolving https protocol to http (@yenkhoon)
 - [rpc][\#4141](https://github.com/tendermint/tendermint/pull/4141) JSONRPCClient: validate that Response.ID matches Request.ID
 - [rpc][\#4141](https://github.com/tendermint/tendermint/pull/4141) WSClient: check for unsolicited responses
-<<<<<<< HEAD
-- [cs] \#4069 Don't panic when block meta is not found in store (@gregzaitsev)
-=======
 - [types][\4164](https://github.com/tendermint/tendermint/pull/4164) Prevent temporary power overflows on validator updates
->>>>>>> f78a994e
+- [cs] \#4069 Don't panic when block meta is not found in store (@gregzaitsev)