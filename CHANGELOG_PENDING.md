--- conflicted
+++ resolved
@@ -22,8 +22,5 @@
 
 ### BUG FIXES:
 - [kv indexer] \#2912 don't ignore key when executing CONTAINS
-<<<<<<< HEAD
 - [mempool] \#2961 notifyTxsAvailable if there're txs left after committing a block, but recheck=false
-=======
-- [p2p] \#2715 fix a bug where seeds don't disconnect from a peer after 3h
->>>>>>> f69e2c6d
+- [p2p] \#2715 fix a bug where seeds don't disconnect from a peer after 3h