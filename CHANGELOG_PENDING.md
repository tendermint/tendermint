--- conflicted
+++ resolved
@@ -28,8 +28,5 @@
 
 ### BUG FIXES:
 
-<<<<<<< HEAD
 - [p2p] [\#3644](https://github.com/tendermint/tendermint/pull/3644) Fix error logging for connection stop (@defunctzombie)
-=======
-- [rpc] \#3813 Return err if page is incorrect (less than 0 or greater than total pages)
->>>>>>> 756440e0
+- [rpc] \#3813 Return err if page is incorrect (less than 0 or greater than total pages)