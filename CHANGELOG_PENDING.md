--- conflicted
+++ resolved
@@ -24,12 +24,8 @@
 
 ### IMPROVEMENTS
 
-<<<<<<< HEAD
-- [statesync] \#5516 Check that all heights necessary to rebuild state for a snapshot exist before adding the snapshot to the pool. (@erikgrinaker)
 - [crypto/ed25519] \#5632 Adopt zip215 `ed25519` verification. (@marbar3778)
-=======
 - [privval] \#5603 Add `--key` to `init`, `gen_validator`, `testnet` & `unsafe_reset_priv_validator` for use in generating `secp256k1` keys. 
->>>>>>> ca46cbc7
 
 ### BUG FIXES
 
