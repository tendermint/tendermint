## v0.31.5

**

### BREAKING CHANGES:

* CLI/RPC/Config

* Apps

* Go API

* Blockchain Protocol

* P2P Protocol

### FEATURES:

### IMPROVEMENTS:
<<<<<<< HEAD
- [p2p] [\#3463](https://github.com/tendermint/tendermint/pull/3463) Do not log "Can't add peer's address to addrbook" error for a private peer
- [rpc] \#3534 Add support for batched requests/responses in JSON RPC
=======
>>>>>>> d35c0872

### BUG FIXES:<|MERGE_RESOLUTION|>--- conflicted
+++ resolved
@@ -17,10 +17,6 @@
 ### FEATURES:
 
 ### IMPROVEMENTS:
-<<<<<<< HEAD
-- [p2p] [\#3463](https://github.com/tendermint/tendermint/pull/3463) Do not log "Can't add peer's address to addrbook" error for a private peer
-- [rpc] \#3534 Add support for batched requests/responses in JSON RPC
-=======
->>>>>>> d35c0872
+- [rpc] [\#3534](https://github.com/tendermint/tendermint/pull/3534) Add support for batched requests/responses in JSON RPC
 
 ### BUG FIXES: