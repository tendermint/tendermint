## v0.27.1

*TBD*

Special thanks to external contributors on this release:

### BREAKING CHANGES:

* CLI/RPC/Config

* Apps

* Go API

* Blockchain Protocol

* P2P Protocol

### FEATURES:

### IMPROVEMENTS:

<<<<<<< HEAD
### BUG FIXES:
- [rpc] \#2408 `/broadcast_tx_commit`: Fix "interface conversion: interface {} in nil, not EventDataTx" panic (could happen if somebody sent a tx using /broadcast_tx_commit while Tendermint was being stopped)
- [kv indexer] \#2912 don't ignore key when executing CONTAINS
=======
### BUG FIXES:
>>>>>>> 0f96bea4
<|MERGE_RESOLUTION|>--- conflicted
+++ resolved
@@ -20,10 +20,5 @@
 
 ### IMPROVEMENTS:
 
-<<<<<<< HEAD
 ### BUG FIXES:
-- [rpc] \#2408 `/broadcast_tx_commit`: Fix "interface conversion: interface {} in nil, not EventDataTx" panic (could happen if somebody sent a tx using /broadcast_tx_commit while Tendermint was being stopped)
-- [kv indexer] \#2912 don't ignore key when executing CONTAINS
-=======
-### BUG FIXES:
->>>>>>> 0f96bea4
+- [kv indexer] \#2912 don't ignore key when executing CONTAINS