## v0.33.6

\*\*

Special thanks to external contributors on this release:

Friendly reminder, we have a [bug bounty program](https://hackerone.com/tendermint).

### BREAKING CHANGES:

- CLI/RPC/Config

  - [evidence] \#4725 Remove `Pubkey` from DuplicateVoteEvidence
  - [rpc] [\#4792](https://github.com/tendermint/tendermint/pull/4792) `/validators` are now sorted by voting power (@melekes)
  - [blockchain] \#4637 Transition blockchain reactor(s) to Protobuf encoding
  - [types] \#4382  `SignedMsgType` has moved to a Protobuf enum types
  - [types] \#4382 `Total` has been changed from a `int` to a `uint32`
  - [types] \#4582 Vote: `ValidatorIndex` & `Round` are now int32
  - [types] \#4582 Proposal: `POLRound` & `Round` are now int32
  - [types] \#4582 Block: `Round` is now int32
  - [types] \#4962 `ConsensusParams`, `BlockParams`, `EvidenceParams`, `ValidatorParams` & `HashedParams` are now Protobuf types
  - [consensus] \#4582 RoundState: `Round`, `LockedRound` & `CommitRound` are now int32
  - [consensus] \#4582 HeightVoteSet: `round` is now int32
  - [privval] \#4582 `round` in private_validator_state.json is no longer a string in json it is now a number.
  - [crypto] \#4940 All keys have become `[]byte` instead of `[<size>]byte`. The byte method no longer returns the marshaled value but just the `[]byte` form of the data.
  - [crypto] \4988 Removal of key type multisig
    - The key has been moved to the Cosmos-SDK (https://github.com/cosmos/cosmos-sdk/blob/master/crypto/types/multisig/multisignature.go)
  - [crypto] \#4941 Remove suffixes from all keys.
    - ed25519: type `PrivKeyEd25519` is now `PrivKey`
    - ed25519: type `PubKeyEd25519` is now `PubKey`
    - secp256k1: type`PrivKeySecp256k1` is now `PrivKey`
    - secp256k1: type`PubKeySecp256k1` is now `PubKey`
    - sr25519: type `PrivKeySr25519` is now `PrivKey`
    - sr25519: type `PubKeySr25519` is now `PubKey`
    - multisig: type `PubKeyMultisigThreshold` is now `PubKey`
  - [light] \#4946 Rename `lite2` pkg to `light`, the lite cmd has also been renamed to `light`. Remove `lite` implementation.
  - [rpc] \#4937 Return an error when `page` pagination param is 0 in `/validators`, `tx_search` (@melekes)
  - [state] \#4679 `TxResult` is a Protobuf type defined in `abci` types directory
  - [state] \#4679 `state` reactor migration to Protobuf encoding
  - [evidence] \#4959 Add json tags to `DuplicateVoteEvidence`
  - [p2p/pex] \#4973 `p2p/pex` reactor migration to Protobuf encoding
  - [light] \#4964 `light` reactor migration to Protobuf encoding
  - [store] \#4778 Transition store module to protobuf encoding
    - `BlockStoreStateJSON` is now `BlockStoreState` and is encoded as binary in the database
  - [rpc] \#4968 JSON encoding is now handled by `libs/json`, not Amino
<<<<<<< HEAD
  - [types] \#4852 Vote & Proposal `SignBytes` is now func `VoteSignBytes` & `ProposalSignBytes`
  - [privval] \#4985 `privval` reactor migration to Protobuf encoding
=======
  - [evidence] \#4949 `evidence` reactor migration to Protobuf encoding
>>>>>>> 6961c7e5

- Apps

  - [abci] [\#4704](https://github.com/tendermint/tendermint/pull/4704) Add ABCI methods `ListSnapshots`, `LoadSnapshotChunk`, `OfferSnapshot`, and `ApplySnapshotChunk` for state sync snapshots. `ABCIVersion` bumped to 0.17.0.

- P2P Protocol

- Go API

  - [crypto] [\#4721](https://github.com/tendermint/tendermint/pull/4721) Remove `SimpleHashFromMap()` and `SimpleProofsFromMap()` (@erikgrinaker)
  - [types] \#4798 Simplify `VerifyCommitTrusting` func + remove extra validation (@melekes)
  - [libs] \#4831 Remove `Bech32` pkg from Tendermint. This pkg now lives in the [cosmos-sdk](https://github.com/cosmos/cosmos-sdk/tree/4173ea5ebad906dd9b45325bed69b9c655504867/types/bech32)
- Blockchain Protocol

  - [types] [\#4792](https://github.com/tendermint/tendermint/pull/4792) Sort validators by voting power to enable faster commit verification (@melekes)
  - [evidence] [\#4780](https://github.com/tendermint/tendermint/pull/4780) Cap evidence to an absolute number (@cmwaters)
    Add `max_num` to consensus evidence parameters (default: 50 items).
  - [mempool] \#4940 Migrate mempool from amino binary encoding to Protobuf
  - [statesync] \#4943 Migrate statesync reactor from amino binary encoding to Protobuf
  - [rpc/client] \#4947 `Validators`, `TxSearch` `page`/`per_page` params become pointers (@melekes)
    `UnconfirmedTxs` `limit` param is a pointer

### FEATURES:

- [statesync] Add state sync support, where a new node can be rapidly bootstrapped by fetching state snapshots from peers instead of replaying blocks. See the `[statesync]` config section.
- [evidence] [\#4532](https://github.com/tendermint/tendermint/pull/4532) Handle evidence from light clients (@melekes)
- [light] [\#4532](https://github.com/tendermint/tendermint/pull/4532) Submit conflicting headers, if any, to a full node & all witnesses (@melekes)
- [rpc] [\#4532](https://github.com/tendermint/tendermint/pull/4923) Support `BlockByHash` query (@fedekunze)
- [rpc] \#4979 Support EXISTS operator in `/tx_search` query (@melekes)
- [p2p] \#4981 Expose `SaveAs` func on NodeKey (@melekes)

### IMPROVEMENTS:

- [txindex] [\#4466](https://github.com/tendermint/tendermint/pull/4466) Allow to index an event at runtime (@favadi)
  - `abci.EventAttribute` replaces `KV.Pair`
- [evidence] [\#4722](https://github.com/tendermint/tendermint/pull/4722) Improved evidence db (@cmwaters)
- [state] [\#4781](https://github.com/tendermint/tendermint/pull/4781) Export `InitStateVersion` for the initial state version (@erikgrinaker)
- [p2p/conn] \#4795 Return err on `signChallenge()` instead of panic
- [evidence] [\#4839](https://github.com/tendermint/tendermint/pull/4839) Reject duplicate evidence from being proposed (@cmwaters)
- [evidence] [\#4892](https://github.com/tendermint/tendermint/pull/4892) Remove redundant header from phantom validator evidence (@cmwaters)
- [types] [\#4905](https://github.com/tendermint/tendermint/pull/4905) Add ValidateBasic to validator and validator set (@cmwaters)
- [consensus] [\#4578](https://github.com/tendermint/tendermint/issues/4578) Attempt to repair the consensus WAL file (`data/cs.wal/wal`) automatically in case of corruption (@alessio)
  The original WAL file will be backed up to `data/cs.wal/wal.CORRUPTED`.
- [light] [\#4935](https://github.com/tendermint/tendermint/pull/4935) Fetch and compare a new header with witnesses in parallel (@melekes)
- [light] [\#4929](https://github.com/tendermint/tendermint/pull/4929) compare header w/ witnesses only when doing bisection (@melekes)
- [light] [\#4916](https://github.com/tendermint/tendermint/pull/4916) validate basic for inbound validator sets and headers before further processing them (@cmwaters)

### BUG FIXES:

- [consensus] [\#4895](https://github.com/tendermint/tendermint/pull/4895) Cache the address of the validator to reduce querying a remote KMS (@joe-bowman)
- [blockchain/v2] Correctly set block store base in status responses (@erikgrinaker)<|MERGE_RESOLUTION|>--- conflicted
+++ resolved
@@ -43,12 +43,9 @@
   - [store] \#4778 Transition store module to protobuf encoding
     - `BlockStoreStateJSON` is now `BlockStoreState` and is encoded as binary in the database
   - [rpc] \#4968 JSON encoding is now handled by `libs/json`, not Amino
-<<<<<<< HEAD
   - [types] \#4852 Vote & Proposal `SignBytes` is now func `VoteSignBytes` & `ProposalSignBytes`
   - [privval] \#4985 `privval` reactor migration to Protobuf encoding
-=======
   - [evidence] \#4949 `evidence` reactor migration to Protobuf encoding
->>>>>>> 6961c7e5
 
 - Apps
 
