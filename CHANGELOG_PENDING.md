## v0.33.1

\*\*

Special thanks to external contributors on this release:

Friendly reminder, we have a [bug bounty
program](https://hackerone.com/tendermint).

### BREAKING CHANGES:

- CLI/RPC/Config

- Apps

- Go API

### FEATURES:

<<<<<<< HEAD
- [p2p] \#4053 Add `unconditional_peer_ids` and `persistent_peers_max_dial_period` config variables (see ADR-050) (@dongsam)
- [tools] [\#4227](https://github.com/tendermint/tendermint/pull/4227) Implement `tendermint debug kill` and
  `tendermint debug dump` commands for Tendermint node debugging functionality. See `--help` in both
  commands for further documentation and usage.
- [cli] \#4234 Add `--db_backend and --db_dir` flags (@princesinha19)
- [cli] \#4113 Add optional `--genesis_hash` flag to check genesis hash upon startup
- [config] \#3831 Add support for [RocksDB](https://rocksdb.org/) (@Stumble)
- [rpc] [\#3333] Add `order_by` to `/tx_search` endpoint, allowing to change default ordering from asc to desc (more in the future) (@princesinha19)
- [metrics] \#4263 Add
  - `consensus_validator_power`: track your validators power
  - `consensus_validator_last_signed_height`: track at which height the validator last signed
  - `consensus_validator_missed_blocks`: total amount of missed blocks for a validator
  as gauges in prometheus for validator specific metrics

=======
>>>>>>> 082e211e
### IMPROVEMENTS:

### BUG FIXES:

- [rpc] [#\4319] Check BlockMeta is not nil in Blocks & BlockByHash

<|MERGE_RESOLUTION|>--- conflicted
+++ resolved
@@ -3,6 +3,7 @@
 \*\*
 
 Special thanks to external contributors on this release:
+@princesinha19
 
 Friendly reminder, we have a [bug bounty
 program](https://hackerone.com/tendermint).
@@ -17,23 +18,8 @@
 
 ### FEATURES:
 
-<<<<<<< HEAD
-- [p2p] \#4053 Add `unconditional_peer_ids` and `persistent_peers_max_dial_period` config variables (see ADR-050) (@dongsam)
-- [tools] [\#4227](https://github.com/tendermint/tendermint/pull/4227) Implement `tendermint debug kill` and
-  `tendermint debug dump` commands for Tendermint node debugging functionality. See `--help` in both
-  commands for further documentation and usage.
-- [cli] \#4234 Add `--db_backend and --db_dir` flags (@princesinha19)
-- [cli] \#4113 Add optional `--genesis_hash` flag to check genesis hash upon startup
-- [config] \#3831 Add support for [RocksDB](https://rocksdb.org/) (@Stumble)
 - [rpc] [\#3333] Add `order_by` to `/tx_search` endpoint, allowing to change default ordering from asc to desc (more in the future) (@princesinha19)
-- [metrics] \#4263 Add
-  - `consensus_validator_power`: track your validators power
-  - `consensus_validator_last_signed_height`: track at which height the validator last signed
-  - `consensus_validator_missed_blocks`: total amount of missed blocks for a validator
-  as gauges in prometheus for validator specific metrics
 
-=======
->>>>>>> 082e211e
 ### IMPROVEMENTS:
 
 ### BUG FIXES:
