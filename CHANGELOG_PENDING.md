## v0.32.1

\*\*

Special thanks to external contributors on this release:

Friendly reminder, we have a [bug bounty
program](https://hackerone.com/tendermint).

### BREAKING CHANGES:

- CLI/RPC/Config

- Apps

- Go API

  - [abci] \#2127 ABCI / mempool: Add a "Recheck Tx" indicator. Breaks the ABCI
    client interface (`abcicli.Client`) to allow for supplying the ABCI
    `types.RequestCheckTx` and `types.RequestDeliverTx` structs, and lets the
    mempool indicate to the ABCI app whether a CheckTx request is a recheck or
    not.
  - [libs] Remove unused `db/debugDB` and `common/colors.go` & `errors/errors.go` files (@marbar3778)
  - [libs] \#2432 Remove unused `common/heap.go` file (@marbar3778)
  - [libs] Remove unused `date.go`, `io.go`. Remove `GoPath()`, `Prompt()` and `IsDirEmpty()` functions from `os.go` (@marbar3778)
<<<<<<< HEAD
  - [libs] Remove unused `version.go`, `assert.go` and `libs/circle.yml`
=======
  - [libs] Remove unused `FailRand()` func and minor clean up to `fail.go`(@marbar3778)
>>>>>>> 5d1459b5

- Blockchain Protocol

- P2P Protocol

### FEATURES:

- [node] Refactor `NewNode` to use functional options to make it more flexible
  and extensible in the future.
- [node][\#3730](https://github.com/tendermint/tendermint/pull/3730) Add `CustomReactors` option to `NewNode` allowing caller to pass
  custom reactors to run inside Tendermint node (@ParthDesai)

### IMPROVEMENTS:

- [rpc] \#3700 Make possible to set absolute paths for TLS cert and key (@climber73)

### BUG FIXES:

- [p2p] \#3338 Prevent "sent next PEX request too soon" errors by not calling
  ensurePeers outside of ensurePeersRoutine
- [behaviour] Return correct reason in MessageOutOfOrder (@jim380)
- [config] \#3723 Add consensus_params to testnet config generation; document time_iota_ms (@ashleyvega)<|MERGE_RESOLUTION|>--- conflicted
+++ resolved
@@ -23,11 +23,8 @@
   - [libs] Remove unused `db/debugDB` and `common/colors.go` & `errors/errors.go` files (@marbar3778)
   - [libs] \#2432 Remove unused `common/heap.go` file (@marbar3778)
   - [libs] Remove unused `date.go`, `io.go`. Remove `GoPath()`, `Prompt()` and `IsDirEmpty()` functions from `os.go` (@marbar3778)
-<<<<<<< HEAD
   - [libs] Remove unused `version.go`, `assert.go` and `libs/circle.yml`
-=======
   - [libs] Remove unused `FailRand()` func and minor clean up to `fail.go`(@marbar3778)
->>>>>>> 5d1459b5
 
 - Blockchain Protocol
 
