# Unreleased Changes

## vX.X

Special thanks to external contributors on this release:

Friendly reminder, we have a [bug bounty program](https://hackerone.com/tendermint).

### BREAKING CHANGES

- CLI/RPC/Config

- Apps

- P2P Protocol

- Go API

- Blockchain Protocol

### FEATURES

### IMPROVEMENTS

- [statesync] \#5516 Check that all heights necessary to rebuild state for a snapshot exist before adding the snapshot to the pool. (@erikgrinaker)

### BUG FIXES

<<<<<<< HEAD
- [privval] \#5441 Fix faulty ping message encoding causing nil message errors in logs (@erikgrinaker)
- [Blockchain/v2] \#5499 Fix "duplicate block enqueued by processor" panic (@melekes)
=======
- [abci/grpc] \#5520 Return async responses in order, to avoid mempool panics. (@erikgrinaker)

- [types] \#5523 Change json naming of `PartSetHeader` within `BlockID` from `parts` to `part_set_header` (@marbar3778)
>>>>>>> 047267bb
<|MERGE_RESOLUTION|>--- conflicted
+++ resolved
@@ -26,11 +26,7 @@
 
 ### BUG FIXES
 
-<<<<<<< HEAD
-- [privval] \#5441 Fix faulty ping message encoding causing nil message errors in logs (@erikgrinaker)
-- [Blockchain/v2] \#5499 Fix "duplicate block enqueued by processor" panic (@melekes)
-=======
+- [blockchain/v2] \#5499 Fix "duplicate block enqueued by processor" panic (@melekes)
 - [abci/grpc] \#5520 Return async responses in order, to avoid mempool panics. (@erikgrinaker)
 
-- [types] \#5523 Change json naming of `PartSetHeader` within `BlockID` from `parts` to `part_set_header` (@marbar3778)
->>>>>>> 047267bb
+- [types] \#5523 Change json naming of `PartSetHeader` within `BlockID` from `parts` to `part_set_header` (@marbar3778)