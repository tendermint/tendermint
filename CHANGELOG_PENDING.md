## v0.30.0

*TBD*

Special thanks to external contributors on this release:

### BREAKING CHANGES:

* CLI/RPC/Config

* Apps

* Go API

* Blockchain Protocol

* P2P Protocol

### FEATURES:

### IMPROVEMENTS:
- [tools] add go-deadlock tool to help detect deadlocks

<<<<<<< HEAD
- [tools] Adds tm-signer-harness test harness for remote signers


### BUG FIXES:
=======
### BUG FIXES:
- [node] \#3186 EventBus and indexerService should be started before first block (for replay last block on handshake) execution
>>>>>>> ff3c4bfc
<|MERGE_RESOLUTION|>--- conflicted
+++ resolved
@@ -21,12 +21,8 @@
 ### IMPROVEMENTS:
 - [tools] add go-deadlock tool to help detect deadlocks
 
-<<<<<<< HEAD
 - [tools] Adds tm-signer-harness test harness for remote signers
 
 
 ### BUG FIXES:
-=======
-### BUG FIXES:
-- [node] \#3186 EventBus and indexerService should be started before first block (for replay last block on handshake) execution
->>>>>>> ff3c4bfc
+- [node] \#3186 EventBus and indexerService should be started before first block (for replay last block on handshake) execution