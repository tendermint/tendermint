# Pending

Special thanks to external contributors on this release:
@goolAdapter, @bradyjoestar

BREAKING CHANGES:

* CLI/RPC/Config
  * [config] \#2232 timeouts as time.Duration, not ints
  * [config] \#2505 Remove Mempool.RecheckEmpty (it was effectively useless anyways)
  * [config] `mempool.wal` is disabled by default
  * [rpc] \#2298 `/abci_query` takes `prove` argument instead of `trusted` and switches the default
    behaviour to `prove=false`
  * [privval] \#2459 Split `SocketPVMsg`s implementations into Request and Response, where the Response may contain a error message (returned by the remote signer)

* Apps
  * [abci] \#2298 ResponseQuery.Proof is now a structured merkle.Proof, not just
    arbitrary bytes

* Go API
  * [node] Remove node.RunForever
  * [config] \#2232 timeouts as time.Duration, not ints
  * [rpc/client] \#2298 `ABCIQueryOptions.Trusted` -> `ABCIQueryOptions.Prove`
  * [types] \#2298 Remove `Index` and `Total` fields from `TxProof`.
  * [crypto/merkle & lite] \#2298 Various changes to accomodate General Merkle trees

* Blockchain Protocol
  * [types] \#2459 `Vote`/`Proposal`/`Heartbeat` use amino encoding instead of JSON in `SignBytes`.
  * [types] \#2512 Remove the pubkey field from the validator hash

* P2P Protocol

FEATURES:
- [crypto/merkle] \#2298 General Merkle Proof scheme for chaining various types of Merkle trees together
- [abci] \#2557 Add `Codespace` field to `Response{CheckTx, DeliverTx, Query}`

IMPROVEMENTS:
- [consensus] [\#2169](https://github.com/cosmos/cosmos-sdk/issues/2169) add additional metrics
- [p2p] [\#2169](https://github.com/cosmos/cosmos-sdk/issues/2169) add additional metrics
- [config] \#2232 added ValidateBasic method, which performs basic checks

BUG FIXES:
- [autofile] \#2428 Group.RotateFile need call Flush() before rename (@goolAdapter)
- [node] \#2434 Make node respond to signal interrupts while sleeping for genesis time
<<<<<<< HEAD
- [libs/event] \#2518 fix event concurrency flaw (@goolAdapter)
=======
- [consensus] [\#1690](https://github.com/tendermint/tendermint/issues/1690) wait for
timeoutPrecommit before starting next round
- [evidence] \#2515 fix db iter leak (@goolAdapter)
- [common/bit_array] Fixed a bug in the `Or` function
- [common/bit_array] Fixed a bug in the `Sub` function (@bradyjoestar)
- [common] \#2534 make bit array's PickRandom choose uniformly from true bits
>>>>>>> 1d8348d7
<|MERGE_RESOLUTION|>--- conflicted
+++ resolved
@@ -42,13 +42,10 @@
 BUG FIXES:
 - [autofile] \#2428 Group.RotateFile need call Flush() before rename (@goolAdapter)
 - [node] \#2434 Make node respond to signal interrupts while sleeping for genesis time
-<<<<<<< HEAD
-- [libs/event] \#2518 fix event concurrency flaw (@goolAdapter)
-=======
 - [consensus] [\#1690](https://github.com/tendermint/tendermint/issues/1690) wait for
 timeoutPrecommit before starting next round
 - [evidence] \#2515 fix db iter leak (@goolAdapter)
 - [common/bit_array] Fixed a bug in the `Or` function
 - [common/bit_array] Fixed a bug in the `Sub` function (@bradyjoestar)
 - [common] \#2534 make bit array's PickRandom choose uniformly from true bits
->>>>>>> 1d8348d7
+- [libs/event] \#2518 fix event concurrency flaw (@goolAdapter)