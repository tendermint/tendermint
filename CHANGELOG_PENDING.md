--- conflicted
+++ resolved
@@ -18,14 +18,9 @@
 
 ### IMPROVEMENTS
 
-<<<<<<< HEAD
-- `[rpc]` \#9724 Remove useless whitespace in RPC output (@adizere,
-  @thanethomson)
-- `[metrics]` \#9733 Add metrics for timing the consensus steps and for the
-   progress of block gossip.
-=======
 - [crypto] \#9250 Update to use btcec v2 and the latest btcutil. (@wcsiu)
 - [consensus] \#9760 Save peer LastCommit correctly to achieve 50% reduction in gossiped precommits. (@williambanfield)
->>>>>>> e7a53ba2
+- [metrics] \#9733 Add metrics for timing the consensus steps and for the
+   progress of block gossip.
 
 ### BUG FIXES
