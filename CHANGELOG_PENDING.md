## v0.31.6

**

### BREAKING CHANGES:

* CLI/RPC/Config

* Apps

* Go API
- [libs/common] Removed `PanicSanity`, `PanicCrisis`, `PanicConsensus` and `PanicQ`
- [node] Moved `GenesisDocProvider` and `DefaultGenesisDocProviderFunc` to state package

* Blockchain Protocol

* P2P Protocol

### FEATURES:

### IMPROVEMENTS:
- [rpc] [\#3534](https://github.com/tendermint/tendermint/pull/3534) Add support for batched requests/responses in JSON RPC
- [cli] [\#3160](https://github.com/tendermint/tendermint/issues/3160) Add `-config=<path-to-config>` option to `testnet` cmd (@gregdhill)
- [cs/replay] \#3460 check appHash for each block
- [rpc] \#3362 `/dial_seeds` & `/dial_peers` return errors if addresses are incorrect (except when IP lookup fails)
- [node] \#3362 returns an error if `persistent_peers` list is invalid (except when IP lookup fails)

### BUG FIXES:
- [p2p] \#3532 limit the number of attempts to connect to a peer in seed mode
  to 16 (as a result, the node will stop retrying after a 35 hours time window)
- [consensus] \#2723, \#3451 and \#3317 Fix non-deterministic tests
<<<<<<< HEAD
- [p2p] \#3362 make persistent prop independent of conn direction
  * `Switch#DialPeersAsync` now only takes a list of peers
  * `Switch#DialPeerWithAddress` now only takes an address
=======
- [pex] \#3603 Dial seeds when addrbook needs more addresses (@defunctzombie)
>>>>>>> 40dbad99
<|MERGE_RESOLUTION|>--- conflicted
+++ resolved
@@ -29,10 +29,7 @@
 - [p2p] \#3532 limit the number of attempts to connect to a peer in seed mode
   to 16 (as a result, the node will stop retrying after a 35 hours time window)
 - [consensus] \#2723, \#3451 and \#3317 Fix non-deterministic tests
-<<<<<<< HEAD
 - [p2p] \#3362 make persistent prop independent of conn direction
   * `Switch#DialPeersAsync` now only takes a list of peers
   * `Switch#DialPeerWithAddress` now only takes an address
-=======
-- [pex] \#3603 Dial seeds when addrbook needs more addresses (@defunctzombie)
->>>>>>> 40dbad99
+- [pex] \#3603 Dial seeds when addrbook needs more addresses (@defunctzombie)