## v0.33.6

\*\*

Special thanks to external contributors on this release:

Friendly reminder, we have a [bug bounty program](https://hackerone.com/tendermint).

### BREAKING CHANGES:

- CLI/RPC/Config

  - [evidence] \#4725 Remove `Pubkey` from DuplicateVoteEvidence
  - [rpc] [\#4792](https://github.com/tendermint/tendermint/pull/4792) `/validators` are now sorted by voting power (@melekes)
  - [blockchain] \#4637 Transition blockchain reactor(s) to Protobuf encoding
  - [types] \#4382  `SignedMsgType` has moved to a Protobuf enum types
  - [types] \#4382 `Total` has been changed from a `int` to a `uint32`
  - [types] \#4582 Vote: `ValidatorIndex` & `Round` are now int32
  - [types] \#4582 Proposal: `POLRound` & `Round` are now int32
  - [types] \#4582 Block: `Round` is now int32
  - [types] \#4962 `ConsensusParams`, `BlockParams`, `EvidenceParams`, `ValidatorParams` & `HashedParams` are now Protobuf types
  - [consensus] \#4582 RoundState: `Round`, `LockedRound` & `CommitRound` are now int32
  - [consensus] \#4582 HeightVoteSet: `round` is now int32
  - [privval] \#4582 `round` in private_validator_state.json is no longer a string in json it is now a number.
  - [crypto] \#4940 All keys have become `[]byte` instead of `[<size>]byte`. The byte method no longer returns the marshaled value but just the `[]byte` form of the data.
  - [crypto] \4988 Removal of key type multisig
    - The key has been moved to the Cosmos-SDK (https://github.com/cosmos/cosmos-sdk/blob/master/crypto/types/multisig/multisignature.go)
  - [crypto] \#4989 Remove `Simple` prefixes from `SimpleProof`, `SimpleValueOp` & `SimpleProofNode`. 
      - `merkle.Proof` has been renamed to `ProofOps`.
      - Protobuf messages `Proof` & `ProofOp` has been moved to `proto/crypto/merkle`
      - `SimpleHashFromByteSlices` has been renamed to `HashFromByteSlices`
      - `SimpleHashFromByteSlicesIterative` has been renamed to `HashFromByteSlicesIterative`
      - `SimpleProofsFromByteSlices` has been renamed to `ProofsFromByteSlices`
  - [crypto] \#4941 Remove suffixes from all keys.
    - ed25519: type `PrivKeyEd25519` is now `PrivKey`
    - ed25519: type `PubKeyEd25519` is now `PubKey`
    - secp256k1: type`PrivKeySecp256k1` is now `PrivKey`
    - secp256k1: type`PubKeySecp256k1` is now `PubKey`
    - sr25519: type `PrivKeySr25519` is now `PrivKey`
    - sr25519: type `PubKeySr25519` is now `PubKey`
    - multisig: type `PubKeyMultisigThreshold` is now `PubKey`
  - [light] \#4946 Rename `lite2` pkg to `light`, the lite cmd has also been renamed to `light`. Remove `lite` implementation.
  - [rpc] \#4937 Return an error when `page` pagination param is 0 in `/validators`, `tx_search` (@melekes)
  - [state] \#4679 `TxResult` is a Protobuf type defined in `abci` types directory
  - [state] \#4679 `state` reactor migration to Protobuf encoding
  - [evidence] \#4959 Add json tags to `DuplicateVoteEvidence`
  - [p2p/pex] \#4973 `p2p/pex` reactor migration to Protobuf encoding
  - [light] \#4964 `light` reactor migration to Protobuf encoding
  - [store] \#4778 Transition store module to protobuf encoding
    - `BlockStoreStateJSON` is now `BlockStoreState` and is encoded as binary in the database
  - [rpc] \#4968 JSON encoding is now handled by `libs/json`, not Amino
  - [types] \#4852 Vote & Proposal `SignBytes` is now func `VoteSignBytes` & `ProposalSignBytes`
  - [privval] \#4985 `privval` reactor migration to Protobuf encoding
  - [evidence] \#4949 `evidence` reactor migration to Protobuf encoding
<<<<<<< HEAD
  - [indexer] \#5006 Tx indexer now relies on the application to tell it what to index. There is no longer a way to set which txs to index by the node operator.
=======
  - [proto] \#5025 All proto files have been moved to `/proto` directory. 
    - Using the recommended the file layout from buf, [see here for more info](https://buf.build/docs/lint-checkers#file_layout)
  - [types] \#5029 Rename all values from `PartsHeader` to `PartSetHeader` to have consistency
>>>>>>> dedf0d23

- Apps

  - [abci] [\#4704](https://github.com/tendermint/tendermint/pull/4704) Add ABCI methods `ListSnapshots`, `LoadSnapshotChunk`, `OfferSnapshot`, and `ApplySnapshotChunk` for state sync snapshots. `ABCIVersion` bumped to 0.17.0.
  - [abci] \#4989 `Proof` within `ResponseQuery` has been renamed to `ProofOps`

- P2P Protocol

- Go API

  - [crypto] [\#4721](https://github.com/tendermint/tendermint/pull/4721) Remove `SimpleHashFromMap()` and `SimpleProofsFromMap()` (@erikgrinaker)
  - [types] \#4798 Simplify `VerifyCommitTrusting` func + remove extra validation (@melekes)
  - [libs] \#4831 Remove `Bech32` pkg from Tendermint. This pkg now lives in the [cosmos-sdk](https://github.com/cosmos/cosmos-sdk/tree/4173ea5ebad906dd9b45325bed69b9c655504867/types/bech32)
  - [rpc/client] \#4947 `Validators`, `TxSearch` `page`/`per_page` params become pointers (@melekes)
    `UnconfirmedTxs` `limit` param is a pointer
  - [types] \#4845 Remove `ABCIResult`

- Blockchain Protocol

  - [types] [\#4792](https://github.com/tendermint/tendermint/pull/4792) Sort validators by voting power to enable faster commit verification (@melekes)
  - [evidence] [\#4780](https://github.com/tendermint/tendermint/pull/4780) Cap evidence to an absolute number (@cmwaters)
    Add `max_num` to consensus evidence parameters (default: 50 items).
  - [mempool] \#4940 Migrate mempool from amino binary encoding to Protobuf
  - [statesync] \#4943 Migrate statesync reactor from amino binary encoding to Protobuf
  - [state] \#4845 Include BeginBlock#Events, EndBlock#Events, DeliverTx#Events, GasWanted and GasUsed into `LastResultsHash` (@melekes)

### FEATURES:

- [statesync] Add state sync support, where a new node can be rapidly bootstrapped by fetching state snapshots from peers instead of replaying blocks. See the `[statesync]` config section.
- [evidence] [\#4532](https://github.com/tendermint/tendermint/pull/4532) Handle evidence from light clients (@melekes)
- [light] [\#4532](https://github.com/tendermint/tendermint/pull/4532) Submit conflicting headers, if any, to a full node & all witnesses (@melekes)
- [rpc] [\#4532](https://github.com/tendermint/tendermint/pull/4923) Support `BlockByHash` query (@fedekunze)
- [rpc] \#4979 Support EXISTS operator in `/tx_search` query (@melekes)
- [p2p] \#4981 Expose `SaveAs` func on NodeKey (@melekes)
- [evidence] [#4821](https://github.com/tendermint/tendermint/pull/4821) Amnesia evidence can be detected, verified and committed (@cmwaters)
- [rpc] \#5017 Add `/check_tx` endpoint to check transactions without executing them or adding them to the mempool (@melekes)

### IMPROVEMENTS:

- [txindex] [\#4466](https://github.com/tendermint/tendermint/pull/4466) Allow to index an event at runtime (@favadi)
  - `abci.EventAttribute` replaces `KV.Pair`
- [evidence] [\#4722](https://github.com/tendermint/tendermint/pull/4722) Improved evidence db (@cmwaters)
- [state] [\#4781](https://github.com/tendermint/tendermint/pull/4781) Export `InitStateVersion` for the initial state version (@erikgrinaker)
- [p2p/conn] \#4795 Return err on `signChallenge()` instead of panic
- [evidence] [\#4839](https://github.com/tendermint/tendermint/pull/4839) Reject duplicate evidence from being proposed (@cmwaters)
- [evidence] [\#4892](https://github.com/tendermint/tendermint/pull/4892) Remove redundant header from phantom validator evidence (@cmwaters)
- [types] [\#4905](https://github.com/tendermint/tendermint/pull/4905) Add ValidateBasic to validator and validator set (@cmwaters)
- [consensus] [\#4578](https://github.com/tendermint/tendermint/issues/4578) Attempt to repair the consensus WAL file (`data/cs.wal/wal`) automatically in case of corruption (@alessio)
  The original WAL file will be backed up to `data/cs.wal/wal.CORRUPTED`.
- [light] [\#4935](https://github.com/tendermint/tendermint/pull/4935) Fetch and compare a new header with witnesses in parallel (@melekes)
- [light] [\#4929](https://github.com/tendermint/tendermint/pull/4929) compare header w/ witnesses only when doing bisection (@melekes)
- [light] [\#4916](https://github.com/tendermint/tendermint/pull/4916) validate basic for inbound validator sets and headers before further processing them (@cmwaters)

### BUG FIXES:

- [consensus] [\#4895](https://github.com/tendermint/tendermint/pull/4895) Cache the address of the validator to reduce querying a remote KMS (@joe-bowman)
- [consensus] \#4970 Stricter on `LastCommitRound` check (@cuonglm)
- [blockchain/v2] Correctly set block store base in status responses (@erikgrinaker)<|MERGE_RESOLUTION|>--- conflicted
+++ resolved
@@ -52,13 +52,10 @@
   - [types] \#4852 Vote & Proposal `SignBytes` is now func `VoteSignBytes` & `ProposalSignBytes`
   - [privval] \#4985 `privval` reactor migration to Protobuf encoding
   - [evidence] \#4949 `evidence` reactor migration to Protobuf encoding
-<<<<<<< HEAD
   - [indexer] \#5006 Tx indexer now relies on the application to tell it what to index. There is no longer a way to set which txs to index by the node operator.
-=======
   - [proto] \#5025 All proto files have been moved to `/proto` directory. 
     - Using the recommended the file layout from buf, [see here for more info](https://buf.build/docs/lint-checkers#file_layout)
   - [types] \#5029 Rename all values from `PartsHeader` to `PartSetHeader` to have consistency
->>>>>>> dedf0d23
 
 - Apps
 
