# Unreleased Changes

## vX.X

Special thanks to external contributors on this release:

Friendly reminder, we have a [bug bounty program](https://hackerone.com/tendermint).

### BREAKING CHANGES

- CLI/RPC/Config
  - [config] \#5598 The `test_fuzz` and `test_fuzz_config` P2P settings have been removed. (@erikgrinaker)

- Apps

- P2P Protocol

- Go API
  - [abci/client, proxy] \#5673 `Async` funcs return an error, `Sync` and `Async` funcs accept `context.Context` (@melekes)
  - [p2p] Removed unused function `MakePoWTarget`. (@erikgrinaker)

- [libs/os] Kill() and {Must,}{Read,Write}File() functions have been removed. (@alessio)

- Blockchain Protocol

### FEATURES

### IMPROVEMENTS

- [crypto/ed25519] \#5632 Adopt zip215 `ed25519` verification. (@marbar3778)
- [privval] \#5603 Add `--key` to `init`, `gen_validator`, `testnet` & `unsafe_reset_priv_validator` for use in generating `secp256k1` keys.
<<<<<<< HEAD
- [abci/client] \#5673 `Async` requests return an error if queue is full (@melekes)
- [mempool] \#5673 Cancel `CheckTx` requests if RPC client disconnects or times out (@melekes)
=======
- [abci] \#5706 Added `AbciVersion` to `RequestInfo` allowing applications to check ABCI version when connecting to Tendermint. (@marbar3778)
>>>>>>> 0de4bec8

### BUG FIXES

- [types] \#5523 Change json naming of `PartSetHeader` within `BlockID` from `parts` to `part_set_header` (@marbar3778)
- [privval] \#5638 Increase read/write timeout to 5s and calculate ping interval based on it (@JoeKash)
- [blockchain/v1] [\#5701](https://github.com/tendermint/tendermint/pull/5701) Handle peers without blocks (@melekes)
- [crypto] \#5707 Fix infinite recursion in string formatting of Secp256k1 keys (@erikgrinaker)<|MERGE_RESOLUTION|>--- conflicted
+++ resolved
@@ -29,12 +29,9 @@
 
 - [crypto/ed25519] \#5632 Adopt zip215 `ed25519` verification. (@marbar3778)
 - [privval] \#5603 Add `--key` to `init`, `gen_validator`, `testnet` & `unsafe_reset_priv_validator` for use in generating `secp256k1` keys.
-<<<<<<< HEAD
 - [abci/client] \#5673 `Async` requests return an error if queue is full (@melekes)
 - [mempool] \#5673 Cancel `CheckTx` requests if RPC client disconnects or times out (@melekes)
-=======
 - [abci] \#5706 Added `AbciVersion` to `RequestInfo` allowing applications to check ABCI version when connecting to Tendermint. (@marbar3778)
->>>>>>> 0de4bec8
 
 ### BUG FIXES
 
