--- conflicted
+++ resolved
@@ -4,11 +4,6 @@
 
 Friendly reminder, we have a [bug bounty program](https://hackerone.com/tendermint).
 
-<<<<<<< HEAD
-### Bug Fixes
-
-- [evidence] [\#5170](https://github.com/tendermint/tendermint/pull/5170) change abci evidence time to the time the infraction happened not the time the evidence was committed on the block (@cmwaters)
-=======
 ### BREAKING CHANGES
 
 - Go API
@@ -18,4 +13,7 @@
 ### FEATURES:
 
 - [abci] [\#5174](https://github.com/tendermint/tendermint/pull/5174) Add amnesia evidence and remove mock and potential amnesia evidence from abci (@cmwaters)
->>>>>>> ad2e5151
+
+### BUG FIXES:
+
+- [evidence] [\#5170](https://github.com/tendermint/tendermint/pull/5170) change abci evidence time to the time the infraction happened not the time the evidence was committed on the block (@cmwaters)