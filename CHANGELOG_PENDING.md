# Pending

Special thanks to external contributors with PRs included in this release:

BREAKING CHANGES:

* CLI/RPC/Config

* Apps
  [rpc] /status `result.node_info.other` became a map #[2391](https://github.com/tendermint/tendermint/issues/2391)

* Go API
  * \#2310 Mempool.ReapMaxBytes -> Mempool.ReapMaxBytesMaxGas
  * \#2431 Remove Word256 code in libs/common, due to lack of use
* Blockchain Protocol

* P2P Protocol


FEATURES:
  * \#2310 Mempool is now aware of the MaxGas requirement

IMPROVEMENTS:
<<<<<<< HEAD
- [mempool] [\#2399](https://github.com/tendermint/tendermint/issues/2399) Make mempool cache a proper LRU (@bradyjoestar)

=======
- [types] add Address to GenesisValidator [\#1714](https://github.com/tendermint/tendermint/issues/1714)
- [metrics] `consensus.block_interval_metrics` is now gauge, not histogram (you will be able to see spikes, if any)
>>>>>>> aa5495f2

BUG FIXES:
- [node] \#2294 Delay starting node until Genesis time<|MERGE_RESOLUTION|>--- conflicted
+++ resolved
@@ -21,13 +21,9 @@
   * \#2310 Mempool is now aware of the MaxGas requirement
 
 IMPROVEMENTS:
-<<<<<<< HEAD
 - [mempool] [\#2399](https://github.com/tendermint/tendermint/issues/2399) Make mempool cache a proper LRU (@bradyjoestar)
-
-=======
 - [types] add Address to GenesisValidator [\#1714](https://github.com/tendermint/tendermint/issues/1714)
 - [metrics] `consensus.block_interval_metrics` is now gauge, not histogram (you will be able to see spikes, if any)
->>>>>>> aa5495f2
 
 BUG FIXES:
 - [node] \#2294 Delay starting node until Genesis time