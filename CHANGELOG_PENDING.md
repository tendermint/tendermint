--- conflicted
+++ resolved
@@ -10,7 +10,6 @@
 - [cli] Removed `node` `--proxy_app=dummy` option. Use `kvstore` (`persistent_kvstore`) instead.
 - [cli] Renamed `node` `--proxy_app=nilapp` to `--proxy_app=noop`.
 - [config] \#2992 `allow_duplicate_ip` is now set to false
-
 - [privval] \#2926 split up `PubKeyMsg` into `PubKeyRequest` and `PubKeyResponse` to be consistent with other message types
 - [privval] \#2923 listen for unix socket connections instead of dialing them
 
@@ -30,13 +29,8 @@
 
 ### IMPROVEMENTS:
 - [p2p/conn] \#3111 make SecretConnection thread safe
-<<<<<<< HEAD
-
-- [privval] \#2923 retry RemoteSigner connections on Error
-=======
-- [privval] retry RemoteSigner connections on Error
+- [privval] \#2923 retry RemoteSigner connections on error
 - [rpc] \#3047 Include peer's remote IP in `/net_info`
->>>>>>> 8964f5ef
 
 ### BUG FIXES:
 - [types] \#2926 do not panic if retrieving the private validator's public key fails
