--- conflicted
+++ resolved
@@ -52,12 +52,9 @@
   - [types] \#4852 Vote & Proposal `SignBytes` is now func `VoteSignBytes` & `ProposalSignBytes`
   - [privval] \#4985 `privval` reactor migration to Protobuf encoding
   - [evidence] \#4949 `evidence` reactor migration to Protobuf encoding
-<<<<<<< HEAD
   - [proto] \#5025 All proto files have been moved to `/proto` directory. 
     - Using the recommended the file layout from buf, [see here for more info](https://buf.build/docs/lint-checkers#file_layout)
-=======
   - [types] \#5029 Rename all values from `PartsHeader` to `PartSetHeader` to have consistency
->>>>>>> 51da4fe3
 
 - Apps
 
