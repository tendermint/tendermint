# Unreleased Changes

Friendly reminder: We have a [bug bounty program](https://hackerone.com/cosmos).

## vX.X

Month, DD, YYYY

Special thanks to external contributors on this release:

### BREAKING CHANGES

- CLI/RPC/Config

<<<<<<< HEAD
    - [rpc] \#7121 Remove the deprecated gRPC interface to the RPC service. (@creachadair)
    - [blocksync] \#7159 Remove support for disabling blocksync in any circumstance. (@tychoish)
    - [mempool] \#7171 Remove legacy mempool implementation. (@tychoish)
    - [rpc] \#7575 Rework how RPC responses are written back via HTTP. (@creachadair)
    - [rpc] \#7713 Remove unused options for websocket clients. (@creachadair)
    - [config] \#7930 Add new event subscription options and defaults. (@creachadair)
    - [rpc] \#7982 Add new Events interface and deprecate Subscribe. (@creachadair)
    - [cli] \#8081 make the reset command safe to use. (@marbar3778)
=======
  - [rpc] \#7121 Remove the deprecated gRPC interface to the RPC service. (@creachadair)
  - [blocksync] \#7159 Remove support for disabling blocksync in any circumstance. (@tychoish)
  - [mempool] \#7171 Remove legacy mempool implementation. (@tychoish)
  - [rpc] \#7575 Rework how RPC responses are written back via HTTP. (@creachadair)
  - [rpc] \#7713 Remove unused options for websocket clients. (@creachadair)
  - [config] \#7930 Add new event subscription options and defaults. (@creachadair)
  - [rpc] \#7982 Add new Events interface and deprecate Subscribe. (@creachadair)
  - [cli] \#8081 make the reset command safe to use. (@marbar3778)
  - [config] \#8222 default indexer configuration to null. (@creachadair)
>>>>>>> 6ed2c42d

- Apps

    - [tendermint/spec] \#7804 Migrate spec from [spec repo](https://github.com/tendermint/spec).
    - [abci] \#7984 Remove the locks preventing concurrent use of ABCI applications by Tendermint. (@tychoish)

- P2P Protocol

    - [p2p] \#7035 Remove legacy P2P routing implementation and associated configuration options. (@tychoish)
    - [p2p] \#7265 Peer manager reduces peer score for each failed dial attempts for peers that have not successfully
      dialed. (@tychoish)
    - [p2p] [\#7594](https://github.com/tendermint/tendermint/pull/7594) always advertise self, to enable mutual address
      discovery. (@altergui)

- Go API

    - [rpc] \#7474 Remove the "URI" RPC client. (@creachadair)
    - [libs/pubsub] \#7451 Internalize the pubsub packages. (@creachadair)
    - [libs/sync] \#7450 Internalize and remove the library. (@creachadair)
    - [libs/async] \#7449 Move library to internal. (@creachadair)
    - [pubsub] \#7231 Remove unbuffered subscriptions and rework the Subscription interface. (@creachadair)
    - [eventbus] \#7231 Move the EventBus type to the internal/eventbus package. (@creachadair)
    - [blocksync] \#7046 Remove v2 implementation of the blocksync service and recactor, which was disabled in the
      previous release. (@tychoish)
    - [p2p] \#7064 Remove WDRR queue implementation. (@tychoish)
    - [config] \#7169 `WriteConfigFile` now returns an error. (@tychoish)
    - [libs/service] \#7288 Remove SetLogger method on `service.Service` interface. (@tychoish)
    - [abci/client] \#7607 Simplify client interface (removes most "async" methods). (@creachadair)
    - [libs/json] \#7673 Remove the libs/json (tmjson) library. (@creachadair)

- Blockchain Protocol

### FEATURES

- [rpc] [\#7270](https://github.com/tendermint/tendermint/pull/7270) Add `header` and `header_by_hash` RPC Client
  queries. (@fedekunze)
- [rpc] [\#7701] Add `ApplicationInfo` to `status` rpc call which contains the application version. (@jonasbostoen)
- [cli] [#7033](https://github.com/tendermint/tendermint/pull/7033) Add a `rollback` command to rollback to the previous
  tendermint state in the event of non-determinstic app hash or reverting an upgrade.
- [mempool, rpc] \#7041 Add removeTx operation to the RPC layer. (@tychoish)
- [consensus] \#7354 add a new `synchrony` field to the `ConsensusParameter` struct for controlling the parameters of
  the proposer-based timestamp algorithm. (@williambanfield)
- [consensus] \#7376 Update the proposal logic per the Propose-based timestamps specification so that the proposer will
  wait for the previous block time to occur before proposing the next block. (@williambanfield)
- [consensus] \#7391 Use the proposed block timestamp as the proposal timestamp. Update the block validation logic to
  ensure that the proposed block's timestamp matches the timestamp in the proposal message. (@williambanfield)
- [consensus] \#7415 Update proposal validation logic to Prevote nil if a proposal does not meet the conditions for
  Timelyness per the proposer-based timestamp specification. (@anca)
- [consensus] \#7382 Update block validation to no longer require the block timestamp to be the median of the timestamps
  of the previous commit. (@anca)
- [consensus] \#7711 Use the proposer timestamp for the first height instead of the genesis time. Chains will still
  start consensus at the genesis time. (@anca)
- [consensus] \#8195 Help peer that is stuck at waiting for commit block by re-sending the block parts. (@james-ray)

### IMPROVEMENTS

- [internal/protoio] \#7325 Optimized `MarshalDelimited` by inlining the common case and using a `sync.Pool` in the
  worst case. (@odeke-em)
- [consensus] \#6969 remove logic to 'unlock' a locked block.
- [evidence] \#7700 Evidence messages contain single Evidence instead of EvidenceList (@jmalicevic)
- [evidence] \#7802 Evidence pool emits events when evidence is validated and updates a metric when the number of
  evidence in the evidence pool changes. (@jmalicevic)
- [pubsub] \#7319 Performance improvements for the event query API (@creachadair)
- [node] \#7521 Define concrete type for seed node implementation (@spacech1mp)
- [rpc] \#7612 paginate mempool /unconfirmed_txs rpc endpoint (@spacech1mp)
- [light] [\#7536](https://github.com/tendermint/tendermint/pull/7536) rpc /status call returns info about the light
  client (@jmalicevic)
- [types] \#7765 Replace EvidenceData with EvidenceList to avoid unnecessary nesting of evidence fields within a
  block. (@jmalicevic)

### BUG FIXES

- fix: assignment copies lock value in `BitArray.UnmarshalJSON()` (@lklimek)
- [light] \#7640 Light Client: fix absence proof verification (@ashcherbakov)
- [light] \#7641 Light Client: fix querying against the latest height (@ashcherbakov)
- [cli] [#7837](https://github.com/tendermint/tendermint/pull/7837) fix app hash in state rollback. (@yihuang)<|MERGE_RESOLUTION|>--- conflicted
+++ resolved
@@ -12,16 +12,6 @@
 
 - CLI/RPC/Config
 
-<<<<<<< HEAD
-    - [rpc] \#7121 Remove the deprecated gRPC interface to the RPC service. (@creachadair)
-    - [blocksync] \#7159 Remove support for disabling blocksync in any circumstance. (@tychoish)
-    - [mempool] \#7171 Remove legacy mempool implementation. (@tychoish)
-    - [rpc] \#7575 Rework how RPC responses are written back via HTTP. (@creachadair)
-    - [rpc] \#7713 Remove unused options for websocket clients. (@creachadair)
-    - [config] \#7930 Add new event subscription options and defaults. (@creachadair)
-    - [rpc] \#7982 Add new Events interface and deprecate Subscribe. (@creachadair)
-    - [cli] \#8081 make the reset command safe to use. (@marbar3778)
-=======
   - [rpc] \#7121 Remove the deprecated gRPC interface to the RPC service. (@creachadair)
   - [blocksync] \#7159 Remove support for disabling blocksync in any circumstance. (@tychoish)
   - [mempool] \#7171 Remove legacy mempool implementation. (@tychoish)
@@ -31,7 +21,6 @@
   - [rpc] \#7982 Add new Events interface and deprecate Subscribe. (@creachadair)
   - [cli] \#8081 make the reset command safe to use. (@marbar3778)
   - [config] \#8222 default indexer configuration to null. (@creachadair)
->>>>>>> 6ed2c42d
 
 - Apps
 
