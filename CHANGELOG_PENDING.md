--- conflicted
+++ resolved
@@ -52,12 +52,9 @@
 - [rpc] [\#4077](https://github.com/tendermint/tendermint/pull/4077) Added support for `EXISTS` clause to the Websocket query interface.
 - [privval] Add `SignerDialerEndpointRetryWaitInterval` option (@cosmostuba)
 - [crypto] Add `RegisterKeyType` to amino to allow external key types registration (@austinabell)
-<<<<<<< HEAD
 - [mempool] [\#3990](https://github.com/tendermint/tendermint/pull/3990) Modify the checkTxType 'CheckTx_New' to two types 'CheckTx_Trusted' and 'CheckTx_Untrusted' to let the app handle them differently (@james-ray)
-=======
 - [rpc] \#3188 Added `block_size` to `BlockMeta` this is reflected in `/blockchain`
 - [types] \#2521 Add `NumTxs` to `BlockMeta` and `EventDataNewBlockHeader`
->>>>>>> b43da179
 
 ### BUG FIXES:
 
