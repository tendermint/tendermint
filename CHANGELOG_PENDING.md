## v0.31.2

**

### BREAKING CHANGES:

* CLI/RPC/Config

* Apps

* Go API

* Blockchain Protocol

* P2P Protocol

### FEATURES:

### IMPROVEMENTS:

### BUG FIXES:
<<<<<<< HEAD

- [mempool] \#3512 Fix panic from concurrent access to txsMap, a regression for external ABCI apps introduced in v0.31.1
- [state] Persist validators every 100000 blocks even if no changes to the set
  occurred. This prevents possible DoS attack using /validators RPC endpoint.
  Before /validators response time was growing linearly if no changes were made
  to validator set. (@guagualvcha)
=======
- [p2p] \#2716 Check if we're already connected to peer right before dialing it (@melekes)
- [docs] \#3514 Fix block.Header.Time description (@melekes)
>>>>>>> 9a415b05
<|MERGE_RESOLUTION|>--- conflicted
+++ resolved
@@ -19,14 +19,10 @@
 ### IMPROVEMENTS:
 
 ### BUG FIXES:
-<<<<<<< HEAD
 
-- [mempool] \#3512 Fix panic from concurrent access to txsMap, a regression for external ABCI apps introduced in v0.31.1
 - [state] Persist validators every 100000 blocks even if no changes to the set
   occurred. This prevents possible DoS attack using /validators RPC endpoint.
   Before /validators response time was growing linearly if no changes were made
   to validator set. (@guagualvcha)
-=======
 - [p2p] \#2716 Check if we're already connected to peer right before dialing it (@melekes)
-- [docs] \#3514 Fix block.Header.Time description (@melekes)
->>>>>>> 9a415b05
+- [docs] \#3514 Fix block.Header.Time description (@melekes)