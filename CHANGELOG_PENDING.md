## v0.27.4

*TBD*

Special thanks to external contributors on this release:

### BREAKING CHANGES:

* CLI/RPC/Config
- [cli] Removed `node` `--proxy_app=dummy` option. Use `kvstore` (`persistent_kvstore`) instead.
- [cli] Renamed `node` `--proxy_app=nilapp` to `--proxy_app=noop`.
- [config] \#2992 `allow_duplicate_ip` is now set to false

* Apps

* Go API

* Blockchain Protocol

* P2P Protocol
- multiple connections from the same IP are now disabled by default (see `allow_duplicate_ip` config option)

### FEATURES:

### IMPROVEMENTS:

### BUG FIXES:
<<<<<<< HEAD

- [rpc] []() Validate if there are txs inside the query results before looping throught it
=======
>>>>>>> daddebac
<|MERGE_RESOLUTION|>--- conflicted
+++ resolved
@@ -25,8 +25,5 @@
 ### IMPROVEMENTS:
 
 ### BUG FIXES:
-<<<<<<< HEAD
 
 - [rpc] []() Validate if there are txs inside the query results before looping throught it
-=======
->>>>>>> daddebac
