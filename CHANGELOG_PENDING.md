--- conflicted
+++ resolved
@@ -50,11 +50,7 @@
 - [consensus] \#3656 Exit if SwitchToConsensus fails
 - [p2p] \#3666 Add per channel telemetry to improve reactor observability
 - [rpc] [\#3686](https://github.com/tendermint/tendermint/pull/3686) `HTTPClient#Call` returns wrapped errors, so a caller could use `errors.Cause` to retrieve an error code. (@wooparadog)
-<<<<<<< HEAD
-=======
-- [abci/examples] \#3659 Change validator update tx format (incl. expected pubkey format, which is base64 now) (@needkane)
 - [rpc] \#3724 RPC now binds to `127.0.0.1` by default instead of `0.0.0.0`
->>>>>>> e93e8e73
 
 ### BUG FIXES:
 - [libs/db] \#3717 Fixed the BoltDB backend's Batch.Delete implementation (@Yawning)
