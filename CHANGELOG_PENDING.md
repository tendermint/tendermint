## v0.32.9

\*\*

This release contains breaking changes to the `Block#Header`, specifically
`NumTxs` and `TotalTxs` were removed (\#2521). Here's how this change affects
different modules:

- apps: it breaks the ABCI header field numbering
- state: it breaks the format of `State` on disk
- RPC: all RPC requests which expose the header broke
- Go API: the `Header` broke
- P2P: since blocks go over the wire, technically the P2P protocol broke

Also, blocks are significantly smaller 🔥 because we got rid of the redundant
information in `Block#LastCommit`. `Commit` now mainly consists of a signature
and a validator address plus a timestamp. Note we may remove the validator
address & timestamp fields in the future (see ADR-25).

Special thanks to external contributors on this release:
@erikgrinaker, @PSalant726, @gchaincl, @gregzaitsev

Friendly reminder, we have a [bug bounty
program](https://hackerone.com/tendermint).

### BREAKING CHANGES:

- CLI/RPC/Config

  - [rpc] \#3471 Paginate `/validators` response (default: 30 vals per page)
  - [rpc] \#3188 Remove `BlockMeta` in `ResultBlock` in favor of `BlockId` for `/block`
  - [rpc] `/block_results` response format updated (see RPC docs for details)
    ```
    {
      "jsonrpc": "2.0",
      "id": "",
      "result": {
        "height": "2109",
        "txs_results": null,
        "begin_block_events": null,
        "end_block_events": null,
        "validator_updates": null,
        "consensus_param_updates": null
      }
    }
    ```
  - [rpc] [\#4141](https://github.com/tendermint/tendermint/pull/4141) Remove `#event` suffix from the ID in event responses.
    `{"jsonrpc": "2.0", "id": 0, "result": ...}`
  - [rpc] [\#4141](https://github.com/tendermint/tendermint/pull/4141) Switch to integer IDs instead of `json-client-XYZ`
    ```
    id=0 method=/subscribe
    id=0 result=...
    id=1 method=/abci_query
    id=1 result=...
    ```
    - ID is unique for each request;
    - Request.ID is now optional. Notification is a Request without an ID. Previously ID="" or ID=0 were considered as notifications.
  - [config] \#4046 Rename tag(s) to CompositeKey & places where tag is still present it was renamed to event or events. Find how a compositeKey is constructed [here](https://github.com/tendermint/tendermint/blob/6d05c531f7efef6f0619155cf10ae8557dd7832f/docs/app-dev/indexing-transactions.md)
    - You will have to generate a new config for your Tendermint node(s)

- Apps

  - [tm-bench] Removed tm-bench in favor of [tm-load-test](https://github.com/interchainio/tm-load-test)

- Go API

  - [rpc/client] \#3471 `Validators` now requires two more args: `page` and `perPage`
  - [libs/common] \#3262 Make error the last parameter of `Task` (@PSalant726)
  - [cs/types] \#3262 Rename `GotVoteFromUnwantedRoundError` to `ErrGotVoteFromUnwantedRound` (@PSalant726)
  - [libs/common] \#3862 Remove `errors.go` from `libs/common`
  - [libs/common] \#4230 Move `KV` out of common to its own pkg
  - [libs/common] \#4230 Rename `cmn.KVPair(s)` to `kv.Pair(s)`s
<<<<<<< HEAD
  - [libs/common] \#4232 Move `Service` & `BaseService` from `libs/common` to `libs/service`
  - [libs/common] \#4232 Move `common/nil.go` to `types/utils.go` & make the functions private
=======
  - [libs/common] \#4231 Move random functions from `libs/common` into pkg `rand`
>>>>>>> afc4d7a6


- Blockchain Protocol

  - [abci] \#2521 Remove `TotalTxs` and `NumTxs` from `Header`
  - [types] [\#4151](https://github.com/tendermint/tendermint/pull/4151) Enforce ordering of votes in DuplicateVoteEvidence to be lexicographically sorted on BlockID
  - [types] \#1648 Change `Commit` to consist of just signatures

- P2P Protocol

  - [p2p] [\#3668](https://github.com/tendermint/tendermint/pull/3668) Make `SecretConnection` non-malleable

- [proto] [\#3986](https://github.com/tendermint/tendermint/pull/3986) Prefix protobuf types to avoid name conflicts.
  - ABCI becomes `tendermint.abci.types` with the new API endpoint `/tendermint.abci.types.ABCIApplication/`
  - core_grpc becomes `tendermint.rpc.grpc` with the new API endpoint `/tendermint.rpc.grpc.BroadcastAPI/`
  - merkle becomes `tendermint.crypto.merkle`
  - libs.common becomes `tendermint.libs.common`
  - proto3 becomes `tendermint.types.proto3`

### FEATURES:

- [p2p] \#4053 Add `unconditional_peer_ids` and `persistent_peers_max_dial_period` config variables (see ADR-050) (@dongsam)

### IMPROVEMENTS:

- [rpc] \#3188 Added `block_size` to `BlockMeta` this is reflected in `/blockchain`
- [types] \#2521 Add `NumTxs` to `BlockMeta` and `EventDataNewBlockHeader`
- [docs] [\#4111](https://github.com/tendermint/tendermint/issues/4111) Replaced dead whitepaper link in README.md
- [p2p] [\#4185](https://github.com/tendermint/tendermint/pull/4185) Simplify `SecretConnection` handshake with merlin
- [cli] [\#4065](https://github.com/tendermint/tendermint/issues/4065) Add `--consensus.create_empty_blocks_interval` flag (@jgimeno)
- [docs] [\#4065](https://github.com/tendermint/tendermint/issues/4065) Document `--consensus.create_empty_blocks_interval` flag (@jgimeno)
- [crypto] [\#4190](https://github.com/tendermint/tendermint/pull/4190) Added SR25519 signature scheme

### BUG FIXES:

- [rpc/lib][\#4051](https://github.com/tendermint/tendermint/pull/4131) Fix RPC client, which was previously resolving https protocol to http (@yenkhoon)
- [rpc] [\#4141](https://github.com/tendermint/tendermint/pull/4141) JSONRPCClient: validate that Response.ID matches Request.ID
- [rpc] [\#4141](https://github.com/tendermint/tendermint/pull/4141) WSClient: check for unsolicited responses
- [types] [\4164](https://github.com/tendermint/tendermint/pull/4164) Prevent temporary power overflows on validator updates
- [cs] \#4069 Don't panic when block meta is not found in store (@gregzaitsev)
- [types] \#4164 Prevent temporary power overflows on validator updates (joint
  efforts of @gchaincl and @ancazamfir)
- [p2p] \#4140 `SecretConnection`: use the transcript solely for authentication (i.e. MAC)<|MERGE_RESOLUTION|>--- conflicted
+++ resolved
@@ -70,12 +70,9 @@
   - [libs/common] \#3862 Remove `errors.go` from `libs/common`
   - [libs/common] \#4230 Move `KV` out of common to its own pkg
   - [libs/common] \#4230 Rename `cmn.KVPair(s)` to `kv.Pair(s)`s
-<<<<<<< HEAD
   - [libs/common] \#4232 Move `Service` & `BaseService` from `libs/common` to `libs/service`
   - [libs/common] \#4232 Move `common/nil.go` to `types/utils.go` & make the functions private
-=======
   - [libs/common] \#4231 Move random functions from `libs/common` into pkg `rand`
->>>>>>> afc4d7a6
 
 
 - Blockchain Protocol
