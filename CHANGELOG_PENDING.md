## v0.32.0

**

### BREAKING CHANGES:

* CLI/RPC/Config

* Apps

* Go API

* Blockchain Protocol

* P2P Protocol

### FEATURES:
<<<<<<< HEAD
- [mempool] \#3079 bound mempool memory usage (`mempool.max_txs_bytes` is set to 1GB by default; see config.toml)
  mempool's current `txs_total_bytes` is exposed via `total_bytes` field in
  `/num_unconfirmed_txs` and `/unconfirmed_txs` RPC endpoints.
- [config] \#2920 Remove `consensus.blocktime_iota` parameter
- [genesis] \#2920 Add `time_iota_ms` to block's consensus parameters (not exposed to the application)
- [genesis] \#2920 Rename `consensus_params.block_size` to `consensus_params.block`
- [lite] add `/unsubscribe_all` endpoint, which allows you to unsubscribe from all events
- [rpc] `StartHTTPServer` / `StartHTTPAndTLSServer` now require a Config (use `rpcserver.DefaultConfig`)

### IMPROVEMENTS:
- [libs/common] \#3238 exit with zero (0) code upon receiving SIGTERM/SIGINT
- [libs/db] \#3378 CLevelDB#Stats now returns the following properties:
  - leveldb.num-files-at-level{n}
  - leveldb.stats
  - leveldb.sstables
  - leveldb.blockpool
  - leveldb.cachedblock
  - leveldb.openedtables
  - leveldb.alivesnaps
  - leveldb.aliveiters
- [rpc] \#3435 setting `TimeoutBroadcastTxCommit` may increase the HTTP global write timeout

### BUG FIXES:
- [p2p/conn] \#3347 Reject all-zero shared secrets in the Diffie-Hellman step of secret-connection
- [libs/pubsub] \#951, \#1880 use non-blocking send when dispatching messages [ADR-33](https://github.com/tendermint/tendermint/blob/develop/docs/architecture/adr-033-pubsub.md)
- [p2p] \#3369 do not panic when filter times out
- [cmd] \#3408 Fix `testnet` command's panic when creating non-validator configs (using `--n` flag) (@srmo)
- [libs/db/remotedb/grpcdb] \#3402 Close Iterator/ReverseIterator after use
=======

### IMPROVEMENTS:

### BUG FIXES:
>>>>>>> 5f68fbae
<|MERGE_RESOLUTION|>--- conflicted
+++ resolved
@@ -15,38 +15,7 @@
 * P2P Protocol
 
 ### FEATURES:
-<<<<<<< HEAD
-- [mempool] \#3079 bound mempool memory usage (`mempool.max_txs_bytes` is set to 1GB by default; see config.toml)
-  mempool's current `txs_total_bytes` is exposed via `total_bytes` field in
-  `/num_unconfirmed_txs` and `/unconfirmed_txs` RPC endpoints.
-- [config] \#2920 Remove `consensus.blocktime_iota` parameter
-- [genesis] \#2920 Add `time_iota_ms` to block's consensus parameters (not exposed to the application)
-- [genesis] \#2920 Rename `consensus_params.block_size` to `consensus_params.block`
-- [lite] add `/unsubscribe_all` endpoint, which allows you to unsubscribe from all events
-- [rpc] `StartHTTPServer` / `StartHTTPAndTLSServer` now require a Config (use `rpcserver.DefaultConfig`)
-
-### IMPROVEMENTS:
-- [libs/common] \#3238 exit with zero (0) code upon receiving SIGTERM/SIGINT
-- [libs/db] \#3378 CLevelDB#Stats now returns the following properties:
-  - leveldb.num-files-at-level{n}
-  - leveldb.stats
-  - leveldb.sstables
-  - leveldb.blockpool
-  - leveldb.cachedblock
-  - leveldb.openedtables
-  - leveldb.alivesnaps
-  - leveldb.aliveiters
-- [rpc] \#3435 setting `TimeoutBroadcastTxCommit` may increase the HTTP global write timeout
-
-### BUG FIXES:
-- [p2p/conn] \#3347 Reject all-zero shared secrets in the Diffie-Hellman step of secret-connection
-- [libs/pubsub] \#951, \#1880 use non-blocking send when dispatching messages [ADR-33](https://github.com/tendermint/tendermint/blob/develop/docs/architecture/adr-033-pubsub.md)
-- [p2p] \#3369 do not panic when filter times out
-- [cmd] \#3408 Fix `testnet` command's panic when creating non-validator configs (using `--n` flag) (@srmo)
-- [libs/db/remotedb/grpcdb] \#3402 Close Iterator/ReverseIterator after use
-=======
 
 ### IMPROVEMENTS:
 
-### BUG FIXES:
->>>>>>> 5f68fbae
+### BUG FIXES: