<<<<<<< HEAD
## v0.34

\*\*

Special thanks to external contributors on this release:

Friendly reminder, we have a [bug bounty program](https://hackerone.com/tendermint).

### BREAKING CHANGES:

- CLI/RPC/Config

  - [evidence] \#4959 Add json tags to `DuplicateVoteEvidence`
  - [light] \#4946 `tendermint lite` cmd has been renamed to `tendermint light`
  - [privval] \#4582 `round` in private_validator_state.json is no longer a string in json it is now a number
  - [rpc] [\#4792](https://github.com/tendermint/tendermint/pull/4792) `/validators` are now sorted by voting power (@melekes)
  - [rpc] \#4937 Return an error when `page` pagination param is 0 in `/validators`, `tx_search` (@melekes)
  - [rpc] \#5137 The json tags of `gasWanted` & `gasUsed` in `ResponseCheckTx` & `ResponseDeliverTx` have been made snake_case. (`gas_wanted` & `gas_used`)

- Apps

  - [abci] [\#4704](https://github.com/tendermint/tendermint/pull/4704) Add ABCI methods `ListSnapshots`, `LoadSnapshotChunk`, `OfferSnapshot`, and `ApplySnapshotChunk` for state sync snapshots. `ABCIVersion` bumped to 0.17.0.
  - [abci] \#4989 `Proof` within `ResponseQuery` has been renamed to `ProofOps`
  - [abci] `CheckTxType` Protobuf enum names are now uppercase, to follow Protobuf style guide

- P2P Protocol

  - [blockchain] \#4637 Migrate blockchain reactor(s) to Protobuf encoding
  - [evidence] \#4949 Migrate evidence reactor to Protobuf encoding
  - [mempool] \#4940 Migrate mempool from to Protobuf encoding
  - [p2p/pex] \#4973 Migrate `p2p/pex` reactor to Protobuf encoding
  - [statesync] \#4943 Migrate state sync reactor to Protobuf encoding

- Blockchain Protocol

  - [evidence] [\#4780](https://github.com/tendermint/tendermint/pull/4780) Cap evidence to an absolute number (@cmwaters)
    - Add `max_num` to consensus evidence parameters (default: 50 items).
  - [evidence] \#4725 Remove `Pubkey` from `DuplicateVoteEvidence`
  - [state] \#4845 Include `GasWanted` and `GasUsed` into `LastResultsHash` (@melekes)
  - [types] [\#4792](https://github.com/tendermint/tendermint/pull/4792) Sort validators by voting power to enable faster commit verification (@melekes)

- On-disk serialization

  - [state] \#4679 Migrate state module to Protobuf encoding
    - `BlockStoreStateJSON` is now `BlockStoreState` and is encoded as binary in the database
  - [store] \#4778 Migrate store module to Protobuf encoding

- Light client, private validator

  - [light] \#4964 Migrate light module migration to Protobuf encoding
  - [privval] \#4985 Migrate `privval` module to Protobuf encoding

- Go API

  - [light] \#4946 Rename `lite2` pkg to `light`. Remove `lite` implementation.
  - [crypto] [\#4721](https://github.com/tendermint/tendermint/pull/4721) Remove `SimpleHashFromMap()` and `SimpleProofsFromMap()` (@erikgrinaker)
  - [crypto] \#4940 All keys have become `[]byte` instead of `[<size>]byte`. The byte method no longer returns the marshaled value but just the `[]byte` form of the data.
  - [crypto] \4988 Removal of key type multisig
    - The key has been moved to the [Cosmos-SDK](https://github.com/cosmos/cosmos-sdk/blob/master/crypto/types/multisig/multisignature.go)
  - [crypto] \#4989 Remove `Simple` prefixes from `SimpleProof`, `SimpleValueOp` & `SimpleProofNode`.
    - `merkle.Proof` has been renamed to `ProofOps`.
    - Protobuf messages `Proof` & `ProofOp` has been moved to `proto/crypto/merkle`
    - `SimpleHashFromByteSlices` has been renamed to `HashFromByteSlices`
    - `SimpleHashFromByteSlicesIterative` has been renamed to `HashFromByteSlicesIterative`
    - `SimpleProofsFromByteSlices` has been renamed to `ProofsFromByteSlices`
  - [crypto] \#4941 Remove suffixes from all keys.
    - ed25519: type `PrivKeyEd25519` is now `PrivKey`
    - ed25519: type `PubKeyEd25519` is now `PubKey`
    - secp256k1: type`PrivKeySecp256k1` is now `PrivKey`
    - secp256k1: type`PubKeySecp256k1` is now `PubKey`
    - sr25519: type `PrivKeySr25519` is now `PrivKey`
    - sr25519: type `PubKeySr25519` is now `PubKey`
    - multisig: type `PubKeyMultisigThreshold` is now `PubKey`
  - [libs] \#4831 Remove `Bech32` pkg from Tendermint. This pkg now lives in the [cosmos-sdk](https://github.com/cosmos/cosmos-sdk/tree/4173ea5ebad906dd9b45325bed69b9c655504867/types/bech32)
  - [rpc/client] \#4947 `Validators`, `TxSearch` `page`/`per_page` params become pointers (@melekes)
    - `UnconfirmedTxs` `limit` param is a pointer
  - [proto] \#5025 All proto files have been moved to `/proto` directory.
    - Using the recommended the file layout from buf, [see here for more info](https://buf.build/docs/lint-checkers#file_layout)
  - [state] \#4679 `TxResult` is a Protobuf type defined in `abci` types directory
  - [types] \#4939  `SignedMsgType` has moved to a Protobuf enum types
  - [types] \#4962 `ConsensusParams`, `BlockParams`, `EvidenceParams`, `ValidatorParams` & `HashedParams` are now Protobuf types
  - [types] \#4852 Vote & Proposal `SignBytes` is now func `VoteSignBytes` & `ProposalSignBytes`
  - [types] \#4798 Simplify `VerifyCommitTrusting` func + remove extra validation (@melekes)
  - [types] \#4845 Remove `ABCIResult`
  - [types] \#5029 Rename all values from `PartsHeader` to `PartSetHeader` to have consistency
  - [types] \#4939 `Total` in `Parts` & `PartSetHeader` has been changed from a `int` to a `uint32`
  - [types] \#4939 Vote: `ValidatorIndex` & `Round` are now `int32`
  - [types] \#4939 Proposal: `POLRound` & `Round` are now `int32`
  - [types] \#4939 Block: `Round` is now `int32`
  - [consensus] \#4582 RoundState: `Round`, `LockedRound` & `CommitRound` are now `int32`
  - [consensus] \#4582 HeightVoteSet: `round` is now `int32`
  - [rpc/jsonrpc/server] \#5141 Remove `WriteRPCResponseArrayHTTP` (use `WriteRPCResponseHTTP` instead) (@melekes)

### FEATURES:

- [abci] \#5031 Add `AppVersion` to consensus parameters (@james-ray)
  - ... making it possible to update your ABCI application version via `EndBlock` response
- [evidence] [\#4532](https://github.com/tendermint/tendermint/pull/4532) Handle evidence from light clients (@melekes)
- [evidence] [#4821](https://github.com/tendermint/tendermint/pull/4821) Amnesia evidence can be detected, verified and committed (@cmwaters)
- [light] [\#4532](https://github.com/tendermint/tendermint/pull/4532) Submit conflicting headers, if any, to a full node & all witnesses (@melekes)
- [p2p] \#4981 Expose `SaveAs` func on NodeKey (@melekes)
- [rpc] [\#4532](https://github.com/tendermint/tendermint/pull/4923) Support `BlockByHash` query (@fedekunze)
- [rpc] \#4979 Support EXISTS operator in `/tx_search` query (@melekes)
- [rpc] \#5017 Add `/check_tx` endpoint to check transactions without executing them or adding them to the mempool (@melekes)
- [statesync] Add state sync support, where a new node can be rapidly bootstrapped by fetching state snapshots from peers instead of replaying blocks. See the `[statesync]` config section.
- [rpc] [\#5108](https://github.com/tendermint/tendermint/pull/5108) Subscribe using the websocket for new evidence events (@cmwaters)

### IMPROVEMENTS:

- [consensus] [\#4578](https://github.com/tendermint/tendermint/issues/4578) Attempt to repair the consensus WAL file (`data/cs.wal/wal`) automatically in case of corruption (@alessio)
  - The original WAL file will be backed up to `data/cs.wal/wal.CORRUPTED`.
- [evidence] [\#4722](https://github.com/tendermint/tendermint/pull/4722) Improved evidence db (@cmwaters)
- [evidence] [\#4839](https://github.com/tendermint/tendermint/pull/4839) Reject duplicate evidence from being proposed (@cmwaters)
- [evidence] [\#4892](https://github.com/tendermint/tendermint/pull/4892) Remove redundant header from phantom validator evidence (@cmwaters)
- [light] [\#4935](https://github.com/tendermint/tendermint/pull/4935) Fetch and compare a new header with witnesses in parallel (@melekes)
- [light] [\#4929](https://github.com/tendermint/tendermint/pull/4929) compare header w/ witnesses only when doing bisection (@melekes)
- [light] [\#4916](https://github.com/tendermint/tendermint/pull/4916) validate basic for inbound validator sets and headers before further processing them (@cmwaters)
- [p2p/conn] \#4795 Return err on `signChallenge()` instead of panic
- [state] [\#4781](https://github.com/tendermint/tendermint/pull/4781) Export `InitStateVersion` for the initial state version (@erikgrinaker)
- [txindex] [\#4466](https://github.com/tendermint/tendermint/pull/4466) Allow to index an event at runtime (@favadi)
  - `abci.EventAttribute` replaces `KV.Pair`
- [libs] \#5126 Add a sync package which wraps sync.(RW)Mutex & deadlock.(RW)Mutex and use a build flag (deadlock) in order to enable deadlock checking
- [types] [\#4905](https://github.com/tendermint/tendermint/pull/4905) Add `ValidateBasic` to validator and validator set (@cmwaters)
- [rpc] \#4968 JSON encoding is now handled by `libs/json`, not Amino
- [mempool] Add RemoveTxByKey() exported function for custom mempool cleaning (@p4u)

### BUG FIXES:

- [blockchain/v2] Correctly set block store base in status responses (@erikgrinaker)
- [consensus] [\#4895](https://github.com/tendermint/tendermint/pull/4895) Cache the address of the validator to reduce querying a remote KMS (@joe-bowman)
- [consensus] \#4970 Stricter on `LastCommitRound` check (@cuonglm)
- [p2p][\#5136](https://github.com/tendermint/tendermint/pull/5136) Fix error for peer with the same ID but different IPs (@valardragon)
- [proxy] \#5078 Fix a bug, where TM does not exit when ABCI app crashes (@melekes)
- [evidence] [\#5170](https://github.com/tendermint/tendermint/pull/5170) abci evidence time was being set as the time committed not the time the infraction happened (@cmwaters)
=======
## v0.34.1
>>>>>>> 6ec8e57d
<|MERGE_RESOLUTION|>--- conflicted
+++ resolved
@@ -1,138 +1,9 @@
-<<<<<<< HEAD
-## v0.34
-
-\*\*
+## v0.34.1
 
 Special thanks to external contributors on this release:
 
 Friendly reminder, we have a [bug bounty program](https://hackerone.com/tendermint).
 
-### BREAKING CHANGES:
+### Bug Fixes
 
-- CLI/RPC/Config
-
-  - [evidence] \#4959 Add json tags to `DuplicateVoteEvidence`
-  - [light] \#4946 `tendermint lite` cmd has been renamed to `tendermint light`
-  - [privval] \#4582 `round` in private_validator_state.json is no longer a string in json it is now a number
-  - [rpc] [\#4792](https://github.com/tendermint/tendermint/pull/4792) `/validators` are now sorted by voting power (@melekes)
-  - [rpc] \#4937 Return an error when `page` pagination param is 0 in `/validators`, `tx_search` (@melekes)
-  - [rpc] \#5137 The json tags of `gasWanted` & `gasUsed` in `ResponseCheckTx` & `ResponseDeliverTx` have been made snake_case. (`gas_wanted` & `gas_used`)
-
-- Apps
-
-  - [abci] [\#4704](https://github.com/tendermint/tendermint/pull/4704) Add ABCI methods `ListSnapshots`, `LoadSnapshotChunk`, `OfferSnapshot`, and `ApplySnapshotChunk` for state sync snapshots. `ABCIVersion` bumped to 0.17.0.
-  - [abci] \#4989 `Proof` within `ResponseQuery` has been renamed to `ProofOps`
-  - [abci] `CheckTxType` Protobuf enum names are now uppercase, to follow Protobuf style guide
-
-- P2P Protocol
-
-  - [blockchain] \#4637 Migrate blockchain reactor(s) to Protobuf encoding
-  - [evidence] \#4949 Migrate evidence reactor to Protobuf encoding
-  - [mempool] \#4940 Migrate mempool from to Protobuf encoding
-  - [p2p/pex] \#4973 Migrate `p2p/pex` reactor to Protobuf encoding
-  - [statesync] \#4943 Migrate state sync reactor to Protobuf encoding
-
-- Blockchain Protocol
-
-  - [evidence] [\#4780](https://github.com/tendermint/tendermint/pull/4780) Cap evidence to an absolute number (@cmwaters)
-    - Add `max_num` to consensus evidence parameters (default: 50 items).
-  - [evidence] \#4725 Remove `Pubkey` from `DuplicateVoteEvidence`
-  - [state] \#4845 Include `GasWanted` and `GasUsed` into `LastResultsHash` (@melekes)
-  - [types] [\#4792](https://github.com/tendermint/tendermint/pull/4792) Sort validators by voting power to enable faster commit verification (@melekes)
-
-- On-disk serialization
-
-  - [state] \#4679 Migrate state module to Protobuf encoding
-    - `BlockStoreStateJSON` is now `BlockStoreState` and is encoded as binary in the database
-  - [store] \#4778 Migrate store module to Protobuf encoding
-
-- Light client, private validator
-
-  - [light] \#4964 Migrate light module migration to Protobuf encoding
-  - [privval] \#4985 Migrate `privval` module to Protobuf encoding
-
-- Go API
-
-  - [light] \#4946 Rename `lite2` pkg to `light`. Remove `lite` implementation.
-  - [crypto] [\#4721](https://github.com/tendermint/tendermint/pull/4721) Remove `SimpleHashFromMap()` and `SimpleProofsFromMap()` (@erikgrinaker)
-  - [crypto] \#4940 All keys have become `[]byte` instead of `[<size>]byte`. The byte method no longer returns the marshaled value but just the `[]byte` form of the data.
-  - [crypto] \4988 Removal of key type multisig
-    - The key has been moved to the [Cosmos-SDK](https://github.com/cosmos/cosmos-sdk/blob/master/crypto/types/multisig/multisignature.go)
-  - [crypto] \#4989 Remove `Simple` prefixes from `SimpleProof`, `SimpleValueOp` & `SimpleProofNode`.
-    - `merkle.Proof` has been renamed to `ProofOps`.
-    - Protobuf messages `Proof` & `ProofOp` has been moved to `proto/crypto/merkle`
-    - `SimpleHashFromByteSlices` has been renamed to `HashFromByteSlices`
-    - `SimpleHashFromByteSlicesIterative` has been renamed to `HashFromByteSlicesIterative`
-    - `SimpleProofsFromByteSlices` has been renamed to `ProofsFromByteSlices`
-  - [crypto] \#4941 Remove suffixes from all keys.
-    - ed25519: type `PrivKeyEd25519` is now `PrivKey`
-    - ed25519: type `PubKeyEd25519` is now `PubKey`
-    - secp256k1: type`PrivKeySecp256k1` is now `PrivKey`
-    - secp256k1: type`PubKeySecp256k1` is now `PubKey`
-    - sr25519: type `PrivKeySr25519` is now `PrivKey`
-    - sr25519: type `PubKeySr25519` is now `PubKey`
-    - multisig: type `PubKeyMultisigThreshold` is now `PubKey`
-  - [libs] \#4831 Remove `Bech32` pkg from Tendermint. This pkg now lives in the [cosmos-sdk](https://github.com/cosmos/cosmos-sdk/tree/4173ea5ebad906dd9b45325bed69b9c655504867/types/bech32)
-  - [rpc/client] \#4947 `Validators`, `TxSearch` `page`/`per_page` params become pointers (@melekes)
-    - `UnconfirmedTxs` `limit` param is a pointer
-  - [proto] \#5025 All proto files have been moved to `/proto` directory.
-    - Using the recommended the file layout from buf, [see here for more info](https://buf.build/docs/lint-checkers#file_layout)
-  - [state] \#4679 `TxResult` is a Protobuf type defined in `abci` types directory
-  - [types] \#4939  `SignedMsgType` has moved to a Protobuf enum types
-  - [types] \#4962 `ConsensusParams`, `BlockParams`, `EvidenceParams`, `ValidatorParams` & `HashedParams` are now Protobuf types
-  - [types] \#4852 Vote & Proposal `SignBytes` is now func `VoteSignBytes` & `ProposalSignBytes`
-  - [types] \#4798 Simplify `VerifyCommitTrusting` func + remove extra validation (@melekes)
-  - [types] \#4845 Remove `ABCIResult`
-  - [types] \#5029 Rename all values from `PartsHeader` to `PartSetHeader` to have consistency
-  - [types] \#4939 `Total` in `Parts` & `PartSetHeader` has been changed from a `int` to a `uint32`
-  - [types] \#4939 Vote: `ValidatorIndex` & `Round` are now `int32`
-  - [types] \#4939 Proposal: `POLRound` & `Round` are now `int32`
-  - [types] \#4939 Block: `Round` is now `int32`
-  - [consensus] \#4582 RoundState: `Round`, `LockedRound` & `CommitRound` are now `int32`
-  - [consensus] \#4582 HeightVoteSet: `round` is now `int32`
-  - [rpc/jsonrpc/server] \#5141 Remove `WriteRPCResponseArrayHTTP` (use `WriteRPCResponseHTTP` instead) (@melekes)
-
-### FEATURES:
-
-- [abci] \#5031 Add `AppVersion` to consensus parameters (@james-ray)
-  - ... making it possible to update your ABCI application version via `EndBlock` response
-- [evidence] [\#4532](https://github.com/tendermint/tendermint/pull/4532) Handle evidence from light clients (@melekes)
-- [evidence] [#4821](https://github.com/tendermint/tendermint/pull/4821) Amnesia evidence can be detected, verified and committed (@cmwaters)
-- [light] [\#4532](https://github.com/tendermint/tendermint/pull/4532) Submit conflicting headers, if any, to a full node & all witnesses (@melekes)
-- [p2p] \#4981 Expose `SaveAs` func on NodeKey (@melekes)
-- [rpc] [\#4532](https://github.com/tendermint/tendermint/pull/4923) Support `BlockByHash` query (@fedekunze)
-- [rpc] \#4979 Support EXISTS operator in `/tx_search` query (@melekes)
-- [rpc] \#5017 Add `/check_tx` endpoint to check transactions without executing them or adding them to the mempool (@melekes)
-- [statesync] Add state sync support, where a new node can be rapidly bootstrapped by fetching state snapshots from peers instead of replaying blocks. See the `[statesync]` config section.
-- [rpc] [\#5108](https://github.com/tendermint/tendermint/pull/5108) Subscribe using the websocket for new evidence events (@cmwaters)
-
-### IMPROVEMENTS:
-
-- [consensus] [\#4578](https://github.com/tendermint/tendermint/issues/4578) Attempt to repair the consensus WAL file (`data/cs.wal/wal`) automatically in case of corruption (@alessio)
-  - The original WAL file will be backed up to `data/cs.wal/wal.CORRUPTED`.
-- [evidence] [\#4722](https://github.com/tendermint/tendermint/pull/4722) Improved evidence db (@cmwaters)
-- [evidence] [\#4839](https://github.com/tendermint/tendermint/pull/4839) Reject duplicate evidence from being proposed (@cmwaters)
-- [evidence] [\#4892](https://github.com/tendermint/tendermint/pull/4892) Remove redundant header from phantom validator evidence (@cmwaters)
-- [light] [\#4935](https://github.com/tendermint/tendermint/pull/4935) Fetch and compare a new header with witnesses in parallel (@melekes)
-- [light] [\#4929](https://github.com/tendermint/tendermint/pull/4929) compare header w/ witnesses only when doing bisection (@melekes)
-- [light] [\#4916](https://github.com/tendermint/tendermint/pull/4916) validate basic for inbound validator sets and headers before further processing them (@cmwaters)
-- [p2p/conn] \#4795 Return err on `signChallenge()` instead of panic
-- [state] [\#4781](https://github.com/tendermint/tendermint/pull/4781) Export `InitStateVersion` for the initial state version (@erikgrinaker)
-- [txindex] [\#4466](https://github.com/tendermint/tendermint/pull/4466) Allow to index an event at runtime (@favadi)
-  - `abci.EventAttribute` replaces `KV.Pair`
-- [libs] \#5126 Add a sync package which wraps sync.(RW)Mutex & deadlock.(RW)Mutex and use a build flag (deadlock) in order to enable deadlock checking
-- [types] [\#4905](https://github.com/tendermint/tendermint/pull/4905) Add `ValidateBasic` to validator and validator set (@cmwaters)
-- [rpc] \#4968 JSON encoding is now handled by `libs/json`, not Amino
-- [mempool] Add RemoveTxByKey() exported function for custom mempool cleaning (@p4u)
-
-### BUG FIXES:
-
-- [blockchain/v2] Correctly set block store base in status responses (@erikgrinaker)
-- [consensus] [\#4895](https://github.com/tendermint/tendermint/pull/4895) Cache the address of the validator to reduce querying a remote KMS (@joe-bowman)
-- [consensus] \#4970 Stricter on `LastCommitRound` check (@cuonglm)
-- [p2p][\#5136](https://github.com/tendermint/tendermint/pull/5136) Fix error for peer with the same ID but different IPs (@valardragon)
-- [proxy] \#5078 Fix a bug, where TM does not exit when ABCI app crashes (@melekes)
-- [evidence] [\#5170](https://github.com/tendermint/tendermint/pull/5170) abci evidence time was being set as the time committed not the time the infraction happened (@cmwaters)
-=======
-## v0.34.1
->>>>>>> 6ec8e57d
+- [evidence] [\#5170](https://github.com/tendermint/tendermint/pull/5170) change abci evidence time to the time the infraction happened not the time the evidence was committed on the block (@cmwaters)