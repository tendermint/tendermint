--- conflicted
+++ resolved
@@ -24,11 +24,8 @@
     - [evidence] [\#5361](https://github.com/tendermint/tendermint/pull/5361) Add LightClientAttackEvidence and change evidence interface (@cmwaters)
     - [params] \#5319 Remove `ProofofTrialPeriod` from evidence params (@marbar3778)
     - [crypto/secp256k1] \#5280 `secp256k1` has been removed from the Tendermint repo. (@marbar3778)
-<<<<<<< HEAD
     - [light] \#5347 `NewClient`, `NewHTTPClient`, `VerifyHeader` and `VerifyLightBlockAtHeight` now accept `context.Context` as 1st param (@melekes)
-=======
     - [state] \#5348 Define an Interface for the state store. (@marbar3778)
->>>>>>> ed002cea
 
 - Blockchain Protocol
 
