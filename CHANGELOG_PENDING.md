# Pending

Special thanks to external contributors with PRs included in this release:

BREAKING CHANGES:

* CLI/RPC/Config
  * [rpc] [\#2391](https://github.com/tendermint/tendermint/issues/2391) /status `result.node_info.other` became a map

* Apps
  * [mempool] \#2310 Mempool tracks the `ResponseCheckTx.GasWanted` and enforces `ConsensusParams.BlockSize.MaxGas` on proposals.

* Go API
<<<<<<< HEAD
  * [libs/common] \#2431 Remove Word256 code in libs/common, due to lack of use
=======
  * \#2310 Mempool.ReapMaxBytes -> Mempool.ReapMaxBytesMaxGas
  * \#2431 Remove Word256 code in libs/common, due to lack of use
  * \#2452 Remove the following methods from libs/common due to lack of use:
    * byteslice.go: cmn.IsZeros, cmn.RightPadBytes, cmn.LeftPadBytes, cmn.PrefixEndBytes
    * strings.go: cmn.IsHex, cmn.StripHex
    * int.go: Uint64Slice, all put/get int64 methods
>>>>>>> 84b518b8

* Blockchain Protocol

* P2P Protocol


FEATURES:

IMPROVEMENTS:
- [libs/db] \#2371 Output error instead of panic when the given db_backend is not initialised (@bradyjoestar)
- [mempool] [\#2399](https://github.com/tendermint/tendermint/issues/2399) Make mempool cache a proper LRU (@bradyjoestar)
- [types] [\#1714](https://github.com/tendermint/tendermint/issues/1714) Add Address to GenesisValidator
- [metrics] `consensus.block_interval_metrics` is now gauge, not histogram (you will be able to see spikes, if any)
- [p2p] \#2126 Introduce PeerTransport interface to improve isolation of concerns

BUG FIXES:
- [node] \#2294 Delay starting node until Genesis time<|MERGE_RESOLUTION|>--- conflicted
+++ resolved
@@ -11,16 +11,11 @@
   * [mempool] \#2310 Mempool tracks the `ResponseCheckTx.GasWanted` and enforces `ConsensusParams.BlockSize.MaxGas` on proposals.
 
 * Go API
-<<<<<<< HEAD
-  * [libs/common] \#2431 Remove Word256 code in libs/common, due to lack of use
-=======
-  * \#2310 Mempool.ReapMaxBytes -> Mempool.ReapMaxBytesMaxGas
-  * \#2431 Remove Word256 code in libs/common, due to lack of use
-  * \#2452 Remove the following methods from libs/common due to lack of use:
+  * [libs/common] \#2431 Remove Word256 due to lack of use
+  * [libs/common] \#2452 Remove the following functions due to lack of use:
     * byteslice.go: cmn.IsZeros, cmn.RightPadBytes, cmn.LeftPadBytes, cmn.PrefixEndBytes
     * strings.go: cmn.IsHex, cmn.StripHex
     * int.go: Uint64Slice, all put/get int64 methods
->>>>>>> 84b518b8
 
 * Blockchain Protocol
 
