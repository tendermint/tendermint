# Pending

Special thanks to external contributors on this release:

BREAKING CHANGES:

* CLI/RPC/Config

* Apps

* Go API
- [node] Remove node.RunForever

FEATURES:

IMPROVEMENTS:
<<<<<<< HEAD
- [libs/db] \#2371 Output error instead of panic when the given db_backend is not initialised (@bradyjoestar)
- [mempool] [\#2399](https://github.com/tendermint/tendermint/issues/2399) Make mempool cache a proper LRU (@bradyjoestar)
- [types] [\#1714](https://github.com/tendermint/tendermint/issues/1714) Add Address to GenesisValidator
- [metrics] `consensus.block_interval_metrics` is now gauge, not histogram (you will be able to see spikes, if any)
- [consensus] [\#2169](https://github.com/cosmos/cosmos-sdk/issues/2169) add additional metrics
- [p2p] [\#2169](https://github.com/cosmos/cosmos-sdk/issues/2169) add additional metrics
- [p2p] \#2126 Introduce PeerTransport interface to improve isolation of concerns
=======
>>>>>>> eb0da7f9

BUG FIXES:
- [node] \#2434 Make node respond to signal interrupts while sleeping for genesis time<|MERGE_RESOLUTION|>--- conflicted
+++ resolved
@@ -14,16 +14,8 @@
 FEATURES:
 
 IMPROVEMENTS:
-<<<<<<< HEAD
-- [libs/db] \#2371 Output error instead of panic when the given db_backend is not initialised (@bradyjoestar)
-- [mempool] [\#2399](https://github.com/tendermint/tendermint/issues/2399) Make mempool cache a proper LRU (@bradyjoestar)
-- [types] [\#1714](https://github.com/tendermint/tendermint/issues/1714) Add Address to GenesisValidator
-- [metrics] `consensus.block_interval_metrics` is now gauge, not histogram (you will be able to see spikes, if any)
 - [consensus] [\#2169](https://github.com/cosmos/cosmos-sdk/issues/2169) add additional metrics
 - [p2p] [\#2169](https://github.com/cosmos/cosmos-sdk/issues/2169) add additional metrics
-- [p2p] \#2126 Introduce PeerTransport interface to improve isolation of concerns
-=======
->>>>>>> eb0da7f9
 
 BUG FIXES:
 - [node] \#2434 Make node respond to signal interrupts while sleeping for genesis time