--- conflicted
+++ resolved
@@ -5,16 +5,13 @@
 BREAKING CHANGES:
 
 * CLI/RPC/Config
-<<<<<<< HEAD
-- [config] \#2232 timeouts as time.Duration, not ints
-=======
+  * [config] \#2232 timeouts as time.Duration, not ints
   * [config] \#2505 Remove Mempool.RecheckEmpty (it was effectively useless anyways)
   * [config] `mempool.wal` is disabled by default
   * [rpc] \#2298 `/abci_query` takes `prove` argument instead of `trusted` and switches the default
     behaviour to `prove=false`
-  * [privval] \#2459 Split `SocketPVMsg`s implementations into Request and Response, where the Response may contain a error message (returned by the remote signer).
->>>>>>> ccd04587
-
+  * [privval] \#2459 Split `SocketPVMsg`s implementations into Request and Response, where the Response may contain a error message (returned by the remote signer)
+  
 * Apps
   * [abci] \#2298 ResponseQuery.Proof is now a structured merkle.Proof, not just
     arbitrary bytes
