--- conflicted
+++ resolved
@@ -32,12 +32,7 @@
 
 ### BUG FIXES:
 
-<<<<<<< HEAD
 - [blockchain] \#2731 Retry both blocks if either is bad to avoid getting stuck during fast sync (@goolAdapter)
-
-- [rpc] \#2808 RPC validators calls IncrementAccum if necessary
-=======
 - [log] \#2868 fix module=main setting overriding all others
 - [rpc] \#2808 RPC validators calls IncrementAccum if necessary
-- [rpc] \#2811 Allow integer IDs in JSON-RPC requests
->>>>>>> fe3b97fd
+- [rpc] \#2811 Allow integer IDs in JSON-RPC requests