--- conflicted
+++ resolved
@@ -13,12 +13,7 @@
 * Go API
 
 * Blockchain Protocol
-<<<<<<< HEAD
   * [merkle] \#2713 Merkle trees now match the RFC 6962 specification
-  - [state] \#2714 Validators can now only use pubkeys allowed within
-    ConsensusParams.ValidatorParams
-=======
->>>>>>> fc031d98
 
 * P2P Protocol
 
