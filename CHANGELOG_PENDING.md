# Pending

## v0.26.4

*TBD*

Special thanks to external contributors on this release:

Friendly reminder, we have a [bug bounty
program](https://hackerone.com/tendermint).

### BREAKING CHANGES:

* CLI/RPC/Config

* Apps

* Go API

* Blockchain Protocol

* P2P Protocol

### FEATURES:

- [types] [\#1571](https://github.com/tendermint/tendermint/issues/1571) Enable subscription to tags emitted from `BeginBlock`/`EndBlock` (@kostko)

### IMPROVEMENTS:

- [config] \#2877 add blocktime_iota to the config.toml (@ackratos)
- [mempool] \#2855 add txs from Update to cache
- [mempool] \#2835 Remove local int64 counter from being stored in every tx
- [node] \#2827 add ability to instantiate IPCVal (@joe-bowman)

### BUG FIXES:

<<<<<<< HEAD
- [rpc] \#2808 RPC validators calls IncrementAccum if necessary
- [kv indexer] \#2775 order results by index if height is the same
=======
- [blockchain] \#2731 Retry both blocks if either is bad to avoid getting stuck during fast sync (@goolAdapter)
- [log] \#2868 fix module=main setting overriding all others
- [rpc] \#2808 RPC validators calls IncrementAccum if necessary
- [rpc] \#2759 fix tx.height range queries
- [rpc] \#2811 Allow integer IDs in JSON-RPC requests
>>>>>>> 9570ac4d
<|MERGE_RESOLUTION|>--- conflicted
+++ resolved
@@ -34,13 +34,9 @@
 
 ### BUG FIXES:
 
-<<<<<<< HEAD
-- [rpc] \#2808 RPC validators calls IncrementAccum if necessary
-- [kv indexer] \#2775 order results by index if height is the same
-=======
 - [blockchain] \#2731 Retry both blocks if either is bad to avoid getting stuck during fast sync (@goolAdapter)
 - [log] \#2868 fix module=main setting overriding all others
 - [rpc] \#2808 RPC validators calls IncrementAccum if necessary
+- [kv indexer] \#2775 order results by index if height is the same
 - [rpc] \#2759 fix tx.height range queries
-- [rpc] \#2811 Allow integer IDs in JSON-RPC requests
->>>>>>> 9570ac4d
+- [rpc] \#2811 Allow integer IDs in JSON-RPC requests