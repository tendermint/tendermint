## v0.32.2

\*\*

Special thanks to external contributors on this release:

Friendly reminder, we have a [bug bounty
program](https://hackerone.com/tendermint).

### BREAKING CHANGES:

- CLI/RPC/Config

- Apps

- Go API
  - [libs] \#3811 Remove `db` from libs in favor of `https://github.com/tendermint/tm-cmn`

### FEATURES:

### IMPROVEMENTS:

- [abci] \#3809 Recover from application panics in `server/socket_server.go` to allow socket cleanup (@ruseinov)
- [rpc] \#2252 Add `/broadcast_evidence` endpoint to submit double signing and other types of evidence
- [rpc] \#3818 Make `max_body_bytes` and `max_header_bytes` configurable
- [p2p] \#3664 p2p/conn: reuse buffer when write/read from secret connection
<<<<<<< HEAD
- [blockchain] \#3561 Add early version of the new blockchain reactor, which is supposed to be more modular and testable compared to the old version. To try it, you'll have to change `version` in the config file, [here](https://github.com/tendermint/tendermint/blob/master/config/toml.go#L303) NOTE: It's not ready for a production yet. For further information, see [ADR-40](https://github.com/tendermint/tendermint/blob/master/docs/architecture/adr-040-blockchain-reactor-refactor.md) & [ADR-43](https://github.com/tendermint/tendermint/blob/master/docs/architecture/adr-043-blockchain-riri-org.md)
=======
- [mempool] \#3826 Make `max_msg_bytes` configurable
>>>>>>> 756440e0

### BUG FIXES:

- [rpc] \#3813 Return err if page is incorrect (less than 0 or greater than total pages)<|MERGE_RESOLUTION|>--- conflicted
+++ resolved
@@ -24,11 +24,8 @@
 - [rpc] \#2252 Add `/broadcast_evidence` endpoint to submit double signing and other types of evidence
 - [rpc] \#3818 Make `max_body_bytes` and `max_header_bytes` configurable
 - [p2p] \#3664 p2p/conn: reuse buffer when write/read from secret connection
-<<<<<<< HEAD
+- [mempool] \#3826 Make `max_msg_bytes` configurable
 - [blockchain] \#3561 Add early version of the new blockchain reactor, which is supposed to be more modular and testable compared to the old version. To try it, you'll have to change `version` in the config file, [here](https://github.com/tendermint/tendermint/blob/master/config/toml.go#L303) NOTE: It's not ready for a production yet. For further information, see [ADR-40](https://github.com/tendermint/tendermint/blob/master/docs/architecture/adr-040-blockchain-reactor-refactor.md) & [ADR-43](https://github.com/tendermint/tendermint/blob/master/docs/architecture/adr-043-blockchain-riri-org.md)
-=======
-- [mempool] \#3826 Make `max_msg_bytes` configurable
->>>>>>> 756440e0
 
 ### BUG FIXES:
 
