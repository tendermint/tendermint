--- conflicted
+++ resolved
@@ -24,12 +24,8 @@
 
 ### IMPROVEMENTS
 
-<<<<<<< HEAD
-- [statesync] \#5516 Check that all heights necessary to rebuild state for a snapshot exist before adding the snapshot to the pool. (@erikgrinaker)
 - [privval] \#5603 Add `--key` to `init`, `gen_validator`, `testnet` & `unsafe_reset_priv_validator` for use in generating `secp256k1` keys. 
 
-=======
->>>>>>> 9fe7b4fe
 ### BUG FIXES
 
 - [types] \#5523 Change json naming of `PartSetHeader` within `BlockID` from `parts` to `part_set_header` (@marbar3778)