--- conflicted
+++ resolved
@@ -23,11 +23,6 @@
 
 ### IMPROVEMENTS:
 
-<<<<<<< HEAD
-### BUG FIXES:
-
-- [blockchain] \#2731 Retry both blocks if either is bad to avoid getting stuck during fast sync (@goolAdapter)
-=======
 - [config] \#2877 add blocktime_iota to the config.toml (@ackratos)
 - [mempool] \#2855 add txs from Update to cache
 - [mempool] \#2835 Remove local int64 counter from being stored in every tx
@@ -35,5 +30,6 @@
 
 ### BUG FIXES:
 
-- [rpc] \#2808 RPC validators calls IncrementAccum if necessary
->>>>>>> 72f86b51
+- [blockchain] \#2731 Retry both blocks if either is bad to avoid getting stuck during fast sync (@goolAdapter)
+
+- [rpc] \#2808 RPC validators calls IncrementAccum if necessary