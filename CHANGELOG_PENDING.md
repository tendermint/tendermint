## v0.30.0

*TBD*

Special thanks to external contributors on this release:

### BREAKING CHANGES:

* CLI/RPC/Config

* Apps

* Go API
  - [types] \#3245 Commit uses `type CommitSig Vote` instead of `Vote` directly.

* Blockchain Protocol

* P2P Protocol

### FEATURES:

### IMPROVEMENTS:
- [tools] add go-deadlock tool to help detect deadlocks
- [crypto] \#3163 use ethereum's libsecp256k1 go-wrapper for signatures when cgo is available
- [crypto] \#3162 wrap btcd instead of forking it to keep up with fixes (used if cgo is not available)

### BUG FIXES:
- [node] \#3186 EventBus and indexerService should be started before first block (for replay last block on handshake) execution
<<<<<<< HEAD
- [p2p] \#3232 Fix infinite loop leading to deadlock in addrbook
=======
- [p2p] \#3247 Fix panic in SeedMode when calling FlushStop and OnStop
  concurrently
>>>>>>> 1809efa3
<|MERGE_RESOLUTION|>--- conflicted
+++ resolved
@@ -26,9 +26,6 @@
 
 ### BUG FIXES:
 - [node] \#3186 EventBus and indexerService should be started before first block (for replay last block on handshake) execution
-<<<<<<< HEAD
-- [p2p] \#3232 Fix infinite loop leading to deadlock in addrbook
-=======
+- [p2p] \#3232 Fix infinite loop leading to addrbook deadlock for seed nodes
 - [p2p] \#3247 Fix panic in SeedMode when calling FlushStop and OnStop
-  concurrently
->>>>>>> 1809efa3
+  concurrently