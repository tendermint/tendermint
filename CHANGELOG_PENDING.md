--- conflicted
+++ resolved
@@ -14,11 +14,8 @@
 FEATURES:
 
 IMPROVEMENTS:
-<<<<<<< HEAD
 - [docs] Lint documentation with `write-good` and `stop-words`.
-=======
 - [scripts] Added json2wal tool, which is supposed to help our users restore
   corrupted WAL files and compose test WAL files (@bradyjoestar)
->>>>>>> 9c6fdad2
 
 BUG FIXES: