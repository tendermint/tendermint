--- conflicted
+++ resolved
@@ -27,16 +27,12 @@
 
 - [evidence] [\#4532](https://github.com/tendermint/tendermint/pull/4532) Handle evidence from light clients (@melekes)
 - [lite2] [\#4532](https://github.com/tendermint/tendermint/pull/4532) Submit conflicting headers, if any, to a full node & all witnesses (@melekes)
-
-### IMPROVEMENTS:
-
-<<<<<<< HEAD
 - [abci] \#2671 Add Version in ConsensusParams to allow the app inform Tendermint its updated version
 
 ### BUG FIXES:
 
-- [rpc] [#\4319] Check BlockMeta is not nil in Blocks & BlockByHash
-=======
+### IMPROVEMENTS:
+
 - [abci/server] [\#4719](https://github.com/tendermint/tendermint/pull/4719) Print panic & stack trace to STDERR if logger is not set (@melekes)
 - [types] [\#4638](https://github.com/tendermint/tendermint/pull/4638) Implement `Header#ValidateBasic` (@alexanderbez)
 - [txindex] [\#4466](https://github.com/tendermint/tendermint/pull/4466) Allow to index an event at runtime (@favadi)
@@ -48,5 +44,4 @@
 
 ### BUG FIXES:
 
-- [light] [\#4741](https://github.com/tendermint/tendermint/pull/4741) Correctly return  `ErrSignedHeaderNotFound` and `ErrValidatorSetNotFound` on corresponding RPC errors (@erikgrinaker)
->>>>>>> 7a87a784
+- [light] [\#4741](https://github.com/tendermint/tendermint/pull/4741) Correctly return  `ErrSignedHeaderNotFound` and `ErrValidatorSetNotFound` on corresponding RPC errors (@erikgrinaker)