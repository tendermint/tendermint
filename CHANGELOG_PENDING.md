# Unreleased Changes

## vX.X

Special thanks to external contributors on this release:

Friendly reminder, we have a [bug bounty program](https://hackerone.com/tendermint).

### BREAKING CHANGES

- CLI/RPC/Config

- Apps

- P2P Protocol

- Go API

- Blockchain Protocol

### FEATURES

### IMPROVEMENTS

- [statesync] \#5516 Check that all heights necessary to rebuild state for a snapshot exist before adding the snapshot to the pool. (@erikgrinaker)

### BUG FIXES

- [blockchain/v2] \#5499 Fix "duplicate block enqueued by processor" panic (@melekes)
- [abci/grpc] \#5520 Return async responses in order, to avoid mempool panics. (@erikgrinaker)
- [types] \#5523 Change json naming of `PartSetHeader` within `BlockID` from `parts` to `part_set_header` (@marbar3778)
- [blockchain/v2] \#5530 Fix "processed height 4541 but expected height 4540" panic (@melekes)
- [consensus/wal] Fix WAL autorepair by opening target WAL in read/write mode (@erikgrinaker)
<<<<<<< HEAD
- [blockchain/v2] \#5553 Make the removal of an already removed peer a noop (@melekes)
=======
- [evidence] \#5574 Fix bug where node sends committed evidence to peer (@cmwaters)
>>>>>>> cafad282
<|MERGE_RESOLUTION|>--- conflicted
+++ resolved
@@ -31,8 +31,5 @@
 - [types] \#5523 Change json naming of `PartSetHeader` within `BlockID` from `parts` to `part_set_header` (@marbar3778)
 - [blockchain/v2] \#5530 Fix "processed height 4541 but expected height 4540" panic (@melekes)
 - [consensus/wal] Fix WAL autorepair by opening target WAL in read/write mode (@erikgrinaker)
-<<<<<<< HEAD
 - [blockchain/v2] \#5553 Make the removal of an already removed peer a noop (@melekes)
-=======
-- [evidence] \#5574 Fix bug where node sends committed evidence to peer (@cmwaters)
->>>>>>> cafad282
+- [evidence] \#5574 Fix bug where node sends committed evidence to peer (@cmwaters)