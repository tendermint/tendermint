## v0.29.0

*TBD*

Special thanks to external contributors on this release:

### BREAKING CHANGES:

* CLI/RPC/Config
<<<<<<< HEAD
- [cli] Removed `node` `--proxy_app=dummy` option. Use `kvstore` (`persistent_kvstore`) instead.
- [cli] Renamed `node` `--proxy_app=nilapp` to `--proxy_app=noop`.
- [config] \#2992 `allow_duplicate_ip` is now set to false

- [privval] \#2926 split up `PubKeyMsg` into `PubKeyRequest` and `PubKeyResponse` to be consistent with other message types
- [types] consistent field order of `CanonicalVote` and `CanonicalProposal` 
=======
>>>>>>> fc031d98

* Apps

* Go API

* Blockchain Protocol

* P2P Protocol

### FEATURES:

### IMPROVEMENTS:

### BUG FIXES:<|MERGE_RESOLUTION|>--- conflicted
+++ resolved
@@ -7,15 +7,7 @@
 ### BREAKING CHANGES:
 
 * CLI/RPC/Config
-<<<<<<< HEAD
-- [cli] Removed `node` `--proxy_app=dummy` option. Use `kvstore` (`persistent_kvstore`) instead.
-- [cli] Renamed `node` `--proxy_app=nilapp` to `--proxy_app=noop`.
-- [config] \#2992 `allow_duplicate_ip` is now set to false
-
-- [privval] \#2926 split up `PubKeyMsg` into `PubKeyRequest` and `PubKeyResponse` to be consistent with other message types
 - [types] consistent field order of `CanonicalVote` and `CanonicalProposal` 
-=======
->>>>>>> fc031d98
 
 * Apps
 
