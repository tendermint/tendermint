## v0.33.6

\*\*

Special thanks to external contributors on this release:

Friendly reminder, we have a [bug bounty program](https://hackerone.com/tendermint).

### BREAKING CHANGES:

- CLI/RPC/Config

  - [evidence] \#4725 Remove `Pubkey` from DuplicateVoteEvidence
  - [rpc] [\#4792](https://github.com/tendermint/tendermint/pull/4792) `/validators` are now sorted by voting power (@melekes)
  - [types] \#4382  `SignedMsgType` has moved to a Protobuf enum types
  - [types] \#4382 `Total` has been changed from a `int` to a `uint32`
  - [types] \#4582 Vote: `ValidatorIndex` & `Round` are now int32
  - [types] \#4582 Proposal: `POLRound` & `Round` are now int32
  - [types] \#4582 Block: `Round` is now int32
  - [consensus] \#4582 RoundState: `Round`, `LockedRound` & `CommitRound` are now int32
  - [consensus] \#4582 HeightVoteSet: `round` is now int32
  - [privval] \#4582 `round` in private_validator_state.json is no longer a string in json it is now a number.
  - [crypto] \#4940 All keys have become `[]byte` instead of `[<size>]byte`. The byte method no longer returns the marshaled value but just the `[]byte` form of the data.
  - [crypto] \#4941 Remove suffixes from all keys.
    - ed25519: type `PrivKeyEd25519` is now `PrivKey`
    - ed25519: type `PubKeyEd25519` is now `PubKey`
    - secp256k1: type`PrivKeySecp256k1` is now `PrivKey`
    - secp256k1: type`PubKeySecp256k1` is now `PubKey`
    - sr25519: type `PrivKeySr25519` is now `PrivKey`
    - sr25519: type `PubKeySr25519` is now `PubKey`
    - multisig: type `PubKeyMultisigThreshold` is now `PubKey`
  - [light] \#4946 Rename `lite2` pkg to `light`, the lite cmd has also been renamed to `light`. Remove `lite` implementation.
  - [rpc] \#4937 Return an error when `page` pagination param is 0 in `/validators`, `tx_search` (@melekes)
<<<<<<< HEAD
  - [state] \#4679 `TxResult` is a protobuf type defined in `abci` types directory
  - [state] \#4679 `state` reactor migration to Protobuf encoding

=======
  - [evidence] \#4959 Add json tags to `DuplicateVoteEvidence`
>>>>>>> ee91312d

- Apps

  - [abci] [\#4704](https://github.com/tendermint/tendermint/pull/4704) Add ABCI methods `ListSnapshots`, `LoadSnapshotChunk`, `OfferSnapshot`, and `ApplySnapshotChunk` for state sync snapshots. `ABCIVersion` bumped to 0.17.0.

- P2P Protocol

- Go API

  - [crypto] [\#4721](https://github.com/tendermint/tendermint/pull/4721) Remove `SimpleHashFromMap()` and `SimpleProofsFromMap()` (@erikgrinaker)
  - [types] \#4798 Simplify `VerifyCommitTrusting` func + remove extra validation (@melekes)
  - [libs] \#4831 Remove `Bech32` pkg from Tendermint. This pkg now lives in the [cosmos-sdk](https://github.com/cosmos/cosmos-sdk/tree/4173ea5ebad906dd9b45325bed69b9c655504867/types/bech32)
- Blockchain Protocol

  - [types] [\#4792](https://github.com/tendermint/tendermint/pull/4792) Sort validators by voting power to enable faster commit verification (@melekes)
  - [evidence] [\#4780](https://github.com/tendermint/tendermint/pull/4780) Cap evidence to an absolute number (@cmwaters)
    Add `max_num` to consensus evidence parameters (default: 50 items).
  - [mempool] \#4940 Migrate mempool from amino binary encoding to Protobuf
  - [statesync] \#4943 Migrate statesync reactor from amino binary encoding to Protobuf
  - [rpc/client] \#4947 `Validators`, `TxSearch` `page`/`per_page` params become pointers (@melekes)
    `UnconfirmedTxs` `limit` param is a pointer

### FEATURES:

- [statesync] Add state sync support, where a new node can be rapidly bootstrapped by fetching state snapshots from peers instead of replaying blocks. See the `[statesync]` config section.
- [evidence] [\#4532](https://github.com/tendermint/tendermint/pull/4532) Handle evidence from light clients (@melekes)
- [light] [\#4532](https://github.com/tendermint/tendermint/pull/4532) Submit conflicting headers, if any, to a full node & all witnesses (@melekes)
- [rpc] [\#4532](https://github.com/tendermint/tendermint/pull/4923) Support `BlockByHash` query (@fedekunze)

### IMPROVEMENTS:

- [txindex] [\#4466](https://github.com/tendermint/tendermint/pull/4466) Allow to index an event at runtime (@favadi)
  - `abci.EventAttribute` replaces `KV.Pair`
- [evidence] [\#4722](https://github.com/tendermint/tendermint/pull/4722) Improved evidence db (@cmwaters)
- [state] [\#4781](https://github.com/tendermint/tendermint/pull/4781) Export `InitStateVersion` for the initial state version (@erikgrinaker)
- [p2p/conn] \#4795 Return err on `signChallenge()` instead of panic
- [evidence] [\#4839](https://github.com/tendermint/tendermint/pull/4839) Reject duplicate evidence from being proposed (@cmwaters)
- [evidence] [\#4892](https://github.com/tendermint/tendermint/pull/4892) Remove redundant header from phantom validator evidence (@cmwaters)
- [types] [\#4905](https://github.com/tendermint/tendermint/pull/4905) Add ValidateBasic to validator and validator set (@cmwaters)
- [consensus] [\#4578](https://github.com/tendermint/tendermint/issues/4578) Attempt to repair the consensus WAL file (`data/cs.wal/wal`) automatically in case of corruption (@alessio)
  The original WAL file will be backed up to `data/cs.wal/wal.CORRUPTED`.
- [light] [\#4935](https://github.com/tendermint/tendermint/pull/4935) Fetch and compare a new header with witnesses in parallel (@melekes)
- [light] [\#4929](https://github.com/tendermint/tendermint/pull/4929) compare header w/ witnesses only when doing bisection (@melekes)
- [light] [\#4916](https://github.com/tendermint/tendermint/pull/4916) validate basic for inbound validator sets and headers before further processing them (@cmwaters)

### BUG FIXES:

- [consensus] [\#4895](https://github.com/tendermint/tendermint/pull/4895) Cache the address of the validator to reduce querying a remote KMS (@joe-bowman)<|MERGE_RESOLUTION|>--- conflicted
+++ resolved
@@ -31,13 +31,9 @@
     - multisig: type `PubKeyMultisigThreshold` is now `PubKey`
   - [light] \#4946 Rename `lite2` pkg to `light`, the lite cmd has also been renamed to `light`. Remove `lite` implementation.
   - [rpc] \#4937 Return an error when `page` pagination param is 0 in `/validators`, `tx_search` (@melekes)
-<<<<<<< HEAD
-  - [state] \#4679 `TxResult` is a protobuf type defined in `abci` types directory
+  - [state] \#4679 `TxResult` is a Protobuf type defined in `abci` types directory
   - [state] \#4679 `state` reactor migration to Protobuf encoding
-
-=======
   - [evidence] \#4959 Add json tags to `DuplicateVoteEvidence`
->>>>>>> ee91312d
 
 - Apps
 
