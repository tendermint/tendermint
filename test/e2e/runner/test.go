package main

import (
	"context"
	"os"

	e2e "github.com/tendermint/tendermint/test/e2e/pkg"
	"github.com/tendermint/tendermint/test/e2e/pkg/exec"
)

// Test runs test cases under tests/
func Test(ctx context.Context, testnet *e2e.Testnet) error {
	err := os.Setenv("E2E_MANIFEST", testnet.File)
	if err != nil {
		return err
	}

<<<<<<< HEAD
	return exec.CommandVerbose(ctx, "./build/tests", "-test.count=1", "-test.v")
=======
	return execVerbose("./build/tests", "-test.count=1")
>>>>>>> 6f168df7
}<|MERGE_RESOLUTION|>--- conflicted
+++ resolved
@@ -15,9 +15,5 @@
 		return err
 	}
 
-<<<<<<< HEAD
-	return exec.CommandVerbose(ctx, "./build/tests", "-test.count=1", "-test.v")
-=======
-	return execVerbose("./build/tests", "-test.count=1")
->>>>>>> 6f168df7
+	return exec.CommandVerbose(ctx, "./build/tests", "-test.count=1")
 }