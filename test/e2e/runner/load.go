package main

import (
	"context"
	"errors"
	"fmt"
	"sync"
	"time"

	"github.com/google/uuid"
	"github.com/tendermint/tendermint/libs/log"
	rpchttp "github.com/tendermint/tendermint/rpc/client/http"
	e2e "github.com/tendermint/tendermint/test/e2e/pkg"
	"github.com/tendermint/tendermint/test/loadtime/payload"
	"github.com/tendermint/tendermint/types"
)

const workerPoolSize = 16

// Load generates transactions against the network until the given context is
// canceled.
func Load(ctx context.Context, testnet *e2e.Testnet) error {
	initialTimeout := 1 * time.Minute
	stallTimeout := 30 * time.Second
	chSuccess := make(chan struct{})
	ctx, cancel := context.WithCancel(ctx)
	defer cancel()

<<<<<<< HEAD
<<<<<<< HEAD
	// Spawn job generator and processors.
	logger.Info("load", "msg", log.NewLazySprintf("Starting transaction load (%v workers)...", concurrency))
=======
	logger.Info("load", "msg", log.NewLazySprintf("Starting transaction load (%v workers)...", workerPoolSize))
>>>>>>> d09f4f503 (e2e: create client when sending transaction (#9814))
=======
>>>>>>> e7a53ba2
	started := time.Now()
	u := [16]byte(uuid.New()) // generate run ID on startup

	txCh := make(chan types.Tx)
	go loadGenerate(ctx, txCh, testnet, u[:])

<<<<<<< HEAD
<<<<<<< HEAD
	for w := 0; w < concurrency; w++ {
		go loadProcess(ctx, testnet, chTx, chSuccess)
=======
=======
>>>>>>> e7a53ba2
	for _, n := range testnet.Nodes {
		if n.SendNoLoad {
			continue
		}

		for w := 0; w < testnet.LoadTxConnections; w++ {
<<<<<<< HEAD
			go loadProcess(ctx, txCh, chSuccess, n)
		}
>>>>>>> d09f4f503 (e2e: create client when sending transaction (#9814))
=======
			cli, err := n.Client()
			if err != nil {
				return err
			}
			go loadProcess(ctx, txCh, chSuccess, cli)
		}
>>>>>>> e7a53ba2
	}

	// Monitor successful transactions, and abort on stalls.
	success := 0
	timeout := initialTimeout
	for {
		select {
		case <-chSuccess:
			success++
			timeout = stallTimeout
		case <-time.After(timeout):
			return fmt.Errorf("unable to submit transactions for %v", timeout)
		case <-ctx.Done():
			if success == 0 {
				return errors.New("failed to submit any transactions")
			}
			logger.Info("load", "msg", log.NewLazySprintf("Ending transaction load after %v txs (%.1f tx/s)...",
				success, float64(success)/time.Since(started).Seconds()))
			return nil
		}
	}
}

// loadGenerate generates jobs until the context is canceled
func loadGenerate(ctx context.Context, txCh chan<- types.Tx, testnet *e2e.Testnet, id []byte) {
	t := time.NewTimer(0)
	defer t.Stop()
	for {
		select {
		case <-t.C:
		case <-ctx.Done():
			close(txCh)
			return
		}
		t.Reset(time.Second)

		// A context with a timeout is created here to time the createTxBatch
		// function out. If createTxBatch has not completed its work by the time
		// the next batch is set to be sent out, then the context is cancled so that
		// the current batch is halted, allowing the next batch to begin.
		tctx, cf := context.WithTimeout(ctx, time.Second)
		createTxBatch(tctx, txCh, testnet, id)
		cf()
	}
}

<<<<<<< HEAD
// loadProcess processes transactions
func loadProcess(ctx context.Context, testnet *e2e.Testnet, chTx <-chan types.Tx, chSuccess chan<- types.Tx) {
	// Each worker gets its own client to each node, which allows for some
	// concurrency while still bounding it.
	clients := map[string]*rpchttp.HTTP{}

<<<<<<< HEAD
	var err error
	for tx := range chTx {
		node := testnet.RandomNode()
		client, ok := clients[node.Name]
		if !ok {
			client, err = node.Client()
			if err != nil {
				continue
			}

			// check that the node is up
			_, err = client.Health(ctx)
			if err != nil {
				continue
=======
// createTxBatch creates new transactions and sends them into the txCh. createTxBatch
// returns when either a full batch has been sent to the txCh or the context
// is canceled.
func createTxBatch(ctx context.Context, txCh chan<- types.Tx, testnet *e2e.Testnet, id []byte) {
	wg := &sync.WaitGroup{}
	for i := 0; i < workerPoolSize; i++ {
		wg.Add(1)
		go func() {
			for i := 0; i < testnet.LoadTxBatchSize; i++ {
				tx, err := payload.NewBytes(&payload.Payload{
					Id:          id,
					Size:        uint64(testnet.LoadTxSizeBytes),
					Rate:        uint64(testnet.LoadTxBatchSize),
					Connections: uint64(testnet.LoadTxConnections),
				})
				if err != nil {
					panic(fmt.Sprintf("Failed to generate tx: %v", err))
				}

				select {
				case txCh <- tx:
				case <-ctx.Done():
					return
				}
>>>>>>> e7a53ba2
			}
			wg.Done()
		}()
	}
	wg.Wait()
}

<<<<<<< HEAD
			clients[node.Name] = client
		}

=======
// loadProcess processes transactions by sending transactions received on the txCh
// to the client.
func loadProcess(ctx context.Context, txCh <-chan types.Tx, chSuccess chan<- struct{}, n *e2e.Node) {
	var client *rpchttp.HTTP
	var err error
	s := struct{}{}
	for tx := range txCh {
		if client == nil {
			client, err = n.Client()
			if err != nil {
				logger.Info("non-fatal error creating node client", "error", err)
				continue
			}
		}
>>>>>>> d09f4f503 (e2e: create client when sending transaction (#9814))
=======
// loadProcess processes transactions by sending transactions received on the txCh
// to the client.
func loadProcess(ctx context.Context, txCh <-chan types.Tx, chSuccess chan<- struct{}, client *rpchttp.HTTP) {
	var err error
	s := struct{}{}
	for tx := range txCh {
>>>>>>> e7a53ba2
		if _, err = client.BroadcastTxSync(ctx, tx); err != nil {
			continue
		}
		chSuccess <- s
	}
}<|MERGE_RESOLUTION|>--- conflicted
+++ resolved
@@ -26,46 +26,21 @@
 	ctx, cancel := context.WithCancel(ctx)
 	defer cancel()
 
-<<<<<<< HEAD
-<<<<<<< HEAD
-	// Spawn job generator and processors.
-	logger.Info("load", "msg", log.NewLazySprintf("Starting transaction load (%v workers)...", concurrency))
-=======
 	logger.Info("load", "msg", log.NewLazySprintf("Starting transaction load (%v workers)...", workerPoolSize))
->>>>>>> d09f4f503 (e2e: create client when sending transaction (#9814))
-=======
->>>>>>> e7a53ba2
 	started := time.Now()
 	u := [16]byte(uuid.New()) // generate run ID on startup
 
 	txCh := make(chan types.Tx)
 	go loadGenerate(ctx, txCh, testnet, u[:])
 
-<<<<<<< HEAD
-<<<<<<< HEAD
-	for w := 0; w < concurrency; w++ {
-		go loadProcess(ctx, testnet, chTx, chSuccess)
-=======
-=======
->>>>>>> e7a53ba2
 	for _, n := range testnet.Nodes {
 		if n.SendNoLoad {
 			continue
 		}
 
 		for w := 0; w < testnet.LoadTxConnections; w++ {
-<<<<<<< HEAD
 			go loadProcess(ctx, txCh, chSuccess, n)
 		}
->>>>>>> d09f4f503 (e2e: create client when sending transaction (#9814))
-=======
-			cli, err := n.Client()
-			if err != nil {
-				return err
-			}
-			go loadProcess(ctx, txCh, chSuccess, cli)
-		}
->>>>>>> e7a53ba2
 	}
 
 	// Monitor successful transactions, and abort on stalls.
@@ -112,29 +87,6 @@
 	}
 }
 
-<<<<<<< HEAD
-// loadProcess processes transactions
-func loadProcess(ctx context.Context, testnet *e2e.Testnet, chTx <-chan types.Tx, chSuccess chan<- types.Tx) {
-	// Each worker gets its own client to each node, which allows for some
-	// concurrency while still bounding it.
-	clients := map[string]*rpchttp.HTTP{}
-
-<<<<<<< HEAD
-	var err error
-	for tx := range chTx {
-		node := testnet.RandomNode()
-		client, ok := clients[node.Name]
-		if !ok {
-			client, err = node.Client()
-			if err != nil {
-				continue
-			}
-
-			// check that the node is up
-			_, err = client.Health(ctx)
-			if err != nil {
-				continue
-=======
 // createTxBatch creates new transactions and sends them into the txCh. createTxBatch
 // returns when either a full batch has been sent to the txCh or the context
 // is canceled.
@@ -159,7 +111,6 @@
 				case <-ctx.Done():
 					return
 				}
->>>>>>> e7a53ba2
 			}
 			wg.Done()
 		}()
@@ -167,11 +118,6 @@
 	wg.Wait()
 }
 
-<<<<<<< HEAD
-			clients[node.Name] = client
-		}
-
-=======
 // loadProcess processes transactions by sending transactions received on the txCh
 // to the client.
 func loadProcess(ctx context.Context, txCh <-chan types.Tx, chSuccess chan<- struct{}, n *e2e.Node) {
@@ -186,15 +132,6 @@
 				continue
 			}
 		}
->>>>>>> d09f4f503 (e2e: create client when sending transaction (#9814))
-=======
-// loadProcess processes transactions by sending transactions received on the txCh
-// to the client.
-func loadProcess(ctx context.Context, txCh <-chan types.Tx, chSuccess chan<- struct{}, client *rpchttp.HTTP) {
-	var err error
-	s := struct{}{}
-	for tx := range txCh {
->>>>>>> e7a53ba2
 		if _, err = client.BroadcastTxSync(ctx, tx); err != nil {
 			continue
 		}
