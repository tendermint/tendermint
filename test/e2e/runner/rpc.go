--- conflicted
+++ resolved
@@ -98,12 +98,8 @@
 		if node.Mode == e2e.ModeSeed {
 			continue
 		}
-<<<<<<< HEAD
 
-		status, err := waitForNode(node, height, 30*time.Second)
-=======
 		status, err := waitForNode(node, height, timeout)
->>>>>>> cab10db7
 		if err != nil {
 			return 0, err
 		}
