package main

import (
	"bytes"
	"encoding/base64"
	"encoding/json"
	"errors"
	"fmt"
	"os"
	"path/filepath"
	"regexp"
	"sort"
	"strconv"
	"strings"
	"time"

	"github.com/BurntSushi/toml"

	"github.com/tendermint/tendermint/config"
	"github.com/tendermint/tendermint/crypto/ed25519"
	"github.com/tendermint/tendermint/libs/log"
	"github.com/tendermint/tendermint/p2p"
	"github.com/tendermint/tendermint/privval"
	e2e "github.com/tendermint/tendermint/test/e2e/pkg"
	"github.com/tendermint/tendermint/test/e2e/pkg/infra"
	"github.com/tendermint/tendermint/types"
)

const (
	AppAddressTCP  = "tcp://127.0.0.1:30000"
	AppAddressUNIX = "unix:///var/run/app.sock"

	PrivvalAddressTCP     = "tcp://0.0.0.0:27559"
	PrivvalAddressUNIX    = "unix:///var/run/privval.sock"
	PrivvalKeyFile        = "config/priv_validator_key.json"
	PrivvalStateFile      = "data/priv_validator_state.json"
	PrivvalDummyKeyFile   = "config/dummy_validator_key.json"
	PrivvalDummyStateFile = "data/dummy_validator_state.json"
)

// Setup sets up the testnet configuration.
func Setup(testnet *e2e.Testnet, infp infra.Provider) error {
	logger.Info("setup", "msg", log.NewLazySprintf("Generating testnet files in %q", testnet.Dir))

	err := os.MkdirAll(testnet.Dir, os.ModePerm)
	if err != nil {
		return err
	}

<<<<<<< HEAD
	err = infp.Setup()
=======
	compose, err := MakeDockerCompose(testnet)
	if err != nil {
		return err
	}
	//nolint:gosec // G306: Expect WriteFile permissions to be 0600 or less
	err = os.WriteFile(filepath.Join(testnet.Dir, "docker-compose.yml"), compose, 0o644)
>>>>>>> e914fe40
	if err != nil {
		return err
	}

	genesis, err := MakeGenesis(testnet)
	if err != nil {
		return err
	}

	for _, node := range testnet.Nodes {
		nodeDir := filepath.Join(testnet.Dir, node.Name)

		dirs := []string{
			filepath.Join(nodeDir, "config"),
			filepath.Join(nodeDir, "data"),
			filepath.Join(nodeDir, "data", "app"),
		}
		for _, dir := range dirs {
			// light clients don't need an app directory
			if node.Mode == e2e.ModeLight && strings.Contains(dir, "app") {
				continue
			}
			err := os.MkdirAll(dir, 0o755)
			if err != nil {
				return err
			}
		}

		cfg, err := MakeConfig(node)
		if err != nil {
			return err
		}
		config.WriteConfigFile(filepath.Join(nodeDir, "config", "config.toml"), cfg) // panics

		appCfg, err := MakeAppConfig(node)
		if err != nil {
			return err
		}
		//nolint:gosec // G306: Expect WriteFile permissions to be 0600 or less
		err = os.WriteFile(filepath.Join(nodeDir, "config", "app.toml"), appCfg, 0o644)
		if err != nil {
			return err
		}

		if node.Mode == e2e.ModeLight {
			// stop early if a light client
			continue
		}

		err = genesis.SaveAs(filepath.Join(nodeDir, "config", "genesis.json"))
		if err != nil {
			return err
		}

		err = (&p2p.NodeKey{PrivKey: node.NodeKey}).SaveAs(filepath.Join(nodeDir, "config", "node_key.json"))
		if err != nil {
			return err
		}

		(privval.NewFilePV(node.PrivvalKey,
			filepath.Join(nodeDir, PrivvalKeyFile),
			filepath.Join(nodeDir, PrivvalStateFile),
		)).Save()

		// Set up a dummy validator. Tendermint requires a file PV even when not used, so we
		// give it a dummy such that it will fail if it actually tries to use it.
		(privval.NewFilePV(ed25519.GenPrivKey(),
			filepath.Join(nodeDir, PrivvalDummyKeyFile),
			filepath.Join(nodeDir, PrivvalDummyStateFile),
		)).Save()
	}

	return nil
}

// MakeGenesis generates a genesis document.
func MakeGenesis(testnet *e2e.Testnet) (types.GenesisDoc, error) {
	genesis := types.GenesisDoc{
		GenesisTime:     time.Now(),
		ChainID:         testnet.Name,
		ConsensusParams: types.DefaultConsensusParams(),
		InitialHeight:   testnet.InitialHeight,
	}
	// set the app version to 1
	genesis.ConsensusParams.Version.AppVersion = 1
	for validator, power := range testnet.Validators {
		genesis.Validators = append(genesis.Validators, types.GenesisValidator{
			Name:    validator.Name,
			Address: validator.PrivvalKey.PubKey().Address(),
			PubKey:  validator.PrivvalKey.PubKey(),
			Power:   power,
		})
	}
	// The validator set will be sorted internally by Tendermint ranked by power,
	// but we sort it here as well so that all genesis files are identical.
	sort.Slice(genesis.Validators, func(i, j int) bool {
		return strings.Compare(genesis.Validators[i].Name, genesis.Validators[j].Name) == -1
	})
	if len(testnet.InitialState) > 0 {
		appState, err := json.Marshal(testnet.InitialState)
		if err != nil {
			return genesis, err
		}
		genesis.AppState = appState
	}
	return genesis, genesis.ValidateAndComplete()
}

// MakeConfig generates a Tendermint config for a node.
func MakeConfig(node *e2e.Node) (*config.Config, error) {
	cfg := config.DefaultConfig()
	cfg.Moniker = node.Name
	cfg.ProxyApp = AppAddressTCP
	cfg.RPC.ListenAddress = "tcp://0.0.0.0:26657"
	cfg.RPC.PprofListenAddress = ":6060"
	cfg.P2P.ExternalAddress = fmt.Sprintf("tcp://%v", node.AddressP2P(false))
	cfg.P2P.AddrBookStrict = false
	cfg.DBBackend = node.Database
	cfg.StateSync.DiscoveryTime = 5 * time.Second

	switch node.ABCIProtocol {
	case e2e.ProtocolUNIX:
		cfg.ProxyApp = AppAddressUNIX
	case e2e.ProtocolTCP:
		cfg.ProxyApp = AppAddressTCP
	case e2e.ProtocolGRPC:
		cfg.ProxyApp = AppAddressTCP
		cfg.ABCI = "grpc"
	case e2e.ProtocolBuiltin:
		cfg.ProxyApp = ""
		cfg.ABCI = ""
	default:
		return nil, fmt.Errorf("unexpected ABCI protocol setting %q", node.ABCIProtocol)
	}

	// Tendermint errors if it does not have a privval key set up, regardless of whether
	// it's actually needed (e.g. for remote KMS or non-validators). We set up a dummy
	// key here by default, and use the real key for actual validators that should use
	// the file privval.
	cfg.PrivValidatorListenAddr = ""
	cfg.PrivValidatorKey = PrivvalDummyKeyFile
	cfg.PrivValidatorState = PrivvalDummyStateFile

	switch node.Mode {
	case e2e.ModeValidator:
		switch node.PrivvalProtocol {
		case e2e.ProtocolFile:
			cfg.PrivValidatorKey = PrivvalKeyFile
			cfg.PrivValidatorState = PrivvalStateFile
		case e2e.ProtocolUNIX:
			cfg.PrivValidatorListenAddr = PrivvalAddressUNIX
		case e2e.ProtocolTCP:
			cfg.PrivValidatorListenAddr = PrivvalAddressTCP
		default:
			return nil, fmt.Errorf("invalid privval protocol setting %q", node.PrivvalProtocol)
		}
	case e2e.ModeSeed:
		cfg.P2P.SeedMode = true
		cfg.P2P.PexReactor = true
	case e2e.ModeFull, e2e.ModeLight:
		// Don't need to do anything, since we're using a dummy privval key by default.
	default:
		return nil, fmt.Errorf("unexpected mode %q", node.Mode)
	}
	if node.Mempool != "" {
		cfg.Mempool.Version = node.Mempool
	}

	if node.FastSync == "" {
		cfg.FastSyncMode = false
	} else {
		cfg.FastSync.Version = node.FastSync
	}

	if node.StateSync {
		cfg.StateSync.Enable = true
		cfg.StateSync.RPCServers = []string{}
		for _, peer := range node.Testnet.ArchiveNodes() {
			if peer.Name == node.Name {
				continue
			}
			cfg.StateSync.RPCServers = append(cfg.StateSync.RPCServers, peer.AddressRPC())
		}
		if len(cfg.StateSync.RPCServers) < 2 {
			return nil, errors.New("unable to find 2 suitable state sync RPC servers")
		}
	}

	cfg.P2P.Seeds = ""
	for _, seed := range node.Seeds {
		if len(cfg.P2P.Seeds) > 0 {
			cfg.P2P.Seeds += ","
		}
		cfg.P2P.Seeds += seed.AddressP2P(true)
	}
	cfg.P2P.PersistentPeers = ""
	for _, peer := range node.PersistentPeers {
		if len(cfg.P2P.PersistentPeers) > 0 {
			cfg.P2P.PersistentPeers += ","
		}
		cfg.P2P.PersistentPeers += peer.AddressP2P(true)
	}
	return cfg, nil
}

// MakeAppConfig generates an ABCI application config for a node.
func MakeAppConfig(node *e2e.Node) ([]byte, error) {
	cfg := map[string]interface{}{
		"chain_id":          node.Testnet.Name,
		"dir":               "data/app",
		"listen":            AppAddressUNIX,
		"mode":              node.Mode,
		"proxy_port":        node.ProxyPort,
		"protocol":          "socket",
		"persist_interval":  node.PersistInterval,
		"snapshot_interval": node.SnapshotInterval,
		"retain_blocks":     node.RetainBlocks,
		"key_type":          node.PrivvalKey.Type(),
	}
	switch node.ABCIProtocol {
	case e2e.ProtocolUNIX:
		cfg["listen"] = AppAddressUNIX
	case e2e.ProtocolTCP:
		cfg["listen"] = AppAddressTCP
	case e2e.ProtocolGRPC:
		cfg["listen"] = AppAddressTCP
		cfg["protocol"] = "grpc"
	case e2e.ProtocolBuiltin:
		delete(cfg, "listen")
		cfg["protocol"] = "builtin"
	default:
		return nil, fmt.Errorf("unexpected ABCI protocol setting %q", node.ABCIProtocol)
	}
	if node.Mode == e2e.ModeValidator {
		switch node.PrivvalProtocol {
		case e2e.ProtocolFile:
		case e2e.ProtocolTCP:
			cfg["privval_server"] = PrivvalAddressTCP
			cfg["privval_key"] = PrivvalKeyFile
			cfg["privval_state"] = PrivvalStateFile
		case e2e.ProtocolUNIX:
			cfg["privval_server"] = PrivvalAddressUNIX
			cfg["privval_key"] = PrivvalKeyFile
			cfg["privval_state"] = PrivvalStateFile
		default:
			return nil, fmt.Errorf("unexpected privval protocol setting %q", node.PrivvalProtocol)
		}
	}

	misbehaviors := make(map[string]string)
	for height, misbehavior := range node.Misbehaviors {
		misbehaviors[strconv.Itoa(int(height))] = misbehavior
	}
	cfg["misbehaviors"] = misbehaviors

	if len(node.Testnet.ValidatorUpdates) > 0 {
		validatorUpdates := map[string]map[string]int64{}
		for height, validators := range node.Testnet.ValidatorUpdates {
			updateVals := map[string]int64{}
			for node, power := range validators {
				updateVals[base64.StdEncoding.EncodeToString(node.PrivvalKey.PubKey().Bytes())] = power
			}
			validatorUpdates[fmt.Sprintf("%v", height)] = updateVals
		}
		cfg["validator_update"] = validatorUpdates
	}

	var buf bytes.Buffer
	err := toml.NewEncoder(&buf).Encode(cfg)
	if err != nil {
		return nil, fmt.Errorf("failed to generate app config: %w", err)
	}
	return buf.Bytes(), nil
}

// UpdateConfigStateSync updates the state sync config for a node.
func UpdateConfigStateSync(node *e2e.Node, height int64, hash []byte) error {
	cfgPath := filepath.Join(node.Testnet.Dir, node.Name, "config", "config.toml")

	// FIXME Apparently there's no function to simply load a config file without
	// involving the entire Viper apparatus, so we'll just resort to regexps.
	bz, err := os.ReadFile(cfgPath)
	if err != nil {
		return err
	}
	bz = regexp.MustCompile(`(?m)^trust_height =.*`).ReplaceAll(bz, []byte(fmt.Sprintf(`trust_height = %v`, height)))
	bz = regexp.MustCompile(`(?m)^trust_hash =.*`).ReplaceAll(bz, []byte(fmt.Sprintf(`trust_hash = "%X"`, hash)))
	//nolint:gosec // G306: Expect WriteFile permissions to be 0600 or less
	return os.WriteFile(cfgPath, bz, 0o644)
}<|MERGE_RESOLUTION|>--- conflicted
+++ resolved
@@ -47,16 +47,7 @@
 		return err
 	}
 
-<<<<<<< HEAD
 	err = infp.Setup()
-=======
-	compose, err := MakeDockerCompose(testnet)
-	if err != nil {
-		return err
-	}
-	//nolint:gosec // G306: Expect WriteFile permissions to be 0600 or less
-	err = os.WriteFile(filepath.Join(testnet.Dir, "docker-compose.yml"), compose, 0o644)
->>>>>>> e914fe40
 	if err != nil {
 		return err
 	}
