--- conflicted
+++ resolved
@@ -292,15 +292,11 @@
 		return nil, fmt.Errorf("unexpected mode %q", node.Mode)
 	}
 
-<<<<<<< HEAD
-	if node.BlockSync == "" {
-=======
 	if node.Mempool != "" {
 		cfg.Mempool.Version = node.Mempool
 	}
 
-	if node.FastSync == "" {
->>>>>>> c3ae6f5b
+	if node.BlockSync == "" {
 		cfg.FastSyncMode = false
 	} else {
 		cfg.FastSync.Version = node.BlockSync
