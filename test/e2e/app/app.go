--- conflicted
+++ resolved
@@ -281,16 +281,12 @@
 		}
 		txs = append(txs, tx)
 	}
-<<<<<<< HEAD
 
 	if app.cfg.PrepareProposalDelay != 0 {
 		time.Sleep(app.cfg.PrepareProposalDelay)
 	}
 
-	return abci.ResponsePrepareProposal{TxRecords: trs}
-=======
 	return abci.ResponsePrepareProposal{Txs: txs}
->>>>>>> 1a4d9397
 }
 
 // ProcessProposal implements part of the Application interface.
