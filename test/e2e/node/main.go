package main

import (
	"context"
	"errors"
	"fmt"
	"net"
	"net/http"
	"os"
	"path/filepath"
	"strings"
	"time"

	"github.com/spf13/viper"
	"google.golang.org/grpc"

	"github.com/dashevo/dashd-go/btcjson"

	abciclient "github.com/tendermint/tendermint/abci/client"
	"github.com/tendermint/tendermint/abci/server"
	"github.com/tendermint/tendermint/config"
	"github.com/tendermint/tendermint/crypto/ed25519"
	dashcore "github.com/tendermint/tendermint/dashcore/rpc"
	"github.com/tendermint/tendermint/internal/p2p"
	"github.com/tendermint/tendermint/libs/log"
	tmnet "github.com/tendermint/tendermint/libs/net"
	"github.com/tendermint/tendermint/light"
	lproxy "github.com/tendermint/tendermint/light/proxy"
	lrpc "github.com/tendermint/tendermint/light/rpc"
	dbs "github.com/tendermint/tendermint/light/store/db"
	"github.com/tendermint/tendermint/node"
	"github.com/tendermint/tendermint/privval"
	grpcprivval "github.com/tendermint/tendermint/privval/grpc"
	privvalproto "github.com/tendermint/tendermint/proto/tendermint/privval"
	rpcserver "github.com/tendermint/tendermint/rpc/jsonrpc/server"
	"github.com/tendermint/tendermint/test/e2e/app"
	e2e "github.com/tendermint/tendermint/test/e2e/pkg"
	"github.com/tendermint/tendermint/test/e2e/pkg/mockcoreserver"
)

<<<<<<< HEAD
var logger = log.MustNewDefaultLogger(log.LogFormatPlain, log.LogLevelInfo, false)

var (
	tmhome            string
	tmcfg             *config.Config
	dashCoreRPCClient dashcore.Client
)

func init() {
	tmhome = os.Getenv("TMHOME")
	if tmhome == "" {
		panic("TMHOME is missed")
	}
	var err error
	tmcfg, _, err = setupNode()
	if err != nil {
		panic("failed to setup config: " + err.Error())
	}
}

=======
>>>>>>> 6c40ad39
// main is the binary entrypoint.
func main() {
	ctx, cancel := context.WithCancel(context.Background())
	defer cancel()

	if len(os.Args) != 2 {
		fmt.Printf("Usage: %v <configfile>", os.Args[0])
		return
	}
	configFile := ""
	if len(os.Args) == 2 {
		configFile = os.Args[1]
	}

	if err := run(ctx, configFile); err != nil {
		os.Exit(1)
	}
}

// run runs the application - basically like main() with error handling.
func run(ctx context.Context, configFile string) error {
	cfg, err := LoadConfig(configFile)
	if err != nil {
		return err
	}

	logger, err := log.NewDefaultLogger(log.LogFormatPlain, log.LogLevelInfo)
	if err != nil {
		// have print here because we can't log (yet), use the logger
		// everywhere else.
		fmt.Fprintln(os.Stderr, "ERROR:", err)
		return err
	}

	// Start remote signer (must start before node if running builtin).
	if cfg.PrivValServer != "" {
<<<<<<< HEAD
		if cfg.PrivValServerType == "dashcore" {
			fmt.Printf("Starting mock core server at address %v\n", cfg.PrivValServer)
			// Start mock core-server
			coreSrv, err := setupCoreServer(cfg)
			if err != nil {
				return fmt.Errorf("unable to setup mock core server: %w", err)
			}
			go func() {
				coreSrv.Start()
			}()

			dashCoreRPCClient, err = dashcore.NewRPCClient(
				cfg.PrivValServer,
				tmcfg.PrivValidator.CoreRPCUsername,
				tmcfg.PrivValidator.CoreRPCPassword,
				logger.With("module", dashcore.ModuleName),
			)
			if err != nil {
				return fmt.Errorf("connection to Dash Core RPC failed: %w", err)
			}
		} else {
			if err = startSigner(cfg); err != nil {
				return err
			}
			if cfg.Protocol == "builtin" {
				time.Sleep(1 * time.Second)
			}
=======
		if err = startSigner(ctx, logger, cfg); err != nil {
			logger.Error("starting signer",
				"server", cfg.PrivValServer,
				"err", err)
			return err
		}
		if cfg.Protocol == "builtin" {
			time.Sleep(1 * time.Second)
>>>>>>> 6c40ad39
		}
	}

	// Start app server.
	switch cfg.Protocol {
	case "socket", "grpc":
		err = startApp(ctx, logger, cfg)
	case "builtin":
		switch cfg.Mode {
		case string(e2e.ModeLight):
			err = startLightNode(ctx, logger, cfg)
		case string(e2e.ModeSeed):
			err = startSeedNode(ctx)
		default:
			err = startNode(ctx, cfg)
		}
	default:
		err = fmt.Errorf("invalid protocol %q", cfg.Protocol)
	}
	if err != nil {
		logger.Error("starting node",
			"protocol", cfg.Protocol,
			"mode", cfg.Mode,
			"err", err)
		return err
	}

	// Apparently there's no way to wait for the server, so we just sleep
	for {
		time.Sleep(1 * time.Hour)
	}
}

// startApp starts the application server, listening for connections from Tendermint.
func startApp(ctx context.Context, logger log.Logger, cfg *Config) error {
	app, err := app.NewApplication(cfg.App())
	if err != nil {
		return err
	}
	server, err := server.NewServer(logger, cfg.Listen, cfg.Protocol, app)
	if err != nil {
		return err
	}
	err = server.Start(ctx)
	if err != nil {
		return err
	}
	logger.Info(fmt.Sprintf("Server listening on %v (%v protocol)", cfg.Listen, cfg.Protocol))
	return nil
}

// startNode starts a Tenderdash node running the application directly. It assumes the Tenderdash
// configuration is in $TMHOME/config/tenderdash.toml.
//
// FIXME There is no way to simply load the configuration from a file, so we need to pull in Viper.
func startNode(ctx context.Context, cfg *Config) error {
	app, err := app.NewApplication(cfg.App())
	if err != nil {
		return err
	}

	tmcfg, nodeLogger, err := setupNode()
	if err != nil {
		return fmt.Errorf("failed to setup config: %w", err)
	}

	n, err := node.New(
		ctx,
		tmcfg,
		nodeLogger,
		abciclient.NewLocalClient(nodeLogger, app),
		nil,
		dashCoreRPCClient,
	)
	if err != nil {
		return err
	}
	return n.Start(ctx)
}

func startSeedNode(ctx context.Context) error {
	tmcfg, nodeLogger, err := setupNode()
	if err != nil {
		return fmt.Errorf("failed to setup config: %w", err)
	}

	tmcfg.Mode = config.ModeSeed

<<<<<<< HEAD
	n, err := node.New(tmcfg, nodeLogger, nil, nil, dashCoreRPCClient)
=======
	n, err := node.New(ctx, tmcfg, nodeLogger, nil, nil)
>>>>>>> 6c40ad39
	if err != nil {
		return err
	}
	return n.Start(ctx)
}

func startLightNode(ctx context.Context, logger log.Logger, cfg *Config) error {
	tmcfg, nodeLogger, err := setupNode()
	if err != nil {
		return err
	}

	dbContext := &config.DBContext{ID: "light", Config: tmcfg}
	lightDB, err := config.DefaultDBProvider(dbContext)
	if err != nil {
		return err
	}

	providers := rpcEndpoints(tmcfg.P2P.PersistentPeers)

	c, err := light.NewHTTPClient(
		ctx,
		cfg.ChainID,
		providers[0],
		providers[1:],
		dbs.New(lightDB),
		dashCoreRPCClient,
		light.Logger(nodeLogger),
	)
	if err != nil {
		return err
	}

	rpccfg := rpcserver.DefaultConfig()
	rpccfg.MaxBodyBytes = tmcfg.RPC.MaxBodyBytes
	rpccfg.MaxHeaderBytes = tmcfg.RPC.MaxHeaderBytes
	rpccfg.MaxOpenConnections = tmcfg.RPC.MaxOpenConnections
	// If necessary adjust global WriteTimeout to ensure it's greater than
	// TimeoutBroadcastTxCommit.
	// See https://github.com/tendermint/tendermint/issues/3435
	if rpccfg.WriteTimeout <= tmcfg.RPC.TimeoutBroadcastTxCommit {
		rpccfg.WriteTimeout = tmcfg.RPC.TimeoutBroadcastTxCommit + 1*time.Second
	}

	p, err := lproxy.NewProxy(c, tmcfg.RPC.ListenAddress, providers[0], rpccfg, nodeLogger,
		lrpc.KeyPathFn(lrpc.DefaultMerkleKeyPathFn()))
	if err != nil {
		return err
	}

	logger.Info("Starting proxy...", "laddr", tmcfg.RPC.ListenAddress)
	if err := p.ListenAndServe(ctx); err != http.ErrServerClosed {
		// Error starting or closing listener:
		logger.Error("proxy ListenAndServe", "err", err)
	}

	return nil
}

// startSigner starts a signer server connecting to the given endpoint.
func startSigner(ctx context.Context, logger log.Logger, cfg *Config) error {
	filePV, err := privval.LoadFilePV(cfg.PrivValKey, cfg.PrivValState)
	if err != nil {
		return err
	}

	protocol, address := tmnet.ProtocolAndAddress(cfg.PrivValServer)
	var dialFn privval.SocketDialer
	switch protocol {
	case "tcp":
		dialFn = privval.DialTCPFn(address, 3*time.Second, ed25519.GenPrivKey())
	case "unix":
		dialFn = privval.DialUnixFn(address)
	case "grpc":
		lis, err := net.Listen("tcp", address)
		if err != nil {
			return err
		}
		ss := grpcprivval.NewSignerServer(logger, cfg.ChainID, filePV)

		s := grpc.NewServer()

		privvalproto.RegisterPrivValidatorAPIServer(s, ss)

		go func() { // no need to clean up since we remove docker containers
			if err := s.Serve(lis); err != nil {
				panic(err)
			}
			go func() {
				<-ctx.Done()
				s.GracefulStop()
			}()
		}()

		return nil
	default:
		return fmt.Errorf("invalid privval protocol %q", protocol)
	}

	endpoint := privval.NewSignerDialerEndpoint(logger, dialFn,
		privval.SignerDialerEndpointRetryWaitInterval(1*time.Second),
		privval.SignerDialerEndpointConnRetries(100))

	err = privval.NewSignerServer(endpoint, cfg.ChainID, filePV).Start(ctx)
	if err != nil {
		return err
	}

	logger.Info(fmt.Sprintf("Remote signer connecting to %v", cfg.PrivValServer))
	return nil
}

func setupNode() (*config.Config, log.Logger, error) {
	var tmcfg *config.Config

	home := os.Getenv("TMHOME")
	if home == "" {
		return nil, nil, errors.New("TMHOME not set")
	}

	viper.AddConfigPath(filepath.Join(home, "config"))
	viper.SetConfigName("config")

	if err := viper.ReadInConfig(); err != nil {
		return nil, nil, err
	}

	tmcfg = config.DefaultConfig()

	if err := viper.Unmarshal(tmcfg); err != nil {
		return nil, nil, err
	}

	tmcfg.SetRoot(home)

	if err := tmcfg.ValidateBasic(); err != nil {
		return nil, nil, fmt.Errorf("error in config file: %w", err)
	}

	nodeLogger, err := log.NewDefaultLogger(tmcfg.LogFormat, tmcfg.LogLevel)
	if err != nil {
		return nil, nil, err
	}

	return tmcfg, nodeLogger.With("module", "main"), nil
}

// rpcEndpoints takes a list of persistent peers and splits them into a list of rpc endpoints
// using 26657 as the port number
func rpcEndpoints(peers string) []string {
	arr := strings.Split(peers, ",")
	endpoints := make([]string, len(arr))
	for i, v := range arr {
		addr, err := p2p.ParseNodeAddress(v)
		if err != nil {
			panic(err)
		}
		// use RPC port instead
		addr.Port = 26657
		var rpcEndpoint string
		// for ipv6 addresses
		if strings.Contains(addr.Hostname, ":") {
			rpcEndpoint = "http://[" + addr.Hostname + "]:" + fmt.Sprint(addr.Port)
		} else { // for ipv4 addresses
			rpcEndpoint = "http://" + addr.Hostname + ":" + fmt.Sprint(addr.Port)
		}
		endpoints[i] = rpcEndpoint
	}
	return endpoints
}

func setupCoreServer(cfg *Config) (*mockcoreserver.JRPCServer, error) {
	srv := mockcoreserver.NewJRPCServer(cfg.PrivValServer, "/")
	privValKeyPath := filepath.Clean(tmhome + "/" + tmcfg.PrivValidator.Key)
	privValStatePath := filepath.Clean(tmhome + "/" + tmcfg.PrivValidator.State)
	filePV, _ := privval.LoadFilePV(privValKeyPath, privValStatePath)
	coreServer := &mockcoreserver.MockCoreServer{
		ChainID:  cfg.ChainID,
		LLMQType: btcjson.LLMQType_5_60,
		FilePV:   filePV,
	}
	srv = mockcoreserver.WithMethods(
		srv,
		mockcoreserver.WithQuorumInfoMethod(coreServer, mockcoreserver.Endless),
		mockcoreserver.WithQuorumSignMethod(coreServer, mockcoreserver.Endless),
		mockcoreserver.WithQuorumVerifyMethod(coreServer, mockcoreserver.Endless),
		mockcoreserver.WithMasternodeMethod(coreServer, mockcoreserver.Endless),
		mockcoreserver.WithGetNetworkInfoMethod(coreServer, mockcoreserver.Endless),
		mockcoreserver.WithPingMethod(coreServer, mockcoreserver.Endless),
	)
	return srv, nil
}<|MERGE_RESOLUTION|>--- conflicted
+++ resolved
@@ -38,9 +38,6 @@
 	"github.com/tendermint/tendermint/test/e2e/pkg/mockcoreserver"
 )
 
-<<<<<<< HEAD
-var logger = log.MustNewDefaultLogger(log.LogFormatPlain, log.LogLevelInfo, false)
-
 var (
 	tmhome            string
 	tmcfg             *config.Config
@@ -59,8 +56,6 @@
 	}
 }
 
-=======
->>>>>>> 6c40ad39
 // main is the binary entrypoint.
 func main() {
 	ctx, cancel := context.WithCancel(context.Background())
@@ -97,7 +92,6 @@
 
 	// Start remote signer (must start before node if running builtin).
 	if cfg.PrivValServer != "" {
-<<<<<<< HEAD
 		if cfg.PrivValServerType == "dashcore" {
 			fmt.Printf("Starting mock core server at address %v\n", cfg.PrivValServer)
 			// Start mock core-server
@@ -119,22 +113,15 @@
 				return fmt.Errorf("connection to Dash Core RPC failed: %w", err)
 			}
 		} else {
-			if err = startSigner(cfg); err != nil {
+			if err = startSigner(ctx, logger, cfg); err != nil {
+				logger.Error("starting signer",
+					"server", cfg.PrivValServer,
+					"err", err)
 				return err
 			}
 			if cfg.Protocol == "builtin" {
 				time.Sleep(1 * time.Second)
 			}
-=======
-		if err = startSigner(ctx, logger, cfg); err != nil {
-			logger.Error("starting signer",
-				"server", cfg.PrivValServer,
-				"err", err)
-			return err
-		}
-		if cfg.Protocol == "builtin" {
-			time.Sleep(1 * time.Second)
->>>>>>> 6c40ad39
 		}
 	}
 
@@ -223,11 +210,7 @@
 
 	tmcfg.Mode = config.ModeSeed
 
-<<<<<<< HEAD
-	n, err := node.New(tmcfg, nodeLogger, nil, nil, dashCoreRPCClient)
-=======
-	n, err := node.New(ctx, tmcfg, nodeLogger, nil, nil)
->>>>>>> 6c40ad39
+	n, err := node.New(ctx, tmcfg, nodeLogger, nil, nil, dashCoreRPCClient)
 	if err != nil {
 		return err
 	}
