--- conflicted
+++ resolved
@@ -161,11 +161,7 @@
 		numValidators = 4
 	case "large":
 		// FIXME Networks are kept small since large ones use too much CPU.
-<<<<<<< HEAD
 		numSeeds = r.Intn(1)
-=======
-		numSeeds = r.Intn(2)
->>>>>>> 8023a2ae
 		numLightClients = r.Intn(2)
 		numValidators = 4 + r.Intn(4)
 		numFulls = r.Intn(4)
