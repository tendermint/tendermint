--- conflicted
+++ resolved
@@ -303,11 +303,7 @@
 		}
 	}
 
-<<<<<<< HEAD
-	if node.StateSync && !node.DisableLegacyP2P {
-=======
 	if node.StateSync {
->>>>>>> e2a26c73
 		node.FastSync = "v0"
 	}
 
