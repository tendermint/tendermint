--- conflicted
+++ resolved
@@ -43,11 +43,8 @@
 	}
 	evidence = uniformChoice{0, 1, 10}
 	txSize   = uniformChoice{1024, 10240} // either 1kb or 10kb
-<<<<<<< HEAD
 	ipv6     = uniformChoice{false, true}
-=======
 	keyType  = uniformChoice{types.ABCIPubKeyTypeEd25519, types.ABCIPubKeyTypeSecp256k1}
->>>>>>> 639e1457
 )
 
 // Generate generates random testnets using the given RNG.
