package main

import (
	"fmt"
	"math/rand"
	"sort"
	"strconv"
	"strings"

	e2e "github.com/tendermint/tendermint/test/e2e/pkg"
	"github.com/tendermint/tendermint/types"
)

var (
	// testnetCombinations defines global testnet options, where we generate a
	// separate testnet for each combination (Cartesian product) of options.
	testnetCombinations = map[string][]interface{}{
		"topology":      {"single", "quad", "large"},
		"ipv6":          {false, true},
		"initialHeight": {0, 1000},
		"initialState": {
			map[string]string{},
			map[string]string{"initial01": "a", "initial02": "b", "initial03": "c"},
		},
		"validators": {"genesis", "initchain"},
		"keyType":    {types.ABCIPubKeyTypeEd25519, types.ABCIPubKeyTypeSecp256k1},
	}

	// The following specify randomly chosen values for testnet nodes.
<<<<<<< HEAD
	nodeDatabases         = uniformChoice{"goleveldb", "cleveldb", "rocksdb", "boltdb", "badgerdb"}
	nodeABCIProtocols     = uniformChoice{"unix", "tcp", "grpc", "builtin"}
	nodePrivvalProtocols  = uniformChoice{"file", "grpc", "tcp", "unix"}
	nodeFastSyncs         = uniformChoice{"", "v0", "v2"}
=======
	nodeDatabases = uniformChoice{"goleveldb", "cleveldb", "rocksdb", "boltdb", "badgerdb"}
	// FIXME: grpc disabled due to https://github.com/tendermint/tendermint/issues/5439
	nodeABCIProtocols    = uniformChoice{"unix", "tcp", "builtin"} // "grpc"
	nodePrivvalProtocols = uniformChoice{"file", "unix", "tcp"}
	// FIXME: v2 disabled due to flake
	nodeFastSyncs         = uniformChoice{"", "v0"} // "v2"
>>>>>>> 2c95b0b5
	nodeStateSyncs        = uniformChoice{false, true}
	nodePersistIntervals  = uniformChoice{0, 1, 5}
	nodeSnapshotIntervals = uniformChoice{0, 3}
	nodeRetainBlocks      = uniformChoice{0, 1, 5}
	nodePerturbations     = probSetChoice{
		"disconnect": 0.1,
		"pause":      0.1,
		"kill":       0.1,
		"restart":    0.1,
	}
	nodeMisbehaviors = weightedChoice{
		// FIXME: evidence disabled due to node panicing when not
		// having sufficient block history to process evidence.
		// https://github.com/tendermint/tendermint/issues/5617
		// misbehaviorOption{"double-prevote"}: 1,
		misbehaviorOption{}: 9,
	}
)

// Generate generates random testnets using the given RNG.
func Generate(r *rand.Rand) ([]e2e.Manifest, error) {
	manifests := []e2e.Manifest{}
	for _, opt := range combinations(testnetCombinations) {
		manifest, err := generateTestnet(r, opt)
		if err != nil {
			return nil, err
		}
		manifests = append(manifests, manifest)
	}
	return manifests, nil
}

// generateTestnet generates a single testnet with the given options.
func generateTestnet(r *rand.Rand, opt map[string]interface{}) (e2e.Manifest, error) {
	manifest := e2e.Manifest{
		IPv6:             opt["ipv6"].(bool),
		InitialHeight:    int64(opt["initialHeight"].(int)),
		InitialState:     opt["initialState"].(map[string]string),
		Validators:       &map[string]int64{},
		ValidatorUpdates: map[string]map[string]int64{},
		Nodes:            map[string]*e2e.ManifestNode{},
		KeyType:          opt["keyType"].(string),
	}

	var numSeeds, numValidators, numFulls int
	switch opt["topology"].(string) {
	case "single":
		numValidators = 1
	case "quad":
		numValidators = 4
	case "large":
		// FIXME Networks are kept small since large ones use too much CPU.
		numSeeds = r.Intn(4)
		numValidators = 4 + r.Intn(7)
		numFulls = r.Intn(5)
	default:
		return manifest, fmt.Errorf("unknown topology %q", opt["topology"])
	}

	// First we generate seed nodes, starting at the initial height.
	for i := 1; i <= numSeeds; i++ {
		manifest.Nodes[fmt.Sprintf("seed%02d", i)] = generateNode(
			r, e2e.ModeSeed, 0, manifest.InitialHeight, false)
	}

	// Next, we generate validators. We make sure a BFT quorum of validators start
	// at the initial height, and that we have two archive nodes. We also set up
	// the initial validator set, and validator set updates for delayed nodes.
	nextStartAt := manifest.InitialHeight + 5
	quorum := numValidators*2/3 + 1
	for i := 1; i <= numValidators; i++ {
		startAt := int64(0)
		if i > quorum {
			startAt = nextStartAt
			nextStartAt += 5
		}
		name := fmt.Sprintf("validator%02d", i)
		manifest.Nodes[name] = generateNode(
			r, e2e.ModeValidator, startAt, manifest.InitialHeight, i <= 2)

		if startAt == 0 {
			(*manifest.Validators)[name] = int64(30 + r.Intn(71))
		} else {
			manifest.ValidatorUpdates[fmt.Sprint(startAt+5)] = map[string]int64{
				name: int64(30 + r.Intn(71)),
			}
		}
	}

	// Move validators to InitChain if specified.
	switch opt["validators"].(string) {
	case "genesis":
	case "initchain":
		manifest.ValidatorUpdates["0"] = *manifest.Validators
		manifest.Validators = &map[string]int64{}
	default:
		return manifest, fmt.Errorf("invalid validators option %q", opt["validators"])
	}

	// Finally, we generate random full nodes.
	for i := 1; i <= numFulls; i++ {
		startAt := int64(0)
		if r.Float64() >= 0.5 {
			startAt = nextStartAt
			nextStartAt += 5
		}
		manifest.Nodes[fmt.Sprintf("full%02d", i)] = generateNode(
			r, e2e.ModeFull, startAt, manifest.InitialHeight, false)
	}

	// We now set up peer discovery for nodes. Seed nodes are fully meshed with
	// each other, while non-seed nodes either use a set of random seeds or a
	// set of random peers that start before themselves.
	var seedNames, peerNames []string
	for name, node := range manifest.Nodes {
		if node.Mode == string(e2e.ModeSeed) {
			seedNames = append(seedNames, name)
		} else {
			peerNames = append(peerNames, name)
		}
	}

	for _, name := range seedNames {
		for _, otherName := range seedNames {
			if name != otherName {
				manifest.Nodes[name].Seeds = append(manifest.Nodes[name].Seeds, otherName)
			}
		}
	}

	sort.Slice(peerNames, func(i, j int) bool {
		iName, jName := peerNames[i], peerNames[j]
		switch {
		case manifest.Nodes[iName].StartAt < manifest.Nodes[jName].StartAt:
			return true
		case manifest.Nodes[iName].StartAt > manifest.Nodes[jName].StartAt:
			return false
		default:
			return strings.Compare(iName, jName) == -1
		}
	})
	for i, name := range peerNames {
		if len(seedNames) > 0 && (i == 0 || r.Float64() >= 0.5) {
			manifest.Nodes[name].Seeds = uniformSetChoice(seedNames).Choose(r)
		} else if i > 0 {
			manifest.Nodes[name].PersistentPeers = uniformSetChoice(peerNames[:i]).Choose(r)
		}
	}

	return manifest, nil
}

// generateNode randomly generates a node, with some constraints to avoid
// generating invalid configurations. We do not set Seeds or PersistentPeers
// here, since we need to know the overall network topology and startup
// sequencing.
func generateNode(
	r *rand.Rand, mode e2e.Mode, startAt int64, initialHeight int64, forceArchive bool,
) *e2e.ManifestNode {
	node := e2e.ManifestNode{
		Mode:             string(mode),
		StartAt:          startAt,
		Database:         nodeDatabases.Choose(r).(string),
		ABCIProtocol:     nodeABCIProtocols.Choose(r).(string),
		PrivvalProtocol:  nodePrivvalProtocols.Choose(r).(string),
		FastSync:         nodeFastSyncs.Choose(r).(string),
		StateSync:        nodeStateSyncs.Choose(r).(bool) && startAt > 0,
		PersistInterval:  ptrUint64(uint64(nodePersistIntervals.Choose(r).(int))),
		SnapshotInterval: uint64(nodeSnapshotIntervals.Choose(r).(int)),
		RetainBlocks:     uint64(nodeRetainBlocks.Choose(r).(int)),
		Perturb:          nodePerturbations.Choose(r),
	}

	// If this node is forced to be an archive node, retain all blocks and
	// enable state sync snapshotting.
	if forceArchive {
		node.RetainBlocks = 0
		node.SnapshotInterval = 3
	}

	if node.Mode == "validator" {
		misbehaveAt := startAt + 5 + int64(r.Intn(10))
		if startAt == 0 {
			misbehaveAt += initialHeight - 1
		}
		node.Misbehaviors = nodeMisbehaviors.Choose(r).(misbehaviorOption).atHeight(misbehaveAt)
		if len(node.Misbehaviors) != 0 {
			node.PrivvalProtocol = "file"
		}
	}

	// If a node which does not persist state also does not retain blocks, randomly
	// choose to either persist state or retain all blocks.
	if node.PersistInterval != nil && *node.PersistInterval == 0 && node.RetainBlocks > 0 {
		if r.Float64() > 0.5 {
			node.RetainBlocks = 0
		} else {
			node.PersistInterval = ptrUint64(node.RetainBlocks)
		}
	}

	// If either PersistInterval or SnapshotInterval are greater than RetainBlocks,
	// expand the block retention time.
	if node.RetainBlocks > 0 {
		if node.PersistInterval != nil && node.RetainBlocks < *node.PersistInterval {
			node.RetainBlocks = *node.PersistInterval
		}
		if node.RetainBlocks < node.SnapshotInterval {
			node.RetainBlocks = node.SnapshotInterval
		}
	}

	return &node
}

func ptrUint64(i uint64) *uint64 {
	return &i
}

type misbehaviorOption struct {
	misbehavior string
}

func (m misbehaviorOption) atHeight(height int64) map[string]string {
	misbehaviorMap := make(map[string]string)
	if m.misbehavior == "" {
		return misbehaviorMap
	}
	misbehaviorMap[strconv.Itoa(int(height))] = m.misbehavior
	return misbehaviorMap
}<|MERGE_RESOLUTION|>--- conflicted
+++ resolved
@@ -27,19 +27,12 @@
 	}
 
 	// The following specify randomly chosen values for testnet nodes.
-<<<<<<< HEAD
-	nodeDatabases         = uniformChoice{"goleveldb", "cleveldb", "rocksdb", "boltdb", "badgerdb"}
-	nodeABCIProtocols     = uniformChoice{"unix", "tcp", "grpc", "builtin"}
-	nodePrivvalProtocols  = uniformChoice{"file", "grpc", "tcp", "unix"}
-	nodeFastSyncs         = uniformChoice{"", "v0", "v2"}
-=======
 	nodeDatabases = uniformChoice{"goleveldb", "cleveldb", "rocksdb", "boltdb", "badgerdb"}
 	// FIXME: grpc disabled due to https://github.com/tendermint/tendermint/issues/5439
 	nodeABCIProtocols    = uniformChoice{"unix", "tcp", "builtin"} // "grpc"
-	nodePrivvalProtocols = uniformChoice{"file", "unix", "tcp"}
+	nodePrivvalProtocols = uniformChoice{"file", "unix", "tcp", "grpc"}
 	// FIXME: v2 disabled due to flake
 	nodeFastSyncs         = uniformChoice{"", "v0"} // "v2"
->>>>>>> 2c95b0b5
 	nodeStateSyncs        = uniformChoice{false, true}
 	nodePersistIntervals  = uniformChoice{0, 1, 5}
 	nodeSnapshotIntervals = uniformChoice{0, 3}
