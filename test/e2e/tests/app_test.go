--- conflicted
+++ resolved
@@ -87,16 +87,7 @@
 		block, err := client.Block(ctx, &info.Response.LastBlockHeight)
 		require.NoError(t, err)
 
-<<<<<<< HEAD
-		if info.Response.LastBlockHeight == block.Block.Height {
-			require.Equal(t,
-				fmt.Sprintf("%x", info.Response.LastBlockAppHash),
-				fmt.Sprintf("%x", block.Block.AppHash.Bytes()),
-				"app hash does not match last block's app hash")
-		}
-=======
 		require.Equal(t, info.Response.LastBlockHeight, block.Block.Height)
->>>>>>> 6c40ad39
 
 		require.True(t, status.SyncInfo.LatestBlockHeight >= info.Response.LastBlockHeight,
 			"status out of sync with application")
