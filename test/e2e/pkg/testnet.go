--- conflicted
+++ resolved
@@ -477,28 +477,23 @@
 }
 
 // Client returns an RPC client for a node.
-<<<<<<< HEAD
 func (n *Node) Client() (*rpchttp.HTTP, error) {
 	if n.RPCClient != nil {
 		return n.RPCClient, nil
 	}
 
-	c, err := rpchttp.New(fmt.Sprintf("http://127.0.0.1:%v", n.ProxyPort), "/websocket")
+	c, err := rpchttp.New(fmt.Sprintf("http://127.0.0.1:%v", n.ProxyPort))
 	if err != nil {
 		return nil, err
 	}
 
 	n.RPCClient = c
 	return c, nil
-=======
-func (n Node) Client() (*rpchttp.HTTP, error) {
-	return rpchttp.New(fmt.Sprintf("http://127.0.0.1:%v", n.ProxyPort))
 }
 
 // Stateless returns true if the node is either a seed node or a light node
 func (n Node) Stateless() bool {
 	return n.Mode == ModeLight || n.Mode == ModeSeed
->>>>>>> d43a79dd
 }
 
 // keyGenerator generates pseudorandom Ed25519 keys based on a seed.
