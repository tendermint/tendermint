//nolint: gosec
package e2e

import (
	"errors"
	"fmt"
	"io"
	"math/rand"
	"net"
	"path/filepath"
	"sort"
	"strconv"
	"strings"
	"time"

	"github.com/tendermint/tendermint/crypto"
	"github.com/tendermint/tendermint/crypto/ed25519"
	"github.com/tendermint/tendermint/crypto/secp256k1"
	rpchttp "github.com/tendermint/tendermint/rpc/client/http"
	"github.com/tendermint/tendermint/types"
)

const (
	randomSeed     int64  = 2308084734268
	proxyPortFirst uint32 = 5701
	networkIPv4           = "10.186.73.0/24"
	networkIPv6           = "fd80:b10c::/48"
)

type Mode string
type Protocol string
type Perturbation string

const (
	ModeValidator Mode = "validator"
	ModeFull      Mode = "full"
	ModeLight     Mode = "light"
	ModeSeed      Mode = "seed"

	ProtocolBuiltin Protocol = "builtin"
	ProtocolFile    Protocol = "file"
	ProtocolGRPC    Protocol = "grpc"
	ProtocolTCP     Protocol = "tcp"
	ProtocolUNIX    Protocol = "unix"

	PerturbationDisconnect Perturbation = "disconnect"
	PerturbationKill       Perturbation = "kill"
	PerturbationPause      Perturbation = "pause"
	PerturbationRestart    Perturbation = "restart"

	EvidenceAgeHeight int64         = 7
	EvidenceAgeTime   time.Duration = 500 * time.Millisecond
)

// Testnet represents a single testnet.
type Testnet struct {
	Name             string
	File             string
	Dir              string
	IP               *net.IPNet
	InitialHeight    int64
	InitialState     map[string]string
	Validators       map[*Node]int64
	ValidatorUpdates map[int64]map[*Node]int64
	Nodes            []*Node
	KeyType          string
	Evidence         int
	LogLevel         string
	TxSize           int64
}

// Node represents a Tendermint node in a testnet.
type Node struct {
	Name             string
	Testnet          *Testnet
	Mode             Mode
	PrivvalKey       crypto.PrivKey
	NodeKey          crypto.PrivKey
	IP               net.IP
	ProxyPort        uint32
	StartAt          int64
<<<<<<< HEAD
	BlockSync        string
=======
	FastSync         string
	Mempool          string
>>>>>>> c3ae6f5b
	StateSync        bool
	Database         string
	ABCIProtocol     Protocol
	PrivvalProtocol  Protocol
	PersistInterval  uint64
	SnapshotInterval uint64
	RetainBlocks     uint64
	Seeds            []*Node
	PersistentPeers  []*Node
	Perturbations    []Perturbation
	LogLevel         string
	DisableLegacyP2P bool
	QueueType        string
}

// LoadTestnet loads a testnet from a manifest file, using the filename to
// determine the testnet name and directory (from the basename of the file).
// The testnet generation must be deterministic, since it is generated
// separately by the runner and the test cases. For this reason, testnets use a
// random seed to generate e.g. keys.
func LoadTestnet(file string) (*Testnet, error) {
	manifest, err := LoadManifest(file)
	if err != nil {
		return nil, err
	}
	dir := strings.TrimSuffix(file, filepath.Ext(file))

	// Set up resource generators. These must be deterministic.
	netAddress := networkIPv4
	if manifest.IPv6 {
		netAddress = networkIPv6
	}
	_, ipNet, err := net.ParseCIDR(netAddress)
	if err != nil {
		return nil, fmt.Errorf("invalid IP network address %q: %w", netAddress, err)
	}

	ipGen := newIPGenerator(ipNet)
	keyGen := newKeyGenerator(randomSeed)
	proxyPortGen := newPortGenerator(proxyPortFirst)

	testnet := &Testnet{
		Name:             filepath.Base(dir),
		File:             file,
		Dir:              dir,
		IP:               ipGen.Network(),
		InitialHeight:    1,
		InitialState:     manifest.InitialState,
		Validators:       map[*Node]int64{},
		ValidatorUpdates: map[int64]map[*Node]int64{},
		Nodes:            []*Node{},
		Evidence:         manifest.Evidence,
		KeyType:          "ed25519",
		LogLevel:         manifest.LogLevel,
		TxSize:           manifest.TxSize,
	}
	if len(manifest.KeyType) != 0 {
		testnet.KeyType = manifest.KeyType
	}
	if testnet.TxSize <= 0 {
		testnet.TxSize = 1024
	}
	if manifest.InitialHeight > 0 {
		testnet.InitialHeight = manifest.InitialHeight
	}

	// Set up nodes, in alphabetical order (IPs and ports get same order).
	nodeNames := []string{}
	for name := range manifest.Nodes {
		nodeNames = append(nodeNames, name)
	}
	sort.Strings(nodeNames)

	for _, name := range nodeNames {
		nodeManifest := manifest.Nodes[name]
		node := &Node{
			Name:             name,
			Testnet:          testnet,
			PrivvalKey:       keyGen.Generate(manifest.KeyType),
			NodeKey:          keyGen.Generate("ed25519"),
			IP:               ipGen.Next(),
			ProxyPort:        proxyPortGen.Next(),
			Mode:             ModeValidator,
			Database:         "goleveldb",
			ABCIProtocol:     ProtocolBuiltin,
			PrivvalProtocol:  ProtocolFile,
			StartAt:          nodeManifest.StartAt,
<<<<<<< HEAD
			BlockSync:        nodeManifest.BlockSync,
=======
			FastSync:         nodeManifest.FastSync,
			Mempool:          nodeManifest.Mempool,
>>>>>>> c3ae6f5b
			StateSync:        nodeManifest.StateSync,
			PersistInterval:  1,
			SnapshotInterval: nodeManifest.SnapshotInterval,
			RetainBlocks:     nodeManifest.RetainBlocks,
			Perturbations:    []Perturbation{},
			LogLevel:         manifest.LogLevel,
			QueueType:        manifest.QueueType,
			DisableLegacyP2P: manifest.DisableLegacyP2P || nodeManifest.DisableLegacyP2P,
		}

		if node.StartAt == testnet.InitialHeight {
			node.StartAt = 0 // normalize to 0 for initial nodes, since code expects this
		}
		if nodeManifest.Mode != "" {
			node.Mode = Mode(nodeManifest.Mode)
		}
		if nodeManifest.Database != "" {
			node.Database = nodeManifest.Database
		}
		if nodeManifest.ABCIProtocol != "" {
			node.ABCIProtocol = Protocol(nodeManifest.ABCIProtocol)
		}
		if nodeManifest.PrivvalProtocol != "" {
			node.PrivvalProtocol = Protocol(nodeManifest.PrivvalProtocol)
		}
		if nodeManifest.PersistInterval != nil {
			node.PersistInterval = *nodeManifest.PersistInterval
		}
		for _, p := range nodeManifest.Perturb {
			node.Perturbations = append(node.Perturbations, Perturbation(p))
		}
		if nodeManifest.LogLevel != "" {
			node.LogLevel = nodeManifest.LogLevel
		}
		testnet.Nodes = append(testnet.Nodes, node)
	}

	// We do a second pass to set up seeds and persistent peers, which allows graph cycles.
	for _, node := range testnet.Nodes {
		nodeManifest, ok := manifest.Nodes[node.Name]
		if !ok {
			return nil, fmt.Errorf("failed to look up manifest for node %q", node.Name)
		}
		for _, seedName := range nodeManifest.Seeds {
			seed := testnet.LookupNode(seedName)
			if seed == nil {
				return nil, fmt.Errorf("unknown seed %q for node %q", seedName, node.Name)
			}
			node.Seeds = append(node.Seeds, seed)
		}
		for _, peerName := range nodeManifest.PersistentPeers {
			peer := testnet.LookupNode(peerName)
			if peer == nil {
				return nil, fmt.Errorf("unknown persistent peer %q for node %q", peerName, node.Name)
			}
			if peer.Mode == ModeLight {
				return nil, fmt.Errorf("can not have a light client as a persistent peer (for %q)", node.Name)
			}
			node.PersistentPeers = append(node.PersistentPeers, peer)
		}

		// If there are no seeds or persistent peers specified, default to persistent
		// connections to all other full nodes.
		if len(node.PersistentPeers) == 0 && len(node.Seeds) == 0 {
			for _, peer := range testnet.Nodes {
				if peer.Name == node.Name {
					continue
				}
				if peer.Mode == ModeLight {
					continue
				}
				node.PersistentPeers = append(node.PersistentPeers, peer)
			}
		}
	}

	// Set up genesis validators. If not specified explicitly, use all validator nodes.
	if manifest.Validators != nil {
		for validatorName, power := range *manifest.Validators {
			validator := testnet.LookupNode(validatorName)
			if validator == nil {
				return nil, fmt.Errorf("unknown validator %q", validatorName)
			}
			testnet.Validators[validator] = power
		}
	} else {
		for _, node := range testnet.Nodes {
			if node.Mode == ModeValidator {
				testnet.Validators[node] = 100
			}
		}
	}

	// Set up validator updates.
	for heightStr, validators := range manifest.ValidatorUpdates {
		height, err := strconv.Atoi(heightStr)
		if err != nil {
			return nil, fmt.Errorf("invalid validator update height %q: %w", height, err)
		}
		valUpdate := map[*Node]int64{}
		for name, power := range validators {
			node := testnet.LookupNode(name)
			if node == nil {
				return nil, fmt.Errorf("unknown validator %q for update at height %v", name, height)
			}
			valUpdate[node] = power
		}
		testnet.ValidatorUpdates[int64(height)] = valUpdate
	}

	return testnet, testnet.Validate()
}

// Validate validates a testnet.
func (t Testnet) Validate() error {
	if t.Name == "" {
		return errors.New("network has no name")
	}
	if t.IP == nil {
		return errors.New("network has no IP")
	}
	if len(t.Nodes) == 0 {
		return errors.New("network has no nodes")
	}
	switch t.KeyType {
	case "", types.ABCIPubKeyTypeEd25519, types.ABCIPubKeyTypeSecp256k1:
	default:
		return errors.New("unsupported KeyType")
	}
	for _, node := range t.Nodes {
		if err := node.Validate(t); err != nil {
			return fmt.Errorf("invalid node %q: %w", node.Name, err)
		}
	}
	return nil
}

// Validate validates a node.
func (n Node) Validate(testnet Testnet) error {
	if n.Name == "" {
		return errors.New("node has no name")
	}
	if n.IP == nil {
		return errors.New("node has no IP address")
	}
	if !testnet.IP.Contains(n.IP) {
		return fmt.Errorf("node IP %v is not in testnet network %v", n.IP, testnet.IP)
	}
	if n.ProxyPort > 0 {
		if n.ProxyPort <= 1024 {
			return fmt.Errorf("local port %v must be >1024", n.ProxyPort)
		}
		for _, peer := range testnet.Nodes {
			if peer.Name != n.Name && peer.ProxyPort == n.ProxyPort {
				return fmt.Errorf("peer %q also has local port %v", peer.Name, n.ProxyPort)
			}
		}
	}
	switch n.BlockSync {
	case "", "v0", "v2":
	default:
		return fmt.Errorf("invalid block sync setting %q", n.BlockSync)
	}
	switch n.Mempool {
	case "", "v0", "v1":
	default:
		return fmt.Errorf("invalid mempool version %q", n.Mempool)
	}
	switch n.QueueType {
	case "", "priority", "wdrr", "fifo":
	default:
		return fmt.Errorf("unsupported p2p queue type: %s", n.QueueType)
	}
	switch n.Database {
	case "goleveldb", "cleveldb", "boltdb", "rocksdb", "badgerdb":
	default:
		return fmt.Errorf("invalid database setting %q", n.Database)
	}
	switch n.ABCIProtocol {
	case ProtocolBuiltin, ProtocolUNIX, ProtocolTCP, ProtocolGRPC:
	default:
		return fmt.Errorf("invalid ABCI protocol setting %q", n.ABCIProtocol)
	}
	if n.Mode == ModeLight && n.ABCIProtocol != ProtocolBuiltin {
		return errors.New("light client must use builtin protocol")
	}
	switch n.PrivvalProtocol {
	case ProtocolFile, ProtocolTCP, ProtocolGRPC, ProtocolUNIX:
	default:
		return fmt.Errorf("invalid privval protocol setting %q", n.PrivvalProtocol)
	}

	if n.StartAt > 0 && n.StartAt < n.Testnet.InitialHeight {
		return fmt.Errorf("cannot start at height %v lower than initial height %v",
			n.StartAt, n.Testnet.InitialHeight)
	}
	if n.StateSync && n.StartAt == 0 {
		return errors.New("state synced nodes cannot start at the initial height")
	}
	if n.RetainBlocks != 0 && n.RetainBlocks < uint64(EvidenceAgeHeight) {
		return fmt.Errorf("retain_blocks must be greater or equal to max evidence age (%d)",
			EvidenceAgeHeight)
	}
	if n.PersistInterval == 0 && n.RetainBlocks > 0 {
		return errors.New("persist_interval=0 requires retain_blocks=0")
	}
	if n.PersistInterval > 1 && n.RetainBlocks > 0 && n.RetainBlocks < n.PersistInterval {
		return errors.New("persist_interval must be less than or equal to retain_blocks")
	}
	if n.SnapshotInterval > 0 && n.RetainBlocks > 0 && n.RetainBlocks < n.SnapshotInterval {
		return errors.New("snapshot_interval must be less than er equal to retain_blocks")
	}

	for _, perturbation := range n.Perturbations {
		switch perturbation {
		case PerturbationDisconnect, PerturbationKill, PerturbationPause, PerturbationRestart:
		default:
			return fmt.Errorf("invalid perturbation %q", perturbation)
		}
	}

	return nil
}

// LookupNode looks up a node by name. For now, simply do a linear search.
func (t Testnet) LookupNode(name string) *Node {
	for _, node := range t.Nodes {
		if node.Name == name {
			return node
		}
	}
	return nil
}

// ArchiveNodes returns a list of archive nodes that start at the initial height
// and contain the entire blockchain history. They are used e.g. as light client
// RPC servers.
func (t Testnet) ArchiveNodes() []*Node {
	nodes := []*Node{}
	for _, node := range t.Nodes {
		if !node.Stateless() && node.StartAt == 0 && node.RetainBlocks == 0 {
			nodes = append(nodes, node)
		}
	}
	return nodes
}

// RandomNode returns a random non-seed node.
func (t Testnet) RandomNode() *Node {
	for {
		node := t.Nodes[rand.Intn(len(t.Nodes))]
		if node.Mode != ModeSeed {
			return node
		}
	}
}

// IPv6 returns true if the testnet is an IPv6 network.
func (t Testnet) IPv6() bool {
	return t.IP.IP.To4() == nil
}

// HasPerturbations returns whether the network has any perturbations.
func (t Testnet) HasPerturbations() bool {
	for _, node := range t.Nodes {
		if len(node.Perturbations) > 0 {
			return true
		}
	}
	return false
}

// Address returns a P2P endpoint address for the node.
func (n Node) AddressP2P(withID bool) string {
	ip := n.IP.String()
	if n.IP.To4() == nil {
		// IPv6 addresses must be wrapped in [] to avoid conflict with : port separator
		ip = fmt.Sprintf("[%v]", ip)
	}
	addr := fmt.Sprintf("%v:26656", ip)
	if withID {
		addr = fmt.Sprintf("%x@%v", n.NodeKey.PubKey().Address().Bytes(), addr)
	}
	return addr
}

// Address returns an RPC endpoint address for the node.
func (n Node) AddressRPC() string {
	ip := n.IP.String()
	if n.IP.To4() == nil {
		// IPv6 addresses must be wrapped in [] to avoid conflict with : port separator
		ip = fmt.Sprintf("[%v]", ip)
	}
	return fmt.Sprintf("%v:26657", ip)
}

// Client returns an RPC client for a node.
func (n Node) Client() (*rpchttp.HTTP, error) {
	return rpchttp.New(fmt.Sprintf("http://127.0.0.1:%v", n.ProxyPort))
}

// Stateless returns true if the node is either a seed node or a light node
func (n Node) Stateless() bool {
	return n.Mode == ModeLight || n.Mode == ModeSeed
}

// keyGenerator generates pseudorandom Ed25519 keys based on a seed.
type keyGenerator struct {
	random *rand.Rand
}

func newKeyGenerator(seed int64) *keyGenerator {
	return &keyGenerator{
		random: rand.New(rand.NewSource(seed)),
	}
}

func (g *keyGenerator) Generate(keyType string) crypto.PrivKey {
	seed := make([]byte, ed25519.SeedSize)

	_, err := io.ReadFull(g.random, seed)
	if err != nil {
		panic(err) // this shouldn't happen
	}
	switch keyType {
	case "secp256k1":
		return secp256k1.GenPrivKeySecp256k1(seed)
	case "", "ed25519":
		return ed25519.GenPrivKeyFromSecret(seed)
	default:
		panic("KeyType not supported") // should not make it this far
	}
}

// portGenerator generates local Docker proxy ports for each node.
type portGenerator struct {
	nextPort uint32
}

func newPortGenerator(firstPort uint32) *portGenerator {
	return &portGenerator{nextPort: firstPort}
}

func (g *portGenerator) Next() uint32 {
	port := g.nextPort
	g.nextPort++
	if g.nextPort == 0 {
		panic("port overflow")
	}
	return port
}

// ipGenerator generates sequential IP addresses for each node, using a random
// network address.
type ipGenerator struct {
	network *net.IPNet
	nextIP  net.IP
}

func newIPGenerator(network *net.IPNet) *ipGenerator {
	nextIP := make([]byte, len(network.IP))
	copy(nextIP, network.IP)
	gen := &ipGenerator{network: network, nextIP: nextIP}
	// Skip network and gateway addresses
	gen.Next()
	gen.Next()
	return gen
}

func (g *ipGenerator) Network() *net.IPNet {
	n := &net.IPNet{
		IP:   make([]byte, len(g.network.IP)),
		Mask: make([]byte, len(g.network.Mask)),
	}
	copy(n.IP, g.network.IP)
	copy(n.Mask, g.network.Mask)
	return n
}

func (g *ipGenerator) Next() net.IP {
	ip := make([]byte, len(g.nextIP))
	copy(ip, g.nextIP)
	for i := len(g.nextIP) - 1; i >= 0; i-- {
		g.nextIP[i]++
		if g.nextIP[i] != 0 {
			break
		}
	}
	return ip
}<|MERGE_RESOLUTION|>--- conflicted
+++ resolved
@@ -79,12 +79,8 @@
 	IP               net.IP
 	ProxyPort        uint32
 	StartAt          int64
-<<<<<<< HEAD
 	BlockSync        string
-=======
-	FastSync         string
 	Mempool          string
->>>>>>> c3ae6f5b
 	StateSync        bool
 	Database         string
 	ABCIProtocol     Protocol
@@ -172,12 +168,8 @@
 			ABCIProtocol:     ProtocolBuiltin,
 			PrivvalProtocol:  ProtocolFile,
 			StartAt:          nodeManifest.StartAt,
-<<<<<<< HEAD
 			BlockSync:        nodeManifest.BlockSync,
-=======
-			FastSync:         nodeManifest.FastSync,
 			Mempool:          nodeManifest.Mempool,
->>>>>>> c3ae6f5b
 			StateSync:        nodeManifest.StateSync,
 			PersistInterval:  1,
 			SnapshotInterval: nodeManifest.SnapshotInterval,
