--- conflicted
+++ resolved
@@ -216,11 +216,7 @@
 			ConsensusParams: types.DefaultConsensusParams(),
 		}
 		if keyType == "secp256k1" {
-<<<<<<< HEAD
-			genDoc.ConsensusParams.Validator = &tmproto.ValidatorParams{
-=======
 			genDoc.ConsensusParams.Validator = types.ValidatorParams{
->>>>>>> 363804ac
 				PubKeyTypes: []string{types.ABCIPubKeyTypeSecp256k1},
 			}
 		}
