package consensus

import (
	"bytes"
	"errors"
	"fmt"
	"io/ioutil"
	"os"
	"reflect"
	"runtime/debug"
	"sync"
	"time"

	"github.com/tendermint/tendermint/crypto/bls12381"

	"github.com/gogo/protobuf/proto"

	cfg "github.com/tendermint/tendermint/config"
	tmcon "github.com/tendermint/tendermint/consensus"
	cstypes "github.com/tendermint/tendermint/consensus/types"
	"github.com/tendermint/tendermint/crypto"
	tmevents "github.com/tendermint/tendermint/libs/events"
	"github.com/tendermint/tendermint/libs/fail"
	tmjson "github.com/tendermint/tendermint/libs/json"
	"github.com/tendermint/tendermint/libs/log"
	tmmath "github.com/tendermint/tendermint/libs/math"
	tmos "github.com/tendermint/tendermint/libs/os"
	"github.com/tendermint/tendermint/libs/service"
	"github.com/tendermint/tendermint/p2p"
	tmproto "github.com/tendermint/tendermint/proto/tendermint/types"
	sm "github.com/tendermint/tendermint/state"
	"github.com/tendermint/tendermint/types"
	tmtime "github.com/tendermint/tendermint/types/time"
)

// State handles execution of the consensus algorithm.
// It processes votes and proposals, and upon reaching agreement,
// commits blocks to the chain and executes them against the application.
// The internal state machine receives input from peers, the internal validator, and from a timer.
type State struct {
	service.BaseService

	// config details
	config        *cfg.ConsensusConfig
	privValidator types.PrivValidator // for signing votes

	// store blocks and commits
	blockStore sm.BlockStore

	// create and execute blocks
	blockExec *sm.BlockExecutor

	// notify us if txs are available
	txNotifier txNotifier

	// add evidence to the pool
	// when it's detected
	evpool evidencePool

	// internal state
	mtx sync.RWMutex
	cstypes.RoundState
	state sm.State // State until height-1.

	// state changes may be triggered by: msgs from peers,
	// msgs from ourself, or by timeouts
	peerMsgQueue     chan msgInfo
	internalMsgQueue chan msgInfo
	timeoutTicker    TimeoutTicker
	// privValidator pubkey, memoized for the duration of one block
	// to avoid extra requests to HSM
	privValidatorPubKey    crypto.PubKey
	privValidatorProTxHash crypto.ProTxHash

	// information about about added votes and block parts are written on this channel
	// so statistics can be computed by reactor
	statsMsgQueue chan msgInfo

	// we use eventBus to trigger msg broadcasts in the reactor,
	// and to notify external subscribers, eg. through a websocket
	eventBus *types.EventBus

	// a Write-Ahead Log ensures we can recover from any kind of crash
	// and helps us avoid signing conflicting votes
	wal          tmcon.WAL
	replayMode   bool // so we don't log signing errors during replay
	doWALCatchup bool // determines if we even try to do the catchup

	// for tests where we want to limit the number of transitions the state makes
	nSteps int

	// some functions can be overwritten for testing
	decideProposal func(height int64, round int32)

	// closed when we finish shutting down
	done chan struct{}

	// synchronous pubsub between consensus state and reactor.
	// state only emits EventNewRoundStep and EventVote
	evsw tmevents.EventSwitch

	// for reporting metrics
	metrics *tmcon.Metrics

	// misbehaviors mapped for each height (can't have more than one misbehavior per height)
	misbehaviors map[int64]Misbehavior

	// the switch is passed to the state so that maveick misbehaviors can directly control which
	// information they send to which nodes
	sw *p2p.Switch
}

// StateOption sets an optional parameter on the State.
type StateOption func(*State)

// NewState returns a new State.
func NewState(
	config *cfg.ConsensusConfig,
	state sm.State,
	blockExec *sm.BlockExecutor,
	blockStore sm.BlockStore,
	txNotifier txNotifier,
	evpool evidencePool,
	misbehaviors map[int64]Misbehavior,
	options ...StateOption,
) *State {
	cs := &State{
		config:           config,
		blockExec:        blockExec,
		blockStore:       blockStore,
		txNotifier:       txNotifier,
		peerMsgQueue:     make(chan msgInfo, msgQueueSize),
		internalMsgQueue: make(chan msgInfo, msgQueueSize),
		timeoutTicker:    NewTimeoutTicker(),
		statsMsgQueue:    make(chan msgInfo, msgQueueSize),
		done:             make(chan struct{}),
		doWALCatchup:     true,
		wal:              nilWAL{},
		evpool:           evpool,
		evsw:             tmevents.NewEventSwitch(),
		metrics:          tmcon.NopMetrics(),
		misbehaviors:     misbehaviors,
	}
	// set function defaults (may be overwritten before calling Start)
	cs.decideProposal = cs.defaultDecideProposal

	// We have no votes, so reconstruct LastCommit from SeenCommit.
	if state.LastBlockHeight > 0 {
		cs.reconstructLastCommit(state)
	}

	cs.updateToState(state)

	// Don't call scheduleRound0 yet.
	// We do that upon Start().

	cs.BaseService = *service.NewBaseService(nil, "State", cs)
	for _, option := range options {
		option(cs)
	}
	return cs
}

// I know this is not great but the maverick consensus state needs access to the peers
func (cs *State) SetSwitch(sw *p2p.Switch) {
	cs.sw = sw
}

// state transitions on complete-proposal, 2/3-any, 2/3-one
func (cs *State) handleMsg(mi msgInfo) {
	cs.mtx.Lock()
	defer cs.mtx.Unlock()

	var (
		added bool
		err   error
	)
	msg, peerID := mi.Msg, mi.PeerID
	switch msg := msg.(type) {
	case *tmcon.ProposalMessage:
		// will not cause transition.
		// once proposal is set, we can receive block parts
		// err = cs.setProposal(msg.Proposal)
		if b, ok := cs.misbehaviors[cs.Height]; ok {
			err = b.ReceiveProposal(cs, msg.Proposal)
		} else {
			err = defaultReceiveProposal(cs, msg.Proposal)
		}
	case *tmcon.BlockPartMessage:
		// if the proposal is complete, we'll enterPrevote or tryFinalizeCommit
		added, err = cs.addProposalBlockPart(msg, peerID)
		if added {
			cs.statsMsgQueue <- mi
		}

		if err != nil && msg.Round != cs.Round {
			cs.Logger.Debug(
				"Received block part from wrong round",
				"height",
				cs.Height,
				"csRound",
				cs.Round,
				"blockRound",
				msg.Round)
			err = nil
		}
	case *tmcon.VoteMessage:
		// attempt to add the vote and dupeout the validator if its a duplicate signature
		// if the vote gives us a 2/3-any or 2/3-one, we transition
		added, err = cs.tryAddVote(msg.Vote, peerID)
		if added {
			cs.statsMsgQueue <- mi
		}

		// if err == ErrAddingVote {
		// TODO: punish peer
		// We probably don't want to stop the peer here. The vote does not
		// necessarily comes from a malicious peer but can be just broadcasted by
		// a typical peer.
		// https://github.com/tendermint/tendermint/issues/1281
		// }

		// NOTE: the vote is broadcast to peers by the reactor listening
		// for vote events

		// TODO: If rs.Height == vote.Height && rs.Round < vote.Round,
		// the peer is sending us CatchupCommit precommits.
		// We could make note of this and help filter in broadcastHasVoteMessage().
	default:
		cs.Logger.Error("Unknown msg type", "type", reflect.TypeOf(msg))
		return
	}

	if err != nil {
		cs.Logger.Error("Error with msg", "height", cs.Height, "round", cs.Round,
			"peer", peerID, "err", err, "msg", msg)
	}
}

// Enter (CreateEmptyBlocks): from enterNewRound(height,round)
// Enter (CreateEmptyBlocks, CreateEmptyBlocksInterval > 0 ):
// 		after enterNewRound(height,round), after timeout of CreateEmptyBlocksInterval
// Enter (!CreateEmptyBlocks) : after enterNewRound(height,round), once txs are in the mempool
func (cs *State) enterPropose(height int64, round int32) {
	logger := cs.Logger.With("height", height, "round", round)

	if cs.Height != height || round < cs.Round || (cs.Round == round && cstypes.RoundStepPropose <= cs.Step) {
		logger.Debug(fmt.Sprintf(
			"enterPropose(%v/%v): Invalid args. Current step: %v/%v/%v",
			height,
			round,
			cs.Height,
			cs.Round,
			cs.Step))
		return
	}
	logger.Info(fmt.Sprintf("enterPropose(%v/%v). Current: %v/%v/%v", height, round, cs.Height, cs.Round, cs.Step))

	defer func() {
		// Done enterPropose:
		cs.updateRoundStep(round, cstypes.RoundStepPropose)
		cs.newStep()

		// If we have the whole proposal + POL, then goto Prevote now.
		// else, we'll enterPrevote when the rest of the proposal is received (in AddProposalBlockPart),
		// or else after timeoutPropose
		if cs.isProposalComplete() {
			cs.enterPrevote(height, cs.Round)
		}
	}()

	if b, ok := cs.misbehaviors[cs.Height]; ok {
		b.EnterPropose(cs, height, round)
	} else {
		defaultEnterPropose(cs, height, round)
	}
}

// Enter: `timeoutPropose` after entering Propose.
// Enter: proposal block and POL is ready.
// Prevote for LockedBlock if we're locked, or ProposalBlock if valid.
// Otherwise vote nil.
func (cs *State) enterPrevote(height int64, round int32) {
	if cs.Height != height || round < cs.Round || (cs.Round == round && cstypes.RoundStepPrevote <= cs.Step) {
		cs.Logger.Debug(fmt.Sprintf(
			"enterPrevote(%v/%v): Invalid args. Current step: %v/%v/%v",
			height,
			round,
			cs.Height,
			cs.Round,
			cs.Step))
		return
	}

	defer func() {
		// Done enterPrevote:
		cs.updateRoundStep(round, cstypes.RoundStepPrevote)
		cs.newStep()
	}()

	cs.Logger.Debug(fmt.Sprintf("enterPrevote(%v/%v); current: %v/%v/%v", height, round, cs.Height, cs.Round, cs.Step))

	// Sign and broadcast vote as necessary
	if b, ok := cs.misbehaviors[cs.Height]; ok {
		b.EnterPrevote(cs, height, round)
	} else {
		defaultEnterPrevote(cs, height, round)
	}

	// Once `addVote` hits any +2/3 prevotes, we will go to PrevoteWait
	// (so we have more time to try and collect +2/3 prevotes for a single block)
}

// Enter: `timeoutPrevote` after any +2/3 prevotes.
// Enter: `timeoutPrecommit` after any +2/3 precommits.
// Enter: +2/3 precomits for block or nil.
// Lock & precommit the ProposalBlock if we have enough prevotes for it (a POL in this round)
// else, unlock an existing lock and precommit nil if +2/3 of prevotes were nil,
// else, precommit nil otherwise.
func (cs *State) enterPrecommit(height int64, round int32) {
	logger := cs.Logger.With("height", height, "round", round)

	if cs.Height != height || round < cs.Round || (cs.Round == round && cstypes.RoundStepPrecommit <= cs.Step) {
		logger.Debug(fmt.Sprintf(
			"enterPrecommit(%v/%v): Invalid args. Current step: %v/%v/%v",
			height,
			round,
			cs.Height,
			cs.Round,
			cs.Step))
		return
	}

	logger.Info(fmt.Sprintf("enterPrecommit(%v/%v). Current: %v/%v/%v", height, round, cs.Height, cs.Round, cs.Step))

	defer func() {
		// Done enterPrecommit:
		cs.updateRoundStep(round, cstypes.RoundStepPrecommit)
		cs.newStep()
	}()

	if b, ok := cs.misbehaviors[cs.Height]; ok {
		b.EnterPrecommit(cs, height, round)
	} else {
		defaultEnterPrecommit(cs, height, round)
	}

}

func (cs *State) addVote(
	vote *types.Vote,
	peerID p2p.ID) (added bool, err error) {
	cs.Logger.Debug(
		"addVote",
		"voteHeight",
		vote.Height,
		"voteType",
		vote.Type,
		"valIndex",
		vote.ValidatorIndex,
		"csHeight",
		cs.Height,
	)

	// A precommit for the previous height?
	// These come in while we wait timeoutCommit
	if vote.Height+1 == cs.Height && vote.Type == tmproto.PrecommitType {
		if cs.Step != cstypes.RoundStepNewHeight {
			// Late precommit at prior height is ignored
			cs.Logger.Debug("Precommit vote came in after commit timeout and has been ignored", "vote", vote)
			return
		}
		added, err = cs.LastCommit.AddVote(vote)
		if !added {
			return
		}

		cs.Logger.Info(fmt.Sprintf("Added to lastPrecommits: %v", cs.LastCommit.StringShort()))
		_ = cs.eventBus.PublishEventVote(types.EventDataVote{Vote: vote})
		cs.evsw.FireEvent(types.EventVote, vote)

		// if we can skip timeoutCommit and have all the votes now,
		if cs.config.SkipTimeoutCommit && cs.LastCommit.HasAll() {
			// go straight to new round (skip timeout commit)
			// cs.scheduleTimeout(time.Duration(0), cs.Height, 0, cstypes.RoundStepNewHeight)
			cs.enterNewRound(cs.Height, 0)
		}

		return
	}

	// Height mismatch is ignored.
	// Not necessarily a bad peer, but not favourable behaviour.
	if vote.Height != cs.Height {
		cs.Logger.Debug("vote ignored and not added", "voteHeight", vote.Height, "csHeight", cs.Height, "peerID", peerID)
		return
	}

	added, err = cs.Votes.AddVote(vote, peerID)
	if !added {
		// Either duplicate, or error upon cs.Votes.AddByIndex()
		return
	}

	_ = cs.eventBus.PublishEventVote(types.EventDataVote{Vote: vote})
	cs.evsw.FireEvent(types.EventVote, vote)

	switch vote.Type {
	case tmproto.PrevoteType:
		if b, ok := cs.misbehaviors[cs.Height]; ok {
			b.ReceivePrevote(cs, vote)
		} else {
			defaultReceivePrevote(cs, vote)
		}

	case tmproto.PrecommitType:
		if b, ok := cs.misbehaviors[cs.Height]; ok {
			b.ReceivePrecommit(cs, vote)
		}
		defaultReceivePrecommit(cs, vote)

	default:
		panic(fmt.Sprintf("Unexpected vote type %v", vote.Type))
	}

	return added, err
}

//-----------------------------------------------------------------------------
// Errors

var (
	ErrInvalidProposalSignature   = errors.New("error invalid proposal signature")
	ErrInvalidProposalPOLRound    = errors.New("error invalid proposal POL round")
	ErrAddingVote                 = errors.New("error adding vote")
	ErrSignatureFoundInPastBlocks = errors.New("found signature from the same key")

	errPubKeyIsNotSet    = errors.New("pubkey is not set. Look for \"Can't get private validator pubkey\" errors")
	errProTxHashIsNotSet = errors.New("proTxHash is not set. Look for \"Can't get private validator proTxHash\" errors")
)

//-----------------------------------------------------------------------------

var (
	msgQueueSize = 1000
)

// msgs from the reactor which may update the state
type msgInfo struct {
	Msg    tmcon.Message `json:"msg"`
	PeerID p2p.ID        `json:"peer_key"`
}

// internally generated messages which may update the state
type timeoutInfo struct {
	Duration time.Duration         `json:"duration"`
	Height   int64                 `json:"height"`
	Round    int32                 `json:"round"`
	Step     cstypes.RoundStepType `json:"step"`
}

func (ti *timeoutInfo) String() string {
	return fmt.Sprintf("%v ; %d/%d %v", ti.Duration, ti.Height, ti.Round, ti.Step)
}

// interface to the mempool
type txNotifier interface {
	TxsAvailable() <-chan struct{}
}

// interface to the evidence pool
type evidencePool interface {
	// reports conflicting votes to the evidence pool to be processed into evidence
	ReportConflictingVotes(voteA, voteB *types.Vote)
}

//----------------------------------------
// Public interface

// SetLogger implements Service.
func (cs *State) SetLogger(l log.Logger) {
	cs.BaseService.Logger = l
	cs.timeoutTicker.SetLogger(l)
}

// SetEventBus sets event bus.
func (cs *State) SetEventBus(b *types.EventBus) {
	cs.eventBus = b
	cs.blockExec.SetEventBus(b)
}

// StateMetrics sets the metrics.
func StateMetrics(metrics *tmcon.Metrics) StateOption {
	return func(cs *State) { cs.metrics = metrics }
}

// String returns a string.
func (cs *State) String() string {
	// better not to access shared variables
	return "ConsensusState"
}

// GetState returns a copy of the chain state.
func (cs *State) GetState() sm.State {
	cs.mtx.RLock()
	defer cs.mtx.RUnlock()
	return cs.state.Copy()
}

// GetLastHeight returns the last height committed.
// If there were no blocks, returns 0.
func (cs *State) GetLastHeight() int64 {
	cs.mtx.RLock()
	defer cs.mtx.RUnlock()
	return cs.RoundState.Height - 1
}

// GetRoundState returns a shallow copy of the internal consensus state.
func (cs *State) GetRoundState() *cstypes.RoundState {
	cs.mtx.RLock()
	rs := cs.RoundState // copy
	cs.mtx.RUnlock()
	return &rs
}

// GetRoundStateJSON returns a json of RoundState.
func (cs *State) GetRoundStateJSON() ([]byte, error) {
	cs.mtx.RLock()
	defer cs.mtx.RUnlock()
	return tmjson.Marshal(cs.RoundState)
}

// GetRoundStateSimpleJSON returns a json of RoundStateSimple
func (cs *State) GetRoundStateSimpleJSON() ([]byte, error) {
	cs.mtx.RLock()
	defer cs.mtx.RUnlock()
	return tmjson.Marshal(cs.RoundState.RoundStateSimple())
}

// GetValidators returns a copy of the current validators.
func (cs *State) GetValidators() (int64, []*types.Validator) {
	cs.mtx.RLock()
	defer cs.mtx.RUnlock()
	return cs.state.LastBlockHeight, cs.state.Validators.Copy().Validators
}

// SetPrivValidator sets the private validator account for signing votes. It
// immediately requests pubkey and caches it.
func (cs *State) SetPrivValidator(priv types.PrivValidator) {
	cs.mtx.Lock()
	defer cs.mtx.Unlock()

	if priv == nil {
		cs.Logger.Error("attempting to set private validator to nil")
	}

	cs.privValidator = priv

	if err := cs.updatePrivValidatorPubKeyAndProTxHash(); err != nil {
		cs.Logger.Error("Can't get private validator pubkey and proTxHash", "err", err)
	}
}

// SetTimeoutTicker sets the local timer. It may be useful to overwrite for testing.
func (cs *State) SetTimeoutTicker(timeoutTicker TimeoutTicker) {
	cs.mtx.Lock()
	cs.timeoutTicker = timeoutTicker
	cs.mtx.Unlock()
}

// LoadCommit loads the commit for a given height.
func (cs *State) LoadCommit(height int64) *types.Commit {
	cs.mtx.RLock()
	defer cs.mtx.RUnlock()
	if height == cs.blockStore.Height() {
		return cs.blockStore.LoadSeenCommit(height)
	}
	return cs.blockStore.LoadBlockCommit(height)
}

// OnStart loads the latest state via the WAL, and starts the timeout and
// receive routines.
func (cs *State) OnStart() error {
	// We may set the WAL in testing before calling Start, so only OpenWAL if its
	// still the nilWAL.
	if _, ok := cs.wal.(nilWAL); ok {
		if err := cs.loadWalFile(); err != nil {
			return err
		}
	}

	// We may have lost some votes if the process crashed reload from consensus
	// log to catchup.
	if cs.doWALCatchup {
		repairAttempted := false
	LOOP:
		for {
			err := cs.catchupReplay(cs.Height)
			switch {
			case err == nil:
				break LOOP
			case !IsDataCorruptionError(err):
				cs.Logger.Error("Error on catchup replay. Proceeding to start State anyway", "err", err)
				break LOOP
			case repairAttempted:
				return err
			}

			cs.Logger.Info("WAL file is corrupted. Attempting repair", "err", err)

			// 1) prep work
			if err := cs.wal.Stop(); err != nil {
				return err
			}
			repairAttempted = true

			// 2) backup original WAL file
			corruptedFile := fmt.Sprintf("%s.CORRUPTED", cs.config.WalFile())
			if err := tmos.CopyFile(cs.config.WalFile(), corruptedFile); err != nil {
				return err
			}
			cs.Logger.Info("Backed up WAL file", "src", cs.config.WalFile(), "dst", corruptedFile)

			// 3) try to repair (WAL file will be overwritten!)
			if err := repairWalFile(corruptedFile, cs.config.WalFile()); err != nil {
				cs.Logger.Error("Repair failed", "err", err)
				return err
			}
			cs.Logger.Info("Successful repair")

			// reload WAL file
			if err := cs.loadWalFile(); err != nil {
				return err
			}
		}
	}

	if err := cs.evsw.Start(); err != nil {
		return err
	}

	// we need the timeoutRoutine for replay so
	// we don't block on the tick chan.
	// NOTE: we will get a build up of garbage go routines
	// firing on the tockChan until the receiveRoutine is started
	// to deal with them (by that point, at most one will be valid)
	if err := cs.timeoutTicker.Start(); err != nil {
		return err
	}

	// Double Signing Risk Reduction
	if err := cs.checkDoubleSigningRisk(cs.Height); err != nil {
		return err
	}

	// now start the receiveRoutine
	go cs.receiveRoutine(0)

	// schedule the first round!
	// use GetRoundState so we don't race the receiveRoutine for access
	cs.scheduleRound0(cs.GetRoundState())

	return nil
}

// loadWalFile loads WAL data from file. It overwrites cs.wal.
func (cs *State) loadWalFile() error {
	wal, err := cs.OpenWAL(cs.config.WalFile())
	if err != nil {
		cs.Logger.Error("Error loading State wal", "err", err)
		return err
	}
	cs.wal = wal
	return nil
}

// OnStop implements service.Service.
func (cs *State) OnStop() {
	if err := cs.evsw.Stop(); err != nil {
		cs.Logger.Error("error trying to stop eventSwitch", "error", err)
	}
	if err := cs.timeoutTicker.Stop(); err != nil {
		cs.Logger.Error("error trying to stop timeoutTicket", "error", err)
	}
	// WAL is stopped in receiveRoutine.
}

// Wait waits for the the main routine to return.
// NOTE: be sure to Stop() the event switch and drain
// any event channels or this may deadlock
func (cs *State) Wait() {
	<-cs.done
}

// OpenWAL opens a file to log all consensus messages and timeouts for
// deterministic accountability.
func (cs *State) OpenWAL(walFile string) (tmcon.WAL, error) {
	wal, err := NewWAL(walFile)
	if err != nil {
		cs.Logger.Error("Failed to open WAL", "file", walFile, "err", err)
		return nil, err
	}
	wal.SetLogger(cs.Logger.With("wal", walFile))
	if err := wal.Start(); err != nil {
		cs.Logger.Error("Failed to start WAL", "err", err)
		return nil, err
	}
	return wal, nil
}

//------------------------------------------------------------
// Public interface for passing messages into the consensus state, possibly causing a state transition.
// If peerID == "", the msg is considered internal.
// Messages are added to the appropriate queue (peer or internal).
// If the queue is full, the function may block.
// TODO: should these return anything or let callers just use events?

// AddVote inputs a vote.
func (cs *State) AddVote(vote *types.Vote, peerID p2p.ID) (added bool, err error) {
	if peerID == "" {
		cs.internalMsgQueue <- msgInfo{&tmcon.VoteMessage{Vote: vote}, ""}
	} else {
		cs.peerMsgQueue <- msgInfo{&tmcon.VoteMessage{Vote: vote}, peerID}
	}

	// TODO: wait for event?!
	return false, nil
}

// SetProposal inputs a proposal.
func (cs *State) SetProposal(proposal *types.Proposal, peerID p2p.ID) error {

	if peerID == "" {
		cs.internalMsgQueue <- msgInfo{&tmcon.ProposalMessage{Proposal: proposal}, ""}
	} else {
		cs.peerMsgQueue <- msgInfo{&tmcon.ProposalMessage{Proposal: proposal}, peerID}
	}

	// TODO: wait for event?!
	return nil
}

// AddProposalBlockPart inputs a part of the proposal block.
func (cs *State) AddProposalBlockPart(height int64, round int32, part *types.Part, peerID p2p.ID) error {

	if peerID == "" {
		cs.internalMsgQueue <- msgInfo{&tmcon.BlockPartMessage{Height: height, Round: round, Part: part}, ""}
	} else {
		cs.peerMsgQueue <- msgInfo{&tmcon.BlockPartMessage{Height: height, Round: round, Part: part}, peerID}
	}

	// TODO: wait for event?!
	return nil
}

// SetProposalAndBlock inputs the proposal and all block parts.
func (cs *State) SetProposalAndBlock(
	proposal *types.Proposal,
	block *types.Block,
	parts *types.PartSet,
	peerID p2p.ID,
) error {
	if err := cs.SetProposal(proposal, peerID); err != nil {
		return err
	}
	for i := 0; i < int(parts.Total()); i++ {
		part := parts.GetPart(i)
		if err := cs.AddProposalBlockPart(proposal.Height, proposal.Round, part, peerID); err != nil {
			return err
		}
	}
	return nil
}

//------------------------------------------------------------
// internal functions for managing the state

func (cs *State) updateHeight(height int64) {
	cs.metrics.Height.Set(float64(height))
	cs.Height = height
}

func (cs *State) updateRoundStep(round int32, step cstypes.RoundStepType) {
	cs.Round = round
	cs.Step = step
}

// enterNewRound(height, 0) at cs.StartTime.
func (cs *State) scheduleRound0(rs *cstypes.RoundState) {
	// cs.Logger.Info("scheduleRound0", "now", tmtime.Now(), "startTime", cs.StartTime)
	sleepDuration := rs.StartTime.Sub(tmtime.Now())
	cs.scheduleTimeout(sleepDuration, rs.Height, 0, cstypes.RoundStepNewHeight)
}

// Attempt to schedule a timeout (by sending timeoutInfo on the tickChan)
func (cs *State) scheduleTimeout(duration time.Duration, height int64, round int32, step cstypes.RoundStepType) {
	cs.timeoutTicker.ScheduleTimeout(timeoutInfo{duration, height, round, step})
}

// send a msg into the receiveRoutine regarding our own proposal, block part, or vote
func (cs *State) sendInternalMessage(mi msgInfo) {
	select {
	case cs.internalMsgQueue <- mi:
	default:
		// NOTE: using the go-routine means our votes can
		// be processed out of order.
		// TODO: use CList here for strict determinism and
		// attempt push to internalMsgQueue in receiveRoutine
		cs.Logger.Info("Internal msg queue is full. Using a go-routine")
		go func() { cs.internalMsgQueue <- mi }()
	}
}

// Reconstruct LastCommit from SeenCommit, which we saved along with the block,
// (which happens even before saving the state)
func (cs *State) reconstructLastCommit(state sm.State) {
	seenCommit := cs.blockStore.LoadSeenCommit(state.LastBlockHeight)
	if seenCommit == nil {
		panic(fmt.Sprintf("Failed to reconstruct LastCommit: seen commit for height %v not found",
			state.LastBlockHeight))
	}

	lastPrecommits := types.CommitToVoteSet(state.ChainID, seenCommit, state.LastValidators)
	if !lastPrecommits.HasTwoThirdsMajority() {
		panic("Failed to reconstruct LastCommit: Does not have +2/3 maj")
	}

	cs.LastCommit = lastPrecommits
}

// Updates State and increments height to match that of state.
// The round becomes 0 and cs.Step becomes cstypes.RoundStepNewHeight.
func (cs *State) updateToState(state sm.State) {
	if cs.CommitRound > -1 && 0 < cs.Height && cs.Height != state.LastBlockHeight {
		panic(fmt.Sprintf("updateToState() expected state height of %v but found %v",
			cs.Height, state.LastBlockHeight))
	}
	if !cs.state.IsEmpty() {
		if cs.state.LastBlockHeight > 0 && cs.state.LastBlockHeight+1 != cs.Height {
			// This might happen when someone else is mutating cs.state.
			// Someone forgot to pass in state.Copy() somewhere?!
			panic(fmt.Sprintf("Inconsistent cs.state.LastBlockHeight+1 %v vs cs.Height %v",
				cs.state.LastBlockHeight+1, cs.Height))
		}
		if cs.state.LastBlockHeight > 0 && cs.Height == cs.state.InitialHeight {
			panic(fmt.Sprintf("Inconsistent cs.state.LastBlockHeight %v, expected 0 for initial height %v",
				cs.state.LastBlockHeight, cs.state.InitialHeight))
		}

		// If state isn't further out than cs.state, just ignore.
		// This happens when SwitchToConsensus() is called in the reactor.
		// We don't want to reset e.g. the Votes, but we still want to
		// signal the new round step, because other services (eg. txNotifier)
		// depend on having an up-to-date peer state!
		if state.LastBlockHeight <= cs.state.LastBlockHeight {
			cs.Logger.Info(
				"Ignoring updateToState()",
				"newHeight",
				state.LastBlockHeight+1,
				"oldHeight",
				cs.state.LastBlockHeight+1)
			cs.newStep()
			return
		}
	}

	// Reset fields based on state.
	validators := state.Validators

	switch {
	case state.LastBlockHeight == 0: // Very first commit should be empty.
		cs.LastCommit = (*types.VoteSet)(nil)
	case cs.CommitRound > -1 && cs.Votes != nil: // Otherwise, use cs.Votes
		if !cs.Votes.Precommits(cs.CommitRound).HasTwoThirdsMajority() {
			panic(fmt.Sprintf("Wanted to form a Commit, but Precommits (H/R: %d/%d) didn't have 2/3+: %v",
				state.LastBlockHeight,
				cs.CommitRound,
				cs.Votes.Precommits(cs.CommitRound)))
		}
		cs.LastCommit = cs.Votes.Precommits(cs.CommitRound)
	case cs.LastCommit == nil:
		// NOTE: when Tendermint starts, it has no votes. reconstructLastCommit
		// must be called to reconstruct LastCommit from SeenCommit.
		panic(fmt.Sprintf("LastCommit cannot be empty after initial block (H:%d)",
			state.LastBlockHeight+1,
		))
	}

	// Next desired block height
	height := state.LastBlockHeight + 1
	if height == 1 {
		height = state.InitialHeight
	}

	// RoundState fields
	cs.updateHeight(height)
	cs.updateRoundStep(0, cstypes.RoundStepNewHeight)
	if cs.CommitTime.IsZero() {
		// "Now" makes it easier to sync up dev nodes.
		// We add timeoutCommit to allow transactions
		// to be gathered for the first block.
		// And alternative solution that relies on clocks:
		// cs.StartTime = state.LastBlockTime.Add(timeoutCommit)
		cs.StartTime = cs.config.Commit(tmtime.Now())
	} else {
		cs.StartTime = cs.config.Commit(cs.CommitTime)
	}

	cs.Validators = validators
	cs.Proposal = nil
	cs.ProposalBlock = nil
	cs.ProposalBlockParts = nil
	cs.LockedRound = -1
	cs.LockedBlock = nil
	cs.LockedBlockParts = nil
	cs.ValidRound = -1
	cs.ValidBlock = nil
	cs.ValidBlockParts = nil
	cs.Votes = cstypes.NewHeightVoteSet(state.ChainID, height, validators)
	cs.CommitRound = -1
	cs.LastValidators = state.LastValidators
	cs.TriggeredTimeoutPrecommit = false

	cs.state = state

	// Finally, broadcast RoundState
	cs.newStep()
}

func (cs *State) newStep() {
	rs := cs.RoundStateEvent()
	if err := cs.wal.Write(rs); err != nil {
		cs.Logger.Error("Error writing to wal", "err", err)
	}
	cs.nSteps++
	// newStep is called by updateToState in NewState before the eventBus is set!
	if cs.eventBus != nil {
		if err := cs.eventBus.PublishEventNewRoundStep(rs); err != nil {
			cs.Logger.Error("Error publishing new round step", "err", err)
		}
		cs.evsw.FireEvent(types.EventNewRoundStep, &cs.RoundState)
	}
}

//-----------------------------------------
// the main go routines

// receiveRoutine handles messages which may cause state transitions.
// it's argument (n) is the number of messages to process before exiting - use 0 to run forever
// It keeps the RoundState and is the only thing that updates it.
// Updates (state transitions) happen on timeouts, complete proposals, and 2/3 majorities.
// State must be locked before any internal state is updated.
func (cs *State) receiveRoutine(maxSteps int) {
	onExit := func(cs *State) {
		// NOTE: the internalMsgQueue may have signed messages from our
		// priv_val that haven't hit the WAL, but its ok because
		// priv_val tracks LastSig

		// close wal now that we're done writing to it
		if err := cs.wal.Stop(); err != nil {
			cs.Logger.Error("error trying to stop wal", "error", err)
		}
		cs.wal.Wait()

		close(cs.done)
	}

	defer func() {
		if r := recover(); r != nil {
			cs.Logger.Error("CONSENSUS FAILURE!!!", "err", r, "stack", string(debug.Stack()))
			// stop gracefully
			//
			// NOTE: We most probably shouldn't be running any further when there is
			// some unexpected panic. Some unknown error happened, and so we don't
			// know if that will result in the validator signing an invalid thing. It
			// might be worthwhile to explore a mechanism for manual resuming via
			// some console or secure RPC system, but for now, halting the chain upon
			// unexpected consensus bugs sounds like the better option.
			onExit(cs)
		}
	}()

	for {
		if maxSteps > 0 {
			if cs.nSteps >= maxSteps {
				cs.Logger.Info("reached max steps. exiting receive routine")
				cs.nSteps = 0
				return
			}
		}
		rs := cs.RoundState
		var mi msgInfo

		select {
		case <-cs.txNotifier.TxsAvailable():
			cs.handleTxsAvailable()
		case mi = <-cs.peerMsgQueue:
			if err := cs.wal.Write(mi); err != nil {
				cs.Logger.Error("Error writing to wal", "err", err)
			}
			// handles proposals, block parts, votes
			// may generate internal events (votes, complete proposals, 2/3 majorities)
			cs.handleMsg(mi)
		case mi = <-cs.internalMsgQueue:
			err := cs.wal.WriteSync(mi) // NOTE: fsync
			if err != nil {
				panic(fmt.Sprintf("Failed to write %v msg to consensus wal due to %v. Check your FS and restart the node", mi, err))
			}

			if _, ok := mi.Msg.(*tmcon.VoteMessage); ok {
				// we actually want to simulate failing during
				// the previous WriteSync, but this isn't easy to do.
				// Equivalent would be to fail here and manually remove
				// some bytes from the end of the wal.
				fail.Fail() // XXX
			}

			// handles proposals, block parts, votes
			cs.handleMsg(mi)
		case ti := <-cs.timeoutTicker.Chan(): // tockChan:
			if err := cs.wal.Write(ti); err != nil {
				cs.Logger.Error("Error writing to wal", "err", err)
			}
			// if the timeout is relevant to the rs
			// go to the next step
			cs.handleTimeout(ti, rs)
		case <-cs.Quit():
			onExit(cs)
			return
		}
	}
}

func (cs *State) handleTimeout(ti timeoutInfo, rs cstypes.RoundState) {
	cs.Logger.Debug("Received tock", "timeout", ti.Duration, "height", ti.Height, "round", ti.Round, "step", ti.Step)

	// timeouts must be for current height, round, step
	if ti.Height != rs.Height || ti.Round < rs.Round || (ti.Round == rs.Round && ti.Step < rs.Step) {
		cs.Logger.Debug("Ignoring tock because we're ahead", "height", rs.Height, "round", rs.Round, "step", rs.Step)
		return
	}

	// the timeout will now cause a state transition
	cs.mtx.Lock()
	defer cs.mtx.Unlock()

	switch ti.Step {
	case cstypes.RoundStepNewHeight:
		// NewRound event fired from enterNewRound.
		// XXX: should we fire timeout here (for timeout commit)?
		cs.enterNewRound(ti.Height, 0)
	case cstypes.RoundStepNewRound:
		cs.enterPropose(ti.Height, 0)
	case cstypes.RoundStepPropose:
		if err := cs.eventBus.PublishEventTimeoutPropose(cs.RoundStateEvent()); err != nil {
			cs.Logger.Error("Error publishing timeout propose", "err", err)
		}
		cs.enterPrevote(ti.Height, ti.Round)
	case cstypes.RoundStepPrevoteWait:
		if err := cs.eventBus.PublishEventTimeoutWait(cs.RoundStateEvent()); err != nil {
			cs.Logger.Error("Error publishing timeout wait", "err", err)
		}
		cs.enterPrecommit(ti.Height, ti.Round)
	case cstypes.RoundStepPrecommitWait:
		if err := cs.eventBus.PublishEventTimeoutWait(cs.RoundStateEvent()); err != nil {
			cs.Logger.Error("Error publishing timeout wait", "err", err)
		}
		cs.enterPrecommit(ti.Height, ti.Round)
		cs.enterNewRound(ti.Height, ti.Round+1)
	default:
		panic(fmt.Sprintf("Invalid timeout step: %v", ti.Step))
	}

}

func (cs *State) handleTxsAvailable() {
	cs.mtx.Lock()
	defer cs.mtx.Unlock()

	// We only need to do this for round 0.
	if cs.Round != 0 {
		return
	}

	switch cs.Step {
	case cstypes.RoundStepNewHeight: // timeoutCommit phase
		if cs.needProofBlock(cs.Height) {
			// enterPropose will be called by enterNewRound
			return
		}

		// +1ms to ensure RoundStepNewRound timeout always happens after RoundStepNewHeight
		timeoutCommit := cs.StartTime.Sub(tmtime.Now()) + 1*time.Millisecond
		cs.scheduleTimeout(timeoutCommit, cs.Height, 0, cstypes.RoundStepNewRound)
	case cstypes.RoundStepNewRound: // after timeoutCommit
		cs.enterPropose(cs.Height, 0)
	}
}

//-----------------------------------------------------------------------------
// State functions
// Used internally by handleTimeout and handleMsg to make state transitions

// Enter: `timeoutNewHeight` by startTime (commitTime+timeoutCommit),
// 	or, if SkipTimeoutCommit==true, after receiving all precommits from (height,round-1)
// Enter: `timeoutPrecommits` after any +2/3 precommits from (height,round-1)
// Enter: +2/3 precommits for nil at (height,round-1)
// Enter: +2/3 prevotes any or +2/3 precommits for block or any from (height, round)
// NOTE: cs.StartTime was already set for height.
func (cs *State) enterNewRound(height int64, round int32) {
	logger := cs.Logger.With("height", height, "round", round)

	if cs.Height != height || round < cs.Round || (cs.Round == round && cs.Step != cstypes.RoundStepNewHeight) {
		logger.Debug(fmt.Sprintf(
			"enterNewRound(%v/%v): Invalid args. Current step: %v/%v/%v",
			height,
			round,
			cs.Height,
			cs.Round,
			cs.Step))
		return
	}

	if now := tmtime.Now(); cs.StartTime.After(now) {
		logger.Debug("need to set a buffer and log message here for sanity", "startTime", cs.StartTime, "now", now)
	}

	logger.Info(fmt.Sprintf("enterNewRound(%v/%v). Current: %v/%v/%v", height, round, cs.Height, cs.Round, cs.Step))

	// Increment validators if necessary
	validators := cs.Validators
	if cs.Round < round {
		validators = validators.Copy()
		validators.IncrementProposerPriority(tmmath.SafeSubInt32(round, cs.Round))
	}

	// Setup new round
	// we don't fire newStep for this step,
	// but we fire an event, so update the round step first
	cs.updateRoundStep(round, cstypes.RoundStepNewRound)
	cs.Validators = validators
	if round == 0 {
		// We've already reset these upon new height,
		// and meanwhile we might have received a proposal
		// for round 0.
	} else {
		logger.Info("Resetting Proposal info")
		cs.Proposal = nil
		cs.ProposalBlock = nil
		cs.ProposalBlockParts = nil
	}
	cs.Votes.SetRound(tmmath.SafeAddInt32(round, 1)) // also track next round (round+1) to allow round-skipping
	cs.TriggeredTimeoutPrecommit = false

	if err := cs.eventBus.PublishEventNewRound(cs.NewRoundEvent()); err != nil {
		cs.Logger.Error("Error publishing new round", "err", err)
	}
	cs.metrics.Rounds.Set(float64(round))

	// Wait for txs to be available in the mempool
	// before we enterPropose in round 0. If the last block changed the app hash,
	// we may need an empty "proof" block, and enterPropose immediately.
	waitForTxs := cs.config.WaitForTxs() && round == 0 && !cs.needProofBlock(height)
	if waitForTxs {
		if cs.config.CreateEmptyBlocksInterval > 0 {
			cs.scheduleTimeout(cs.config.CreateEmptyBlocksInterval, height, round,
				cstypes.RoundStepNewRound)
		}
	} else {
		cs.enterPropose(height, round)
	}
}

// needProofBlock returns true on the first height (so the genesis app hash is signed right away)
// and where the last block (height-1) caused the app hash to change
func (cs *State) needProofBlock(height int64) bool {
	if height == cs.state.InitialHeight {
		return true
	}

	lastBlockMeta := cs.blockStore.LoadBlockMeta(height - 1)
	if lastBlockMeta == nil {
		panic(fmt.Sprintf("needProofBlock: last block meta for height %d not found", height-1))
	}
	return !bytes.Equal(cs.state.AppHash, lastBlockMeta.Header.AppHash)
}

func (cs *State) isProposer(proTxHash []byte) bool {
	return bytes.Equal(cs.Validators.GetProposer().ProTxHash, proTxHash)
}

func (cs *State) defaultDecideProposal(height int64, round int32) {
	var block *types.Block
	var blockParts *types.PartSet

	// Decide on block
	if cs.ValidBlock != nil {
		// If there is valid block, choose that.
		block, blockParts = cs.ValidBlock, cs.ValidBlockParts
	} else {
		// Create a new proposal block from state/txs from the mempool.
		block, blockParts = cs.createProposalBlock()
		if block == nil {
			return
		}
	}

	// Flush the WAL. Otherwise, we may not recompute the same proposal to sign,
	// and the privValidator will refuse to sign anything.
	if err := cs.wal.FlushAndSync(); err != nil {
		cs.Logger.Error("Error flushing to disk")
	}
	proposedChainLockHeight := cs.state.LastCoreChainLockedBlockHeight
	if cs.blockExec.NextCoreChainLock != nil && cs.blockExec.NextCoreChainLock.CoreBlockHeight > proposedChainLockHeight {
		proposedChainLockHeight = cs.blockExec.NextCoreChainLock.CoreBlockHeight
	}

	// Make proposal
	propBlockID := types.BlockID{Hash: block.Hash(), PartSetHeader: blockParts.Header()}
	proposal := types.NewProposal(height, proposedChainLockHeight, round, cs.ValidRound, propBlockID)
	p := proposal.ToProto()
	if err := cs.privValidator.SignProposal(cs.state.ChainID, cs.Validators.QuorumHash, p); err == nil {
		proposal.Signature = p.Signature

		// send proposal and block parts on internal msg queue
		cs.sendInternalMessage(msgInfo{&tmcon.ProposalMessage{Proposal: proposal}, ""})
		for i := 0; i < int(blockParts.Total()); i++ {
			part := blockParts.GetPart(i)
			cs.sendInternalMessage(msgInfo{&tmcon.BlockPartMessage{Height: cs.Height, Round: cs.Round, Part: part}, ""})
		}
		cs.Logger.Info("Signed proposal", "height", height, "round", round, "proposal", proposal)
		cs.Logger.Debug(fmt.Sprintf("Signed proposal block: %v", block))
	} else if !cs.replayMode {
		cs.Logger.Error("enterPropose: Error signing proposal", "height", height, "round", round, "err", err)
	}
}

// Returns true if the proposal block is complete &&
// (if POLRound was proposed, we have +2/3 prevotes from there).
func (cs *State) isProposalComplete() bool {
	if cs.Proposal == nil || cs.ProposalBlock == nil {
		return false
	}
	// we have the proposal. if there's a POLRound,
	// make sure we have the prevotes from it too
	if cs.Proposal.POLRound < 0 {
		return true
	}
	// if this is false the proposer is lying or we haven't received the POL yet
	return cs.Votes.Prevotes(cs.Proposal.POLRound).HasTwoThirdsMajority()

}

// Create the next block to propose and return it. Returns nil block upon error.
//
// We really only need to return the parts, but the block is returned for
// convenience so we can log the proposal block.
//
// NOTE: keep it side-effect free for clarity.
// CONTRACT: cs.privValidator is not nil.
func (cs *State) createProposalBlock() (block *types.Block, blockParts *types.PartSet) {
	if cs.privValidator == nil {
		panic("entered createProposalBlock with privValidator being nil")
	}

	var commit *types.Commit
	switch {
	case cs.Height == cs.state.InitialHeight:
		// We're creating a proposal for the first block.
		// The commit is empty, but not nil.
		commit = types.NewCommit(0, 0, types.BlockID{}, types.StateID{}, nil, nil, nil)
	case cs.LastCommit.HasTwoThirdsMajority():
		// Make the commit from LastCommit
		commit = cs.LastCommit.MakeCommit()
	default: // This shouldn't happen.
		cs.Logger.Error("enterPropose: Cannot propose anything: No commit for the previous block")
		return
	}

	if cs.privValidatorPubKey == nil {
		// If this node is a validator & proposer in the current round, it will
		// miss the opportunity to create a block.
		cs.Logger.Error(fmt.Sprintf("enterPropose: %v", errPubKeyIsNotSet))
		return
	}

	if cs.privValidatorProTxHash == nil {
		// If this node is a validator & proposer in the current round, it will
		// miss the opportunity to create a block.
		cs.Logger.Error(fmt.Sprintf("enterPropose: %v", errProTxHashIsNotSet))
		return
	}
	proposerProTxHash := cs.privValidatorProTxHash

	return cs.blockExec.CreateProposalBlock(cs.Height, cs.state, commit, proposerProTxHash)
}

// Enter: any +2/3 prevotes at next round.
func (cs *State) enterPrevoteWait(height int64, round int32) {
	logger := cs.Logger.With("height", height, "round", round)

	if cs.Height != height || round < cs.Round || (cs.Round == round && cstypes.RoundStepPrevoteWait <= cs.Step) {
		logger.Debug(fmt.Sprintf(
			"enterPrevoteWait(%v/%v): Invalid args. Current step: %v/%v/%v",
			height,
			round,
			cs.Height,
			cs.Round,
			cs.Step))
		return
	}
	if !cs.Votes.Prevotes(round).HasTwoThirdsAny() {
		panic(fmt.Sprintf("enterPrevoteWait(%v/%v), but Prevotes does not have any +2/3 votes", height, round))
	}

	logger.Debug(fmt.Sprintf("enterPrevoteWait(%v/%v); current: %v/%v/%v", height, round, cs.Height, cs.Round, cs.Step))

	defer func() {
		// Done enterPrevoteWait:
		cs.updateRoundStep(round, cstypes.RoundStepPrevoteWait)
		cs.newStep()
	}()

	// Wait for some more prevotes; enterPrecommit
	cs.scheduleTimeout(cs.config.Prevote(round), height, round, cstypes.RoundStepPrevoteWait)
}

// Enter: any +2/3 precommits for next round.
func (cs *State) enterPrecommitWait(height int64, round int32) {
	logger := cs.Logger.With("height", height, "round", round)

	if cs.Height != height || round < cs.Round || (cs.Round == round && cs.TriggeredTimeoutPrecommit) {
		logger.Debug(
			fmt.Sprintf(
				"enterPrecommitWait(%v/%v): Invalid args. "+
					"Current state is Height/Round: %v/%v/, TriggeredTimeoutPrecommit:%v",
				height, round, cs.Height, cs.Round, cs.TriggeredTimeoutPrecommit))
		return
	}
	if !cs.Votes.Precommits(round).HasTwoThirdsAny() {
		panic(fmt.Sprintf("enterPrecommitWait(%v/%v), but Precommits does not have any +2/3 votes", height, round))
	}
	logger.Info(fmt.Sprintf("enterPrecommitWait(%v/%v). Current: %v/%v/%v", height, round, cs.Height, cs.Round, cs.Step))

	defer func() {
		// Done enterPrecommitWait:
		cs.TriggeredTimeoutPrecommit = true
		cs.newStep()
	}()

	// Wait for some more precommits; enterNewRound
	cs.scheduleTimeout(cs.config.Precommit(round), height, round, cstypes.RoundStepPrecommitWait)
}

// Enter: +2/3 precommits for block
func (cs *State) enterCommit(height int64, commitRound int32) {
	logger := cs.Logger.With("height", height, "commitRound", commitRound)

	if cs.Height != height || cstypes.RoundStepCommit <= cs.Step {
		logger.Debug(fmt.Sprintf(
			"enterCommit(%v/%v): Invalid args. Current step: %v/%v/%v",
			height,
			commitRound,
			cs.Height,
			cs.Round,
			cs.Step))
		return
	}
	logger.Info(fmt.Sprintf("enterCommit(%v/%v). Current: %v/%v/%v", height, commitRound, cs.Height, cs.Round, cs.Step))

	defer func() {
		// Done enterCommit:
		// keep cs.Round the same, commitRound points to the right Precommits set.
		cs.updateRoundStep(cs.Round, cstypes.RoundStepCommit)
		cs.CommitRound = commitRound
		cs.CommitTime = tmtime.Now()
		cs.newStep()

		// Maybe finalize immediately.
		cs.tryFinalizeCommit(height)
	}()

	blockID, ok := cs.Votes.Precommits(commitRound).TwoThirdsMajority()
	if !ok {
		panic("RunActionCommit() expects +2/3 precommits")
	}

	// The Locked* fields no longer matter.
	// Move them over to ProposalBlock if they match the commit hash,
	// otherwise they'll be cleared in updateToState.
	if cs.LockedBlock.HashesTo(blockID.Hash) {
		logger.Info("Commit is for locked block. Set ProposalBlock=LockedBlock", "blockHash", blockID.Hash)
		cs.ProposalBlock = cs.LockedBlock
		cs.ProposalBlockParts = cs.LockedBlockParts
	}

	// If we don't have the block being committed, set up to get it.
	if !cs.ProposalBlock.HashesTo(blockID.Hash) {
		if !cs.ProposalBlockParts.HasHeader(blockID.PartSetHeader) {
			logger.Info(
				"commit is for a block we do not know about; set ProposalBlock=nil",
				"proposal", cs.ProposalBlock.Hash(),
				"commit", blockID.Hash,
			)

			// We're getting the wrong block.
			// Set up ProposalBlockParts and keep waiting.
			cs.ProposalBlock = nil
			cs.ProposalBlockParts = types.NewPartSetFromHeader(blockID.PartSetHeader)
			if err := cs.eventBus.PublishEventValidBlock(cs.RoundStateEvent()); err != nil {
				cs.Logger.Error("Error publishing valid block", "err", err)
			}
			cs.evsw.FireEvent(types.EventValidBlock, &cs.RoundState)
		}
		// else {
		// We just need to keep waiting.
		// }
	}
}

// If we have the block AND +2/3 commits for it, finalize.
func (cs *State) tryFinalizeCommit(height int64) {
	logger := cs.Logger.With("height", height)

	if cs.Height != height {
		panic(fmt.Sprintf("tryFinalizeCommit() cs.Height: %v vs height: %v", cs.Height, height))
	}

	blockID, ok := cs.Votes.Precommits(cs.CommitRound).TwoThirdsMajority()
	if !ok || len(blockID.Hash) == 0 {
		logger.Error("Attempt to finalize failed. There was no +2/3 majority, or +2/3 was for <nil>.")
		return
	}
	if !cs.ProposalBlock.HashesTo(blockID.Hash) {
		// TODO: this happens every time if we're not a validator (ugly logs)
		// TODO: ^^ wait, why does it matter that we're a validator?
		logger.Debug(
			"attempt to finalize failed; we do not have the commit block",
			"proposal-block", cs.ProposalBlock.Hash(),
			"commit-block", blockID.Hash,
		)
		return
	}

	//	go
	cs.finalizeCommit(height)
}

// Increment height and goto cstypes.RoundStepNewHeight
func (cs *State) finalizeCommit(height int64) {
	if cs.Height != height || cs.Step != cstypes.RoundStepCommit {
		cs.Logger.Debug(fmt.Sprintf(
			"finalizeCommit(%v): Invalid args. Current step: %v/%v/%v",
			height,
			cs.Height,
			cs.Round,
			cs.Step))
		return
	}

	blockID, ok := cs.Votes.Precommits(cs.CommitRound).TwoThirdsMajority()
	block, blockParts := cs.ProposalBlock, cs.ProposalBlockParts

	if !ok {
		panic("Cannot finalizeCommit, commit does not have two thirds majority")
	}
	if !blockParts.HasHeader(blockID.PartSetHeader) {
		panic("Expected ProposalBlockParts header to be commit header")
	}
	if !block.HashesTo(blockID.Hash) {
		panic("Cannot finalizeCommit, ProposalBlock does not hash to commit hash")
	}
	if err := cs.blockExec.ValidateBlock(cs.state, block); err != nil {
		panic(fmt.Errorf("+2/3 committed an invalid block: %w", err))
	}

	cs.Logger.Info("finalizing commit of block with N txs",
		"height", block.Height,
		"hash", block.Hash(),
		"root", block.AppHash,
		"N", len(block.Txs),
	)
	cs.Logger.Debug(fmt.Sprintf("%v", block))

	fail.Fail() // XXX

	// Save to blockStore.
	if cs.blockStore.Height() < block.Height {
		// NOTE: the seenCommit is local justification to commit this block,
		// but may differ from the LastCommit included in the next block
		precommits := cs.Votes.Precommits(cs.CommitRound)
		seenCommit := precommits.MakeCommit()
		cs.blockStore.SaveBlock(block, blockParts, seenCommit)
	} else {
		// Happens during replay if we already saved the block but didn't commit
		cs.Logger.Debug("calling finalizeCommit on already stored block", "height", block.Height)
	}

	fail.Fail() // XXX

	// Write EndHeightMessage{} for this height, implying that the blockstore
	// has saved the block.
	//
	// If we crash before writing this EndHeightMessage{}, we will recover by
	// running ApplyBlock during the ABCI handshake when we restart.  If we
	// didn't save the block to the blockstore before writing
	// EndHeightMessage{}, we'd have to change WAL replay -- currently it
	// complains about replaying for heights where an #ENDHEIGHT entry already
	// exists.
	//
	// Either way, the State should not be resumed until we
	// successfully call ApplyBlock (ie. later here, or in Handshake after
	// restart).
	endMsg := tmcon.EndHeightMessage{Height: height}
	if err := cs.wal.WriteSync(endMsg); err != nil { // NOTE: fsync
		panic(fmt.Sprintf("Failed to write %v msg to consensus wal due to %v. Check your FS and restart the node",
			endMsg, err))
	}

	fail.Fail() // XXX

	// Create a copy of the state for staging and an event cache for txs.
	stateCopy := cs.state.Copy()

	// Execute and commit the block, update and save the state, and update the mempool.
	// NOTE The block.AppHash wont reflect these txs until the next block.
	var err error
	var retainHeight int64
	stateCopy, retainHeight, err = cs.blockExec.ApplyBlock(
		stateCopy,
		types.BlockID{Hash: block.Hash(), PartSetHeader: blockParts.Header()},
		block)
	if err != nil {
		cs.Logger.Error("Error on ApplyBlock", "err", err)
		return
	}

	fail.Fail() // XXX

	// Prune old heights, if requested by ABCI app.
	if retainHeight > 0 {
		pruned, err := cs.pruneBlocks(retainHeight)
		if err != nil {
			cs.Logger.Error("Failed to prune blocks", "retainHeight", retainHeight, "err", err)
		} else {
			cs.Logger.Info("Pruned blocks", "pruned", pruned, "retainHeight", retainHeight)
		}
	}

	// must be called before we update state
	cs.recordMetrics(height, block)

	// NewHeightStep!
	cs.updateToState(stateCopy)

	fail.Fail() // XXX

	// Private validator might have changed it's key pair => refetch pubkey.
	if err := cs.updatePrivValidatorPubKeyAndProTxHash(); err != nil {
		cs.Logger.Error("Can't get private validator pubkey", "err", err)
	}

	// cs.StartTime is already set.
	// Schedule Round0 to start soon.
	cs.scheduleRound0(&cs.RoundState)

	// By here,
	// * cs.Height has been increment to height+1
	// * cs.Step is now cstypes.RoundStepNewHeight
	// * cs.StartTime is set to when we will start round0.
}

func (cs *State) pruneBlocks(retainHeight int64) (uint64, error) {
	base := cs.blockStore.Base()
	if retainHeight <= base {
		return 0, nil
	}
	pruned, err := cs.blockStore.PruneBlocks(retainHeight)
	if err != nil {
		return 0, fmt.Errorf("failed to prune block store: %w", err)
	}
	err = cs.blockExec.Store().PruneStates(base, retainHeight)
	if err != nil {
		return 0, fmt.Errorf("failed to prune state database: %w", err)
	}
	return pruned, nil
}

func (cs *State) recordMetrics(height int64, block *types.Block) {
	cs.metrics.Validators.Set(float64(cs.Validators.Size()))
	cs.metrics.ValidatorsPower.Set(float64(cs.Validators.TotalVotingPower()))

	var (
		missingValidators      int
		missingValidatorsPower int64
	)
	// height=0 -> MissingValidators and MissingValidatorsPower are both 0.
	// Remember that the first LastCommit is intentionally empty, so it's not
	// fair to increment missing validators number.
	if height > cs.state.InitialHeight {
		// Sanity check that commit size matches validator set size - only applies
		// after first block.
		var (
			commitSize = block.LastCommit.Size()
			valSetLen  = len(cs.LastValidators.Validators)
			proTxHash  types.ProTxHash
		)
		if commitSize != valSetLen {
			panic(fmt.Sprintf("commit size (%d) doesn't match valset length (%d) at height %d\n\n%v\n\n%v",
				commitSize, valSetLen, block.Height, block.LastCommit.Signatures, cs.LastValidators.Validators))
		}

		if cs.privValidator != nil {
			if cs.privValidatorPubKey == nil {
				// Metrics won't be updated, but it's not critical.
				cs.Logger.Error(fmt.Sprintf("recordMetrics: %v", errPubKeyIsNotSet))
			} else {
				proTxHash = cs.privValidatorProTxHash
			}
		}

		for i, val := range cs.LastValidators.Validators {
			commitSig := block.LastCommit.Signatures[i]
			if commitSig.Absent() {
				missingValidators++
				missingValidatorsPower += val.VotingPower
			}

			if bytes.Equal(val.ProTxHash, proTxHash) {
				label := []string{
					"validator_pro_tx_hash", val.ProTxHash.String(),
				}
				cs.metrics.ValidatorPower.With(label...).Set(float64(val.VotingPower))
				if commitSig.ForBlock() {
					cs.metrics.ValidatorLastSignedHeight.With(label...).Set(float64(height))
				} else {
					cs.metrics.ValidatorMissedBlocks.With(label...).Add(float64(1))
				}
			}

		}
	}
	cs.metrics.MissingValidators.Set(float64(missingValidators))
	cs.metrics.MissingValidatorsPower.Set(float64(missingValidatorsPower))

	// NOTE: byzantine validators power and count is only for consensus evidence i.e. duplicate vote
	var (
		byzantineValidatorsPower = int64(0)
		byzantineValidatorsCount = int64(0)
	)
	for _, ev := range block.Evidence.Evidence {
		if dve, ok := ev.(*types.DuplicateVoteEvidence); ok {
			if _, val := cs.Validators.GetByProTxHash(dve.VoteA.ValidatorProTxHash); val != nil {
				byzantineValidatorsCount++
				byzantineValidatorsPower += val.VotingPower
			}
		}
	}
	cs.metrics.ByzantineValidators.Set(float64(byzantineValidatorsCount))
	cs.metrics.ByzantineValidatorsPower.Set(float64(byzantineValidatorsPower))

	if height > 1 {
		lastBlockMeta := cs.blockStore.LoadBlockMeta(height - 1)
		if lastBlockMeta != nil {
			cs.metrics.BlockIntervalSeconds.Observe(
				block.Time.Sub(lastBlockMeta.Header.Time).Seconds(),
			)
		}
	}

	cs.metrics.NumTxs.Set(float64(len(block.Data.Txs)))
	cs.metrics.TotalTxs.Add(float64(len(block.Data.Txs)))
	cs.metrics.BlockSizeBytes.Set(float64(block.Size()))
	cs.metrics.CommittedHeight.Set(float64(block.Height))
}

//-----------------------------------------------------------------------------

// NOTE: block is not necessarily valid.
// Asynchronously triggers either enterPrevote (before we timeout of propose) or tryFinalizeCommit,
// once we have the full block.
func (cs *State) addProposalBlockPart(msg *tmcon.BlockPartMessage, peerID p2p.ID) (added bool, err error) {
	height, round, part := msg.Height, msg.Round, msg.Part

	// Blocks might be reused, so round mismatch is OK
	if cs.Height != height {
		cs.Logger.Debug("Received block part from wrong height", "height", height, "round", round)
		return false, nil
	}

	// We're not expecting a block part.
	if cs.ProposalBlockParts == nil {
		// NOTE: this can happen when we've gone to a higher round and
		// then receive parts from the previous round - not necessarily a bad peer.
		cs.Logger.Info("Received a block part when we're not expecting any",
			"height", height, "round", round, "index", part.Index, "peer", peerID)
		return false, nil
	}

	added, err = cs.ProposalBlockParts.AddPart(part)
	if err != nil {
		return added, err
	}
	if cs.ProposalBlockParts.ByteSize() > cs.state.ConsensusParams.Block.MaxBytes {
		return added, fmt.Errorf("total size of proposal block parts exceeds maximum block bytes (%d > %d)",
			cs.ProposalBlockParts.ByteSize(), cs.state.ConsensusParams.Block.MaxBytes,
		)
	}
	if added && cs.ProposalBlockParts.IsComplete() {
		bz, err := ioutil.ReadAll(cs.ProposalBlockParts.GetReader())
		if err != nil {
			return added, err
		}

		var pbb = new(tmproto.Block)
		err = proto.Unmarshal(bz, pbb)
		if err != nil {
			return added, err
		}

		block, err := types.BlockFromProto(pbb)
		if err != nil {
			return added, err
		}

		cs.ProposalBlock = block
		// NOTE: it's possible to receive complete proposal blocks for future rounds without having the proposal
		cs.Logger.Info("Received complete proposal block", "height", cs.ProposalBlock.Height, "hash", cs.ProposalBlock.Hash())
		if err := cs.eventBus.PublishEventCompleteProposal(cs.CompleteProposalEvent()); err != nil {
			cs.Logger.Error("Error publishing event complete proposal", "err", err)
		}

		// Update Valid* if we can.
		prevotes := cs.Votes.Prevotes(cs.Round)
		blockID, hasTwoThirds := prevotes.TwoThirdsMajority()
		if hasTwoThirds && !blockID.IsZero() && (cs.ValidRound < cs.Round) {
			if cs.ProposalBlock.HashesTo(blockID.Hash) {
				cs.Logger.Info("Updating valid block to new proposal block",
					"valid-round", cs.Round, "valid-block-hash", cs.ProposalBlock.Hash())
				cs.ValidRound = cs.Round
				cs.ValidBlock = cs.ProposalBlock
				cs.ValidBlockParts = cs.ProposalBlockParts
			}
			// TODO: In case there is +2/3 majority in Prevotes set for some
			// block and cs.ProposalBlock contains different block, either
			// proposer is faulty or voting power of faulty processes is more
			// than 1/3. We should trigger in the future accountability
			// procedure at this point.
		}

		if cs.Step <= cstypes.RoundStepPropose && cs.isProposalComplete() {
			// Move onto the next step
			cs.enterPrevote(height, cs.Round)
			if hasTwoThirds { // this is optimisation as this will be triggered when prevote is added
				cs.enterPrecommit(height, cs.Round)
			}
		} else if cs.Step == cstypes.RoundStepCommit {
			// If we're waiting on the proposal block...
			cs.tryFinalizeCommit(height)
		}
		return added, nil
	}
	return added, nil
}

// Attempt to add the vote. if its a duplicate signature, dupeout the validator
func (cs *State) tryAddVote(vote *types.Vote, peerID p2p.ID) (bool, error) {
	added, err := cs.addVote(vote, peerID)
	if err != nil {
		// If the vote height is off, we'll just ignore it,
		// But if it's a conflicting sig, add it to the cs.evpool.
		// If it's otherwise invalid, punish peer.
		// nolint: gocritic
		if voteErr, ok := err.(*types.ErrVoteConflictingVotes); ok {
			if cs.privValidatorPubKey == nil {
				return false, errPubKeyIsNotSet
			}

			if bytes.Equal(vote.ValidatorProTxHash, cs.privValidatorProTxHash) {
				cs.Logger.Error(
					"Found conflicting vote from ourselves. Did you unsafe_reset a validator?",
					"height",
					vote.Height,
					"round",
					vote.Round,
					"type",
					vote.Type)
				return added, err
			}
<<<<<<< HEAD
			// report conflicting votes to the evidence pool
			cs.evpool.ReportConflictingVotes(voteErr.VoteA, voteErr.VoteB)
			cs.Logger.Info("Found and sent conflicting votes to the evidence pool",
				"VoteA", voteErr.VoteA,
				"VoteB", voteErr.VoteB,
			)
=======
			cs.evpool.ReportConflictingVotes(voteErr.VoteA, voteErr.VoteB)
>>>>>>> e54fdb62
			return added, err
		} else if err == types.ErrVoteNonDeterministicSignature {
			cs.Logger.Debug("Vote has non-deterministic signature", "err", err)
		} else {
			// Either
			// 1) bad peer OR
			// 2) not a bad peer? this can also err sometimes with "Unexpected step" OR
			// 3) tmkms use with multiple validators connecting to a single tmkms instance
			// 		(https://github.com/tendermint/tendermint/issues/3839).
			cs.Logger.Info("Error attempting to add vote", "err", err)
			// fmt.Printf("Error attempting to add vote %s\n", err)
			return added, ErrAddingVote
		}
	}
	return added, nil
}

//-----------------------------------------------------------------------------

// CONTRACT: cs.privValidator is not nil.
func (cs *State) signVote(
	msgType tmproto.SignedMsgType,
	hash []byte,
	header types.PartSetHeader,
) (*types.Vote, error) {
	// Flush the WAL. Otherwise, we may not recompute the same vote to sign,
	// and the privValidator will refuse to sign anything.
	if err := cs.wal.FlushAndSync(); err != nil {
		return nil, err
	}

	if cs.privValidatorPubKey == nil {
		return nil, errPubKeyIsNotSet
	}
	proTxHash := cs.privValidatorProTxHash
	valIdx, _ := cs.Validators.GetByProTxHash(proTxHash)

	vote := &types.Vote{
		ValidatorProTxHash: proTxHash,
		ValidatorIndex:     valIdx,
		Height:             cs.Height,
		Round:              cs.Round,
		Type:               msgType,
		BlockID:            types.BlockID{Hash: hash, PartSetHeader: header},
		StateID:            types.StateID{LastAppHash: cs.state.AppHash},
	}

	// if hash is nil no need to send the state id
	if hash == nil {
		vote.StateID.LastAppHash = nil
	}

	v := vote.ToProto()
	err := cs.privValidator.SignVote(cs.state.ChainID, cs.state.Validators.QuorumHash, v)
	vote.BlockSignature = v.BlockSignature
	vote.StateSignature = v.StateSignature

	return vote, err
}

// func (cs *State) voteTime() time.Time {
//	now := tmtime.Now()
//	minVoteTime := now
//	// TODO: We should remove next line in case we don't vote for v in case cs.ProposalBlock == nil,
//	// even if cs.LockedBlock != nil. See https://docs.tendermint.com/master/spec/.
//	timeIota := time.Duration(cs.state.ConsensusParams.Block.TimeIotaMs) * time.Millisecond
//	if cs.LockedBlock != nil {
//		// See the BFT time spec https://docs.tendermint.com/master/spec/consensus/bft-time.html
//		minVoteTime = cs.LockedBlock.Time.Add(timeIota)
//	} else if cs.ProposalBlock != nil {
//		minVoteTime = cs.ProposalBlock.Time.Add(timeIota)
//	}
//
//	if now.After(minVoteTime) {
//		return now
//	}
//	return minVoteTime
// }

// sign the vote and publish on internalMsgQueue
func (cs *State) signAddVote(msgType tmproto.SignedMsgType, hash []byte, header types.PartSetHeader) *types.Vote {
	if cs.privValidator == nil { // the node does not have a key
		return nil
	}

	if cs.privValidatorPubKey == nil {
		// Vote won't be signed, but it's not critical.
		cs.Logger.Error(fmt.Sprintf("signAddVote: %v", errPubKeyIsNotSet))
		return nil
	}

	// If the node not in the validator set, do nothing.
	if !cs.Validators.HasProTxHash(cs.privValidatorProTxHash) {
		return nil
	}

	// TODO: pass pubKey to signVote
	vote, err := cs.signVote(msgType, hash, header)
	if err == nil {
		cs.sendInternalMessage(msgInfo{&tmcon.VoteMessage{Vote: vote}, ""})
		cs.Logger.Info("Signed and pushed vote", "height", cs.Height, "round", cs.Round, "vote", vote)
		return vote
	}
	// if !cs.replayMode {
	cs.Logger.Error("Error signing vote", "height", cs.Height, "round", cs.Round, "vote", vote, "err", err)
	//}
	return nil
}

// updatePrivValidatorPubKey get's the private validator public key and
// memoizes it. This func returns an error if the private validator is not
// responding or responds with an error.
func (cs *State) updatePrivValidatorPubKeyAndProTxHash() error {
	if cs.privValidator == nil {
		return nil
	}

	pubKey, err := cs.privValidator.GetPubKey(cs.Validators.QuorumHash)
	if err != nil {
		return err
	}
	proTxHash, err := cs.privValidator.GetProTxHash()
	if err != nil {
		return err
	}
	if len(pubKey.Bytes()) != bls12381.PubKeySize {
		return fmt.Errorf("maverick pubKey must be 48 bytes")
	}
	cs.privValidatorPubKey = pubKey
	if len(proTxHash.Bytes()) != crypto.ProTxHashSize {
		return fmt.Errorf("maverick proTxHash must be 32 bytes")
	}
	cs.privValidatorProTxHash = proTxHash
	return nil
}

// look back to check existence of the node's consensus votes before joining consensus
func (cs *State) checkDoubleSigningRisk(height int64) error {
	if cs.privValidator != nil && cs.privValidatorPubKey != nil && cs.config.DoubleSignCheckHeight > 0 && height > 0 {
		valProTxHash := cs.privValidatorProTxHash
		doubleSignCheckHeight := cs.config.DoubleSignCheckHeight
		if doubleSignCheckHeight > height {
			doubleSignCheckHeight = height
		}
		for i := int64(1); i < doubleSignCheckHeight; i++ {
			lastCommit := cs.blockStore.LoadSeenCommit(height - i)
			if lastCommit != nil {
				for sigIdx, s := range lastCommit.Signatures {
					if s.BlockIDFlag == types.BlockIDFlagCommit && bytes.Equal(s.ValidatorProTxHash, valProTxHash) {
						cs.Logger.Info("Found signature from the same key", "sig", s, "idx", sigIdx, "height", height-i)
						return ErrSignatureFoundInPastBlocks
					}
				}
			}
		}
	}
	return nil
}

//---------------------------------------------------------

func CompareHRS(h1 int64, r1 int32, s1 cstypes.RoundStepType, h2 int64, r2 int32, s2 cstypes.RoundStepType) int {
	if h1 < h2 {
		return -1
	} else if h1 > h2 {
		return 1
	}
	if r1 < r2 {
		return -1
	} else if r1 > r2 {
		return 1
	}
	if s1 < s2 {
		return -1
	} else if s1 > s2 {
		return 1
	}
	return 0
}

// repairWalFile decodes messages from src (until the decoder errors) and
// writes them to dst.
func repairWalFile(src, dst string) error {
	in, err := os.Open(src)
	if err != nil {
		return err
	}
	defer in.Close()

	out, err := os.Open(dst)
	if err != nil {
		return err
	}
	defer out.Close()

	var (
		dec = NewWALDecoder(in)
		enc = NewWALEncoder(out)
	)

	// best-case repair (until first error is encountered)
	for {
		msg, err := dec.Decode()
		if err != nil {
			break
		}

		err = enc.Encode(msg)
		if err != nil {
			return fmt.Errorf("failed to encode msg: %w", err)
		}
	}

	return nil
}<|MERGE_RESOLUTION|>--- conflicted
+++ resolved
@@ -1787,16 +1787,12 @@
 					vote.Type)
 				return added, err
 			}
-<<<<<<< HEAD
 			// report conflicting votes to the evidence pool
 			cs.evpool.ReportConflictingVotes(voteErr.VoteA, voteErr.VoteB)
-			cs.Logger.Info("Found and sent conflicting votes to the evidence pool",
+			cs.Logger.Debug("Found and sent conflicting votes to the evidence pool",
 				"VoteA", voteErr.VoteA,
 				"VoteB", voteErr.VoteB,
 			)
-=======
-			cs.evpool.ReportConflictingVotes(voteErr.VoteA, voteErr.VoteB)
->>>>>>> e54fdb62
 			return added, err
 		} else if err == types.ErrVoteNonDeterministicSignature {
 			cs.Logger.Debug("Vote has non-deterministic signature", "err", err)
