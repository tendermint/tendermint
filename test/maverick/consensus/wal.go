package consensus

import (
	"encoding/binary"
	"errors"
	"fmt"
	"hash/crc32"
	"io"
	"path/filepath"
	"time"

	"github.com/gogo/protobuf/proto"

	// tmjson "github.com/tendermint/tendermint/libs/json"
	tmcon "github.com/tendermint/tendermint/consensus"
	auto "github.com/tendermint/tendermint/libs/autofile"
	"github.com/tendermint/tendermint/libs/log"
	tmos "github.com/tendermint/tendermint/libs/os"
	"github.com/tendermint/tendermint/libs/service"
	tmcons "github.com/tendermint/tendermint/proto/tendermint/consensus"
	tmtime "github.com/tendermint/tendermint/types/time"
)

const (
	// time.Time + max consensus msg size
	maxMsgSizeBytes = maxMsgSize + 24

	// how often the WAL should be sync'd during period sync'ing
	walDefaultFlushInterval = 2 * time.Second
)

//--------------------------------------------------------
// types and functions for savings consensus messages
<<<<<<< HEAD

// TimedWALMessage wraps WALMessage and adds Time for debugging purposes.
type TimedWALMessage struct {
	Time time.Time  `json:"time"`
	Msg  WALMessage `json:"msg"`
}

// EndHeightMessage marks the end of the given height inside WAL.
// @internal used by scripts/wal2json util.
type EndHeightMessage struct {
	Height uint64 `json:"height"`
}

type WALMessage interface{}

=======
>>>>>>> 79ff92f5
// func init() {
// 	tmjson.RegisterType(msgInfo{}, "tendermint/wal/MsgInfo")
// 	tmjson.RegisterType(timeoutInfo{}, "tendermint/wal/TimeoutInfo")
// 	tmjson.RegisterType(tmcon.EndHeightMessage  {}, "tendermint/wal/EndHeightMessage  ")
// }

<<<<<<< HEAD
//--------------------------------------------------------
// Simple write-ahead logger

// WAL is an interface for any write-ahead logger.
type WAL interface {
	Write(WALMessage) error
	WriteSync(WALMessage) error
	FlushAndSync() error

	SearchForEndHeight(height uint64, options *WALSearchOptions) (rd io.ReadCloser, found bool, err error)

	// service methods
	Start() error
	Stop() error
	Wait()
}

=======
>>>>>>> 79ff92f5
// Write ahead logger writes msgs to disk before they are processed.
// Can be used for crash-recovery and deterministic replay.
// TODO: currently the wal is overwritten during replay catchup, give it a mode
// so it's either reading or appending - must read to end to start appending
// again.
type BaseWAL struct {
	service.BaseService

	group *auto.Group

	enc *WALEncoder

	flushTicker   *time.Ticker
	flushInterval time.Duration
}

var _ tmcon.WAL = &BaseWAL{}

// NewWAL returns a new write-ahead logger based on `baseWAL`, which implements
// WAL. It's flushed and synced to disk every 2s and once when stopped.
func NewWAL(walFile string, groupOptions ...func(*auto.Group)) (*BaseWAL, error) {
	err := tmos.EnsureDir(filepath.Dir(walFile), 0700)
	if err != nil {
		return nil, fmt.Errorf("failed to ensure WAL directory is in place: %w", err)
	}

	group, err := auto.OpenGroup(walFile, groupOptions...)
	if err != nil {
		return nil, err
	}
	wal := &BaseWAL{
		group:         group,
		enc:           NewWALEncoder(group),
		flushInterval: walDefaultFlushInterval,
	}
	wal.BaseService = *service.NewBaseService(nil, "baseWAL", wal)
	return wal, nil
}

// SetFlushInterval allows us to override the periodic flush interval for the WAL.
func (wal *BaseWAL) SetFlushInterval(i time.Duration) {
	wal.flushInterval = i
}

func (wal *BaseWAL) Group() *auto.Group {
	return wal.group
}

func (wal *BaseWAL) SetLogger(l log.Logger) {
	wal.BaseService.Logger = l
	wal.group.SetLogger(l)
}

func (wal *BaseWAL) OnStart() error {
	size, err := wal.group.Head.Size()
	if err != nil {
		return err
	} else if size == 0 {
		if err := wal.WriteSync(tmcon.EndHeightMessage{Height: 0}); err != nil {
			return err
		}
	}
	err = wal.group.Start()
	if err != nil {
		return err
	}
	wal.flushTicker = time.NewTicker(wal.flushInterval)
	go wal.processFlushTicks()
	return nil
}

func (wal *BaseWAL) processFlushTicks() {
	for {
		select {
		case <-wal.flushTicker.C:
			if err := wal.FlushAndSync(); err != nil {
				wal.Logger.Error("Periodic WAL flush failed", "err", err)
			}
		case <-wal.Quit():
			return
		}
	}
}

// FlushAndSync flushes and fsync's the underlying group's data to disk.
// See auto#FlushAndSync
func (wal *BaseWAL) FlushAndSync() error {
	return wal.group.FlushAndSync()
}

// Stop the underlying autofile group.
// Use Wait() to ensure it's finished shutting down
// before cleaning up files.
func (wal *BaseWAL) OnStop() {
	wal.flushTicker.Stop()
	if err := wal.FlushAndSync(); err != nil {
		wal.Logger.Error("error on flush data to disk", "error", err)
	}
	if err := wal.group.Stop(); err != nil {
		wal.Logger.Error("error trying to stop wal", "error", err)
	}
	wal.group.Close()
}

// Wait for the underlying autofile group to finish shutting down
// so it's safe to cleanup files.
func (wal *BaseWAL) Wait() {
	wal.group.Wait()
}

// Write is called in newStep and for each receive on the
// peerMsgQueue and the timeoutTicker.
// NOTE: does not call fsync()
func (wal *BaseWAL) Write(msg tmcon.WALMessage) error {
	if wal == nil {
		return nil
	}

	if err := wal.enc.Encode(&tmcon.TimedWALMessage{Time: tmtime.Now(), Msg: msg}); err != nil {
		wal.Logger.Error("Error writing msg to consensus wal. WARNING: recover may not be possible for the current height",
			"err", err, "msg", msg)
		return err
	}

	return nil
}

// WriteSync is called when we receive a msg from ourselves
// so that we write to disk before sending signed messages.
// NOTE: calls fsync()
func (wal *BaseWAL) WriteSync(msg tmcon.WALMessage) error {
	if wal == nil {
		return nil
	}

	if err := wal.Write(msg); err != nil {
		return err
	}

	if err := wal.FlushAndSync(); err != nil {
		wal.Logger.Error(`WriteSync failed to flush consensus wal. 
		WARNING: may result in creating alternative proposals / votes for the current height iff the node restarted`,
			"err", err)
		return err
	}

	return nil
}

// WALSearchOptions are optional arguments to SearchForEndHeight.
type WALSearchOptions struct {
	// IgnoreDataCorruptionErrors set to true will result in skipping data corruption errors.
	IgnoreDataCorruptionErrors bool
}

// SearchForEndHeight searches for the EndHeightMessage with the given height
// and returns an auto.GroupReader, whenever it was found or not and an error.
// Group reader will be nil if found equals false.
//
// CONTRACT: caller must close group reader.
func (wal *BaseWAL) SearchForEndHeight(
<<<<<<< HEAD
	height uint64,
	options *WALSearchOptions) (rd io.ReadCloser, found bool, err error) {
=======
	height int64,
	options *tmcon.WALSearchOptions) (rd io.ReadCloser, found bool, err error) {
>>>>>>> 79ff92f5
	var (
		msg *tmcon.TimedWALMessage
		gr  *auto.GroupReader
	)
	lastHeightFound := uint64(0)

	// NOTE: starting from the last file in the group because we're usually
	// searching for the last height. See replay.go
	min, max := wal.group.MinIndex(), wal.group.MaxIndex()
	wal.Logger.Info("Searching for height", "height", height, "min", min, "max", max)
	for index := max; index >= min; index-- {
		gr, err = wal.group.NewReader(index)
		if err != nil {
			return nil, false, err
		}

		dec := NewWALDecoder(gr)
		for {
			msg, err = dec.Decode()
			if err == io.EOF {
				// OPTIMISATION: no need to look for height in older files if we've seen h < height
				if lastHeightFound > 0 && lastHeightFound < height {
					gr.Close()
					return nil, false, nil
				}
				// check next file
				break
			}
			if options.IgnoreDataCorruptionErrors && IsDataCorruptionError(err) {
				wal.Logger.Error("Corrupted entry. Skipping...", "err", err)
				// do nothing
				continue
			} else if err != nil {
				gr.Close()
				return nil, false, err
			}

			if m, ok := msg.Msg.(tmcon.EndHeightMessage); ok {
				lastHeightFound = m.Height
				if m.Height == height { // found
					wal.Logger.Info("Found", "height", height, "index", index)
					return gr, true, nil
				}
			}
		}
		gr.Close()
	}

	return nil, false, nil
}

// /////////////////////////////////////////////////////////////////////////////

// A WALEncoder writes custom-encoded WAL messages to an output stream.
//
// Format: 4 bytes CRC sum + 4 bytes length + arbitrary-length value
type WALEncoder struct {
	wr io.Writer
}

// NewWALEncoder returns a new encoder that writes to wr.
func NewWALEncoder(wr io.Writer) *WALEncoder {
	return &WALEncoder{wr}
}

// Encode writes the custom encoding of v to the stream. It returns an error if
// the encoded size of v is greater than 1MB. Any error encountered
// during the write is also returned.
func (enc *WALEncoder) Encode(v *tmcon.TimedWALMessage) error {
	pbMsg, err := WALToProto(v.Msg)
	if err != nil {
		return err
	}
	pv := tmcons.TimedWALMessage{
		Time: v.Time,
		Msg:  pbMsg,
	}

	data, err := proto.Marshal(&pv)
	if err != nil {
		panic(fmt.Errorf("encode timed wall message failure: %w", err))
	}

	crc := crc32.Checksum(data, crc32c)
	length := uint32(len(data))
	if length > maxMsgSizeBytes {
		return fmt.Errorf("msg is too big: %d bytes, max: %d bytes", length, maxMsgSizeBytes)
	}
	totalLength := 8 + int(length)

	msg := make([]byte, totalLength)
	binary.BigEndian.PutUint32(msg[0:4], crc)
	binary.BigEndian.PutUint32(msg[4:8], length)
	copy(msg[8:], data)

	_, err = enc.wr.Write(msg)
	return err
}

// /////////////////////////////////////////////////////////////////////////////

// IsDataCorruptionError returns true if data has been corrupted inside WAL.
func IsDataCorruptionError(err error) bool {
	_, ok := err.(DataCorruptionError)
	return ok
}

// DataCorruptionError is an error that occures if data on disk was corrupted.
type DataCorruptionError struct {
	cause error
}

func (e DataCorruptionError) Error() string {
	return fmt.Sprintf("DataCorruptionError[%v]", e.cause)
}

func (e DataCorruptionError) Cause() error {
	return e.cause
}

// A WALDecoder reads and decodes custom-encoded WAL messages from an input
// stream. See WALEncoder for the format used.
//
// It will also compare the checksums and make sure data size is equal to the
// length from the header. If that is not the case, error will be returned.
type WALDecoder struct {
	rd io.Reader
}

// NewWALDecoder returns a new decoder that reads from rd.
func NewWALDecoder(rd io.Reader) *WALDecoder {
	return &WALDecoder{rd}
}

// Decode reads the next custom-encoded value from its reader and returns it.
func (dec *WALDecoder) Decode() (*tmcon.TimedWALMessage, error) {
	b := make([]byte, 4)

	_, err := dec.rd.Read(b)
	if errors.Is(err, io.EOF) {
		return nil, err
	}
	if err != nil {
		return nil, DataCorruptionError{fmt.Errorf("failed to read checksum: %v", err)}
	}
	crc := binary.BigEndian.Uint32(b)

	b = make([]byte, 4)
	_, err = dec.rd.Read(b)
	if err != nil {
		return nil, DataCorruptionError{fmt.Errorf("failed to read length: %v", err)}
	}
	length := binary.BigEndian.Uint32(b)

	if length > maxMsgSizeBytes {
		return nil, DataCorruptionError{fmt.Errorf(
			"length %d exceeded maximum possible value of %d bytes",
			length,
			maxMsgSizeBytes)}
	}

	data := make([]byte, length)
	n, err := dec.rd.Read(data)
	if err != nil {
		return nil, DataCorruptionError{fmt.Errorf("failed to read data: %v (read: %d, wanted: %d)", err, n, length)}
	}

	// check checksum before decoding data
	actualCRC := crc32.Checksum(data, crc32c)
	if actualCRC != crc {
		return nil, DataCorruptionError{fmt.Errorf("checksums do not match: read: %v, actual: %v", crc, actualCRC)}
	}

	var res = new(tmcons.TimedWALMessage)
	err = proto.Unmarshal(data, res)
	if err != nil {
		return nil, DataCorruptionError{fmt.Errorf("failed to decode data: %v", err)}
	}

	walMsg, err := WALFromProto(res.Msg)
	if err != nil {
		return nil, DataCorruptionError{fmt.Errorf("failed to convert from proto: %w", err)}
	}
	tMsgWal := &tmcon.TimedWALMessage{
		Time: res.Time,
		Msg:  walMsg,
	}

	return tMsgWal, err
}

type nilWAL struct{}

var _ tmcon.WAL = nilWAL{}

<<<<<<< HEAD
func (nilWAL) Write(m WALMessage) error     { return nil }
func (nilWAL) WriteSync(m WALMessage) error { return nil }
func (nilWAL) FlushAndSync() error          { return nil }
func (nilWAL) SearchForEndHeight(height uint64, options *WALSearchOptions) (rd io.ReadCloser, found bool, err error) {
=======
func (nilWAL) Write(m tmcon.WALMessage) error     { return nil }
func (nilWAL) WriteSync(m tmcon.WALMessage) error { return nil }
func (nilWAL) FlushAndSync() error                { return nil }
func (nilWAL) SearchForEndHeight(height int64,
	options *tmcon.WALSearchOptions) (rd io.ReadCloser, found bool, err error) {
>>>>>>> 79ff92f5
	return nil, false, nil
}
func (nilWAL) Start() error { return nil }
func (nilWAL) Stop() error  { return nil }
func (nilWAL) Wait()        {}<|MERGE_RESOLUTION|>--- conflicted
+++ resolved
@@ -31,50 +31,12 @@
 
 //--------------------------------------------------------
 // types and functions for savings consensus messages
-<<<<<<< HEAD
-
-// TimedWALMessage wraps WALMessage and adds Time for debugging purposes.
-type TimedWALMessage struct {
-	Time time.Time  `json:"time"`
-	Msg  WALMessage `json:"msg"`
-}
-
-// EndHeightMessage marks the end of the given height inside WAL.
-// @internal used by scripts/wal2json util.
-type EndHeightMessage struct {
-	Height uint64 `json:"height"`
-}
-
-type WALMessage interface{}
-
-=======
->>>>>>> 79ff92f5
 // func init() {
 // 	tmjson.RegisterType(msgInfo{}, "tendermint/wal/MsgInfo")
 // 	tmjson.RegisterType(timeoutInfo{}, "tendermint/wal/TimeoutInfo")
 // 	tmjson.RegisterType(tmcon.EndHeightMessage  {}, "tendermint/wal/EndHeightMessage  ")
 // }
 
-<<<<<<< HEAD
-//--------------------------------------------------------
-// Simple write-ahead logger
-
-// WAL is an interface for any write-ahead logger.
-type WAL interface {
-	Write(WALMessage) error
-	WriteSync(WALMessage) error
-	FlushAndSync() error
-
-	SearchForEndHeight(height uint64, options *WALSearchOptions) (rd io.ReadCloser, found bool, err error)
-
-	// service methods
-	Start() error
-	Stop() error
-	Wait()
-}
-
-=======
->>>>>>> 79ff92f5
 // Write ahead logger writes msgs to disk before they are processed.
 // Can be used for crash-recovery and deterministic replay.
 // TODO: currently the wal is overwritten during replay catchup, give it a mode
@@ -236,13 +198,8 @@
 //
 // CONTRACT: caller must close group reader.
 func (wal *BaseWAL) SearchForEndHeight(
-<<<<<<< HEAD
 	height uint64,
-	options *WALSearchOptions) (rd io.ReadCloser, found bool, err error) {
-=======
-	height int64,
 	options *tmcon.WALSearchOptions) (rd io.ReadCloser, found bool, err error) {
->>>>>>> 79ff92f5
 	var (
 		msg *tmcon.TimedWALMessage
 		gr  *auto.GroupReader
@@ -438,18 +395,11 @@
 
 var _ tmcon.WAL = nilWAL{}
 
-<<<<<<< HEAD
-func (nilWAL) Write(m WALMessage) error     { return nil }
-func (nilWAL) WriteSync(m WALMessage) error { return nil }
-func (nilWAL) FlushAndSync() error          { return nil }
-func (nilWAL) SearchForEndHeight(height uint64, options *WALSearchOptions) (rd io.ReadCloser, found bool, err error) {
-=======
 func (nilWAL) Write(m tmcon.WALMessage) error     { return nil }
 func (nilWAL) WriteSync(m tmcon.WALMessage) error { return nil }
 func (nilWAL) FlushAndSync() error                { return nil }
-func (nilWAL) SearchForEndHeight(height int64,
+func (nilWAL) SearchForEndHeight(height uint64,
 	options *tmcon.WALSearchOptions) (rd io.ReadCloser, found bool, err error) {
->>>>>>> 79ff92f5
 	return nil, false, nil
 }
 func (nilWAL) Start() error { return nil }
