#! /bin/bash
set -ex

#- kvstore over socket, curl
#- counter over socket, curl
#- counter over grpc, curl
#- counter over grpc, grpc

# TODO: install everything

export PATH="$GOBIN:$PATH"
export TMHOME=$HOME/.tendermint_app

function kvstore_over_socket(){
    rm -rf $TMHOME
    tendermint init
    echo "Starting kvstore_over_socket"
    abci-cli kvstore > /dev/null &
    pid_kvstore=$!
<<<<<<< HEAD
    tendermint node --mode validator > tendermint.log &
=======
    tendermint start > tendermint.log &
>>>>>>> 5aa859c3
    pid_tendermint=$!
    sleep 5

    echo "running test"
    bash test/app/kvstore_test.sh "KVStore over Socket"

    kill -9 $pid_kvstore $pid_tendermint
}

# start tendermint first
function kvstore_over_socket_reorder(){
    rm -rf $TMHOME
    tendermint init
    echo "Starting kvstore_over_socket_reorder (ie. start tendermint first)"
<<<<<<< HEAD
    tendermint node --mode validator > tendermint.log &
=======
    tendermint start > tendermint.log &
>>>>>>> 5aa859c3
    pid_tendermint=$!
    sleep 2
    abci-cli kvstore > /dev/null &
    pid_kvstore=$!
    sleep 5

    echo "running test"
    bash test/app/kvstore_test.sh "KVStore over Socket"

    kill -9 $pid_kvstore $pid_tendermint
}


function counter_over_socket() {
    rm -rf $TMHOME
    tendermint init
    echo "Starting counter_over_socket"
    abci-cli counter --serial > /dev/null &
    pid_counter=$!
<<<<<<< HEAD
    tendermint node --mode validator > tendermint.log &
=======
    tendermint start > tendermint.log &
>>>>>>> 5aa859c3
    pid_tendermint=$!
    sleep 5

    echo "running test"
    bash test/app/counter_test.sh "Counter over Socket"

    kill -9 $pid_counter $pid_tendermint
}

function counter_over_grpc() {
    rm -rf $TMHOME
    tendermint init
    echo "Starting counter_over_grpc"
    abci-cli counter --serial --abci grpc > /dev/null &
    pid_counter=$!
<<<<<<< HEAD
    tendermint node --mode validator --abci grpc > tendermint.log &
=======
    tendermint start --abci grpc > tendermint.log &
>>>>>>> 5aa859c3
    pid_tendermint=$!
    sleep 5

    echo "running test"
    bash test/app/counter_test.sh "Counter over GRPC"

    kill -9 $pid_counter $pid_tendermint
}

function counter_over_grpc_grpc() {
    rm -rf $TMHOME
    tendermint init
    echo "Starting counter_over_grpc_grpc (ie. with grpc broadcast_tx)"
    abci-cli counter --serial --abci grpc > /dev/null &
    pid_counter=$!
    sleep 1
    GRPC_PORT=36656
<<<<<<< HEAD
    tendermint node --mode validator --abci grpc --rpc.grpc_laddr tcp://localhost:$GRPC_PORT > tendermint.log &
=======
    tendermint start --abci grpc --rpc.grpc-laddr tcp://localhost:$GRPC_PORT > tendermint.log &
>>>>>>> 5aa859c3
    pid_tendermint=$!
    sleep 5

    echo "running test"
    GRPC_BROADCAST_TX=true bash test/app/counter_test.sh "Counter over GRPC via GRPC BroadcastTx"

    kill -9 $pid_counter $pid_tendermint
}

case "$1" in 
    "kvstore_over_socket")
    kvstore_over_socket
    ;;
"kvstore_over_socket_reorder")
    kvstore_over_socket_reorder
    ;;
    "counter_over_socket")
    counter_over_socket
    ;;
"counter_over_grpc")
    counter_over_grpc
    ;;
    "counter_over_grpc_grpc")
    counter_over_grpc_grpc
    ;;
*)
    echo "Running all"
    kvstore_over_socket
    echo ""
    kvstore_over_socket_reorder
    echo ""
    counter_over_socket
    echo ""
    counter_over_grpc
    echo ""
    counter_over_grpc_grpc
esac
<|MERGE_RESOLUTION|>--- conflicted
+++ resolved
@@ -17,11 +17,7 @@
     echo "Starting kvstore_over_socket"
     abci-cli kvstore > /dev/null &
     pid_kvstore=$!
-<<<<<<< HEAD
-    tendermint node --mode validator > tendermint.log &
-=======
-    tendermint start > tendermint.log &
->>>>>>> 5aa859c3
+    tendermint start --mode validator > tendermint.log &
     pid_tendermint=$!
     sleep 5
 
@@ -36,11 +32,7 @@
     rm -rf $TMHOME
     tendermint init
     echo "Starting kvstore_over_socket_reorder (ie. start tendermint first)"
-<<<<<<< HEAD
-    tendermint node --mode validator > tendermint.log &
-=======
-    tendermint start > tendermint.log &
->>>>>>> 5aa859c3
+    tendermint start --mode validator > tendermint.log &
     pid_tendermint=$!
     sleep 2
     abci-cli kvstore > /dev/null &
@@ -60,11 +52,7 @@
     echo "Starting counter_over_socket"
     abci-cli counter --serial > /dev/null &
     pid_counter=$!
-<<<<<<< HEAD
-    tendermint node --mode validator > tendermint.log &
-=======
-    tendermint start > tendermint.log &
->>>>>>> 5aa859c3
+    tendermint start --mode validator > tendermint.log &
     pid_tendermint=$!
     sleep 5
 
@@ -80,11 +68,7 @@
     echo "Starting counter_over_grpc"
     abci-cli counter --serial --abci grpc > /dev/null &
     pid_counter=$!
-<<<<<<< HEAD
-    tendermint node --mode validator --abci grpc > tendermint.log &
-=======
-    tendermint start --abci grpc > tendermint.log &
->>>>>>> 5aa859c3
+    tendermint start --mode validator --abci grpc > tendermint.log &
     pid_tendermint=$!
     sleep 5
 
@@ -102,11 +86,7 @@
     pid_counter=$!
     sleep 1
     GRPC_PORT=36656
-<<<<<<< HEAD
-    tendermint node --mode validator --abci grpc --rpc.grpc_laddr tcp://localhost:$GRPC_PORT > tendermint.log &
-=======
-    tendermint start --abci grpc --rpc.grpc-laddr tcp://localhost:$GRPC_PORT > tendermint.log &
->>>>>>> 5aa859c3
+    tendermint start --mode validator --abci grpc --rpc.grpc-laddr tcp://localhost:$GRPC_PORT > tendermint.log &
     pid_tendermint=$!
     sleep 5
 
@@ -116,7 +96,7 @@
     kill -9 $pid_counter $pid_tendermint
 }
 
-case "$1" in 
+case "$1" in
     "kvstore_over_socket")
     kvstore_over_socket
     ;;
