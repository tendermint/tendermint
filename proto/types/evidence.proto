--- conflicted
+++ resolved
@@ -51,15 +51,10 @@
     DuplicateVoteEvidence      duplicate_vote_evidence      = 1;
     ConflictingHeadersEvidence conflicting_headers_evidence = 2;
     LunaticValidatorEvidence   lunatic_validator_evidence   = 3;
-<<<<<<< HEAD
-    MockEvidence               mock_evidence                = 4;
-    MockRandomEvidence         mock_random_evidence         = 5;
-=======
     PotentialAmnesiaEvidence   potential_amnesia_evidence   = 4;
 
     MockEvidence       mock_evidence        = 5;
     MockRandomEvidence mock_random_evidence = 6;
->>>>>>> 187120a0
   }
 }
 
