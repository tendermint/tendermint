syntax = "proto3";
package tendermint.proto.types;

option go_package = "github.com/tendermint/tendermint/proto/types";

import "third_party/proto/gogoproto/gogo.proto";
import "google/protobuf/timestamp.proto";
import "proto/libs/bits/types.proto";
import "proto/crypto/merkle/types.proto";
import "proto/version/version.proto";

// BlockIdFlag indicates which BlcokID the signature is for
enum BlockIDFlag {
  option (gogoproto.goproto_enum_stringer) = true;
  option (gogoproto.goproto_enum_prefix)   = false;

  BLOCKD_ID_FLAG_UNKNOWN = 0;
  BLOCK_ID_FLAG_ABSENT   = 1 [(gogoproto.enumvalue_customname) = "BlockIDFlagAbsent"];
  BLOCK_ID_FLAG_COMMIT   = 2 [(gogoproto.enumvalue_customname) = "BlockIDFlagCommit"];
  BLOCK_ID_FLAG_NIL      = 3 [(gogoproto.enumvalue_customname) = "BlockIDFlagNil"];
}

// SignedMsgType is a type of signed message in the consensus.
enum SignedMsgType {
  option (gogoproto.goproto_enum_stringer) = true;
  option (gogoproto.goproto_enum_prefix)   = false;

  SIGNED_MSG_TYPE_UNKNOWN = 0;
  PREVOTE_TYPE            = 1 [(gogoproto.enumvalue_customname) = "PrevoteType"];
  PRECOMMIT_TYPE          = 2 [(gogoproto.enumvalue_customname) = "PrecommitType"];
  PROPOSAL_TYPE           = 3 [(gogoproto.enumvalue_customname) = "ProposalType"];
}

// PartsetHeader
message PartSetHeader {
  uint32 total = 1;
  bytes  hash  = 2;
}

message Part {
  uint32                               index = 1;
  bytes                                bytes = 2;
  tendermint.proto.crypto.merkle.Proof proof = 3 [(gogoproto.nullable) = false];
}

// BlockID
message BlockID {
  bytes         hash         = 1;
  PartSetHeader parts_header = 2 [(gogoproto.nullable) = false];
}

// --------------------------------

// Header defines the structure of a Tendermint block header.
message Header {
  // basic block info
  tendermint.proto.version.Consensus version  = 1 [(gogoproto.nullable) = false];
  string                             chain_id = 2 [(gogoproto.customname) = "ChainID"];
  int64                              height   = 3;
  google.protobuf.Timestamp          time     = 4 [(gogoproto.nullable) = false, (gogoproto.stdtime) = true];

  // prev block info
  BlockID last_block_id = 5 [(gogoproto.nullable) = false];

  // hashes of block data
  bytes last_commit_hash = 6;  // commit from validators from the last block
  bytes data_hash        = 7;  // transactions

  // hashes from the app output from the prev block
  bytes validators_hash      = 8;   // validators for the current block
  bytes next_validators_hash = 9;   // validators for the next block
  bytes consensus_hash       = 10;  // consensus params for current block
  bytes app_hash             = 11;  // state after txs from the previous block
  bytes last_results_hash    = 12;  // root hash of all results from the txs from the previous block

  // consensus info
  bytes evidence_hash    = 13;  // evidence included in the block
  bytes proposer_address = 14;  // original proposer of the block
}

// Data contains the set of transactions included in the block
message Data {
  // Txs that will be applied by state @ block.Height+1.
  // NOTE: not all txs here are valid.  We're just agreeing on the order first.
  // This means that block.AppHash does not include these txs.
  repeated bytes txs = 1;
  // Volatile
  bytes hash = 2;
}

// Vote represents a prevote, precommit, or commit vote from validators for
// consensus.
message Vote {
  SignedMsgType type     = 1;
  int64         height   = 2;
  int32         round    = 3;
  BlockID       block_id = 4
      [(gogoproto.nullable) = false, (gogoproto.customname) = "BlockID"];  // zero if vote is nil.
  google.protobuf.Timestamp timestamp = 5
      [(gogoproto.nullable) = false, (gogoproto.stdtime) = true];
  bytes validator_address = 6;
  int32 validator_index   = 7;
  bytes signature         = 8;
}

// Commit contains the evidence that a block was committed by a set of validators.
message Commit {
  int64                               height     = 1;
  int32                               round      = 2;
  BlockID                             block_id   = 3 [(gogoproto.nullable) = false, (gogoproto.customname) = "BlockID"];
  repeated CommitSig                  signatures = 4 [(gogoproto.nullable) = false];
  bytes                               hash       = 5;
  tendermint.proto.libs.bits.BitArray bit_array  = 6;
}

// CommitSig is a part of the Vote included in a Commit.
message CommitSig {
  BlockIDFlag               block_id_flag     = 1;
  bytes                     validator_address = 2;
  google.protobuf.Timestamp timestamp         = 3
      [(gogoproto.nullable) = false, (gogoproto.stdtime) = true];
  bytes signature = 4;
}

message Proposal {
  SignedMsgType             type      = 1;
  int64                     height    = 2;
  int32                     round     = 3;
  int32                     pol_round = 4;
  BlockID                   block_id  = 5 [(gogoproto.customname) = "BlockID", (gogoproto.nullable) = false];
  google.protobuf.Timestamp timestamp = 6
      [(gogoproto.nullable) = false, (gogoproto.stdtime) = true];
  bytes signature = 7;
}

message SignedHeader {
  Header header = 1;
  Commit commit = 2;
}

message BlockMeta {
  BlockID block_id   = 1 [(gogoproto.customname) = "BlockID", (gogoproto.nullable) = false];
  int64   block_size = 2;
  Header  header     = 3 [(gogoproto.nullable) = false];
  int64   num_txs    = 4;
}

<<<<<<< HEAD
message ABCIResult {
  uint32 code = 1;
  bytes  data = 2;
}

message ABCIResults {
  repeated ABCIResult abci_result = 1;
}

=======
>>>>>>> 74cae49c
// TxProof represents a Merkle proof of the presence of a transaction in the Merkle tree.
message TxProof {
  bytes                                root_hash = 1;
  bytes                                data      = 2;
  tendermint.proto.crypto.merkle.Proof Proof     = 3;
}<|MERGE_RESOLUTION|>--- conflicted
+++ resolved
@@ -145,18 +145,6 @@
   int64   num_txs    = 4;
 }
 
-<<<<<<< HEAD
-message ABCIResult {
-  uint32 code = 1;
-  bytes  data = 2;
-}
-
-message ABCIResults {
-  repeated ABCIResult abci_result = 1;
-}
-
-=======
->>>>>>> 74cae49c
 // TxProof represents a Merkle proof of the presence of a transaction in the Merkle tree.
 message TxProof {
   bytes                                root_hash = 1;
