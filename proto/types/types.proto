syntax = "proto3";
package tendermint.proto.types;

option go_package = "github.com/tendermint/tendermint/proto/types";

import "third_party/proto/gogoproto/gogo.proto";
import "google/protobuf/timestamp.proto";
import "proto/libs/bits/types.proto";
import "proto/crypto/merkle/types.proto";
import "proto/version/version.proto";

// BlockIdFlag indicates which BlcokID the signature is for
enum BlockIDFlag {
  option (gogoproto.goproto_enum_stringer) = false;
  option (gogoproto.goproto_enum_prefix)   = false;

  BLOCKD_ID_FLAG_UNKNOWN = 0;
  BLOCK_ID_FLAG_ABSENT   = 1 [(gogoproto.enumvalue_customname) = "BlockIDFlagAbsent"];
  BLOCK_ID_FLAG_COMMIT   = 2 [(gogoproto.enumvalue_customname) = "BlockIDFlagCommit"];
  BLOCK_ID_FLAG_NIL      = 3 [(gogoproto.enumvalue_customname) = "BlockIDFlagNil"];
}

// SignedMsgType is a type of signed message in the consensus.
enum SignedMsgType {
  option (gogoproto.goproto_enum_stringer) = false;
  option (gogoproto.goproto_enum_prefix)   = false;

  SIGNED_MSG_TYPE_UNKNOWN = 0;
  PREVOTE_TYPE            = 1 [(gogoproto.enumvalue_customname) = "PrevoteType"];
  PRECOMMIT_TYPE          = 2 [(gogoproto.enumvalue_customname) = "PrecommitType"];
  PROPOSAL_TYPE           = 3 [(gogoproto.enumvalue_customname) = "ProposalType"];
}

// PartsetHeader
message PartSetHeader {
<<<<<<< HEAD
  uint32 total = 1;
  bytes  hash  = 2;
=======
  int64 total = 1;
  bytes hash  = 2;
}

message Part {
  uint32                                     index = 1;
  bytes                                      bytes = 2;
  tendermint.proto.crypto.merkle.SimpleProof proof = 3 [(gogoproto.nullable) = false];
>>>>>>> 187120a0
}

message Part {
  uint32                                     index = 1;
  bytes                                      bytes = 2;
  tendermint.proto.crypto.merkle.SimpleProof proof = 3 [(gogoproto.nullable) = false];
}

// BlockID
message BlockID {
  bytes         hash         = 1;
  PartSetHeader parts_header = 2 [(gogoproto.nullable) = false];
}

// --------------------------------

// Header defines the structure of a Tendermint block header.
message Header {
  // basic block info
  tendermint.proto.version.Consensus version  = 1 [(gogoproto.nullable) = false];
  string                             chain_id = 2 [(gogoproto.customname) = "ChainID"];
  int64                              height   = 3;
  google.protobuf.Timestamp          time     = 4 [(gogoproto.nullable) = false, (gogoproto.stdtime) = true];

  // prev block info
  BlockID last_block_id = 5 [(gogoproto.nullable) = false, (gogoproto.customname) = "LastBlockID"];

  // hashes of block data
  bytes last_commit_hash = 6;  // commit from validators from the last block
  bytes data_hash        = 7;  // transactions

  // hashes from the app output from the prev block
  bytes validators_hash      = 8;   // validators for the current block
  bytes next_validators_hash = 9;   // validators for the next block
  bytes consensus_hash       = 10;  // consensus params for current block
  bytes app_hash             = 11;  // state after txs from the previous block
  bytes last_results_hash    = 12;  // root hash of all results from the txs from the previous block

  // consensus info
  bytes evidence_hash    = 13;  // evidence included in the block
  bytes proposer_address = 14;  // original proposer of the block
}

// Data contains the set of transactions included in the block
message Data {
  // Txs that will be applied by state @ block.Height+1.
  // NOTE: not all txs here are valid.  We're just agreeing on the order first.
  // This means that block.AppHash does not include these txs.
  repeated bytes txs = 1;
  // Volatile
  bytes hash = 2;
}

// Vote represents a prevote, precommit, or commit vote from validators for
// consensus.
message Vote {
  SignedMsgType type     = 1;
  int64         height   = 2;
  int64         round    = 3;
  BlockID       block_id = 4
      [(gogoproto.nullable) = false, (gogoproto.customname) = "BlockID"];  // zero if vote is nil.
  google.protobuf.Timestamp timestamp = 5
      [(gogoproto.nullable) = false, (gogoproto.stdtime) = true];
  bytes validator_address = 6;
  int64 validator_index   = 7;
  bytes signature         = 8;
}

// Commit contains the evidence that a block was committed by a set of validators.
message Commit {
  int64                               height     = 1;
  int32                               round      = 2;
  BlockID                             block_id   = 3 [(gogoproto.nullable) = false, (gogoproto.customname) = "BlockID"];
  repeated CommitSig                  signatures = 4 [(gogoproto.nullable) = false];
  bytes                               hash       = 5;
  tendermint.proto.libs.bits.BitArray bit_array  = 6;
}

// CommitSig is a part of the Vote included in a Commit.
message CommitSig {
  BlockIDFlag               block_id_flag     = 1;
  bytes                     validator_address = 2;
  google.protobuf.Timestamp timestamp         = 3
      [(gogoproto.nullable) = false, (gogoproto.stdtime) = true];
  bytes signature = 4;
}

message Proposal {
  SignedMsgType             type      = 1;
  int64                     height    = 2;
  int32                     round     = 3;
  int32                     pol_round = 4;
  BlockID                   block_id  = 5 [(gogoproto.customname) = "BlockID", (gogoproto.nullable) = false];
  google.protobuf.Timestamp timestamp = 6
      [(gogoproto.nullable) = false, (gogoproto.stdtime) = true];
  bytes signature = 7;
}

message SignedHeader {
  Header header = 1;
  Commit commit = 2;
}

message BlockMeta {
  BlockID block_id   = 1 [(gogoproto.customname) = "BlockID", (gogoproto.nullable) = false];
  int64   block_size = 2;
  Header  header     = 3 [(gogoproto.nullable) = false];
  int64   num_txs    = 4;
}<|MERGE_RESOLUTION|>--- conflicted
+++ resolved
@@ -33,19 +33,8 @@
 
 // PartsetHeader
 message PartSetHeader {
-<<<<<<< HEAD
   uint32 total = 1;
   bytes  hash  = 2;
-=======
-  int64 total = 1;
-  bytes hash  = 2;
-}
-
-message Part {
-  uint32                                     index = 1;
-  bytes                                      bytes = 2;
-  tendermint.proto.crypto.merkle.SimpleProof proof = 3 [(gogoproto.nullable) = false];
->>>>>>> 187120a0
 }
 
 message Part {
@@ -104,13 +93,13 @@
 message Vote {
   SignedMsgType type     = 1;
   int64         height   = 2;
-  int64         round    = 3;
+  int32         round    = 3;
   BlockID       block_id = 4
       [(gogoproto.nullable) = false, (gogoproto.customname) = "BlockID"];  // zero if vote is nil.
   google.protobuf.Timestamp timestamp = 5
       [(gogoproto.nullable) = false, (gogoproto.stdtime) = true];
   bytes validator_address = 6;
-  int64 validator_index   = 7;
+  uint32 validator_index   = 7;
   bytes signature         = 8;
 }
 
