--- conflicted
+++ resolved
@@ -144,11 +144,7 @@
 
 message LightBlock {
   SignedHeader                  signed_header = 1;
-<<<<<<< HEAD
-  tendermint.types.ValidatorSet validator_set = 2;  
-=======
   tendermint.types.ValidatorSet validator_set = 2; 
->>>>>>> f7d4fafa
 }
 
 message BlockMeta {
