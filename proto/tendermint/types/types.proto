--- conflicted
+++ resolved
@@ -31,16 +31,12 @@
   SIGNED_MSG_TYPE_UNKNOWN = 0
       [(gogoproto.enumvalue_customname) = "UnknownType"];
   // Votes
-<<<<<<< HEAD
-  SIGNED_MSG_TYPE_PREVOTE   = 1 [(gogoproto.enumvalue_customname) = "PrevoteType"];
-  SIGNED_MSG_TYPE_PRECOMMIT = 2 [(gogoproto.enumvalue_customname) = "PrecommitType"];
-  SIGNED_MSG_TYPE_COMMIT    = 3 [(gogoproto.enumvalue_customname) = "CommitType"];
-=======
   SIGNED_MSG_TYPE_PREVOTE = 1
       [(gogoproto.enumvalue_customname) = "PrevoteType"];
   SIGNED_MSG_TYPE_PRECOMMIT = 2
       [(gogoproto.enumvalue_customname) = "PrecommitType"];
->>>>>>> 6c40ad39
+  SIGNED_MSG_TYPE_COMMIT    = 3
+      [(gogoproto.enumvalue_customname) = "CommitType"];
 
   // Proposals
   SIGNED_MSG_TYPE_PROPOSAL = 32
@@ -76,19 +72,12 @@
 // Header defines the structure of a Tendermint block header.
 message Header {
   // basic block info
-<<<<<<< HEAD
-  tendermint.version.Consensus version                  = 1 [(gogoproto.nullable) = false];
-  string                       chain_id                 = 2 [(gogoproto.customname) = "ChainID"];
-  int64                        height                   = 3;
-  uint32                       core_chain_locked_height = 100;
-  google.protobuf.Timestamp    time                     = 4 [(gogoproto.nullable) = false, (gogoproto.stdtime) = true];
-=======
   tendermint.version.Consensus version  = 1 [(gogoproto.nullable) = false];
   string                       chain_id = 2 [(gogoproto.customname) = "ChainID"];
   int64                        height   = 3;
+  uint32                       core_chain_locked_height = 100;
   google.protobuf.Timestamp    time     = 4
       [(gogoproto.nullable) = false, (gogoproto.stdtime) = true];
->>>>>>> 6c40ad39
 
   // prev block info
   BlockID last_block_id = 5 [(gogoproto.nullable) = false];
@@ -134,38 +123,27 @@
   SignedMsgType type     = 1;
   int64         height   = 2;
   int32         round    = 3;
-<<<<<<< HEAD
-  BlockID       block_id = 4
-      [(gogoproto.nullable) = false, (gogoproto.customname) = "BlockID"];  // zero if vote is nil.
+  BlockID       block_id = 4 [
+    (gogoproto.nullable)   = false,
+    (gogoproto.customname) = "BlockID"
+  ];  // zero if vote is nil.
+
   bytes validator_pro_tx_hash = 6;
   int32 validator_index       = 7;
   bytes block_signature       = 8;
   bytes state_signature       = 10;
-=======
-  BlockID       block_id = 4 [
-    (gogoproto.nullable)   = false,
-    (gogoproto.customname) = "BlockID"
-  ];  // zero if vote is nil.
-  google.protobuf.Timestamp timestamp = 5
-      [(gogoproto.nullable) = false, (gogoproto.stdtime) = true];
-  bytes validator_address = 6;
-  int32 validator_index   = 7;
-  // Vote signature by the validator if they participated in consensus for the
-  // associated block.
-  bytes signature = 8;
+
   // Vote extension provided by the application. Only valid for precommit
   // messages.
   bytes extension = 9;
   // Vote extension signature by the validator if they participated in
   // consensus for the associated block. Only valid for precommit messages.
   bytes extension_signature = 10;
->>>>>>> 6c40ad39
 }
 
 // Commit contains the evidence that a block was committed by a set of
 // validators.
 message Commit {
-<<<<<<< HEAD
   int64   height                    = 1;
   int32   round                     = 2;
   BlockID block_id                  = 3 [(gogoproto.nullable) = false, (gogoproto.customname) = "BlockID"];
@@ -181,37 +159,11 @@
   uint32                    core_chain_locked_height = 100;
   int32                     round                    = 3;
   int32                     pol_round                = 4;
-  BlockID                   block_id                 = 5 [(gogoproto.customname) = "BlockID", (gogoproto.nullable) = false];
-  google.protobuf.Timestamp timestamp                = 6 [(gogoproto.nullable) = false, (gogoproto.stdtime) = true];
+  BlockID                   block_id                 = 5
+      [(gogoproto.customname) = "BlockID", (gogoproto.nullable) = false];
+  google.protobuf.Timestamp timestamp                = 6
+      [(gogoproto.nullable) = false, (gogoproto.stdtime) = true];
   bytes                     signature                = 7;
-=======
-  int64   height   = 1;
-  int32   round    = 2;
-  BlockID block_id = 3
-      [(gogoproto.nullable) = false, (gogoproto.customname) = "BlockID"];
-  repeated CommitSig signatures = 4 [(gogoproto.nullable) = false];
-}
-
-// CommitSig is a part of the Vote included in a Commit.
-message CommitSig {
-  BlockIDFlag               block_id_flag     = 1;
-  bytes                     validator_address = 2;
-  google.protobuf.Timestamp timestamp         = 3
-      [(gogoproto.nullable) = false, (gogoproto.stdtime) = true];
-  bytes signature = 4;
-}
-
-message Proposal {
-  SignedMsgType type      = 1;
-  int64         height    = 2;
-  int32         round     = 3;
-  int32         pol_round = 4;
-  BlockID       block_id  = 5
-      [(gogoproto.customname) = "BlockID", (gogoproto.nullable) = false];
-  google.protobuf.Timestamp timestamp = 6
-      [(gogoproto.nullable) = false, (gogoproto.stdtime) = true];
-  bytes signature = 7;
->>>>>>> 6c40ad39
 }
 
 message SignedHeader {
@@ -225,19 +177,13 @@
 }
 
 message BlockMeta {
-<<<<<<< HEAD
-  BlockID block_id            = 1 [(gogoproto.customname) = "BlockID", (gogoproto.nullable) = false];
-  int64   block_size          = 2;
-  Header  header              = 3 [(gogoproto.nullable) = false];
-  int64   num_txs             = 4;
-  bool    has_core_chain_lock = 100;
-=======
   BlockID block_id = 1
       [(gogoproto.customname) = "BlockID", (gogoproto.nullable) = false];
   int64  block_size = 2;
   Header header     = 3 [(gogoproto.nullable) = false];
   int64  num_txs    = 4;
->>>>>>> 6c40ad39
+
+  bool    has_core_chain_lock = 100;
 }
 
 // TxProof represents a Merkle proof of the presence of a transaction in the
