syntax = "proto3";
package tendermint.types;

option go_package = "github.com/tendermint/tendermint/proto/tendermint/types";

import "gogoproto/gogo.proto";
import "google/protobuf/timestamp.proto";
import "tendermint/crypto/proof.proto";
import "tendermint/version/types.proto";
import "tendermint/types/validator.proto";

// BlockIdFlag indicates which BlcokID the signature is for
enum BlockIDFlag {
  option (gogoproto.goproto_enum_stringer) = true;
  option (gogoproto.goproto_enum_prefix)   = false;

  BLOCK_ID_FLAG_UNKNOWN = 0 [(gogoproto.enumvalue_customname) = "BlockIDFlagUnknown"];
  BLOCK_ID_FLAG_ABSENT  = 1 [(gogoproto.enumvalue_customname) = "BlockIDFlagAbsent"];
  BLOCK_ID_FLAG_COMMIT  = 2 [(gogoproto.enumvalue_customname) = "BlockIDFlagCommit"];
  BLOCK_ID_FLAG_NIL     = 3 [(gogoproto.enumvalue_customname) = "BlockIDFlagNil"];
}

// SignedMsgType is a type of signed message in the consensus.
enum SignedMsgType {
  option (gogoproto.goproto_enum_stringer) = true;
  option (gogoproto.goproto_enum_prefix)   = false;

  SIGNED_MSG_TYPE_UNKNOWN = 0 [(gogoproto.enumvalue_customname) = "UnknownType"];
  // Votes
  SIGNED_MSG_TYPE_PREVOTE   = 1 [(gogoproto.enumvalue_customname) = "PrevoteType"];
  SIGNED_MSG_TYPE_PRECOMMIT = 2 [(gogoproto.enumvalue_customname) = "PrecommitType"];

  // Proposals
  SIGNED_MSG_TYPE_PROPOSAL = 32 [(gogoproto.enumvalue_customname) = "ProposalType"];
}

// PartsetHeader
message PartSetHeader {
  uint32 total = 1;
  bytes  hash  = 2;
}

message Part {
  uint32                  index = 1;
  bytes                   bytes = 2;
  tendermint.crypto.Proof proof = 3 [(gogoproto.nullable) = false];
}

// BlockID
message BlockID {
  bytes         hash            = 1;
  PartSetHeader part_set_header = 2 [(gogoproto.nullable) = false];
}

// --------------------------------

// Header defines the structure of a Tendermint block header.
message Header {
  // basic block info
  tendermint.version.Consensus version  = 1 [(gogoproto.nullable) = false];
  string                       chain_id = 2 [(gogoproto.customname) = "ChainID"];
  int64                        height   = 3;
  google.protobuf.Timestamp    time     = 4 [(gogoproto.nullable) = false, (gogoproto.stdtime) = true];

  // prev block info
  BlockID last_block_id = 5 [(gogoproto.nullable) = false];

  // hashes of block data
  bytes last_commit_hash = 6;  // commit from validators from the last block
  bytes data_hash        = 7;  // transactions

  // hashes from the app output from the prev block
  bytes validators_hash      = 8;   // validators for the current block
  bytes next_validators_hash = 9;   // validators for the next block
  bytes consensus_hash       = 10;  // consensus params for current block
  bytes app_hash             = 11;  // state after txs from the previous block
  bytes last_results_hash    = 12;  // root hash of all results from the txs from the previous block

  // consensus info
  bytes evidence_hash    = 13;  // evidence included in the block
  bytes proposer_address = 14;  // original proposer of the block
}

// Data contains the set of transactions included in the block
message Data {
  // Txs that will be applied by state @ block.Height+1.
  // NOTE: not all txs here are valid.  We're just agreeing on the order first.
  // This means that block.AppHash does not include these txs.
  repeated bytes txs = 1;
}

// Vote represents a prevote, precommit, or commit vote from validators for
// consensus.
message Vote {
  SignedMsgType type     = 1;
  int64         height   = 2;
  int32         round    = 3;
  BlockID       block_id = 4
      [(gogoproto.nullable) = false, (gogoproto.customname) = "BlockID"];  // zero if vote is nil.
  google.protobuf.Timestamp timestamp = 5
      [(gogoproto.nullable) = false, (gogoproto.stdtime) = true];
  bytes validator_address = 6;
  int32 validator_index   = 7;
  bytes signature         = 8;
  VoteExtension vote_extension = 9;
}

// VoteExtension is app-defined additional information to the validator votes.
message VoteExtension {
  bytes app_data_to_sign             = 1;
  bytes app_data_self_authenticating = 2;
}

<<<<<<< HEAD
=======
// VoteExtensionToSign is a subset of VoteExtension that is actually signed by the validators.
// VoteExtensionToSign is extracted from an existing VoteExtension.
>>>>>>> 41cb8d17
message VoteExtensionToSign {
  bytes app_data_to_sign = 1;
}

// Commit contains the evidence that a block was committed by a set of validators.
message Commit {
  int64              height     = 1;
  int32              round      = 2;
  BlockID            block_id   = 3 [(gogoproto.nullable) = false, (gogoproto.customname) = "BlockID"];
  repeated CommitSig signatures = 4 [(gogoproto.nullable) = false];
}

// CommitSig is a part of the Vote included in a Commit.
message CommitSig {
  BlockIDFlag               block_id_flag     = 1;
  bytes                     validator_address = 2;
  google.protobuf.Timestamp timestamp         = 3
      [(gogoproto.nullable) = false, (gogoproto.stdtime) = true];
  bytes signature = 4;
  VoteExtensionToSign vote_extension = 5;
}

message Proposal {
  SignedMsgType             type      = 1;
  int64                     height    = 2;
  int32                     round     = 3;
  int32                     pol_round = 4;
  BlockID                   block_id  = 5 [(gogoproto.customname) = "BlockID", (gogoproto.nullable) = false];
  google.protobuf.Timestamp timestamp = 6
      [(gogoproto.nullable) = false, (gogoproto.stdtime) = true];
  bytes signature = 7;
}

message SignedHeader {
  Header header = 1;
  Commit commit = 2;
}

message LightBlock {
  SignedHeader                  signed_header = 1;
  tendermint.types.ValidatorSet validator_set = 2;
}

message BlockMeta {
  BlockID block_id   = 1 [(gogoproto.customname) = "BlockID", (gogoproto.nullable) = false];
  int64   block_size = 2;
  Header  header     = 3 [(gogoproto.nullable) = false];
  int64   num_txs    = 4;
}

// TxProof represents a Merkle proof of the presence of a transaction in the Merkle tree.
message TxProof {
  bytes                   root_hash = 1;
  bytes                   data      = 2;
  tendermint.crypto.Proof proof     = 3;
}<|MERGE_RESOLUTION|>--- conflicted
+++ resolved
@@ -111,11 +111,8 @@
   bytes app_data_self_authenticating = 2;
 }
 
-<<<<<<< HEAD
-=======
-// VoteExtensionToSign is a subset of VoteExtension that is actually signed by the validators.
+// VoteExtensionToSign is a subset of VoteExtension that is signed by the validators private key.
 // VoteExtensionToSign is extracted from an existing VoteExtension.
->>>>>>> 41cb8d17
 message VoteExtensionToSign {
   bytes app_data_to_sign = 1;
 }
