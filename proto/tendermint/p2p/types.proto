--- conflicted
+++ resolved
@@ -12,28 +12,16 @@
   uint64 app   = 3;
 }
 
-<<<<<<< HEAD
-message DefaultNodeInfo {
+message NodeInfo {
   ProtocolVersion      protocol_version = 1 [(gogoproto.nullable) = false];
-  string               default_node_id  = 2 [(gogoproto.customname) = "DefaultNodeID"];
+  string               node_id  = 2 [(gogoproto.customname) = "NodeID"];
   string               listen_addr      = 3;
   string               network          = 4;
   string               version          = 5;
   bytes                channels         = 6;
   string               moniker          = 7;
-  DefaultNodeInfoOther other            = 8 [(gogoproto.nullable) = false];
+  NodeInfoOther        other            = 8 [(gogoproto.nullable) = false];
   bytes                pro_tx_hash      = 9;
-=======
-message NodeInfo {
-  ProtocolVersion protocol_version = 1 [(gogoproto.nullable) = false];
-  string          node_id          = 2 [(gogoproto.customname) = "NodeID"];
-  string          listen_addr      = 3;
-  string          network          = 4;
-  string          version          = 5;
-  bytes           channels         = 6;
-  string          moniker          = 7;
-  NodeInfoOther   other            = 8 [(gogoproto.nullable) = false];
->>>>>>> 97a3e44e
 }
 
 message NodeInfoOther {
