--- conflicted
+++ resolved
@@ -13,10 +13,6 @@
   oneof sum {
     bytes ed25519   = 1;
     bytes secp256k1 = 2;
-<<<<<<< HEAD
-    bytes bls12381  = 3;
-=======
-    bytes sr25519   = 3;
->>>>>>> 97a3e44e
+    bytes bls12381  = 4;
   }
 }