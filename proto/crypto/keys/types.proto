--- conflicted
+++ resolved
@@ -5,18 +5,11 @@
 
 import "third_party/proto/gogoproto/gogo.proto";
 
-<<<<<<< HEAD
-message PublicKey {
-  option (gogoproto.compare) = true;
-  option (gogoproto.equal) = true;
-  
-=======
 // PublicKey defines the keys available for use with Tendermint Validators
 message PublicKey {
   option (gogoproto.compare) = true;
   option (gogoproto.equal)   = true;
 
->>>>>>> 187120a0
   oneof sum {
     bytes ed25519 = 1;
   }
