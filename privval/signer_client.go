package privval

import (
	"fmt"
	"time"

	"github.com/pkg/errors"

	"github.com/tendermint/tendermint/crypto"
	cryptoenc "github.com/tendermint/tendermint/crypto/encoding"
	privvalproto "github.com/tendermint/tendermint/proto/privval"
	"github.com/tendermint/tendermint/types"
)

// SignerClient implements PrivValidator.
// Handles remote validator connections that provide signing services
type SignerClient struct {
	endpoint *SignerListenerEndpoint
}

var _ types.PrivValidator = (*SignerClient)(nil)

// NewSignerClient returns an instance of SignerClient.
// it will start the endpoint (if not already started)
func NewSignerClient(endpoint *SignerListenerEndpoint) (*SignerClient, error) {
	if !endpoint.IsRunning() {
		if err := endpoint.Start(); err != nil {
			return nil, errors.Wrap(err, "failed to start listener endpoint")
		}
	}

	return &SignerClient{endpoint: endpoint}, nil
}

// Close closes the underlying connection
func (sc *SignerClient) Close() error {
	return sc.endpoint.Close()
}

// IsConnected indicates with the signer is connected to a remote signing service
func (sc *SignerClient) IsConnected() bool {
	return sc.endpoint.IsConnected()
}

// WaitForConnection waits maxWait for a connection or returns a timeout error
func (sc *SignerClient) WaitForConnection(maxWait time.Duration) error {
	return sc.endpoint.WaitForConnection(maxWait)
}

//--------------------------------------------------------
// Implement PrivValidator

// Ping sends a ping request to the remote signer
func (sc *SignerClient) Ping() error {
	response, err := sc.endpoint.SendRequest(mustWrapMsg(&privvalproto.PingRequest{}))

	if err != nil {
		sc.endpoint.Logger.Error("SignerClient::Ping", "err", err)
		return nil
	}

<<<<<<< HEAD
	pb := mustUnwrapMsg(*response)
	_, ok := pb.(*privvalproto.PingResponse)
=======
	fmt.Println(response.String())

	_, ok := response.(*privvalproto.PingResponse)
>>>>>>> cdeb94e0
	if !ok {
		sc.endpoint.Logger.Error("SignerClient::Ping", "err", "response != PingResponse")
		return err
	}

	return nil
}

// GetPubKey retrieves a public key from a remote signer
// returns an error if client is not able to provide the key
func (sc *SignerClient) GetPubKey() (crypto.PubKey, error) {
	response, err := sc.endpoint.SendRequest(mustWrapMsg(&privvalproto.PubKeyRequest{}))
	if err != nil {
		sc.endpoint.Logger.Error("SignerClient::GetPubKey", "err", err)
		return nil, errors.Wrap(err, "send")
	}

	pb := mustUnwrapMsg(*response)
	pubKeyResp, ok := pb.(*privvalproto.PubKeyResponse)
	if !ok {
		sc.endpoint.Logger.Error("SignerClient::GetPubKey", "err", "response != PubKeyResponse")
		return nil, errors.Errorf("unexpected response type %T", response)
	}

	if pubKeyResp.Error != nil {
		sc.endpoint.Logger.Error("failed to get private validator's public key", "err", pubKeyResp.Error)
		return nil, fmt.Errorf("remote error: %w", errors.New(pubKeyResp.Error.Description))
	}

	pk, err := cryptoenc.PubKeyFromProto(*pubKeyResp.PubKey)
	if err != nil {
		return nil, err
	}

	return pk, nil
}

// SignVote requests a remote signer to sign a vote
func (sc *SignerClient) SignVote(chainID string, vote *types.Vote) error {
	pbv := vote.ToProto()

	response, err := sc.endpoint.SendRequest(mustWrapMsg(&privvalproto.SignVoteRequest{Vote: pbv}))
	if err != nil {
		sc.endpoint.Logger.Error("SignerClient::SignVote", "err", err)
		return err
	}

	pb := mustUnwrapMsg(*response)
	resp, ok := pb.(*privvalproto.SignedVoteResponse)
	if !ok {
		sc.endpoint.Logger.Error("SignerClient::GetPubKey", "err", "response != SignedVoteResponse")
		return ErrUnexpectedResponse
	}

	if resp.Error != nil {
		return fmt.Errorf("%s", resp.Error.Description)
	}
	v, err := types.VoteFromProto(resp.Vote)
	if err != nil {
		return err
	}
	*vote = *v

	return nil
}

// SignProposal requests a remote signer to sign a proposal
func (sc *SignerClient) SignProposal(chainID string, proposal *types.Proposal) error {
	pb := proposal.ToProto()

	fmt.Println("here")
	response, err := sc.endpoint.SendRequest(mustWrapMsg(&privvalproto.SignProposalRequest{Proposal: *pb}))
	if err != nil {
		sc.endpoint.Logger.Error("SignerClient::SignProposal", "err", err)
		return err
	}

	pbmsg := mustUnwrapMsg(*response)
	resp, ok := pbmsg.(*privvalproto.SignedProposalResponse)
	if !ok {
		sc.endpoint.Logger.Error("SignerClient::SignProposal", "err", "response != SignedProposalResponse")
		return ErrUnexpectedResponse
	}
	if resp.Error != nil {
		return fmt.Errorf("%s", resp.Error.Description)
	}

	p, err := types.ProposalFromProto(resp.Proposal)
	if err != nil {
		return err
	}

	*proposal = *p

	return nil
}<|MERGE_RESOLUTION|>--- conflicted
+++ resolved
@@ -59,14 +59,8 @@
 		return nil
 	}
 
-<<<<<<< HEAD
 	pb := mustUnwrapMsg(*response)
 	_, ok := pb.(*privvalproto.PingResponse)
-=======
-	fmt.Println(response.String())
-
-	_, ok := response.(*privvalproto.PingResponse)
->>>>>>> cdeb94e0
 	if !ok {
 		sc.endpoint.Logger.Error("SignerClient::Ping", "err", "response != PingResponse")
 		return err
@@ -137,7 +131,6 @@
 func (sc *SignerClient) SignProposal(chainID string, proposal *types.Proposal) error {
 	pb := proposal.ToProto()
 
-	fmt.Println("here")
 	response, err := sc.endpoint.SendRequest(mustWrapMsg(&privvalproto.SignProposalRequest{Proposal: *pb}))
 	if err != nil {
 		sc.endpoint.Logger.Error("SignerClient::SignProposal", "err", err)
