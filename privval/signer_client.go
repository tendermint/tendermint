--- conflicted
+++ resolved
@@ -12,7 +12,6 @@
 
 	"github.com/tendermint/tendermint/crypto"
 	"github.com/tendermint/tendermint/crypto/encoding"
-	"github.com/tendermint/tendermint/libs/log"
 	privvalproto "github.com/tendermint/tendermint/proto/tendermint/privval"
 	tmproto "github.com/tendermint/tendermint/proto/tendermint/types"
 	"github.com/tendermint/tendermint/types"
@@ -98,15 +97,10 @@
 
 // GetPubKey retrieves a public key from a remote signer
 // returns an error if client is not able to provide the key
-<<<<<<< HEAD
 func (sc *SignerClient) GetPubKey(ctx context.Context, quorumHash crypto.QuorumHash) (crypto.PubKey, error) {
-	response, err := sc.endpoint.SendRequest(
+	response, err := sc.endpoint.SendRequest(ctx,
 		mustWrapMsg(&privvalproto.PubKeyRequest{ChainId: sc.chainID, QuorumHash: quorumHash}),
 	)
-=======
-func (sc *SignerClient) GetPubKey(ctx context.Context) (crypto.PubKey, error) {
-	response, err := sc.endpoint.SendRequest(ctx, mustWrapMsg(&privvalproto.PubKeyRequest{ChainId: sc.chainID}))
->>>>>>> 6c40ad39
 	if err != nil {
 		return nil, fmt.Errorf("send: %w", err)
 	}
@@ -184,10 +178,15 @@
 }
 
 // SignVote requests a remote signer to sign a vote
-<<<<<<< HEAD
 func (sc *SignerClient) SignVote(
-	ctx context.Context, chainID string, quorumType btcjson.LLMQType, quorumHash crypto.QuorumHash,
-	vote *tmproto.Vote, stateID types.StateID, logger log.Logger) error {
+	ctx context.Context,
+	chainID string,
+	quorumType btcjson.LLMQType,
+	quorumHash crypto.QuorumHash,
+	vote *tmproto.Vote,
+	stateID types.StateID,
+	logger log.Logger,
+) error {
 	// fmt.Printf("--> sending request to sign vote (%d/%d) %v - %v", vote.Height, vote.Round, vote.BlockID, vote)
 	stateIDProto := stateID.ToProto()
 
@@ -199,11 +198,7 @@
 		StateId:    &stateIDProto,
 	}
 
-	response, err := sc.endpoint.SendRequest(mustWrapMsg(&voteRequest))
-=======
-func (sc *SignerClient) SignVote(ctx context.Context, chainID string, vote *tmproto.Vote) error {
-	response, err := sc.endpoint.SendRequest(ctx, mustWrapMsg(&privvalproto.SignVoteRequest{Vote: vote, ChainId: chainID}))
->>>>>>> 6c40ad39
+	response, err := sc.endpoint.SendRequest(ctx, mustWrapMsg(&voteRequest))
 	if err != nil {
 		return err
 	}
@@ -222,18 +217,16 @@
 }
 
 // SignProposal requests a remote signer to sign a proposal
-<<<<<<< HEAD
 func (sc *SignerClient) SignProposal(
-	ctx context.Context, chainID string, quorumType btcjson.LLMQType, quorumHash crypto.QuorumHash, proposal *tmproto.Proposal,
+	ctx context.Context,
+	chainID string,
+	quorumType btcjson.LLMQType,
+	quorumHash crypto.QuorumHash,
+	proposal *tmproto.Proposal,
 ) ([]byte, error) {
-	response, err := sc.endpoint.SendRequest(mustWrapMsg(
+	response, err := sc.endpoint.SendRequest(ctx, mustWrapMsg(
 		&privvalproto.SignProposalRequest{Proposal: proposal, ChainId: chainID,
 			QuorumType: int32(quorumType), QuorumHash: quorumHash},
-=======
-func (sc *SignerClient) SignProposal(ctx context.Context, chainID string, proposal *tmproto.Proposal) error {
-	response, err := sc.endpoint.SendRequest(ctx, mustWrapMsg(
-		&privvalproto.SignProposalRequest{Proposal: proposal, ChainId: chainID},
->>>>>>> 6c40ad39
 	))
 	if err != nil {
 		return nil, err
