package privval

import (
	"context"
	"fmt"

	"github.com/dashevo/dashd-go/btcjson"

	"github.com/gogo/protobuf/proto"

	"github.com/tendermint/tendermint/crypto"
	cryptoenc "github.com/tendermint/tendermint/crypto/encoding"
	cryptoproto "github.com/tendermint/tendermint/proto/tendermint/crypto"
	privvalproto "github.com/tendermint/tendermint/proto/tendermint/privval"
	tmproto "github.com/tendermint/tendermint/proto/tendermint/types"
	"github.com/tendermint/tendermint/types"
)

func DefaultValidationRequestHandler(
	ctx context.Context,
	privVal types.PrivValidator,
	req privvalproto.Message,
	chainID string,
) (privvalproto.Message, error) {
	var (
		res privvalproto.Message
		err error
	)

	switch r := req.Sum.(type) {
	case *privvalproto.Message_PubKeyRequest:
		res, err = handleKeyRequest(
			r.PubKeyRequest.QuorumHash, r.PubKeyRequest.GetChainId,
			computePubKeyResponse, chainID, privVal, "unable to provide pubkey")
	case *privvalproto.Message_ThresholdPubKeyRequest:
		res, err = handleKeyRequest(
			r.ThresholdPubKeyRequest.QuorumHash, r.ThresholdPubKeyRequest.GetChainId,
			computeThresholdPubKeyResponse, chainID, privVal, "unable to provide threshold pubkey")
	case *privvalproto.Message_ProTxHashRequest:
		if r.ProTxHashRequest.GetChainId() != chainID {
			res = mustWrapMsg(&privvalproto.ProTxHashResponse{
				ProTxHash: nil, Error: &privvalproto.RemoteSignerError{
					Code: 0, Description: "unable to provide proTxHash"}})
			return res, fmt.Errorf("want chainID: %s, got chainID: %s", r.ProTxHashRequest.GetChainId(), chainID)
		}

		var proTxHash crypto.ProTxHash
		proTxHash, err = privVal.GetProTxHash(context.Background())
		if err != nil {
			return res, err
		}

		if err != nil {
			res = mustWrapMsg(&privvalproto.ProTxHashResponse{
				ProTxHash: nil, Error: &privvalproto.RemoteSignerError{Code: 0, Description: err.Error()}})
		} else {
			res = mustWrapMsg(&privvalproto.ProTxHashResponse{ProTxHash: proTxHash, Error: nil})
		}

	case *privvalproto.Message_SignVoteRequest:
		if r.SignVoteRequest.ChainId != chainID {
			res = mustWrapMsg(&privvalproto.SignedVoteResponse{
				Vote: tmproto.Vote{}, Error: &privvalproto.RemoteSignerError{
					Code: 0, Description: "unable to sign vote"}})
			return res, fmt.Errorf("want chainID: %s, got chainID: %s", r.SignVoteRequest.GetChainId(), chainID)
		}

		vote := r.SignVoteRequest.Vote
		voteQuorumHash := r.SignVoteRequest.QuorumHash
		voteQuorumType := r.SignVoteRequest.QuorumType
		stateIDProto := r.SignVoteRequest.GetStateId()

		// Convert and validate StateID
		stateID, err := types.StateIDFromProto(stateIDProto)
		if err == nil {
			err = stateID.ValidateBasic()
		}
		if err != nil {
			res = mustWrapMsg(&privvalproto.SignedVoteResponse{
				Vote: tmproto.Vote{},
				Error: &privvalproto.RemoteSignerError{
					Code:        0,
					Description: fmt.Sprintf("Cannot parse State ID: %s", err.Error())},
			})
			break
		}

		err = privVal.SignVote(ctx, chainID, btcjson.LLMQType(voteQuorumType), voteQuorumHash, vote, *stateID, nil)
		if err != nil {
			res = mustWrapMsg(&privvalproto.SignedVoteResponse{
				Vote: tmproto.Vote{}, Error: &privvalproto.RemoteSignerError{Code: 0, Description: err.Error()}})
		} else {
			res = mustWrapMsg(&privvalproto.SignedVoteResponse{Vote: *vote, Error: nil})
		}

	case *privvalproto.Message_SignProposalRequest:
		if r.SignProposalRequest.GetChainId() != chainID {
			res = mustWrapMsg(&privvalproto.SignedProposalResponse{
				Proposal: tmproto.Proposal{}, Error: &privvalproto.RemoteSignerError{
					Code:        0,
					Description: "unable to sign proposal"}})
			return res, fmt.Errorf("want chainID: %s, got chainID: %s", r.SignProposalRequest.GetChainId(), chainID)
		}

		proposal := r.SignProposalRequest.Proposal

		proposalQuorumHash := r.SignProposalRequest.QuorumHash
		proposalQuorumType := r.SignProposalRequest.QuorumType
		_, err = privVal.SignProposal(ctx, chainID, btcjson.LLMQType(proposalQuorumType), proposalQuorumHash, proposal)
		if err != nil {
			res = mustWrapMsg(&privvalproto.SignedProposalResponse{
				Proposal: tmproto.Proposal{}, Error: &privvalproto.RemoteSignerError{Code: 0, Description: err.Error()}})
		} else {
			res = mustWrapMsg(&privvalproto.SignedProposalResponse{Proposal: *proposal, Error: nil})
		}
	case *privvalproto.Message_PingRequest:
		err, res = nil, mustWrapMsg(&privvalproto.PingResponse{})

	default:
		err = fmt.Errorf("unknown msg: %v", r)
	}

	return res, err
}

// computeKeyResponse is a function type for key response generation
type computeKeyResponse func(pubkey cryptoproto.PublicKey, err *privvalproto.RemoteSignerError) proto.Message

// computePubKeyResponse returns PubKeyResponse type
func computePubKeyResponse(pubKey cryptoproto.PublicKey, err *privvalproto.RemoteSignerError) proto.Message {
	return &privvalproto.PubKeyResponse{
		PubKey: pubKey,
		Error:  err,
	}
}

// computeThresholdPubKeyResponse returns ThresholdPubKeyResponse
func computeThresholdPubKeyResponse(pubKey cryptoproto.PublicKey, err *privvalproto.RemoteSignerError) proto.Message {
	return &privvalproto.ThresholdPubKeyResponse{
		PubKey: pubKey,
		Error:  err,
	}
}

// getChainID is a function type for getting chainID of a request
type getChainID func() string

// handleKeyRequest handles key message requests
func handleKeyRequest(
	quorumHash crypto.QuorumHash, getChainIDFn getChainID, keyResponseFn computeKeyResponse,
	chainID string, privVal types.PrivValidator, description string,
) (res privvalproto.Message, err error) {
	if getChainIDFn() != chainID {
		res = mustWrapMsg(keyResponseFn(
			cryptoproto.PublicKey{},
			&privvalproto.RemoteSignerError{
				Code:        0,
				Description: description,
			},
		))
		return res, fmt.Errorf("want chainID: %s, got chainID: %s", getChainIDFn(), chainID)
	}

	var pubKey crypto.PubKey
	pubKey, err = privVal.GetPubKey(context.Background(), quorumHash)
	if err != nil {
		res = mustWrapMsg(keyResponseFn(
			cryptoproto.PublicKey{},
			&privvalproto.RemoteSignerError{
				Code:        0,
				Description: err.Error(),
			},
		))
<<<<<<< HEAD
		return
=======
		return res, fmt.Errorf("cannot load public key from priv validator: %w", err)
>>>>>>> 4fbea2c1
	}

	var pk cryptoproto.PublicKey
	pk, err = cryptoenc.PubKeyToProto(pubKey)

	if err != nil {
		res = mustWrapMsg(keyResponseFn(
			cryptoproto.PublicKey{},
			&privvalproto.RemoteSignerError{
				Code:        0,
				Description: err.Error(),
			},
		))
	} else {
		res = mustWrapMsg(keyResponseFn(pk, nil))
	}
	return res, err
}<|MERGE_RESOLUTION|>--- conflicted
+++ resolved
@@ -171,11 +171,7 @@
 				Description: err.Error(),
 			},
 		))
-<<<<<<< HEAD
 		return
-=======
-		return res, fmt.Errorf("cannot load public key from priv validator: %w", err)
->>>>>>> 4fbea2c1
 	}
 
 	var pk cryptoproto.PublicKey
