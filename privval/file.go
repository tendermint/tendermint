--- conflicted
+++ resolved
@@ -404,26 +404,10 @@
 	// causing us to try to re-sign for the same HRS.
 	// If signbytes are the same, use the last signature.
 	if sameHRS {
-<<<<<<< HEAD
-		if bytes.Equal(signBytes, lss.SignBytes) {
-			proposal.Signature = lss.Signature
-		} else {
-			timestamp, ok, err := checkProposalsOnlyDifferByTimestamp(lss.SignBytes, signBytes)
-			if err != nil {
-				return err
-			}
-			if !ok {
-				return errors.New("conflicting data")
-			}
-			proposal.Timestamp = timestamp
-			proposal.Signature = lss.Signature
-		}
-=======
 		if !bytes.Equal(signBytes, lss.SignBytes) {
 			return errors.New("conflicting data")
 		}
 		proposal.Signature = lss.Signature
->>>>>>> 9f4f5131
 		return nil
 	}
 
