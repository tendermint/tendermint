package privval

import (
	"context"
	"encoding/base64"
<<<<<<< HEAD
	"encoding/hex"
=======
	"encoding/json"
>>>>>>> 6c40ad39
	"fmt"
	"os"
	"testing"
	"time"

	"github.com/tendermint/tendermint/crypto"
	"github.com/tendermint/tendermint/crypto/bls12381"

	"github.com/stretchr/testify/assert"
	"github.com/stretchr/testify/require"

<<<<<<< HEAD
	"github.com/tendermint/tendermint/crypto/tmhash"
	tmjson "github.com/tendermint/tendermint/libs/json"
=======
	"github.com/tendermint/tendermint/crypto"
	"github.com/tendermint/tendermint/crypto/ed25519"
>>>>>>> 6c40ad39
	tmrand "github.com/tendermint/tendermint/libs/rand"
	tmtime "github.com/tendermint/tendermint/libs/time"
	tmproto "github.com/tendermint/tendermint/proto/tendermint/types"
	"github.com/tendermint/tendermint/types"
)

func TestGenLoadValidator(t *testing.T) {
<<<<<<< HEAD
	assert := assert.New(t)

	tempKeyFile, err := ioutil.TempFile("", "priv_validator_key_")
	require.Nil(t, err)
	tempStateFile, err := ioutil.TempFile("", "priv_validator_state_")
	require.Nil(t, err)

	privVal := GenFilePV(tempKeyFile.Name(), tempStateFile.Name())
	require.NoError(t, err)

	height := int64(100)
	privVal.LastSignState.Height = height
	privVal.Save()
	proTxHash, err := privVal.GetProTxHash(context.Background())
	assert.NoError(err)
	publicKey, err := privVal.GetFirstPubKey(context.Background())
	assert.NoError(err)
	privVal, err = LoadFilePV(tempKeyFile.Name(), tempStateFile.Name())
	assert.NoError(err)
	proTxHash2, err := privVal.GetProTxHash(context.Background())
	assert.NoError(err)
	publicKey2, err := privVal.GetFirstPubKey(context.Background())
	assert.NoError(err)
	assert.Equal(proTxHash, proTxHash2, "expected privval proTxHashes to be the same")
	assert.Equal(publicKey, publicKey2, "expected privval public keys to be the same")
	assert.Equal(height, privVal.LastSignState.Height, "expected privval.LastHeight to have been saved")
=======
	privVal, tempKeyFileName, tempStateFileName := newTestFilePV(t)

	height := int64(100)
	privVal.LastSignState.Height = height
	require.NoError(t, privVal.Save())
	addr := privVal.GetAddress()

	privVal, err := LoadFilePV(tempKeyFileName, tempStateFileName)
	assert.NoError(t, err)
	assert.Equal(t, addr, privVal.GetAddress(), "expected privval addr to be the same")
	assert.Equal(t, height, privVal.LastSignState.Height, "expected privval.LastHeight to have been saved")
>>>>>>> 6c40ad39
}

func TestResetValidator(t *testing.T) {
	ctx, cancel := context.WithCancel(context.Background())
	defer cancel()

<<<<<<< HEAD
	privVal := GenFilePV(tempKeyFile.Name(), tempStateFile.Name())
	require.NoError(t, err)
	emptyState := FilePVLastSignState{filePath: tempStateFile.Name()}
=======
	privVal, _, tempStateFileName := newTestFilePV(t)
	emptyState := FilePVLastSignState{filePath: tempStateFileName}
>>>>>>> 6c40ad39

	// new priv val has empty state
	assert.Equal(t, privVal.LastSignState, emptyState)

	// test vote
	height, round := int64(10), int32(1)
	voteType := tmproto.PrevoteType
	randBytes := tmrand.Bytes(crypto.HashSize)
	blockID := types.BlockID{Hash: randBytes, PartSetHeader: types.PartSetHeader{}}
<<<<<<< HEAD

	stateID := types.RandStateID().WithHeight(height - 1)

	vote := newVote(privVal.Key.ProTxHash, 0, height, round, voteType, blockID, stateID)
	quorumHash, err := privVal.GetFirstQuorumHash(context.Background())
	assert.NoError(t, err)
	err = privVal.SignVote(context.Background(), "mychainid", 0, quorumHash, vote.ToProto(), stateID, nil)
=======
	vote := newVote(privVal.Key.Address, 0, height, round, voteType, blockID, nil)
	err := privVal.SignVote(ctx, "mychainid", vote.ToProto())
>>>>>>> 6c40ad39
	assert.NoError(t, err, "expected no error signing vote")

	// priv val after signing is not same as empty
	assert.NotEqual(t, privVal.LastSignState, emptyState)

	// priv val after AcceptNewConnection is same as empty
	require.NoError(t, privVal.Reset())
	assert.Equal(t, privVal.LastSignState, emptyState)
}

func TestLoadOrGenValidator(t *testing.T) {
	tempKeyFile, err := os.CreateTemp(t.TempDir(), "priv_validator_key_")
	require.NoError(t, err)
	tempStateFile, err := os.CreateTemp(t.TempDir(), "priv_validator_state_")
	require.NoError(t, err)

	tempKeyFilePath := tempKeyFile.Name()
	if err := os.Remove(tempKeyFilePath); err != nil {
		t.Error(err)
	}
	tempStateFilePath := tempStateFile.Name()
	if err := os.Remove(tempStateFilePath); err != nil {
		t.Error(err)
	}

	privVal, err := LoadOrGenFilePV(tempKeyFilePath, tempStateFilePath)
	assert.NoError(err)
	proTxHash, err := privVal.GetProTxHash(context.Background())
	assert.NoError(err)
	publicKey, err := privVal.GetFirstPubKey(context.Background())
	assert.NoError(err)
	privVal, err = LoadOrGenFilePV(tempKeyFilePath, tempStateFilePath)
<<<<<<< HEAD
	assert.NoError(err)
	proTxHash2, err := privVal.GetProTxHash(context.Background())
	assert.NoError(err)
	publicKey2, err := privVal.GetFirstPubKey(context.Background())
	assert.NoError(err)
	assert.Equal(proTxHash, proTxHash2, "expected privval proTxHashes to be the same")
	assert.Equal(publicKey, publicKey2, "expected privval public keys to be the same")
=======
	require.NoError(t, err)
	assert.Equal(t, addr, privVal.GetAddress(), "expected privval addr to be the same")
>>>>>>> 6c40ad39
}

func TestUnmarshalValidatorState(t *testing.T) {
	// create some fixed values
	serialized := `{
		"height": "1",
		"round": 1,
		"step": 1
	}`

	val := FilePVLastSignState{}
	err := json.Unmarshal([]byte(serialized), &val)
	require.NoError(t, err)

	// make sure the values match
	assert.EqualValues(t, val.Height, 1)
	assert.EqualValues(t, val.Round, 1)
	assert.EqualValues(t, val.Step, 1)

	// export it and make sure it is the same
	out, err := json.Marshal(val)
	require.NoError(t, err)
	assert.JSONEq(t, serialized, string(out))
}

func TestUnmarshalValidatorKey(t *testing.T) {
	// create some fixed values
	privKey := bls12381.GenPrivKey()
	quorumHash := crypto.RandQuorumHash()
	pubKey := privKey.PubKey()
	pubBytes := pubKey.Bytes()
	privBytes := privKey.Bytes()
	pubB64 := base64.StdEncoding.EncodeToString(pubBytes)
	privB64 := base64.StdEncoding.EncodeToString(privBytes)

	proTxHash := crypto.RandProTxHash()

	serialized := fmt.Sprintf(`{
  "private_keys" : {
    "%s" : {
	  "pub_key": {
	  	"type": "tendermint/PubKeyBLS12381",
	  	"value": "%s"
	  },
	  "priv_key": {
		"type": "tendermint/PrivKeyBLS12381",
		"value": "%s"
	  },
	  "threshold_public_key": {
	    "type": "tendermint/PubKeyBLS12381",
	    "value": "%s"
	  }
    }
  },
  "update_heights":{},
  "first_height_of_quorums":{},
  "pro_tx_hash": "%s"
}`, quorumHash, pubB64, privB64, pubB64, proTxHash)

	val := FilePVKey{}
	err := json.Unmarshal([]byte(serialized), &val)
	require.NoError(t, err)

	// make sure the values match
<<<<<<< HEAD
	assert.EqualValues(proTxHash, val.ProTxHash)
	assert.Len(val.PrivateKeys, 1)
	for quorumHashString, quorumKeys := range val.PrivateKeys {
		quorumHash2, err := hex.DecodeString(quorumHashString)
		assert.NoError(err)
		assert.EqualValues(quorumHash, quorumHash2)
		assert.EqualValues(pubKey, quorumKeys.PubKey)
		assert.EqualValues(privKey, quorumKeys.PrivKey)
		assert.EqualValues(pubKey, quorumKeys.ThresholdPublicKey)
	}
=======
	assert.EqualValues(t, addr, val.Address)
	assert.EqualValues(t, pubKey, val.PubKey)
	assert.EqualValues(t, privKey, val.PrivKey)

>>>>>>> 6c40ad39
	// export it and make sure it is the same
	out, err := json.Marshal(val)
	require.NoError(t, err)
	assert.JSONEq(t, serialized, string(out))
}

func TestSignVote(t *testing.T) {
	ctx, cancel := context.WithCancel(context.Background())
	defer cancel()

<<<<<<< HEAD
	privVal := GenFilePV(tempKeyFile.Name(), tempStateFile.Name())
	require.NoError(t, err)
=======
	privVal, _, _ := newTestFilePV(t)
>>>>>>> 6c40ad39

	randbytes := tmrand.Bytes(crypto.HashSize)
	randbytes2 := tmrand.Bytes(crypto.HashSize)

	block1 := types.BlockID{Hash: randbytes,
		PartSetHeader: types.PartSetHeader{Total: 5, Hash: randbytes}}
	block2 := types.BlockID{Hash: randbytes2,
		PartSetHeader: types.PartSetHeader{Total: 10, Hash: randbytes2}}

	height, round := int64(10), int32(1)
	voteType := tmproto.PrevoteType

	stateID := types.RandStateID().WithHeight(height - 1)

	// sign a vote for first time
<<<<<<< HEAD
	vote := newVote(privVal.Key.ProTxHash, 0, height, round, voteType, block1, stateID)
	v := vote.ToProto()
	quorumHash, err := privVal.GetFirstQuorumHash(context.Background())
	assert.NoError(err)
	err = privVal.SignVote(context.Background(), "mychainid", 0, quorumHash, v, stateID, nil)
	assert.NoError(err, "expected no error signing vote")

	// try to sign the same vote again; should be fine
	err = privVal.SignVote(context.Background(), "mychainid", 0, quorumHash, v, stateID, nil)
	assert.NoError(err, "expected no error on signing same vote")

	// now try some bad votes
	cases := []*types.Vote{
		newVote(privVal.Key.ProTxHash, 0, height, round-1, voteType, block1, stateID),   // round regression
		newVote(privVal.Key.ProTxHash, 0, height-1, round, voteType, block1, stateID),   // height regression
		newVote(privVal.Key.ProTxHash, 0, height-2, round+4, voteType, block1, stateID), // height reg and diff round
		newVote(privVal.Key.ProTxHash, 0, height, round, voteType, block2, stateID),     // different block
	}

	for _, c := range cases {
		cpb := c.ToProto()
		err = privVal.SignVote(context.Background(), "mychainid", 0, crypto.QuorumHash{}, cpb, stateID, nil)
		assert.Error(err, "expected error on signing conflicting vote")
	}

	// try signing a vote with a different time stamp
	blockSignature := vote.BlockSignature
	stateSignature := vote.StateSignature

	err = privVal.SignVote(context.Background(), "mychainid", 0, crypto.QuorumHash{}, v, stateID, nil)
	assert.NoError(err)
	assert.Equal(blockSignature, vote.BlockSignature)
	assert.Equal(stateSignature, vote.StateSignature)
=======
	vote := newVote(privVal.Key.Address, 0, height, round, voteType, block1, nil)
	v := vote.ToProto()

	err := privVal.SignVote(ctx, "mychainid", v)
	assert.NoError(t, err, "expected no error signing vote")

	// try to sign the same vote again; should be fine
	err = privVal.SignVote(ctx, "mychainid", v)
	assert.NoError(t, err, "expected no error on signing same vote")

	// now try some bad votes
	cases := []*types.Vote{
		newVote(privVal.Key.Address, 0, height, round-1, voteType, block1, nil),   // round regression
		newVote(privVal.Key.Address, 0, height-1, round, voteType, block1, nil),   // height regression
		newVote(privVal.Key.Address, 0, height-2, round+4, voteType, block1, nil), // height regression and different round
		newVote(privVal.Key.Address, 0, height, round, voteType, block2, nil),     // different block
	}

	for _, c := range cases {
		assert.Error(t, privVal.SignVote(ctx, "mychainid", c.ToProto()),
			"expected error on signing conflicting vote")
	}

	// try signing a vote with a different time stamp
	sig := vote.Signature
	vote.Timestamp = vote.Timestamp.Add(time.Duration(1000))
	err = privVal.SignVote(ctx, "mychainid", v)
	assert.NoError(t, err)
	assert.Equal(t, sig, vote.Signature)
>>>>>>> 6c40ad39
}

func TestSignProposal(t *testing.T) {
	ctx, cancel := context.WithCancel(context.Background())
	defer cancel()

	privVal, _, _ := newTestFilePV(t)

<<<<<<< HEAD
	privVal := GenFilePV(tempKeyFile.Name(), tempStateFile.Name())
	require.NoError(t, err)

	randbytes := tmrand.Bytes(tmhash.Size)
	randbytes2 := tmrand.Bytes(tmhash.Size)
=======
	randbytes := tmrand.Bytes(crypto.HashSize)
	randbytes2 := tmrand.Bytes(crypto.HashSize)
>>>>>>> 6c40ad39

	block1 := types.BlockID{Hash: randbytes,
		PartSetHeader: types.PartSetHeader{Total: 5, Hash: randbytes}}
	block2 := types.BlockID{Hash: randbytes2,
		PartSetHeader: types.PartSetHeader{Total: 10, Hash: randbytes2}}
	height, round := int64(10), int32(1)

	quorumHash, err := privVal.GetFirstQuorumHash(context.Background())
	assert.NoError(err)

	// sign a proposal for first time
<<<<<<< HEAD
	proposal := newProposal(height, 1, round, block1)
	pbp := proposal.ToProto()
	_, err = privVal.SignProposal(context.Background(), "mychainid", 0, quorumHash, pbp)
	assert.NoError(err, "expected no error signing proposal")

	// try to sign the same proposal again; should be fine
	_, err = privVal.SignProposal(context.Background(), "mychainid", 0, quorumHash, pbp)
	assert.NoError(err, "expected no error on signing same proposal")

	// now try some bad Proposals
	cases := []*types.Proposal{
		newProposal(height, 1, round-1, block1),   // round regression
		newProposal(height-1, 1, round, block1),   // height regression
		newProposal(height-2, 1, round+4, block1), // height regression and different round
		newProposal(height, 1, round, block2),     // different block
	}

	for _, c := range cases {
		_, err = privVal.SignProposal(context.Background(), "mychainid", 0, crypto.QuorumHash{}, c.ToProto())
		assert.Error(err, "expected error on signing conflicting proposal")
	}

	// try signing a proposal with a different time stamp
	sig := proposal.Signature
	proposal.Timestamp = proposal.Timestamp.Add(time.Duration(1000))
	_, err = privVal.SignProposal(context.Background(), "mychainid", 0, crypto.QuorumHash{}, pbp)
	assert.NoError(err)
	assert.Equal(sig, proposal.Signature)
=======
	ts := tmtime.Now()
	proposal := newProposal(height, round, block1, ts)
	pbp := proposal.ToProto()

	err := privVal.SignProposal(ctx, "mychainid", pbp)
	assert.NoError(t, err, "expected no error signing proposal")

	// try to sign the same proposal again; should be fine
	err = privVal.SignProposal(ctx, "mychainid", pbp)
	assert.NoError(t, err, "expected no error on signing same proposal")

	// now try some bad Proposals
	cases := []*types.Proposal{
		newProposal(height, round-1, block1, ts),                // round regression
		newProposal(height-1, round, block1, ts),                // height regression
		newProposal(height-2, round+4, block1, ts),              // height regression and different round
		newProposal(height, round, block2, ts),                  // different block
		newProposal(height, round, block1, ts.Add(time.Second)), // different timestamp
	}

	for _, c := range cases {
		assert.Errorf(t, privVal.SignProposal(ctx, "mychainid", c.ToProto()),
			"expected error on signing conflicting proposal")
	}
>>>>>>> 6c40ad39
}

func TestDifferByTimestamp(t *testing.T) {
	ctx, cancel := context.WithCancel(context.Background())
	defer cancel()

	tempKeyFile, err := os.CreateTemp(t.TempDir(), "priv_validator_key_")
	require.NoError(t, err)
	tempStateFile, err := os.CreateTemp(t.TempDir(), "priv_validator_state_")
	require.NoError(t, err)

	privVal := GenFilePV(tempKeyFile.Name(), tempStateFile.Name())
	require.NoError(t, err)
	randbytes := tmrand.Bytes(crypto.HashSize)
	height, round := int64(10), int32(1)
	chainID := "mychainid"

<<<<<<< HEAD
	quorumHash, err := privVal.GetFirstQuorumHash(context.Background())
	assert.NoError(t, err)

	// test proposal
	{
		proposal := newProposal(height, 1, round, block1)
		pb := proposal.ToProto()
		_, err := privVal.SignProposal(context.Background(), chainID, 0, quorumHash, pb)
		assert.NoError(t, err, "expected no error signing proposal")
		signBytes := types.ProposalBlockSignBytes(chainID, pb)

		sig := proposal.Signature
		timeStamp := proposal.Timestamp

		// manipulate the timestamp. should get changed back
		pb.Timestamp = pb.Timestamp.Add(time.Millisecond)
		var emptySig []byte
		proposal.Signature = emptySig
		_, err = privVal.SignProposal(context.Background(), "mychainid", 0, quorumHash, pb)
		assert.NoError(t, err, "expected no error on signing same proposal")

		assert.Equal(t, timeStamp, pb.Timestamp)
		assert.Equal(t, signBytes, types.ProposalBlockSignBytes(chainID, pb))
		assert.Equal(t, sig, proposal.Signature)
	}
}

func newVote(proTxHash types.ProTxHash, idx int32, height int64, round int32,
	typ tmproto.SignedMsgType, blockID types.BlockID, stateID types.StateID) *types.Vote {
	return &types.Vote{
		ValidatorProTxHash: proTxHash,
		ValidatorIndex:     idx,
		Height:             height,
		Round:              round,
		Type:               typ,
		BlockID:            blockID,
	}
}

func newProposal(height int64, coreChainLockedHeight uint32, round int32, blockID types.BlockID) *types.Proposal {
	return &types.Proposal{
		Height:                height,
		CoreChainLockedHeight: coreChainLockedHeight,
		Round:                 round,
		BlockID:               blockID,
		Timestamp:             tmtime.Now(),
=======
	// test vote
	{
		voteType := tmproto.PrevoteType
		blockID := types.BlockID{Hash: randbytes, PartSetHeader: types.PartSetHeader{}}
		vote := newVote(privVal.Key.Address, 0, height, round, voteType, blockID, nil)
		v := vote.ToProto()
		err := privVal.SignVote(ctx, "mychainid", v)
		require.NoError(t, err, "expected no error signing vote")

		signBytes := types.VoteSignBytes(chainID, v)
		sig := v.Signature
		timeStamp := vote.Timestamp

		// manipulate the timestamp. should get changed back
		v.Timestamp = v.Timestamp.Add(time.Millisecond)
		var emptySig []byte
		v.Signature = emptySig
		err = privVal.SignVote(ctx, "mychainid", v)
		require.NoError(t, err, "expected no error on signing same vote")

		assert.Equal(t, timeStamp, v.Timestamp)
		assert.Equal(t, signBytes, types.VoteSignBytes(chainID, v))
		assert.Equal(t, sig, v.Signature)
	}
}

func TestVoteExtensionsAreAlwaysSigned(t *testing.T) {
	ctx, cancel := context.WithCancel(context.Background())
	defer cancel()

	privVal, _, _ := newTestFilePV(t)
	pubKey, err := privVal.GetPubKey(ctx)
	assert.NoError(t, err)

	block := types.BlockID{
		Hash:          tmrand.Bytes(crypto.HashSize),
		PartSetHeader: types.PartSetHeader{Total: 5, Hash: tmrand.Bytes(crypto.HashSize)},
	}

	height, round := int64(10), int32(1)
	voteType := tmproto.PrecommitType

	// We initially sign this vote without an extension
	vote1 := newVote(privVal.Key.Address, 0, height, round, voteType, block, nil)
	vpb1 := vote1.ToProto()

	err = privVal.SignVote(ctx, "mychainid", vpb1)
	assert.NoError(t, err, "expected no error signing vote")
	assert.NotNil(t, vpb1.ExtensionSignature)

	vesb1 := types.VoteExtensionSignBytes("mychainid", vpb1)
	assert.True(t, pubKey.VerifySignature(vesb1, vpb1.ExtensionSignature))

	// We duplicate this vote precisely, including its timestamp, but change
	// its extension
	vote2 := vote1.Copy()
	vote2.Extension = []byte("new extension")
	vpb2 := vote2.ToProto()

	err = privVal.SignVote(ctx, "mychainid", vpb2)
	assert.NoError(t, err, "expected no error signing same vote with manipulated vote extension")

	// We need to ensure that a valid new extension signature has been created
	// that validates against the vote extension sign bytes with the new
	// extension, and does not validate against the vote extension sign bytes
	// with the old extension.
	vesb2 := types.VoteExtensionSignBytes("mychainid", vpb2)
	assert.True(t, pubKey.VerifySignature(vesb2, vpb2.ExtensionSignature))
	assert.False(t, pubKey.VerifySignature(vesb1, vpb2.ExtensionSignature))

	// We now manipulate the timestamp of the vote with the extension, as per
	// TestDifferByTimestamp
	expectedTimestamp := vpb2.Timestamp

	vpb2.Timestamp = vpb2.Timestamp.Add(time.Millisecond)
	vpb2.Signature = nil
	vpb2.ExtensionSignature = nil

	err = privVal.SignVote(ctx, "mychainid", vpb2)
	assert.NoError(t, err, "expected no error signing same vote with manipulated timestamp and vote extension")
	assert.Equal(t, expectedTimestamp, vpb2.Timestamp)

	vesb3 := types.VoteExtensionSignBytes("mychainid", vpb2)
	assert.True(t, pubKey.VerifySignature(vesb3, vpb2.ExtensionSignature))
	assert.False(t, pubKey.VerifySignature(vesb1, vpb2.ExtensionSignature))
}

func newVote(addr types.Address, idx int32, height int64, round int32,
	typ tmproto.SignedMsgType, blockID types.BlockID, extension []byte) *types.Vote {
	return &types.Vote{
		ValidatorAddress: addr,
		ValidatorIndex:   idx,
		Height:           height,
		Round:            round,
		Type:             typ,
		Timestamp:        tmtime.Now(),
		BlockID:          blockID,
		Extension:        extension,
	}
}

func newProposal(height int64, round int32, blockID types.BlockID, t time.Time) *types.Proposal {
	return &types.Proposal{
		Height:    height,
		Round:     round,
		BlockID:   blockID,
		Timestamp: t,
>>>>>>> 6c40ad39
	}
}

func newTestFilePV(t *testing.T) (*FilePV, string, string) {
	tempKeyFile, err := os.CreateTemp(t.TempDir(), "priv_validator_key_")
	require.NoError(t, err)
	tempStateFile, err := os.CreateTemp(t.TempDir(), "priv_validator_state_")
	require.NoError(t, err)

	privVal, err := GenFilePV(tempKeyFile.Name(), tempStateFile.Name(), "")
	require.NoError(t, err)

	return privVal, tempKeyFile.Name(), tempStateFile.Name()
}<|MERGE_RESOLUTION|>--- conflicted
+++ resolved
@@ -3,90 +3,55 @@
 import (
 	"context"
 	"encoding/base64"
-<<<<<<< HEAD
 	"encoding/hex"
-=======
 	"encoding/json"
->>>>>>> 6c40ad39
 	"fmt"
 	"os"
 	"testing"
 	"time"
 
+	"github.com/stretchr/testify/assert"
+	"github.com/stretchr/testify/require"
+
 	"github.com/tendermint/tendermint/crypto"
 	"github.com/tendermint/tendermint/crypto/bls12381"
-
-	"github.com/stretchr/testify/assert"
-	"github.com/stretchr/testify/require"
-
-<<<<<<< HEAD
-	"github.com/tendermint/tendermint/crypto/tmhash"
 	tmjson "github.com/tendermint/tendermint/libs/json"
-=======
-	"github.com/tendermint/tendermint/crypto"
-	"github.com/tendermint/tendermint/crypto/ed25519"
->>>>>>> 6c40ad39
 	tmrand "github.com/tendermint/tendermint/libs/rand"
-	tmtime "github.com/tendermint/tendermint/libs/time"
 	tmproto "github.com/tendermint/tendermint/proto/tendermint/types"
 	"github.com/tendermint/tendermint/types"
 )
 
 func TestGenLoadValidator(t *testing.T) {
-<<<<<<< HEAD
-	assert := assert.New(t)
-
-	tempKeyFile, err := ioutil.TempFile("", "priv_validator_key_")
-	require.Nil(t, err)
-	tempStateFile, err := ioutil.TempFile("", "priv_validator_state_")
-	require.Nil(t, err)
-
-	privVal := GenFilePV(tempKeyFile.Name(), tempStateFile.Name())
-	require.NoError(t, err)
+	ctx, cancel := context.WithCancel(context.Background())
+	defer cancel()
+	privVal, tempKeyFileName, tempStateFileName := newTestFilePV(t)
 
 	height := int64(100)
 	privVal.LastSignState.Height = height
-	privVal.Save()
-	proTxHash, err := privVal.GetProTxHash(context.Background())
-	assert.NoError(err)
-	publicKey, err := privVal.GetFirstPubKey(context.Background())
-	assert.NoError(err)
-	privVal, err = LoadFilePV(tempKeyFile.Name(), tempStateFile.Name())
-	assert.NoError(err)
-	proTxHash2, err := privVal.GetProTxHash(context.Background())
-	assert.NoError(err)
-	publicKey2, err := privVal.GetFirstPubKey(context.Background())
+	require.NoError(t, privVal.Save())
+	proTxHash, err := privVal.GetProTxHash(ctx)
+	assert.NoError(err)
+	publicKey, err := privVal.GetFirstPubKey(ctx)
+	assert.NoError(err)
+	privVal, err = LoadFilePV(tempKeyFileName, tempStateFileName)
+	assert.NoError(err)
+	proTxHash2, err := privVal.GetProTxHash(ctx)
+	assert.NoError(err)
+	publicKey2, err := privVal.GetFirstPubKey(ctx)
 	assert.NoError(err)
 	assert.Equal(proTxHash, proTxHash2, "expected privval proTxHashes to be the same")
 	assert.Equal(publicKey, publicKey2, "expected privval public keys to be the same")
 	assert.Equal(height, privVal.LastSignState.Height, "expected privval.LastHeight to have been saved")
-=======
-	privVal, tempKeyFileName, tempStateFileName := newTestFilePV(t)
-
-	height := int64(100)
-	privVal.LastSignState.Height = height
-	require.NoError(t, privVal.Save())
-	addr := privVal.GetAddress()
-
-	privVal, err := LoadFilePV(tempKeyFileName, tempStateFileName)
-	assert.NoError(t, err)
-	assert.Equal(t, addr, privVal.GetAddress(), "expected privval addr to be the same")
-	assert.Equal(t, height, privVal.LastSignState.Height, "expected privval.LastHeight to have been saved")
->>>>>>> 6c40ad39
 }
 
 func TestResetValidator(t *testing.T) {
 	ctx, cancel := context.WithCancel(context.Background())
 	defer cancel()
 
-<<<<<<< HEAD
-	privVal := GenFilePV(tempKeyFile.Name(), tempStateFile.Name())
-	require.NoError(t, err)
-	emptyState := FilePVLastSignState{filePath: tempStateFile.Name()}
-=======
 	privVal, _, tempStateFileName := newTestFilePV(t)
 	emptyState := FilePVLastSignState{filePath: tempStateFileName}
->>>>>>> 6c40ad39
+	quorumHash, err := privVal.GetFirstQuorumHash(ctx)
+	assert.NoError(t, err)
 
 	// new priv val has empty state
 	assert.Equal(t, privVal.LastSignState, emptyState)
@@ -96,18 +61,11 @@
 	voteType := tmproto.PrevoteType
 	randBytes := tmrand.Bytes(crypto.HashSize)
 	blockID := types.BlockID{Hash: randBytes, PartSetHeader: types.PartSetHeader{}}
-<<<<<<< HEAD
 
 	stateID := types.RandStateID().WithHeight(height - 1)
 
 	vote := newVote(privVal.Key.ProTxHash, 0, height, round, voteType, blockID, stateID)
-	quorumHash, err := privVal.GetFirstQuorumHash(context.Background())
-	assert.NoError(t, err)
-	err = privVal.SignVote(context.Background(), "mychainid", 0, quorumHash, vote.ToProto(), stateID, nil)
-=======
-	vote := newVote(privVal.Key.Address, 0, height, round, voteType, blockID, nil)
-	err := privVal.SignVote(ctx, "mychainid", vote.ToProto())
->>>>>>> 6c40ad39
+	err = privVal.SignVote(ctx, "mychainid", 0, quorumHash, vote.ToProto(), stateID, nil)
 	assert.NoError(t, err, "expected no error signing vote")
 
 	// priv val after signing is not same as empty
@@ -119,6 +77,9 @@
 }
 
 func TestLoadOrGenValidator(t *testing.T) {
+	ctx, cancel := context.WithCancel(context.Background())
+	defer cancel()
+
 	tempKeyFile, err := os.CreateTemp(t.TempDir(), "priv_validator_key_")
 	require.NoError(t, err)
 	tempStateFile, err := os.CreateTemp(t.TempDir(), "priv_validator_state_")
@@ -135,23 +96,18 @@
 
 	privVal, err := LoadOrGenFilePV(tempKeyFilePath, tempStateFilePath)
 	assert.NoError(err)
-	proTxHash, err := privVal.GetProTxHash(context.Background())
-	assert.NoError(err)
-	publicKey, err := privVal.GetFirstPubKey(context.Background())
+	proTxHash, err := privVal.GetProTxHash(ctx)
+	assert.NoError(err)
+	publicKey, err := privVal.GetFirstPubKey(ctx)
 	assert.NoError(err)
 	privVal, err = LoadOrGenFilePV(tempKeyFilePath, tempStateFilePath)
-<<<<<<< HEAD
-	assert.NoError(err)
-	proTxHash2, err := privVal.GetProTxHash(context.Background())
-	assert.NoError(err)
-	publicKey2, err := privVal.GetFirstPubKey(context.Background())
+	require.NoError(t, err)
+	proTxHash2, err := privVal.GetProTxHash(ctx)
+	assert.NoError(err)
+	publicKey2, err := privVal.GetFirstPubKey(ctx)
 	assert.NoError(err)
 	assert.Equal(proTxHash, proTxHash2, "expected privval proTxHashes to be the same")
 	assert.Equal(publicKey, publicKey2, "expected privval public keys to be the same")
-=======
-	require.NoError(t, err)
-	assert.Equal(t, addr, privVal.GetAddress(), "expected privval addr to be the same")
->>>>>>> 6c40ad39
 }
 
 func TestUnmarshalValidatorState(t *testing.T) {
@@ -212,43 +168,31 @@
 }`, quorumHash, pubB64, privB64, pubB64, proTxHash)
 
 	val := FilePVKey{}
-	err := json.Unmarshal([]byte(serialized), &val)
+	err := tmjson.Unmarshal([]byte(serialized), &val)
 	require.NoError(t, err)
 
 	// make sure the values match
-<<<<<<< HEAD
-	assert.EqualValues(proTxHash, val.ProTxHash)
-	assert.Len(val.PrivateKeys, 1)
+	assert.EqualValues(t, proTxHash, val.ProTxHash)
+	assert.Len(t, val.PrivateKeys, 1)
 	for quorumHashString, quorumKeys := range val.PrivateKeys {
 		quorumHash2, err := hex.DecodeString(quorumHashString)
 		assert.NoError(err)
-		assert.EqualValues(quorumHash, quorumHash2)
-		assert.EqualValues(pubKey, quorumKeys.PubKey)
-		assert.EqualValues(privKey, quorumKeys.PrivKey)
-		assert.EqualValues(pubKey, quorumKeys.ThresholdPublicKey)
-	}
-=======
-	assert.EqualValues(t, addr, val.Address)
-	assert.EqualValues(t, pubKey, val.PubKey)
-	assert.EqualValues(t, privKey, val.PrivKey)
-
->>>>>>> 6c40ad39
+		assert.EqualValues(t, quorumHash, quorumHash2)
+		assert.EqualValues(t, pubKey, quorumKeys.PubKey)
+		assert.EqualValues(t, privKey, quorumKeys.PrivKey)
+		assert.EqualValues(t, pubKey, quorumKeys.ThresholdPublicKey)
+	}
 	// export it and make sure it is the same
-	out, err := json.Marshal(val)
-	require.NoError(t, err)
-	assert.JSONEq(t, serialized, string(out))
+	out, err := tmjson.Marshal(val)
+	require.Nil(err, "%+v", err)
+	assert.JSONEq(serialized, string(out))
 }
 
 func TestSignVote(t *testing.T) {
 	ctx, cancel := context.WithCancel(context.Background())
 	defer cancel()
 
-<<<<<<< HEAD
-	privVal := GenFilePV(tempKeyFile.Name(), tempStateFile.Name())
-	require.NoError(t, err)
-=======
 	privVal, _, _ := newTestFilePV(t)
->>>>>>> 6c40ad39
 
 	randbytes := tmrand.Bytes(crypto.HashSize)
 	randbytes2 := tmrand.Bytes(crypto.HashSize)
@@ -264,13 +208,14 @@
 	stateID := types.RandStateID().WithHeight(height - 1)
 
 	// sign a vote for first time
-<<<<<<< HEAD
 	vote := newVote(privVal.Key.ProTxHash, 0, height, round, voteType, block1, stateID)
 	v := vote.ToProto()
-	quorumHash, err := privVal.GetFirstQuorumHash(context.Background())
-	assert.NoError(err)
-	err = privVal.SignVote(context.Background(), "mychainid", 0, quorumHash, v, stateID, nil)
-	assert.NoError(err, "expected no error signing vote")
+
+	quorumHash, err := privVal.GetFirstQuorumHash(ctx)
+	assert.NoError(err)
+
+	err = privVal.SignVote(ctx, "mychainid", 0, quorumHash, v, stateID, nil)
+	assert.NoError(t, err, "expected no error signing vote")
 
 	// try to sign the same vote again; should be fine
 	err = privVal.SignVote(context.Background(), "mychainid", 0, quorumHash, v, stateID, nil)
@@ -280,55 +225,23 @@
 	cases := []*types.Vote{
 		newVote(privVal.Key.ProTxHash, 0, height, round-1, voteType, block1, stateID),   // round regression
 		newVote(privVal.Key.ProTxHash, 0, height-1, round, voteType, block1, stateID),   // height regression
-		newVote(privVal.Key.ProTxHash, 0, height-2, round+4, voteType, block1, stateID), // height reg and diff round
+		newVote(privVal.Key.ProTxHash, 0, height-2, round+4, voteType, block1, stateID), // height regression and different round
 		newVote(privVal.Key.ProTxHash, 0, height, round, voteType, block2, stateID),     // different block
 	}
 
 	for _, c := range cases {
-		cpb := c.ToProto()
-		err = privVal.SignVote(context.Background(), "mychainid", 0, crypto.QuorumHash{}, cpb, stateID, nil)
-		assert.Error(err, "expected error on signing conflicting vote")
+		assert.Error(t, privVal.SignVote(ctx, "mychainid", 0, crypto.QuorumHash{}, c.ToProto(), stateID, nil),
+			"expected error on signing conflicting vote")
 	}
 
 	// try signing a vote with a different time stamp
 	blockSignature := vote.BlockSignature
 	stateSignature := vote.StateSignature
 
-	err = privVal.SignVote(context.Background(), "mychainid", 0, crypto.QuorumHash{}, v, stateID, nil)
+	err = privVal.SignVote(ctx, "mychainid", 0, crypto.QuorumHash{}, v, stateID, nil)
 	assert.NoError(err)
 	assert.Equal(blockSignature, vote.BlockSignature)
 	assert.Equal(stateSignature, vote.StateSignature)
-=======
-	vote := newVote(privVal.Key.Address, 0, height, round, voteType, block1, nil)
-	v := vote.ToProto()
-
-	err := privVal.SignVote(ctx, "mychainid", v)
-	assert.NoError(t, err, "expected no error signing vote")
-
-	// try to sign the same vote again; should be fine
-	err = privVal.SignVote(ctx, "mychainid", v)
-	assert.NoError(t, err, "expected no error on signing same vote")
-
-	// now try some bad votes
-	cases := []*types.Vote{
-		newVote(privVal.Key.Address, 0, height, round-1, voteType, block1, nil),   // round regression
-		newVote(privVal.Key.Address, 0, height-1, round, voteType, block1, nil),   // height regression
-		newVote(privVal.Key.Address, 0, height-2, round+4, voteType, block1, nil), // height regression and different round
-		newVote(privVal.Key.Address, 0, height, round, voteType, block2, nil),     // different block
-	}
-
-	for _, c := range cases {
-		assert.Error(t, privVal.SignVote(ctx, "mychainid", c.ToProto()),
-			"expected error on signing conflicting vote")
-	}
-
-	// try signing a vote with a different time stamp
-	sig := vote.Signature
-	vote.Timestamp = vote.Timestamp.Add(time.Duration(1000))
-	err = privVal.SignVote(ctx, "mychainid", v)
-	assert.NoError(t, err)
-	assert.Equal(t, sig, vote.Signature)
->>>>>>> 6c40ad39
 }
 
 func TestSignProposal(t *testing.T) {
@@ -337,16 +250,8 @@
 
 	privVal, _, _ := newTestFilePV(t)
 
-<<<<<<< HEAD
-	privVal := GenFilePV(tempKeyFile.Name(), tempStateFile.Name())
-	require.NoError(t, err)
-
-	randbytes := tmrand.Bytes(tmhash.Size)
-	randbytes2 := tmrand.Bytes(tmhash.Size)
-=======
 	randbytes := tmrand.Bytes(crypto.HashSize)
 	randbytes2 := tmrand.Bytes(crypto.HashSize)
->>>>>>> 6c40ad39
 
 	block1 := types.BlockID{Hash: randbytes,
 		PartSetHeader: types.PartSetHeader{Total: 5, Hash: randbytes}}
@@ -354,18 +259,18 @@
 		PartSetHeader: types.PartSetHeader{Total: 10, Hash: randbytes2}}
 	height, round := int64(10), int32(1)
 
-	quorumHash, err := privVal.GetFirstQuorumHash(context.Background())
+	quorumHash, err := privVal.GetFirstQuorumHash(ctx)
 	assert.NoError(err)
 
 	// sign a proposal for first time
-<<<<<<< HEAD
 	proposal := newProposal(height, 1, round, block1)
 	pbp := proposal.ToProto()
-	_, err = privVal.SignProposal(context.Background(), "mychainid", 0, quorumHash, pbp)
+
+	_, err = privVal.SignProposal(ctx, "mychainid", 0, quorumHash, pbp)
 	assert.NoError(err, "expected no error signing proposal")
 
 	// try to sign the same proposal again; should be fine
-	_, err = privVal.SignProposal(context.Background(), "mychainid", 0, quorumHash, pbp)
+	_, err = privVal.SignProposal(ctx, "mychainid", 0, quorumHash, pbp)
 	assert.NoError(err, "expected no error on signing same proposal")
 
 	// now try some bad Proposals
@@ -374,45 +279,13 @@
 		newProposal(height-1, 1, round, block1),   // height regression
 		newProposal(height-2, 1, round+4, block1), // height regression and different round
 		newProposal(height, 1, round, block2),     // different block
+		newProposal(height, 1, round, block1),     // different timestamp
 	}
 
 	for _, c := range cases {
-		_, err = privVal.SignProposal(context.Background(), "mychainid", 0, crypto.QuorumHash{}, c.ToProto())
+		_, err = privVal.SignProposal(ctx, "mychainid", 0, crypto.QuorumHash{}, c.ToProto())
 		assert.Error(err, "expected error on signing conflicting proposal")
 	}
-
-	// try signing a proposal with a different time stamp
-	sig := proposal.Signature
-	proposal.Timestamp = proposal.Timestamp.Add(time.Duration(1000))
-	_, err = privVal.SignProposal(context.Background(), "mychainid", 0, crypto.QuorumHash{}, pbp)
-	assert.NoError(err)
-	assert.Equal(sig, proposal.Signature)
-=======
-	ts := tmtime.Now()
-	proposal := newProposal(height, round, block1, ts)
-	pbp := proposal.ToProto()
-
-	err := privVal.SignProposal(ctx, "mychainid", pbp)
-	assert.NoError(t, err, "expected no error signing proposal")
-
-	// try to sign the same proposal again; should be fine
-	err = privVal.SignProposal(ctx, "mychainid", pbp)
-	assert.NoError(t, err, "expected no error on signing same proposal")
-
-	// now try some bad Proposals
-	cases := []*types.Proposal{
-		newProposal(height, round-1, block1, ts),                // round regression
-		newProposal(height-1, round, block1, ts),                // height regression
-		newProposal(height-2, round+4, block1, ts),              // height regression and different round
-		newProposal(height, round, block2, ts),                  // different block
-		newProposal(height, round, block1, ts.Add(time.Second)), // different timestamp
-	}
-
-	for _, c := range cases {
-		assert.Errorf(t, privVal.SignProposal(ctx, "mychainid", c.ToProto()),
-			"expected error on signing conflicting proposal")
-	}
->>>>>>> 6c40ad39
 }
 
 func TestDifferByTimestamp(t *testing.T) {
@@ -427,18 +300,18 @@
 	privVal := GenFilePV(tempKeyFile.Name(), tempStateFile.Name())
 	require.NoError(t, err)
 	randbytes := tmrand.Bytes(crypto.HashSize)
+	block1 := types.BlockID{Hash: randbytes, PartSetHeader: types.PartSetHeader{Total: 5, Hash: randbytes}}
 	height, round := int64(10), int32(1)
 	chainID := "mychainid"
 
-<<<<<<< HEAD
-	quorumHash, err := privVal.GetFirstQuorumHash(context.Background())
+	quorumHash, err := privVal.GetFirstQuorumHash(ctx)
 	assert.NoError(t, err)
 
 	// test proposal
 	{
 		proposal := newProposal(height, 1, round, block1)
 		pb := proposal.ToProto()
-		_, err := privVal.SignProposal(context.Background(), chainID, 0, quorumHash, pb)
+		_, err := privVal.SignProposal(ctx, chainID, 0, quorumHash, pb)
 		assert.NoError(t, err, "expected no error signing proposal")
 		signBytes := types.ProposalBlockSignBytes(chainID, pb)
 
@@ -458,8 +331,69 @@
 	}
 }
 
+func TestVoteExtensionsAreAlwaysSigned(t *testing.T) {
+	ctx, cancel := context.WithCancel(context.Background())
+	defer cancel()
+
+	privVal, _, _ := newTestFilePV(t)
+	pubKey, err := privVal.GetPubKey(ctx)
+	assert.NoError(t, err)
+
+	block := types.BlockID{
+		Hash:          tmrand.Bytes(crypto.HashSize),
+		PartSetHeader: types.PartSetHeader{Total: 5, Hash: tmrand.Bytes(crypto.HashSize)},
+	}
+
+	height, round := int64(10), int32(1)
+	voteType := tmproto.PrecommitType
+
+	// We initially sign this vote without an extension
+	vote1 := newVote(privVal.Key.Address, 0, height, round, voteType, block, nil)
+	vpb1 := vote1.ToProto()
+
+	err = privVal.SignVote(ctx, "mychainid", vpb1)
+	assert.NoError(t, err, "expected no error signing vote")
+	assert.NotNil(t, vpb1.ExtensionSignature)
+
+	vesb1 := types.VoteExtensionSignBytes("mychainid", vpb1)
+	assert.True(t, pubKey.VerifySignature(vesb1, vpb1.ExtensionSignature))
+
+	// We duplicate this vote precisely, including its timestamp, but change
+	// its extension
+	vote2 := vote1.Copy()
+	vote2.Extension = []byte("new extension")
+	vpb2 := vote2.ToProto()
+
+	err = privVal.SignVote(ctx, "mychainid", vpb2)
+	assert.NoError(t, err, "expected no error signing same vote with manipulated vote extension")
+
+	// We need to ensure that a valid new extension signature has been created
+	// that validates against the vote extension sign bytes with the new
+	// extension, and does not validate against the vote extension sign bytes
+	// with the old extension.
+	vesb2 := types.VoteExtensionSignBytes("mychainid", vpb2)
+	assert.True(t, pubKey.VerifySignature(vesb2, vpb2.ExtensionSignature))
+	assert.False(t, pubKey.VerifySignature(vesb1, vpb2.ExtensionSignature))
+
+	// We now manipulate the timestamp of the vote with the extension, as per
+	// TestDifferByTimestamp
+	expectedTimestamp := vpb2.Timestamp
+
+	vpb2.Timestamp = vpb2.Timestamp.Add(time.Millisecond)
+	vpb2.Signature = nil
+	vpb2.ExtensionSignature = nil
+
+	err = privVal.SignVote(ctx, "mychainid", vpb2)
+	assert.NoError(t, err, "expected no error signing same vote with manipulated timestamp and vote extension")
+	assert.Equal(t, expectedTimestamp, vpb2.Timestamp)
+
+	vesb3 := types.VoteExtensionSignBytes("mychainid", vpb2)
+	assert.True(t, pubKey.VerifySignature(vesb3, vpb2.ExtensionSignature))
+	assert.False(t, pubKey.VerifySignature(vesb1, vpb2.ExtensionSignature))
+}
+
 func newVote(proTxHash types.ProTxHash, idx int32, height int64, round int32,
-	typ tmproto.SignedMsgType, blockID types.BlockID, stateID types.StateID) *types.Vote {
+	typ tmproto.SignedMsgType, blockID types.BlockID, ext []byte) *types.Vote {
 	return &types.Vote{
 		ValidatorProTxHash: proTxHash,
 		ValidatorIndex:     idx,
@@ -467,6 +401,7 @@
 		Round:              round,
 		Type:               typ,
 		BlockID:            blockID,
+		Extension:          ext,
 	}
 }
 
@@ -476,116 +411,7 @@
 		CoreChainLockedHeight: coreChainLockedHeight,
 		Round:                 round,
 		BlockID:               blockID,
-		Timestamp:             tmtime.Now(),
-=======
-	// test vote
-	{
-		voteType := tmproto.PrevoteType
-		blockID := types.BlockID{Hash: randbytes, PartSetHeader: types.PartSetHeader{}}
-		vote := newVote(privVal.Key.Address, 0, height, round, voteType, blockID, nil)
-		v := vote.ToProto()
-		err := privVal.SignVote(ctx, "mychainid", v)
-		require.NoError(t, err, "expected no error signing vote")
-
-		signBytes := types.VoteSignBytes(chainID, v)
-		sig := v.Signature
-		timeStamp := vote.Timestamp
-
-		// manipulate the timestamp. should get changed back
-		v.Timestamp = v.Timestamp.Add(time.Millisecond)
-		var emptySig []byte
-		v.Signature = emptySig
-		err = privVal.SignVote(ctx, "mychainid", v)
-		require.NoError(t, err, "expected no error on signing same vote")
-
-		assert.Equal(t, timeStamp, v.Timestamp)
-		assert.Equal(t, signBytes, types.VoteSignBytes(chainID, v))
-		assert.Equal(t, sig, v.Signature)
-	}
-}
-
-func TestVoteExtensionsAreAlwaysSigned(t *testing.T) {
-	ctx, cancel := context.WithCancel(context.Background())
-	defer cancel()
-
-	privVal, _, _ := newTestFilePV(t)
-	pubKey, err := privVal.GetPubKey(ctx)
-	assert.NoError(t, err)
-
-	block := types.BlockID{
-		Hash:          tmrand.Bytes(crypto.HashSize),
-		PartSetHeader: types.PartSetHeader{Total: 5, Hash: tmrand.Bytes(crypto.HashSize)},
-	}
-
-	height, round := int64(10), int32(1)
-	voteType := tmproto.PrecommitType
-
-	// We initially sign this vote without an extension
-	vote1 := newVote(privVal.Key.Address, 0, height, round, voteType, block, nil)
-	vpb1 := vote1.ToProto()
-
-	err = privVal.SignVote(ctx, "mychainid", vpb1)
-	assert.NoError(t, err, "expected no error signing vote")
-	assert.NotNil(t, vpb1.ExtensionSignature)
-
-	vesb1 := types.VoteExtensionSignBytes("mychainid", vpb1)
-	assert.True(t, pubKey.VerifySignature(vesb1, vpb1.ExtensionSignature))
-
-	// We duplicate this vote precisely, including its timestamp, but change
-	// its extension
-	vote2 := vote1.Copy()
-	vote2.Extension = []byte("new extension")
-	vpb2 := vote2.ToProto()
-
-	err = privVal.SignVote(ctx, "mychainid", vpb2)
-	assert.NoError(t, err, "expected no error signing same vote with manipulated vote extension")
-
-	// We need to ensure that a valid new extension signature has been created
-	// that validates against the vote extension sign bytes with the new
-	// extension, and does not validate against the vote extension sign bytes
-	// with the old extension.
-	vesb2 := types.VoteExtensionSignBytes("mychainid", vpb2)
-	assert.True(t, pubKey.VerifySignature(vesb2, vpb2.ExtensionSignature))
-	assert.False(t, pubKey.VerifySignature(vesb1, vpb2.ExtensionSignature))
-
-	// We now manipulate the timestamp of the vote with the extension, as per
-	// TestDifferByTimestamp
-	expectedTimestamp := vpb2.Timestamp
-
-	vpb2.Timestamp = vpb2.Timestamp.Add(time.Millisecond)
-	vpb2.Signature = nil
-	vpb2.ExtensionSignature = nil
-
-	err = privVal.SignVote(ctx, "mychainid", vpb2)
-	assert.NoError(t, err, "expected no error signing same vote with manipulated timestamp and vote extension")
-	assert.Equal(t, expectedTimestamp, vpb2.Timestamp)
-
-	vesb3 := types.VoteExtensionSignBytes("mychainid", vpb2)
-	assert.True(t, pubKey.VerifySignature(vesb3, vpb2.ExtensionSignature))
-	assert.False(t, pubKey.VerifySignature(vesb1, vpb2.ExtensionSignature))
-}
-
-func newVote(addr types.Address, idx int32, height int64, round int32,
-	typ tmproto.SignedMsgType, blockID types.BlockID, extension []byte) *types.Vote {
-	return &types.Vote{
-		ValidatorAddress: addr,
-		ValidatorIndex:   idx,
-		Height:           height,
-		Round:            round,
-		Type:             typ,
-		Timestamp:        tmtime.Now(),
-		BlockID:          blockID,
-		Extension:        extension,
-	}
-}
-
-func newProposal(height int64, round int32, blockID types.BlockID, t time.Time) *types.Proposal {
-	return &types.Proposal{
-		Height:    height,
-		Round:     round,
-		BlockID:   blockID,
-		Timestamp: t,
->>>>>>> 6c40ad39
+		Timestamp:             time.Now(),
 	}
 }
 
@@ -595,7 +421,7 @@
 	tempStateFile, err := os.CreateTemp(t.TempDir(), "priv_validator_state_")
 	require.NoError(t, err)
 
-	privVal, err := GenFilePV(tempKeyFile.Name(), tempStateFile.Name(), "")
+	privVal := GenFilePV(tempKeyFile.Name(), tempStateFile.Name())
 	require.NoError(t, err)
 
 	return privVal, tempKeyFile.Name(), tempStateFile.Name()
