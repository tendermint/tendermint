package privval

import (
	"encoding/base64"
	"fmt"
	"io/ioutil"
	"os"
	"testing"
	"time"

	"github.com/stretchr/testify/assert"
	"github.com/stretchr/testify/require"

	"github.com/tendermint/tendermint/crypto/ed25519"
	tmproto "github.com/tendermint/tendermint/proto/types"
	"github.com/tendermint/tendermint/types"
	tmtime "github.com/tendermint/tendermint/types/time"
)

func TestGenLoadValidator(t *testing.T) {
	assert := assert.New(t)

	tempKeyFile, err := ioutil.TempFile("", "priv_validator_key_")
	require.Nil(t, err)
	tempStateFile, err := ioutil.TempFile("", "priv_validator_state_")
	require.Nil(t, err)

	privVal := GenFilePV(tempKeyFile.Name(), tempStateFile.Name())

	height := int64(100)
	privVal.LastSignState.Height = height
	privVal.Save()
	addr := privVal.GetAddress()

	privVal = LoadFilePV(tempKeyFile.Name(), tempStateFile.Name())
	assert.Equal(addr, privVal.GetAddress(), "expected privval addr to be the same")
	assert.Equal(height, privVal.LastSignState.Height, "expected privval.LastHeight to have been saved")
}

func TestResetValidator(t *testing.T) {
	tempKeyFile, err := ioutil.TempFile("", "priv_validator_key_")
	require.Nil(t, err)
	tempStateFile, err := ioutil.TempFile("", "priv_validator_state_")
	require.Nil(t, err)

	privVal := GenFilePV(tempKeyFile.Name(), tempStateFile.Name())
	emptyState := FilePVLastSignState{filePath: tempStateFile.Name()}

	// new priv val has empty state
	assert.Equal(t, privVal.LastSignState, emptyState)

	// test vote
	height, round := int64(10), int32(1)
<<<<<<< HEAD
	voteType := byte(types.PrevoteType)
=======
	voteType := byte(tmproto.PrevoteType)
>>>>>>> 630c871b
	blockID := types.BlockID{Hash: []byte{1, 2, 3}, PartsHeader: types.PartSetHeader{}}
	vote := newVote(privVal.Key.Address, 0, height, round, voteType, blockID)
	err = privVal.SignVote("mychainid", vote)
	assert.NoError(t, err, "expected no error signing vote")

	// priv val after signing is not same as empty
	assert.NotEqual(t, privVal.LastSignState, emptyState)

	// priv val after AcceptNewConnection is same as empty
	privVal.Reset()
	assert.Equal(t, privVal.LastSignState, emptyState)
}

func TestLoadOrGenValidator(t *testing.T) {
	assert := assert.New(t)

	tempKeyFile, err := ioutil.TempFile("", "priv_validator_key_")
	require.Nil(t, err)
	tempStateFile, err := ioutil.TempFile("", "priv_validator_state_")
	require.Nil(t, err)

	tempKeyFilePath := tempKeyFile.Name()
	if err := os.Remove(tempKeyFilePath); err != nil {
		t.Error(err)
	}
	tempStateFilePath := tempStateFile.Name()
	if err := os.Remove(tempStateFilePath); err != nil {
		t.Error(err)
	}

	privVal := LoadOrGenFilePV(tempKeyFilePath, tempStateFilePath)
	addr := privVal.GetAddress()
	privVal = LoadOrGenFilePV(tempKeyFilePath, tempStateFilePath)
	assert.Equal(addr, privVal.GetAddress(), "expected privval addr to be the same")
}

func TestUnmarshalValidatorState(t *testing.T) {
	assert, require := assert.New(t), require.New(t)

	// create some fixed values
	serialized := `{
		"height": "1",
		"round": 1,
		"step": 1
	}`

	val := FilePVLastSignState{}
	err := cdc.UnmarshalJSON([]byte(serialized), &val)
	require.Nil(err, "%+v", err)

	// make sure the values match
	assert.EqualValues(val.Height, 1)
	assert.EqualValues(val.Round, 1)
	assert.EqualValues(val.Step, 1)

	// export it and make sure it is the same
	out, err := cdc.MarshalJSON(val)
	require.Nil(err, "%+v", err)
	assert.JSONEq(serialized, string(out))
}

func TestUnmarshalValidatorKey(t *testing.T) {
	assert, require := assert.New(t), require.New(t)

	// create some fixed values
	privKey := ed25519.GenPrivKey()
	pubKey := privKey.PubKey()
	addr := pubKey.Address()
<<<<<<< HEAD
	pubBytes := []byte(pubKey.(ed25519.PubKey))
	privBytes := []byte(privKey)
=======
	pubArray := [32]byte(pubKey.(ed25519.PubKey))
	pubBytes := pubArray[:]
	privArray := [64]byte(privKey)
	privBytes := privArray[:]
>>>>>>> 630c871b
	pubB64 := base64.StdEncoding.EncodeToString(pubBytes)
	privB64 := base64.StdEncoding.EncodeToString(privBytes)

	serialized := fmt.Sprintf(`{
  "address": "%s",
  "pub_key": {
    "type": "tendermint/PubKeyEd25519",
    "value": "%s"
  },
  "priv_key": {
    "type": "tendermint/PrivKeyEd25519",
    "value": "%s"
  }
}`, addr, pubB64, privB64)

	val := FilePVKey{}
	err := cdc.UnmarshalJSON([]byte(serialized), &val)
	require.Nil(err, "%+v", err)

	// make sure the values match
	assert.EqualValues(addr, val.Address)
	assert.EqualValues(pubKey, val.PubKey)
	assert.EqualValues(privKey, val.PrivKey)

	// export it and make sure it is the same
	out, err := cdc.MarshalJSON(val)
	require.Nil(err, "%+v", err)
	assert.JSONEq(serialized, string(out))
}

func TestSignVote(t *testing.T) {
	assert := assert.New(t)

	tempKeyFile, err := ioutil.TempFile("", "priv_validator_key_")
	require.Nil(t, err)
	tempStateFile, err := ioutil.TempFile("", "priv_validator_state_")
	require.Nil(t, err)

	privVal := GenFilePV(tempKeyFile.Name(), tempStateFile.Name())

	block1 := types.BlockID{Hash: []byte{1, 2, 3}, PartsHeader: types.PartSetHeader{}}
	block2 := types.BlockID{Hash: []byte{3, 2, 1}, PartsHeader: types.PartSetHeader{}}

	height, round := int64(10), int32(1)
<<<<<<< HEAD
	voteType := byte(types.PrevoteType)
=======
	voteType := byte(tmproto.PrevoteType)
>>>>>>> 630c871b

	// sign a vote for first time
	vote := newVote(privVal.Key.Address, 0, height, round, voteType, block1)
	err = privVal.SignVote("mychainid", vote)
	assert.NoError(err, "expected no error signing vote")

	// try to sign the same vote again; should be fine
	err = privVal.SignVote("mychainid", vote)
	assert.NoError(err, "expected no error on signing same vote")

	// now try some bad votes
	cases := []*types.Vote{
		newVote(privVal.Key.Address, 0, height, round-1, voteType, block1),   // round regression
		newVote(privVal.Key.Address, 0, height-1, round, voteType, block1),   // height regression
		newVote(privVal.Key.Address, 0, height-2, round+4, voteType, block1), // height regression and different round
		newVote(privVal.Key.Address, 0, height, round, voteType, block2),     // different block
	}

	for _, c := range cases {
		err = privVal.SignVote("mychainid", c)
		assert.Error(err, "expected error on signing conflicting vote")
	}

	// try signing a vote with a different time stamp
	sig := vote.Signature
	vote.Timestamp = vote.Timestamp.Add(time.Duration(1000))
	err = privVal.SignVote("mychainid", vote)
	assert.NoError(err)
	assert.Equal(sig, vote.Signature)
}

func TestSignProposal(t *testing.T) {
	assert := assert.New(t)

	tempKeyFile, err := ioutil.TempFile("", "priv_validator_key_")
	require.Nil(t, err)
	tempStateFile, err := ioutil.TempFile("", "priv_validator_state_")
	require.Nil(t, err)

	privVal := GenFilePV(tempKeyFile.Name(), tempStateFile.Name())

	block1 := types.BlockID{Hash: []byte{1, 2, 3}, PartsHeader: types.PartSetHeader{Total: 5, Hash: []byte{1, 2, 3}}}
	block2 := types.BlockID{Hash: []byte{3, 2, 1}, PartsHeader: types.PartSetHeader{Total: 10, Hash: []byte{3, 2, 1}}}
	height, round := int64(10), int32(1)

	// sign a proposal for first time
	proposal := newProposal(height, round, block1)
	err = privVal.SignProposal("mychainid", proposal)
	assert.NoError(err, "expected no error signing proposal")

	// try to sign the same proposal again; should be fine
	err = privVal.SignProposal("mychainid", proposal)
	assert.NoError(err, "expected no error on signing same proposal")

	// now try some bad Proposals
	cases := []*types.Proposal{
		newProposal(height, round-1, block1),   // round regression
		newProposal(height-1, round, block1),   // height regression
		newProposal(height-2, round+4, block1), // height regression and different round
		newProposal(height, round, block2),     // different block
	}

	for _, c := range cases {
		err = privVal.SignProposal("mychainid", c)
		assert.Error(err, "expected error on signing conflicting proposal")
	}

	// try signing a proposal with a different time stamp
	sig := proposal.Signature
	proposal.Timestamp = proposal.Timestamp.Add(time.Duration(1000))
	err = privVal.SignProposal("mychainid", proposal)
	assert.NoError(err)
	assert.Equal(sig, proposal.Signature)
}

func TestDifferByTimestamp(t *testing.T) {
	tempKeyFile, err := ioutil.TempFile("", "priv_validator_key_")
	require.Nil(t, err)
	tempStateFile, err := ioutil.TempFile("", "priv_validator_state_")
	require.Nil(t, err)

	privVal := GenFilePV(tempKeyFile.Name(), tempStateFile.Name())

	block1 := types.BlockID{Hash: []byte{1, 2, 3}, PartsHeader: types.PartSetHeader{Total: 5, Hash: []byte{1, 2, 3}}}
	height, round := int64(10), int32(1)
	chainID := "mychainid"

	// test proposal
	{
		proposal := newProposal(height, round, block1)
		err := privVal.SignProposal(chainID, proposal)
		assert.NoError(t, err, "expected no error signing proposal")
		signBytes := proposal.SignBytes(chainID)
		sig := proposal.Signature
		timeStamp := proposal.Timestamp

		// manipulate the timestamp. should get changed back
		proposal.Timestamp = proposal.Timestamp.Add(time.Millisecond)
		var emptySig []byte
		proposal.Signature = emptySig
		err = privVal.SignProposal("mychainid", proposal)
		assert.NoError(t, err, "expected no error on signing same proposal")

		assert.Equal(t, timeStamp, proposal.Timestamp)
		assert.Equal(t, signBytes, proposal.SignBytes(chainID))
		assert.Equal(t, sig, proposal.Signature)
	}

	// test vote
	{
		voteType := byte(tmproto.PrevoteType)
		blockID := types.BlockID{Hash: []byte{1, 2, 3}, PartsHeader: types.PartSetHeader{}}
		vote := newVote(privVal.Key.Address, 0, height, round, voteType, blockID)
		err := privVal.SignVote("mychainid", vote)
		assert.NoError(t, err, "expected no error signing vote")

		signBytes := vote.SignBytes(chainID)
		sig := vote.Signature
		timeStamp := vote.Timestamp

		// manipulate the timestamp. should get changed back
		vote.Timestamp = vote.Timestamp.Add(time.Millisecond)
		var emptySig []byte
		vote.Signature = emptySig
		err = privVal.SignVote("mychainid", vote)
		assert.NoError(t, err, "expected no error on signing same vote")

		assert.Equal(t, timeStamp, vote.Timestamp)
		assert.Equal(t, signBytes, vote.SignBytes(chainID))
		assert.Equal(t, sig, vote.Signature)
	}
}

func newVote(addr types.Address, idx uint32, height int64, round int32, typ byte, blockID types.BlockID) *types.Vote {
	return &types.Vote{
		ValidatorAddress: addr,
		ValidatorIndex:   idx,
		Height:           height,
		Round:            round,
		Type:             tmproto.SignedMsgType(typ),
		Timestamp:        tmtime.Now(),
		BlockID:          blockID,
	}
}

func newProposal(height int64, round int32, blockID types.BlockID) *types.Proposal {
	return &types.Proposal{
		Height:    height,
		Round:     round,
		BlockID:   blockID,
		Timestamp: tmtime.Now(),
	}
}<|MERGE_RESOLUTION|>--- conflicted
+++ resolved
@@ -51,11 +51,7 @@
 
 	// test vote
 	height, round := int64(10), int32(1)
-<<<<<<< HEAD
-	voteType := byte(types.PrevoteType)
-=======
 	voteType := byte(tmproto.PrevoteType)
->>>>>>> 630c871b
 	blockID := types.BlockID{Hash: []byte{1, 2, 3}, PartsHeader: types.PartSetHeader{}}
 	vote := newVote(privVal.Key.Address, 0, height, round, voteType, blockID)
 	err = privVal.SignVote("mychainid", vote)
@@ -124,15 +120,8 @@
 	privKey := ed25519.GenPrivKey()
 	pubKey := privKey.PubKey()
 	addr := pubKey.Address()
-<<<<<<< HEAD
 	pubBytes := []byte(pubKey.(ed25519.PubKey))
 	privBytes := []byte(privKey)
-=======
-	pubArray := [32]byte(pubKey.(ed25519.PubKey))
-	pubBytes := pubArray[:]
-	privArray := [64]byte(privKey)
-	privBytes := privArray[:]
->>>>>>> 630c871b
 	pubB64 := base64.StdEncoding.EncodeToString(pubBytes)
 	privB64 := base64.StdEncoding.EncodeToString(privBytes)
 
@@ -177,11 +166,7 @@
 	block2 := types.BlockID{Hash: []byte{3, 2, 1}, PartsHeader: types.PartSetHeader{}}
 
 	height, round := int64(10), int32(1)
-<<<<<<< HEAD
-	voteType := byte(types.PrevoteType)
-=======
 	voteType := byte(tmproto.PrevoteType)
->>>>>>> 630c871b
 
 	// sign a vote for first time
 	vote := newVote(privVal.Key.Address, 0, height, round, voteType, block1)
