package privval

import (
	"encoding/base64"
	"fmt"
	"io/ioutil"
	"os"
	"testing"
	"time"

	"github.com/stretchr/testify/assert"
	"github.com/stretchr/testify/require"
	"github.com/tendermint/tendermint/crypto/ed25519"
	"github.com/tendermint/tendermint/types"
	tmtime "github.com/tendermint/tendermint/types/time"
)

func TestGenLoadValidator(t *testing.T) {
	assert := assert.New(t)

	tempKeyFile, err := ioutil.TempFile("", "priv_validator_key_")
	require.Nil(t, err)
	tempStateFile, err := ioutil.TempFile("", "priv_validator_state_")
	require.Nil(t, err)

	privVal := GenFilePV(tempKeyFile.Name(), tempStateFile.Name())

	height := int64(100)
	privVal.LastSignState.Height = height
	privVal.Save()
	addr := privVal.GetAddress()

	privVal = LoadFilePV(tempKeyFile.Name(), tempStateFile.Name())
	assert.Equal(addr, privVal.GetAddress(), "expected privval addr to be the same")
	assert.Equal(height, privVal.LastSignState.Height, "expected privval.LastHeight to have been saved")
}

func TestResetValidator(t *testing.T) {
	tempKeyFile, err := ioutil.TempFile("", "priv_validator_key_")
	require.Nil(t, err)
	tempStateFile, err := ioutil.TempFile("", "priv_validator_state_")
	require.Nil(t, err)

	privVal := GenFilePV(tempKeyFile.Name(), tempStateFile.Name())
	emptyState := FilePVLastSignState{filePath: tempStateFile.Name()}

	// new priv val has empty state
	assert.Equal(t, privVal.LastSignState, emptyState)

	// test vote
	height, round := int64(10), 1
	voteType := byte(types.PrevoteType)
<<<<<<< HEAD
	blockID := types.BlockID{Hash: []byte{1, 2, 3}}
=======
	blockID := types.BlockID{Hash: []byte{1, 2, 3}, PartsHeader: types.PartSetHeader{}}
>>>>>>> c6daa483
	vote := newVote(privVal.Key.Address, 0, height, round, voteType, blockID)
	err = privVal.SignVote("mychainid", vote)
	assert.NoError(t, err, "expected no error signing vote")

	// priv val after signing is not same as empty
	assert.NotEqual(t, privVal.LastSignState, emptyState)

	// priv val after AcceptNewConnection is same as empty
	privVal.Reset()
	assert.Equal(t, privVal.LastSignState, emptyState)
}

func TestLoadOrGenValidator(t *testing.T) {
	assert := assert.New(t)

	tempKeyFile, err := ioutil.TempFile("", "priv_validator_key_")
	require.Nil(t, err)
	tempStateFile, err := ioutil.TempFile("", "priv_validator_state_")
	require.Nil(t, err)

	tempKeyFilePath := tempKeyFile.Name()
	if err := os.Remove(tempKeyFilePath); err != nil {
		t.Error(err)
	}
	tempStateFilePath := tempStateFile.Name()
	if err := os.Remove(tempStateFilePath); err != nil {
		t.Error(err)
	}

	privVal := LoadOrGenFilePV(tempKeyFilePath, tempStateFilePath)
	addr := privVal.GetAddress()
	privVal = LoadOrGenFilePV(tempKeyFilePath, tempStateFilePath)
	assert.Equal(addr, privVal.GetAddress(), "expected privval addr to be the same")
}

func TestUnmarshalValidatorState(t *testing.T) {
	assert, require := assert.New(t), require.New(t)

	// create some fixed values
	serialized := `{
		"height": "1",
		"round": "1",
		"step": 1
	}`

	val := FilePVLastSignState{}
	err := cdc.UnmarshalJSON([]byte(serialized), &val)
	require.Nil(err, "%+v", err)

	// make sure the values match
	assert.EqualValues(val.Height, 1)
	assert.EqualValues(val.Round, 1)
	assert.EqualValues(val.Step, 1)

	// export it and make sure it is the same
	out, err := cdc.MarshalJSON(val)
	require.Nil(err, "%+v", err)
	assert.JSONEq(serialized, string(out))
}

func TestUnmarshalValidatorKey(t *testing.T) {
	assert, require := assert.New(t), require.New(t)

	// create some fixed values
	privKey := ed25519.GenPrivKey()
	pubKey := privKey.PubKey()
	addr := pubKey.Address()
	pubArray := [32]byte(pubKey.(ed25519.PubKeyEd25519))
	pubBytes := pubArray[:]
	privArray := [64]byte(privKey)
	privBytes := privArray[:]
	pubB64 := base64.StdEncoding.EncodeToString(pubBytes)
	privB64 := base64.StdEncoding.EncodeToString(privBytes)

	serialized := fmt.Sprintf(`{
  "address": "%s",
  "pub_key": {
    "type": "tendermint/PubKeyEd25519",
    "value": "%s"
  },
  "priv_key": {
    "type": "tendermint/PrivKeyEd25519",
    "value": "%s"
  }
}`, addr, pubB64, privB64)

	val := FilePVKey{}
	err := cdc.UnmarshalJSON([]byte(serialized), &val)
	require.Nil(err, "%+v", err)

	// make sure the values match
	assert.EqualValues(addr, val.Address)
	assert.EqualValues(pubKey, val.PubKey)
	assert.EqualValues(privKey, val.PrivKey)

	// export it and make sure it is the same
	out, err := cdc.MarshalJSON(val)
	require.Nil(err, "%+v", err)
	assert.JSONEq(serialized, string(out))
}

func TestSignVote(t *testing.T) {
	assert := assert.New(t)

	tempKeyFile, err := ioutil.TempFile("", "priv_validator_key_")
	require.Nil(t, err)
	tempStateFile, err := ioutil.TempFile("", "priv_validator_state_")
	require.Nil(t, err)

	privVal := GenFilePV(tempKeyFile.Name(), tempStateFile.Name())

<<<<<<< HEAD
	block1 := types.BlockID{Hash: []byte{1, 2, 3}}
	block2 := types.BlockID{Hash: []byte{3, 2, 1}}
=======
	block1 := types.BlockID{Hash: []byte{1, 2, 3}, PartsHeader: types.PartSetHeader{}}
	block2 := types.BlockID{Hash: []byte{3, 2, 1}, PartsHeader: types.PartSetHeader{}}
>>>>>>> c6daa483
	height, round := int64(10), 1
	voteType := byte(types.PrevoteType)

	// sign a vote for first time
	vote := newVote(privVal.Key.Address, 0, height, round, voteType, block1)
	err = privVal.SignVote("mychainid", vote)
	assert.NoError(err, "expected no error signing vote")

	// try to sign the same vote again; should be fine
	err = privVal.SignVote("mychainid", vote)
	assert.NoError(err, "expected no error on signing same vote")

	// now try some bad votes
	cases := []*types.Vote{
		newVote(privVal.Key.Address, 0, height, round-1, voteType, block1),   // round regression
		newVote(privVal.Key.Address, 0, height-1, round, voteType, block1),   // height regression
		newVote(privVal.Key.Address, 0, height-2, round+4, voteType, block1), // height regression and different round
		newVote(privVal.Key.Address, 0, height, round, voteType, block2),     // different block
	}

	for _, c := range cases {
		err = privVal.SignVote("mychainid", c)
		assert.Error(err, "expected error on signing conflicting vote")
	}

	// try signing a vote with a different time stamp
	sig := vote.Signature
	vote.Timestamp = vote.Timestamp.Add(time.Duration(1000))
	err = privVal.SignVote("mychainid", vote)
	assert.NoError(err)
	assert.Equal(sig, vote.Signature)
}

func TestSignProposal(t *testing.T) {
	assert := assert.New(t)

	tempKeyFile, err := ioutil.TempFile("", "priv_validator_key_")
	require.Nil(t, err)
	tempStateFile, err := ioutil.TempFile("", "priv_validator_state_")
	require.Nil(t, err)

	privVal := GenFilePV(tempKeyFile.Name(), tempStateFile.Name())

	block1 := types.BlockID{Hash: []byte{1, 2, 3}, PartsHeader: types.PartSetHeader{Total: 5, Hash: []byte{1, 2, 3}}}
	block2 := types.BlockID{Hash: []byte{3, 2, 1}, PartsHeader: types.PartSetHeader{Total: 10, Hash: []byte{3, 2, 1}}}
	height, round := int64(10), 1

	// sign a proposal for first time
	proposal := newProposal(height, round, block1)
	err = privVal.SignProposal("mychainid", proposal)
	assert.NoError(err, "expected no error signing proposal")

	// try to sign the same proposal again; should be fine
	err = privVal.SignProposal("mychainid", proposal)
	assert.NoError(err, "expected no error on signing same proposal")

	// now try some bad Proposals
	cases := []*types.Proposal{
		newProposal(height, round-1, block1),   // round regression
		newProposal(height-1, round, block1),   // height regression
		newProposal(height-2, round+4, block1), // height regression and different round
		newProposal(height, round, block2),     // different block
	}

	for _, c := range cases {
		err = privVal.SignProposal("mychainid", c)
		assert.Error(err, "expected error on signing conflicting proposal")
	}

	// try signing a proposal with a different time stamp
	sig := proposal.Signature
	proposal.Timestamp = proposal.Timestamp.Add(time.Duration(1000))
	err = privVal.SignProposal("mychainid", proposal)
	assert.NoError(err)
	assert.Equal(sig, proposal.Signature)
}

func TestDifferByTimestamp(t *testing.T) {
	tempKeyFile, err := ioutil.TempFile("", "priv_validator_key_")
	require.Nil(t, err)
	tempStateFile, err := ioutil.TempFile("", "priv_validator_state_")
	require.Nil(t, err)

	privVal := GenFilePV(tempKeyFile.Name(), tempStateFile.Name())

	block1 := types.BlockID{Hash: []byte{1, 2, 3}, PartsHeader: types.PartSetHeader{Total: 5, Hash: []byte{1, 2, 3}}}
	height, round := int64(10), 1
	chainID := "mychainid"

	// test proposal
	{
		proposal := newProposal(height, round, block1)
		err := privVal.SignProposal(chainID, proposal)
		assert.NoError(t, err, "expected no error signing proposal")
		signBytes := proposal.SignBytes(chainID)
		sig := proposal.Signature
		timeStamp := proposal.Timestamp

		// manipulate the timestamp. should get changed back
		proposal.Timestamp = proposal.Timestamp.Add(time.Millisecond)
		var emptySig []byte
		proposal.Signature = emptySig
		err = privVal.SignProposal("mychainid", proposal)
		assert.NoError(t, err, "expected no error on signing same proposal")

		assert.Equal(t, timeStamp, proposal.Timestamp)
		assert.Equal(t, signBytes, proposal.SignBytes(chainID))
		assert.Equal(t, sig, proposal.Signature)
	}

	// test vote
	{
		voteType := byte(types.PrevoteType)
<<<<<<< HEAD
		blockID := types.BlockID{Hash: []byte{1, 2, 3}}
=======
		blockID := types.BlockID{Hash: []byte{1, 2, 3}, PartsHeader: types.PartSetHeader{}}
>>>>>>> c6daa483
		vote := newVote(privVal.Key.Address, 0, height, round, voteType, blockID)
		err := privVal.SignVote("mychainid", vote)
		assert.NoError(t, err, "expected no error signing vote")

		signBytes := vote.SignBytes(chainID)
		sig := vote.Signature
		timeStamp := vote.Timestamp

		// manipulate the timestamp. should get changed back
		vote.Timestamp = vote.Timestamp.Add(time.Millisecond)
		var emptySig []byte
		vote.Signature = emptySig
		err = privVal.SignVote("mychainid", vote)
		assert.NoError(t, err, "expected no error on signing same vote")

		assert.Equal(t, timeStamp, vote.Timestamp)
		assert.Equal(t, signBytes, vote.SignBytes(chainID))
		assert.Equal(t, sig, vote.Signature)
	}
}

func newVote(addr types.Address, idx int, height int64, round int, typ byte, blockID types.BlockID) *types.Vote {
	return &types.Vote{
		ValidatorAddress: addr,
		ValidatorIndex:   idx,
		Height:           height,
		Round:            round,
		Type:             types.SignedMsgType(typ),
		Timestamp:        tmtime.Now(),
		BlockID:          blockID,
	}
}

func newProposal(height int64, round int, blockID types.BlockID) *types.Proposal {
	return &types.Proposal{
		Height:    height,
		Round:     round,
		BlockID:   blockID,
		Timestamp: tmtime.Now(),
	}
}<|MERGE_RESOLUTION|>--- conflicted
+++ resolved
@@ -50,11 +50,7 @@
 	// test vote
 	height, round := int64(10), 1
 	voteType := byte(types.PrevoteType)
-<<<<<<< HEAD
-	blockID := types.BlockID{Hash: []byte{1, 2, 3}}
-=======
 	blockID := types.BlockID{Hash: []byte{1, 2, 3}, PartsHeader: types.PartSetHeader{}}
->>>>>>> c6daa483
 	vote := newVote(privVal.Key.Address, 0, height, round, voteType, blockID)
 	err = privVal.SignVote("mychainid", vote)
 	assert.NoError(t, err, "expected no error signing vote")
@@ -166,13 +162,9 @@
 
 	privVal := GenFilePV(tempKeyFile.Name(), tempStateFile.Name())
 
-<<<<<<< HEAD
-	block1 := types.BlockID{Hash: []byte{1, 2, 3}}
-	block2 := types.BlockID{Hash: []byte{3, 2, 1}}
-=======
 	block1 := types.BlockID{Hash: []byte{1, 2, 3}, PartsHeader: types.PartSetHeader{}}
 	block2 := types.BlockID{Hash: []byte{3, 2, 1}, PartsHeader: types.PartSetHeader{}}
->>>>>>> c6daa483
+
 	height, round := int64(10), 1
 	voteType := byte(types.PrevoteType)
 
@@ -286,11 +278,7 @@
 	// test vote
 	{
 		voteType := byte(types.PrevoteType)
-<<<<<<< HEAD
-		blockID := types.BlockID{Hash: []byte{1, 2, 3}}
-=======
 		blockID := types.BlockID{Hash: []byte{1, 2, 3}, PartsHeader: types.PartSetHeader{}}
->>>>>>> c6daa483
 		vote := newVote(privVal.Key.Address, 0, height, round, voteType, blockID)
 		err := privVal.SignVote("mychainid", vote)
 		assert.NoError(t, err, "expected no error signing vote")
