--- conflicted
+++ resolved
@@ -210,7 +210,7 @@
 
 workflows:
   version: 2
-  test-suite:
+  docs:
     jobs:
       - deploy_docs:
           context: tendermint-docs
@@ -227,29 +227,6 @@
             branches:
               only:
                 - docs-staging
-<<<<<<< HEAD
-      - setup_dependencies:
-          filters:
-            branches:
-              only:
-                - master
-                - /v[0-9]+\.[0-9]+/
-      - reproducible_builds:
-          filters:
-            branches:
-              only:
-                - master
-                - /v[0-9]+\.[0-9]+/
-=======
-      - setup_dependencies
-      - test_persistence:
-          requires:
-            - setup_dependencies
-      - test_p2p
-      - test_p2p:
-          name: test_p2p_ipv6
-          ipv: 6
->>>>>>> a6b22cfa
       # - contract_tests:
       #     requires:
       #       - setup_dependencies
