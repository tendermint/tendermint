version: 2.1

executors:
  golang:
    docker:
      - image: tendermintdev/docker-tendermint-build
    working_directory: /go/src/github.com/tendermint/tendermint
    environment:
      GOBIN: /tmp/bin
  release:
    machine: true
  docs:
    docker:
      - image: tendermintdev/docker-website-deployment
    environment:
      AWS_REGION: us-east-1

commands:
  run_test:
    parameters:
      script_path:
        type: string
    steps:
      - attach_workspace:
          at: /tmp/bin
      - restore_cache:
          name: "Restore source code cache"
          keys:
            - go-src-v1-{{ .Revision }}
      - checkout
      - restore_cache:
          name: "Restore go modules cache"
          keys:
            - go-mod-v1-{{ checksum "go.sum" }}
      - run:
          name: "Running test"
          command: |
            bash << parameters.script_path >>
jobs:
  setup_dependencies:
    executor: golang
    steps:
      - checkout
      - restore_cache:
          name: "Restore go modules cache"
          keys:
            - go-mod-v1-{{ checksum "go.sum" }}
      - run:
          command: |
            mkdir -p /tmp/bin
      - run:
          name: Cache go modules
          command: make go-mod-cache
      - run:
          name: tools
          command: make tools
      - run:
          name: "Build binaries"
          command: make install install_abci
      - save_cache:
          name: "Save go modules cache"
          key: go-mod-v1-{{ checksum "go.sum" }}
          paths:
            - "/go/pkg/mod"
      - save_cache:
          name: "Save source code cache"
          key: go-src-v1-{{ .Revision }}
          paths:
            - ".git"
      - persist_to_workspace:
          root: "/tmp/bin"
          paths:
            - "."

  deploy_docs:
    executor: docs
    steps:
      - checkout
      - run:
          name: "Pull versions"
          command: git fetch origin v0.32 v0.33
      - run:
          name: "Build docs"
          command: make build-docs
      - run:
          name: "Sync to S3"
          command: make sync-docs

  prepare_build:
    executor: golang
    steps:
      - restore_cache:
          name: "Restore source code cache"
          keys:
            - go-src-v1-{{ .Revision }}
      - checkout
      - run:
          name: Get next release number
          command: |
            export LAST_TAG="`git describe --tags --abbrev=0 --match "${CIRCLE_BRANCH}.*"`"
            echo "Last tag: ${LAST_TAG}"
            if [ -z "${LAST_TAG}" ]; then
              export LAST_TAG="${CIRCLE_BRANCH}"
              echo "Last tag not found. Possibly fresh branch or feature branch. Setting ${LAST_TAG} as tag."
            fi
            export NEXT_TAG="`python -u scripts/release_management/bump-semver.py --version "${LAST_TAG}"`"
            echo "Next tag: ${NEXT_TAG}"
            echo "export CIRCLE_TAG=\"${NEXT_TAG}\"" > release-version.source
      - run:
          name: Build dependencies
          command: make tools
      - persist_to_workspace:
          root: .
          paths:
            - "release-version.source"
      - save_cache:
          key: v2-release-deps-{{ checksum "go.sum" }}
          paths:
            - "/go/pkg/mod"

  build_artifacts:
    executor: golang
    parallelism: 5
    steps:
      - restore_cache:
          name: "Restore source code cache"
          keys:
            - go-src-v1-{{ .Revision }}
      - checkout
      - restore_cache:
          name: "Restore release dependencies cache"
          keys:
            - v2-release-deps-{{ checksum "go.sum" }}
      - attach_workspace:
          at: /tmp/workspace
      - run:
          name: Build artifact
          command: |
            # Setting CIRCLE_TAG because we do not tag the release ourselves.
            source /tmp/workspace/release-version.source
            if test ${CIRCLE_NODE_INDEX:-0} == 0 ;then export GOOS=linux GOARCH=amd64   && export OUTPUT=build/tendermint_${GOOS}_${GOARCH} && make build && python -u scripts/release_management/zip-file.py ;fi
            if test ${CIRCLE_NODE_INDEX:-0} == 1 ;then export GOOS=darwin GOARCH=amd64  && export OUTPUT=build/tendermint_${GOOS}_${GOARCH} && make build && python -u scripts/release_management/zip-file.py ;fi
            if test ${CIRCLE_NODE_INDEX:-0} == 2 ;then export GOOS=windows GOARCH=amd64 && export OUTPUT=build/tendermint_${GOOS}_${GOARCH} && make build && python -u scripts/release_management/zip-file.py ;fi
            if test ${CIRCLE_NODE_INDEX:-0} == 3 ;then export GOOS=linux GOARCH=arm     && export OUTPUT=build/tendermint_${GOOS}_${GOARCH} && make build && python -u scripts/release_management/zip-file.py ;fi
            if test ${CIRCLE_NODE_INDEX:-0} == 4 ;then export GOOS=linux GOARCH=arm64   && export OUTPUT=build/tendermint_${GOOS}_${GOARCH} && make build && python -u scripts/release_management/zip-file.py ;fi
      - persist_to_workspace:
          root: build
          paths:
            - "*.zip"
            - "tendermint_linux_amd64"

  release_artifacts:
    executor: golang
    steps:
      - restore_cache:
          name: "Restore source code cache"
          keys:
            - go-src-v1-{{ .Revision }}
      - checkout
      - attach_workspace:
          at: /tmp/workspace
      - run:
          name: "Deploy to GitHub"
          command: |
            # Setting CIRCLE_TAG because we do not tag the release ourselves.
            source /tmp/workspace/release-version.source
            echo "---"
            ls -la /tmp/workspace/*.zip
            echo "---"
            python -u scripts/release_management/sha-files.py
            echo "---"
            cat /tmp/workspace/SHA256SUMS
            echo "---"
            export RELEASE_ID="`python -u scripts/release_management/github-draft.py`"
            echo "Release ID: ${RELEASE_ID}"
            #Todo: Parallelize uploads
            export GOOS=linux GOARCH=amd64   && python -u scripts/release_management/github-upload.py --id "${RELEASE_ID}"
            export GOOS=darwin GOARCH=amd64  && python -u scripts/release_management/github-upload.py --id "${RELEASE_ID}"
            export GOOS=windows GOARCH=amd64 && python -u scripts/release_management/github-upload.py --id "${RELEASE_ID}"
            export GOOS=linux GOARCH=arm     && python -u scripts/release_management/github-upload.py --id "${RELEASE_ID}"
            export GOOS=linux GOARCH=arm64   && python -u scripts/release_management/github-upload.py --id "${RELEASE_ID}"
            python -u scripts/release_management/github-upload.py --file "/tmp/workspace/SHA256SUMS" --id "${RELEASE_ID}"
            python -u scripts/release_management/github-publish.py --id "${RELEASE_ID}"
<<<<<<< HEAD
  reproducible_builds:
    executor: golang
    steps:
      - attach_workspace:
          at: /tmp/workspace
      - checkout
      - setup_remote_docker:
          docker_layer_caching: true
      - run:
          name: Build tendermint
          no_output_timeout: 20m
          command: |
            sudo apt-get update
            sudo apt-get install -y ruby
            bash -x ./scripts/gitian-build.sh all
            for os in darwin linux windows; do
              cp gitian-build-${os}/result/tendermint-${os}-res.yml .
              cp gitian-build-${os}/build/out/tendermint-*.tar.gz .
              rm -rf gitian-build-${os}/
            done
      - store_artifacts:
          path: /go/src/github.com/tendermint/tendermint/tendermint-darwin-res.yml
      - store_artifacts:
          path: /go/src/github.com/tendermint/tendermint/tendermint-linux-res.yml
      - store_artifacts:
          path: /go/src/github.com/tendermint/tendermint/tendermint-windows-res.yml
      - store_artifacts:
          path: /go/src/github.com/tendermint/tendermint/tendermint-*.tar.gz
=======
>>>>>>> 7a4c91f0

  # # Test RPC implementation against the swagger documented specs
  # contract_tests:
  #   working_directory: /home/circleci/.go_workspace/src/github.com/tendermint/tendermint
  #   machine:
  #     image: circleci/classic:latest
  #   environment:
  #     GOBIN: /home/circleci/.go_workspace/bin
  #     GOPATH: /home/circleci/.go_workspace/
  #     GOOS: linux
  #     GOARCH: amd64
  #   parallelism: 1
  #   steps:
  #     - checkout
  #     - run:
  #         name: Test RPC endpoints against swagger documentation
  #         command: |
  #           set -x
  #           export PATH=~/.local/bin:$PATH
  #           # install node and dredd
  #           ./scripts/get_nodejs.sh
  #           # build the binaries with a proper version of Go
  #           docker run --rm -v "$PWD":/go/src/github.com/tendermint/tendermint -w /go/src/github.com/tendermint/tendermint golang make build-linux build-contract-tests-hooks
  #           # This docker image works with go 1.7, we can install here the hook handler that contract-tests is going to use
  #           go get github.com/snikch/goodman/cmd/goodman
  #           make contract-tests

workflows:
  version: 2
  docs:
    jobs:
      - deploy_docs:
          context: tendermint-docs
          filters:
            branches:
              only:
                - master
            tags:
              only:
                - /^v.*/
      - deploy_docs:
          context: tendermint-docs-staging
          filters:
            branches:
              only:
                - docs-staging
      # - contract_tests:
      #     requires:
      #       - setup_dependencies

  release:
    jobs:
      - prepare_build:
          filters:
            branches:
              only:
                - /v[0-9]+\.[0-9]+/
      - build_artifacts:
          requires:
            - prepare_build
          filters:
            branches:
              only:
<<<<<<< HEAD
=======
                - /v[0-9]+\.[0-9]+/
      - release_artifacts:
          requires:
            - prepare_build
            - build_artifacts
          filters:
            branches:
              only:
>>>>>>> 7a4c91f0
                - /v[0-9]+\.[0-9]+/<|MERGE_RESOLUTION|>--- conflicted
+++ resolved
@@ -181,37 +181,6 @@
             export GOOS=linux GOARCH=arm64   && python -u scripts/release_management/github-upload.py --id "${RELEASE_ID}"
             python -u scripts/release_management/github-upload.py --file "/tmp/workspace/SHA256SUMS" --id "${RELEASE_ID}"
             python -u scripts/release_management/github-publish.py --id "${RELEASE_ID}"
-<<<<<<< HEAD
-  reproducible_builds:
-    executor: golang
-    steps:
-      - attach_workspace:
-          at: /tmp/workspace
-      - checkout
-      - setup_remote_docker:
-          docker_layer_caching: true
-      - run:
-          name: Build tendermint
-          no_output_timeout: 20m
-          command: |
-            sudo apt-get update
-            sudo apt-get install -y ruby
-            bash -x ./scripts/gitian-build.sh all
-            for os in darwin linux windows; do
-              cp gitian-build-${os}/result/tendermint-${os}-res.yml .
-              cp gitian-build-${os}/build/out/tendermint-*.tar.gz .
-              rm -rf gitian-build-${os}/
-            done
-      - store_artifacts:
-          path: /go/src/github.com/tendermint/tendermint/tendermint-darwin-res.yml
-      - store_artifacts:
-          path: /go/src/github.com/tendermint/tendermint/tendermint-linux-res.yml
-      - store_artifacts:
-          path: /go/src/github.com/tendermint/tendermint/tendermint-windows-res.yml
-      - store_artifacts:
-          path: /go/src/github.com/tendermint/tendermint/tendermint-*.tar.gz
-=======
->>>>>>> 7a4c91f0
 
   # # Test RPC implementation against the swagger documented specs
   # contract_tests:
@@ -275,8 +244,6 @@
           filters:
             branches:
               only:
-<<<<<<< HEAD
-=======
                 - /v[0-9]+\.[0-9]+/
       - release_artifacts:
           requires:
@@ -285,5 +252,4 @@
           filters:
             branches:
               only:
->>>>>>> 7a4c91f0
                 - /v[0-9]+\.[0-9]+/