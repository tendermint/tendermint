package blocksync

import (
	"fmt"
	"os"
	"testing"
	"time"

	"github.com/stretchr/testify/assert"
	"github.com/stretchr/testify/mock"
	"github.com/stretchr/testify/require"

	dbm "github.com/tendermint/tm-db"

	abci "github.com/tendermint/tendermint/abci/types"
	cfg "github.com/tendermint/tendermint/config"
	"github.com/tendermint/tendermint/internal/test"
	"github.com/tendermint/tendermint/libs/log"
	mpmocks "github.com/tendermint/tendermint/mempool/mocks"
	"github.com/tendermint/tendermint/p2p"
	"github.com/tendermint/tendermint/proxy"
	sm "github.com/tendermint/tendermint/state"
	"github.com/tendermint/tendermint/store"
	"github.com/tendermint/tendermint/types"
	tmtime "github.com/tendermint/tendermint/types/time"
)

var config *cfg.Config

func randGenesisDoc(t *testing.T) (*types.GenesisDoc, []types.PrivValidator) {
	vals, privVals := test.ValidatorSet(t, 1, 30)
	genDoc := test.GenesisDoc("", tmtime.Now(), vals.Validators, test.ConsensusParams())
	return genDoc, privVals
}

type ReactorPair struct {
	reactor *Reactor
	app     proxy.AppConns
}

func newReactor(
	t *testing.T,
	logger log.Logger,
	genDoc *types.GenesisDoc,
	privVal types.PrivValidator,
	maxBlockHeight int64) ReactorPair {

	app := abci.NewBaseApplication()
	cc := proxy.NewLocalClientCreator(app)
	proxyApp := proxy.NewAppConns(cc, proxy.NopMetrics())
	err := proxyApp.Start()
	if err != nil {
		panic(fmt.Errorf("error start app: %w", err))
	}

	blockDB := dbm.NewMemDB()
	stateDB := dbm.NewMemDB()
	stateStore := sm.NewStore(stateDB, sm.StoreOptions{
		DiscardABCIResponses: false,
	})
	blockStore := store.NewBlockStore(blockDB)

	state, err := stateStore.LoadFromDBOrGenesisDoc(genDoc)
	if err != nil {
		panic(fmt.Errorf("error constructing state from genesis file: %w", err))
	}

	mp := &mpmocks.Mempool{}
	mp.On("Lock").Return()
	mp.On("Unlock").Return()
	mp.On("FlushAppConn", mock.Anything).Return(nil)
	mp.On("Update",
		mock.Anything,
		mock.Anything,
		mock.Anything,
		mock.Anything,
		mock.Anything,
		mock.Anything).Return(nil)

	// Make the Reactor itself.
	// NOTE we have to create and commit the blocks first because
	// pool.height is determined from the store.
	fastSync := true
<<<<<<< HEAD
=======
	db := dbm.NewMemDB()
	stateStore = sm.NewStore(db, sm.StoreOptions{
		DiscardABCIResponses: false,
	})
>>>>>>> df13ddfd
	blockExec := sm.NewBlockExecutor(stateStore, log.TestingLogger(), proxyApp.Consensus(),
		mp, sm.EmptyEvidencePool{}, blockStore)
	if err = stateStore.Save(state); err != nil {
		panic(err)
	}

	// The commit we are building for the current height.
	seenExtCommit := &types.ExtendedCommit{}

	// let's add some blocks in
	for blockHeight := int64(1); blockHeight <= maxBlockHeight; blockHeight++ {
		lastCommit := seenExtCommit.Clone().ToCommit()
		thisBlock := state.MakeBlock(blockHeight, nil, lastCommit, nil, state.Validators.Proposer.Address)
		thisParts, err := thisBlock.MakePartSet(types.BlockPartSizeBytes)
		require.NoError(t, err)
		blockID := types.BlockID{Hash: thisBlock.Hash(), PartSetHeader: thisParts.Header()}

		vote, err := test.MakePrecommit(
			privVal,
			0,
			thisBlock.Header.Height,
			0,
			blockID,
			time.Now(),
		)
		if err != nil {
			panic(err)
		}
		seenExtCommit = &types.ExtendedCommit{
			Height:             vote.Height,
			Round:              vote.Round,
			BlockID:            blockID,
			ExtendedSignatures: []types.ExtendedCommitSig{vote.ExtendedCommitSig()},
		}

		blockStore.SaveBlockWithExtendedCommit(thisBlock, thisParts, seenExtCommit)
		state, err = blockExec.ApplyBlock(state, blockID, thisBlock)
		if err != nil {
			panic(fmt.Errorf("error apply block: %w", err))
		}

		if err = stateStore.Save(state); err != nil {
			panic(err)
		}
	}

	bcReactor := NewReactor(state.Copy(), blockExec, blockStore, fastSync, NopMetrics())
	bcReactor.SetLogger(logger.With("module", "blocksync"))

	return ReactorPair{bcReactor, proxyApp}
}

func TestNoBlockResponse(t *testing.T) {
	config = test.ResetTestRoot("blocksync_reactor_test")
	defer os.RemoveAll(config.RootDir)
	genDoc, privVals := randGenesisDoc(t)

	maxBlockHeight := int64(65)

	reactorPairs := make([]ReactorPair, 2)

	reactorPairs[0] = newReactor(t, log.TestingLogger(), genDoc, privVals[0], maxBlockHeight)
	reactorPairs[1] = newReactor(t, log.TestingLogger(), genDoc, privVals[0], 0)

	p2p.MakeConnectedSwitches(config.P2P, 2, func(i int, s *p2p.Switch) *p2p.Switch {
		s.AddReactor("BLOCKSYNC", reactorPairs[i].reactor)
		return s

	}, p2p.Connect2Switches)

	defer func() {
		for _, r := range reactorPairs {
			err := r.reactor.Stop()
			require.NoError(t, err)
			err = r.app.Stop()
			require.NoError(t, err)
		}
	}()

	tests := []struct {
		height   int64
		existent bool
	}{
		{maxBlockHeight + 2, false},
		{10, true},
		{1, true},
		{100, false},
	}

	for {
		if reactorPairs[1].reactor.pool.IsCaughtUp() {
			break
		}

		time.Sleep(10 * time.Millisecond)
	}

	assert.Equal(t, maxBlockHeight, reactorPairs[0].reactor.store.Height())

	for _, tt := range tests {
		block := reactorPairs[1].reactor.store.LoadBlock(tt.height)
		if tt.existent {
			assert.True(t, block != nil)
		} else {
			assert.True(t, block == nil)
		}
	}
}

// NOTE: This is too hard to test without
// an easy way to add test peer to switch
// or without significant refactoring of the module.
// Alternatively we could actually dial a TCP conn but
// that seems extreme.
func TestBadBlockStopsPeer(t *testing.T) {
	config = test.ResetTestRoot("blocksync_reactor_test")
	defer os.RemoveAll(config.RootDir)
	genDoc, privVals := randGenesisDoc(t)

	maxBlockHeight := int64(148)

	// Other chain needs a different validator set
	otherGenDoc, otherPrivVals := randGenesisDoc(t)
	otherChain := newReactor(t, log.TestingLogger(), otherGenDoc, otherPrivVals[0], maxBlockHeight)

	defer func() {
		err := otherChain.reactor.Stop()
		require.Error(t, err)
		err = otherChain.app.Stop()
		require.NoError(t, err)
	}()

	reactorPairs := make([]ReactorPair, 4)

	reactorPairs[0] = newReactor(t, log.TestingLogger(), genDoc, privVals[0], maxBlockHeight)
	reactorPairs[1] = newReactor(t, log.TestingLogger(), genDoc, privVals[0], 0)
	reactorPairs[2] = newReactor(t, log.TestingLogger(), genDoc, privVals[0], 0)
	reactorPairs[3] = newReactor(t, log.TestingLogger(), genDoc, privVals[0], 0)

	switches := p2p.MakeConnectedSwitches(config.P2P, 4, func(i int, s *p2p.Switch) *p2p.Switch {
		s.AddReactor("BLOCKSYNC", reactorPairs[i].reactor)
		return s

	}, p2p.Connect2Switches)

	defer func() {
		for _, r := range reactorPairs {
			err := r.reactor.Stop()
			require.NoError(t, err)

			err = r.app.Stop()
			require.NoError(t, err)
		}
	}()

	for {
		time.Sleep(1 * time.Second)
		caughtUp := true
		for _, r := range reactorPairs {
			if !r.reactor.pool.IsCaughtUp() {
				caughtUp = false
			}
		}
		if caughtUp {
			break
		}
	}

	// at this time, reactors[0-3] is the newest
	assert.Equal(t, 3, reactorPairs[1].reactor.Switch.Peers().Size())

	// Mark reactorPairs[3] as an invalid peer. Fiddling with .store without a mutex is a data
	// race, but can't be easily avoided.
	reactorPairs[3].reactor.store = otherChain.reactor.store

	lastReactorPair := newReactor(t, log.TestingLogger(), genDoc, privVals[0], 0)
	reactorPairs = append(reactorPairs, lastReactorPair)

	switches = append(switches, p2p.MakeConnectedSwitches(config.P2P, 1, func(i int, s *p2p.Switch) *p2p.Switch {
		s.AddReactor("BLOCKSYNC", reactorPairs[len(reactorPairs)-1].reactor)
		return s

	}, p2p.Connect2Switches)...)

	for i := 0; i < len(reactorPairs)-1; i++ {
		p2p.Connect2Switches(switches, i, len(reactorPairs)-1)
	}

	for {
		if lastReactorPair.reactor.pool.IsCaughtUp() || lastReactorPair.reactor.Switch.Peers().Size() == 0 {
			break
		}

		time.Sleep(1 * time.Second)
	}

	assert.True(t, lastReactorPair.reactor.Switch.Peers().Size() < len(reactorPairs)-1)
}<|MERGE_RESOLUTION|>--- conflicted
+++ resolved
@@ -81,13 +81,6 @@
 	// NOTE we have to create and commit the blocks first because
 	// pool.height is determined from the store.
 	fastSync := true
-<<<<<<< HEAD
-=======
-	db := dbm.NewMemDB()
-	stateStore = sm.NewStore(db, sm.StoreOptions{
-		DiscardABCIResponses: false,
-	})
->>>>>>> df13ddfd
 	blockExec := sm.NewBlockExecutor(stateStore, log.TestingLogger(), proxyApp.Consensus(),
 		mp, sm.EmptyEvidencePool{}, blockStore)
 	if err = stateStore.Save(state); err != nil {
