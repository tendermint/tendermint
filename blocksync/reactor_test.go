package blocksync

import (
	"fmt"
	"os"
	"testing"
	"time"

	"github.com/stretchr/testify/assert"
	"github.com/stretchr/testify/mock"
	"github.com/stretchr/testify/require"

	dbm "github.com/tendermint/tm-db"

	abci "github.com/tendermint/tendermint/abci/types"
	cfg "github.com/tendermint/tendermint/config"
	"github.com/tendermint/tendermint/internal/test"
	"github.com/tendermint/tendermint/libs/log"
	mpmocks "github.com/tendermint/tendermint/mempool/mocks"
	"github.com/tendermint/tendermint/p2p"
	"github.com/tendermint/tendermint/proxy"
	sm "github.com/tendermint/tendermint/state"
	"github.com/tendermint/tendermint/store"
	"github.com/tendermint/tendermint/types"
	tmtime "github.com/tendermint/tendermint/types/time"
)

var config *cfg.Config

<<<<<<< HEAD
func randGenesisDoc(t *testing.T) (*types.GenesisDoc, []types.PrivValidator) {
	vals, privVals := test.ValidatorSet(t, 1, 30)
	genDoc := test.GenesisDoc("", tmtime.Now(), vals.Validators, test.ConsensusParams())
	return genDoc, privVals
=======
func randGenesisDoc(numValidators int, randPower bool, minPower int64) (*types.GenesisDoc, []types.PrivValidator) {
	validators := make([]types.GenesisValidator, numValidators)
	privValidators := make([]types.PrivValidator, numValidators)
	for i := 0; i < numValidators; i++ {
		val, privVal := types.RandValidator(randPower, minPower)
		validators[i] = types.GenesisValidator{
			PubKey: val.PubKey,
			Power:  val.VotingPower,
		}
		privValidators[i] = privVal
	}
	sort.Sort(types.PrivValidatorsByAddress(privValidators))

	return &types.GenesisDoc{
		GenesisTime: tmtime.Now(),
		ChainID:     test.DefaultTestChainID,
		Validators:  validators,
	}, privValidators
>>>>>>> 97b34b85
}

type ReactorPair struct {
	reactor *Reactor
	app     proxy.AppConns
}

func newReactor(
	t *testing.T,
	logger log.Logger,
	genDoc *types.GenesisDoc,
	privVal types.PrivValidator,
	maxBlockHeight int64) ReactorPair {

	app := abci.NewBaseApplication()
	cc := proxy.NewLocalClientCreator(app)
	proxyApp := proxy.NewAppConns(cc, proxy.NopMetrics())
	err := proxyApp.Start()
	if err != nil {
		panic(fmt.Errorf("error start app: %w", err))
	}

	blockDB := dbm.NewMemDB()
	stateDB := dbm.NewMemDB()
	stateStore := sm.NewStore(stateDB, sm.StoreOptions{
		DiscardFinalizeBlockResponses: false,
	})
	blockStore := store.NewBlockStore(blockDB)

	state, err := stateStore.LoadFromDBOrGenesisDoc(genDoc)
	if err != nil {
		panic(fmt.Errorf("error constructing state from genesis file: %w", err))
	}

	mp := &mpmocks.Mempool{}
	mp.On("Lock").Return()
	mp.On("Unlock").Return()
	mp.On("FlushAppConn", mock.Anything).Return(nil)
	mp.On("Update",
		mock.Anything,
		mock.Anything,
		mock.Anything,
		mock.Anything,
		mock.Anything,
		mock.Anything).Return(nil)

	// Make the Reactor itself.
	// NOTE we have to create and commit the blocks first because
	// pool.height is determined from the store.
	fastSync := true
	blockExec := sm.NewBlockExecutor(stateStore, log.TestingLogger(), proxyApp.Consensus(),
		mp, sm.EmptyEvidencePool{}, blockStore)
	if err = stateStore.Save(state); err != nil {
		panic(err)
	}

	// The commit we are building for the current height.
	seenExtCommit := &types.ExtendedCommit{}

	// let's add some blocks in
	for blockHeight := int64(1); blockHeight <= maxBlockHeight; blockHeight++ {
		lastCommit := seenExtCommit.Clone().ToCommit()
		thisBlock := state.MakeBlock(blockHeight, nil, lastCommit, nil, state.Validators.Proposer.Address)
		thisParts, err := thisBlock.MakePartSet(types.BlockPartSizeBytes)
		require.NoError(t, err)
		blockID := types.BlockID{Hash: thisBlock.Hash(), PartSetHeader: thisParts.Header()}

<<<<<<< HEAD
		vote, err := test.MakePrecommit(
			privVal,
			0,
			thisBlock.Header.Height,
			0,
			blockID,
			time.Now(),
		)
		if err != nil {
			panic(err)
		}
		seenExtCommit = &types.ExtendedCommit{
			Height:             vote.Height,
			Round:              vote.Round,
			BlockID:            blockID,
			ExtendedSignatures: []types.ExtendedCommitSig{vote.ExtendedCommitSig()},
		}

		blockStore.SaveBlockWithExtendedCommit(thisBlock, thisParts, seenExtCommit)
		state, _, err = blockExec.ApplyBlock(state, blockID, thisBlock)
=======
		state, err = blockExec.ApplyBlock(state, blockID, thisBlock)
>>>>>>> 97b34b85
		if err != nil {
			panic(fmt.Errorf("error apply block: %w", err))
		}

		if err = stateStore.Save(state); err != nil {
			panic(err)
		}
	}

	bcReactor := NewReactor(state.Copy(), blockExec, blockStore, fastSync, NopMetrics())
	bcReactor.SetLogger(logger.With("module", "blocksync"))

	return ReactorPair{bcReactor, proxyApp}
}

func TestNoBlockResponse(t *testing.T) {
	config = test.ResetTestRoot("blocksync_reactor_test")
	defer os.RemoveAll(config.RootDir)
	genDoc, privVals := randGenesisDoc(t)

	maxBlockHeight := int64(65)

	reactorPairs := make([]ReactorPair, 2)

	reactorPairs[0] = newReactor(t, log.TestingLogger(), genDoc, privVals[0], maxBlockHeight)
	reactorPairs[1] = newReactor(t, log.TestingLogger(), genDoc, privVals[0], 0)

	p2p.MakeConnectedSwitches(config.P2P, 2, func(i int, s *p2p.Switch) *p2p.Switch {
		s.AddReactor("BLOCKSYNC", reactorPairs[i].reactor)
		return s

	}, p2p.Connect2Switches)

	defer func() {
		for _, r := range reactorPairs {
			err := r.reactor.Stop()
			require.NoError(t, err)
			err = r.app.Stop()
			require.NoError(t, err)
		}
	}()

	tests := []struct {
		height   int64
		existent bool
	}{
		{maxBlockHeight + 2, false},
		{10, true},
		{1, true},
		{100, false},
	}

	for {
		if reactorPairs[1].reactor.pool.IsCaughtUp() {
			break
		}

		time.Sleep(10 * time.Millisecond)
	}

	assert.Equal(t, maxBlockHeight, reactorPairs[0].reactor.store.Height())

	for _, tt := range tests {
		block := reactorPairs[1].reactor.store.LoadBlock(tt.height)
		if tt.existent {
			assert.True(t, block != nil)
		} else {
			assert.True(t, block == nil)
		}
	}
}

// NOTE: This is too hard to test without
// an easy way to add test peer to switch
// or without significant refactoring of the module.
// Alternatively we could actually dial a TCP conn but
// that seems extreme.
func TestBadBlockStopsPeer(t *testing.T) {
	config = test.ResetTestRoot("blocksync_reactor_test")
	defer os.RemoveAll(config.RootDir)
	genDoc, privVals := randGenesisDoc(t)

	maxBlockHeight := int64(148)

	// Other chain needs a different validator set
	otherGenDoc, otherPrivVals := randGenesisDoc(t)
	otherChain := newReactor(t, log.TestingLogger(), otherGenDoc, otherPrivVals[0], maxBlockHeight)

	defer func() {
		err := otherChain.reactor.Stop()
		require.Error(t, err)
		err = otherChain.app.Stop()
		require.NoError(t, err)
	}()

	reactorPairs := make([]ReactorPair, 4)

	reactorPairs[0] = newReactor(t, log.TestingLogger(), genDoc, privVals[0], maxBlockHeight)
	reactorPairs[1] = newReactor(t, log.TestingLogger(), genDoc, privVals[0], 0)
	reactorPairs[2] = newReactor(t, log.TestingLogger(), genDoc, privVals[0], 0)
	reactorPairs[3] = newReactor(t, log.TestingLogger(), genDoc, privVals[0], 0)

	switches := p2p.MakeConnectedSwitches(config.P2P, 4, func(i int, s *p2p.Switch) *p2p.Switch {
		s.AddReactor("BLOCKSYNC", reactorPairs[i].reactor)
		return s

	}, p2p.Connect2Switches)

	defer func() {
		for _, r := range reactorPairs {
			err := r.reactor.Stop()
			require.NoError(t, err)

			err = r.app.Stop()
			require.NoError(t, err)
		}
	}()

	for {
		time.Sleep(1 * time.Second)
		caughtUp := true
		for _, r := range reactorPairs {
			if !r.reactor.pool.IsCaughtUp() {
				caughtUp = false
			}
		}
		if caughtUp {
			break
		}
	}

	// at this time, reactors[0-3] is the newest
	assert.Equal(t, 3, reactorPairs[1].reactor.Switch.Peers().Size())

	// Mark reactorPairs[3] as an invalid peer. Fiddling with .store without a mutex is a data
	// race, but can't be easily avoided.
	reactorPairs[3].reactor.store = otherChain.reactor.store

	lastReactorPair := newReactor(t, log.TestingLogger(), genDoc, privVals[0], 0)
	reactorPairs = append(reactorPairs, lastReactorPair)

	switches = append(switches, p2p.MakeConnectedSwitches(config.P2P, 1, func(i int, s *p2p.Switch) *p2p.Switch {
		s.AddReactor("BLOCKSYNC", reactorPairs[len(reactorPairs)-1].reactor)
		return s

	}, p2p.Connect2Switches)...)

	for i := 0; i < len(reactorPairs)-1; i++ {
		p2p.Connect2Switches(switches, i, len(reactorPairs)-1)
	}

	for {
		if lastReactorPair.reactor.pool.IsCaughtUp() || lastReactorPair.reactor.Switch.Peers().Size() == 0 {
			break
		}

		time.Sleep(1 * time.Second)
	}

	assert.True(t, lastReactorPair.reactor.Switch.Peers().Size() < len(reactorPairs)-1)
}<|MERGE_RESOLUTION|>--- conflicted
+++ resolved
@@ -27,31 +27,10 @@
 
 var config *cfg.Config
 
-<<<<<<< HEAD
 func randGenesisDoc(t *testing.T) (*types.GenesisDoc, []types.PrivValidator) {
 	vals, privVals := test.ValidatorSet(t, 1, 30)
 	genDoc := test.GenesisDoc("", tmtime.Now(), vals.Validators, test.ConsensusParams())
 	return genDoc, privVals
-=======
-func randGenesisDoc(numValidators int, randPower bool, minPower int64) (*types.GenesisDoc, []types.PrivValidator) {
-	validators := make([]types.GenesisValidator, numValidators)
-	privValidators := make([]types.PrivValidator, numValidators)
-	for i := 0; i < numValidators; i++ {
-		val, privVal := types.RandValidator(randPower, minPower)
-		validators[i] = types.GenesisValidator{
-			PubKey: val.PubKey,
-			Power:  val.VotingPower,
-		}
-		privValidators[i] = privVal
-	}
-	sort.Sort(types.PrivValidatorsByAddress(privValidators))
-
-	return &types.GenesisDoc{
-		GenesisTime: tmtime.Now(),
-		ChainID:     test.DefaultTestChainID,
-		Validators:  validators,
-	}, privValidators
->>>>>>> 97b34b85
 }
 
 type ReactorPair struct {
@@ -119,7 +98,6 @@
 		require.NoError(t, err)
 		blockID := types.BlockID{Hash: thisBlock.Hash(), PartSetHeader: thisParts.Header()}
 
-<<<<<<< HEAD
 		vote, err := test.MakePrecommit(
 			privVal,
 			0,
@@ -139,10 +117,7 @@
 		}
 
 		blockStore.SaveBlockWithExtendedCommit(thisBlock, thisParts, seenExtCommit)
-		state, _, err = blockExec.ApplyBlock(state, blockID, thisBlock)
-=======
 		state, err = blockExec.ApplyBlock(state, blockID, thisBlock)
->>>>>>> 97b34b85
 		if err != nil {
 			panic(fmt.Errorf("error apply block: %w", err))
 		}
