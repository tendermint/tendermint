<<<<<<< HEAD
# stage 1 Generate Tenderdash Binary
FROM golang:1.18-alpine AS builder
=======
FROM golang:1.17-alpine3.15 AS builder
>>>>>>> 3a4e9680

RUN apk update && \
    apk upgrade && \
    apk add bash git gmp-dev sudo cmake build-base libpcap-dev

COPY . /go/src/github.com/dashevo/tenderdash

WORKDIR /go/src/github.com/dashevo/tenderdash

RUN make install-bls
RUN make build-linux
RUN make build_abcidump


# stage 2
FROM alpine:3.9
LABEL maintainer="developers@dash.org"

# Tenderdash will be looking for the genesis file in /tenderdash/config/genesis.json
# (unless you change `genesis_file` in config.toml). You can put your config.toml and
# private validator file into /tenderdash/config.
#
# The /tenderdash/data dir is used by tenderdash to store state.
ENV TMHOME /tenderdash

# OS environment setup
# Set user right away for determinism, create directory for persistence and give our user ownership
# jq and curl used for extracting `pub_key` from private validator while
# deploying tenderdash with Kubernetes. It is nice to have bash so the users
# could execute bash commands.
RUN apk update && \
    apk upgrade && \
    apk --no-cache add curl jq bash gmp libstdc++ libpcap && \
    addgroup tmuser && \
    adduser -S -G tmuser tmuser -h "$TMHOME"

# Run the container with tmuser by default. (UID=100, GID=1000)
USER tmuser

WORKDIR $TMHOME

# p2p, rpc and prometheus port
EXPOSE 26656 26657 26660

STOPSIGNAL SIGTERM

COPY --from=builder /go/src/github.com/dashevo/tenderdash/build/tenderdash /usr/bin/tenderdash
COPY --from=builder /go/src/github.com/dashevo/tenderdash/build/abcidump /usr/bin/abcidump


# You can overwrite these before the first run to influence
# config.json and genesis.json. Additionally, you can override
# CMD to add parameters to `tenderdash node`.
ENV PROXY_APP=kvstore MONIKER=dockernode CHAIN_ID=dockerchain

COPY ./DOCKER/docker-entrypoint.sh /usr/local/bin/

ENTRYPOINT ["docker-entrypoint.sh"]
CMD ["start"]

# Expose the data directory as a volume since there's mutable state in there
VOLUME [ "$TMHOME" ]<|MERGE_RESOLUTION|>--- conflicted
+++ resolved
@@ -1,9 +1,5 @@
-<<<<<<< HEAD
 # stage 1 Generate Tenderdash Binary
 FROM golang:1.18-alpine AS builder
-=======
-FROM golang:1.17-alpine3.15 AS builder
->>>>>>> 3a4e9680
 
 RUN apk update && \
     apk upgrade && \
