<<<<<<< HEAD
FROM golang:1.15-alpine AS builder

RUN apk update && \
    apk upgrade && \
    apk add bash git gmp-dev sudo cmake build-base

COPY . /go/src/github.com/dashevo/tenderdash

WORKDIR /go/src/github.com/dashevo/tenderdash

RUN make install-bls
RUN make build-linux

FROM alpine:3.9
LABEL maintainer="developers@dash.org"
=======
# stage 1 Generate Tendermint Binary
FROM golang:1.16-alpine as builder
RUN apk update && \
    apk upgrade && \
    apk --no-cache add make
COPY / /tendermint
WORKDIR /tendermint
RUN make build-linux

# stage 2
FROM golang:1.15-alpine
LABEL maintainer="hello@tendermint.com"
>>>>>>> 97a3e44e

# Tenderdash will be looking for the genesis file in /tenderdash/config/genesis.json
# (unless you change `genesis_file` in config.toml). You can put your config.toml and
# private validator file into /tenderdash/config.
#
# The /tenderdash/data dir is used by tenderdash to store state.
ENV TMHOME /tenderdash

# OS environment setup
# Set user right away for determinism, create directory for persistence and give our user ownership
# jq and curl used for extracting `pub_key` from private validator while
# deploying tenderdash with Kubernetes. It is nice to have bash so the users
# could execute bash commands.
RUN apk update && \
    apk upgrade && \
    apk --no-cache add curl jq bash gmp libstdc++ && \
    addgroup tmuser && \
    adduser -S -G tmuser tmuser -h "$TMHOME"

# Run the container with tmuser by default. (UID=100, GID=1000)
USER tmuser

WORKDIR $TMHOME

# p2p, rpc and prometheus port
EXPOSE 26656 26657 26660

STOPSIGNAL SIGTERM

<<<<<<< HEAD
COPY --from=builder /go/src/github.com/dashevo/tenderdash/build/tenderdash /usr/bin/tenderdash
=======
COPY --from=builder /tendermint/build/tendermint /usr/bin/tendermint
>>>>>>> 97a3e44e

# You can overwrite these before the first run to influence
# config.json and genesis.json. Additionally, you can override
# CMD to add parameters to `tenderdash node`.
ENV PROXY_APP=kvstore MONIKER=dockernode CHAIN_ID=dockerchain

COPY ./DOCKER/docker-entrypoint.sh /usr/local/bin/

ENTRYPOINT ["docker-entrypoint.sh"]
CMD ["start"]

# Expose the data directory as a volume since there's mutable state in there
VOLUME [ "$TMHOME" ]<|MERGE_RESOLUTION|>--- conflicted
+++ resolved
@@ -1,5 +1,5 @@
-<<<<<<< HEAD
-FROM golang:1.15-alpine AS builder
+# stage 1 Generate Tenderdash Binary
+FROM golang:1.16-alpine AS builder
 
 RUN apk update && \
     apk upgrade && \
@@ -12,22 +12,9 @@
 RUN make install-bls
 RUN make build-linux
 
+# stage 2
 FROM alpine:3.9
 LABEL maintainer="developers@dash.org"
-=======
-# stage 1 Generate Tendermint Binary
-FROM golang:1.16-alpine as builder
-RUN apk update && \
-    apk upgrade && \
-    apk --no-cache add make
-COPY / /tendermint
-WORKDIR /tendermint
-RUN make build-linux
-
-# stage 2
-FROM golang:1.15-alpine
-LABEL maintainer="hello@tendermint.com"
->>>>>>> 97a3e44e
 
 # Tenderdash will be looking for the genesis file in /tenderdash/config/genesis.json
 # (unless you change `genesis_file` in config.toml). You can put your config.toml and
@@ -57,11 +44,7 @@
 
 STOPSIGNAL SIGTERM
 
-<<<<<<< HEAD
 COPY --from=builder /go/src/github.com/dashevo/tenderdash/build/tenderdash /usr/bin/tenderdash
-=======
-COPY --from=builder /tendermint/build/tendermint /usr/bin/tendermint
->>>>>>> 97a3e44e
 
 # You can overwrite these before the first run to influence
 # config.json and genesis.json. Additionally, you can override
