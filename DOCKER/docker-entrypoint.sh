--- conflicted
+++ resolved
@@ -2,13 +2,8 @@
 set -e
 
 if [ ! -d "$TMHOME/config" ]; then
-<<<<<<< HEAD
 	echo "Running tenderdash init-single to create a single node (default) configuration for docker run."
 	tenderdash init-single
-=======
-	echo "Running tendermint init to create (default) configuration for docker run."
-	tendermint init validator
->>>>>>> 97a3e44e
 
 	sed -i \
 		-e "s/^proxy-app\s*=.*/proxy-app = \"$PROXY_APP\"/" \
