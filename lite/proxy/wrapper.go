package proxy

import (
	"context"
	"fmt"

	cmn "github.com/tendermint/tendermint/libs/common"

	"github.com/tendermint/tendermint/crypto/merkle"
	"github.com/tendermint/tendermint/lite"
	rpcclient "github.com/tendermint/tendermint/rpc/client"
	ctypes "github.com/tendermint/tendermint/rpc/core/types"
	rpctypes "github.com/tendermint/tendermint/rpc/lib/types"
)

var _ rpcclient.Client = Wrapper{}

// Wrapper wraps a rpcclient with a Verifier and double-checks any input that is
// provable before passing it along. Allows you to make any rpcclient fully secure.
type Wrapper struct {
	rpcclient.Client
	cert *lite.DynamicVerifier
	prt  *merkle.ProofRuntime
}

// SecureClient uses a given Verifier to wrap an connection to an untrusted
// host and return a cryptographically secure rpc client.
//
// If it is wrapping an HTTP rpcclient, it will also wrap the websocket interface
func SecureClient(c rpcclient.Client, cert *lite.DynamicVerifier) Wrapper {
	prt := defaultProofRuntime()
	wrap := Wrapper{c, cert, prt}
	// TODO: no longer possible as no more such interface exposed....
	// if we wrap http client, then we can swap out the event switch to filter
	// if hc, ok := c.(*rpcclient.HTTP); ok {
	// 	evt := hc.WSEvents.EventSwitch
	// 	hc.WSEvents.EventSwitch = WrappedSwitch{evt, wrap}
	// }
	return wrap
}

// ABCIQueryWithOptions exposes all options for the ABCI query and verifies the returned proof
func (w Wrapper) ABCIQueryWithOptions(path string, data cmn.HexBytes,
	opts rpcclient.ABCIQueryOptions) (*ctypes.ResultABCIQuery, error) {

	res, err := GetWithProofOptions(w.prt, path, data, opts, w.Client, w.cert)
	return res, err
}

// ABCIQuery uses default options for the ABCI query and verifies the returned proof
func (w Wrapper) ABCIQuery(path string, data cmn.HexBytes) (*ctypes.ResultABCIQuery, error) {
	return w.ABCIQueryWithOptions(path, data, rpcclient.DefaultABCIQueryOptions)
}

// Tx queries for a given tx and verifies the proof if it was requested
func (w Wrapper) Tx(hash []byte, prove bool) (*ctypes.ResultTx, error) {
	res, err := w.Client.Tx(hash, prove)
	if !prove || err != nil {
		return res, err
	}
	h := int64(res.Height)
	sh, err := GetCertifiedCommit(h, w.Client, w.cert)
	if err != nil {
		return res, err
	}
	err = res.Proof.Validate(sh.DataHash)
	return res, err
}

// BlockchainInfo requests a list of headers and verifies them all...
// Rather expensive.
//
// TODO: optimize this if used for anything needing performance
func (w Wrapper) BlockchainInfo(minHeight, maxHeight int64) (*ctypes.ResultBlockchainInfo, error) {
	r, err := w.Client.BlockchainInfo(minHeight, maxHeight)
	if err != nil {
		return nil, err
	}

	// go and verify every blockmeta in the result....
	for _, meta := range r.BlockMetas {
		// get a checkpoint to verify from
		res, err := w.Commit(&meta.Header.Height)
		if err != nil {
			return nil, err
		}
		sh := res.SignedHeader
		err = ValidateBlockMeta(meta, sh)
		if err != nil {
			return nil, err
		}
	}

	return r, nil
}

// Block returns an entire block and verifies all signatures
func (w Wrapper) Block(height *int64) (*ctypes.ResultBlock, error) {
	resBlock, err := w.Client.Block(height)
	if err != nil {
		return nil, err
	}
	// get a checkpoint to verify from
	resCommit, err := w.Commit(height)
	if err != nil {
		return nil, err
	}
	sh := resCommit.SignedHeader

	// now verify
	err = ValidateBlockMeta(resBlock.BlockMeta, sh)
	if err != nil {
		return nil, err
	}
	err = ValidateBlock(resBlock.Block, sh)
	if err != nil {
		return nil, err
	}
	return resBlock, nil
}

// Commit downloads the Commit and certifies it with the lite.
//
// This is the foundation for all other verification in this module
func (w Wrapper) Commit(height *int64) (*ctypes.ResultCommit, error) {
	if height == nil {
		resStatus, err := w.Client.Status()
		if err != nil {
			return nil, err
		}
		// NOTE: If resStatus.CatchingUp, there is a race
		// condition where the validator set for the next height
		// isn't available until some time after the blockstore
		// has height h on the remote node.  This isn't an issue
		// once the node has caught up, and a syncing node likely
		// won't have this issue esp with the implementation we
		// have here, but we may have to address this at some
		// point.
		height = new(int64)
		*height = resStatus.SyncInfo.LatestBlockHeight
	}
	rpcclient.WaitForHeight(w.Client, *height, nil)
	res, err := w.Client.Commit(height)
	// if we got it, then verify it
	if err == nil {
		sh := res.SignedHeader
		err = w.cert.Verify(sh)
	}
	return res, err
}

<<<<<<< HEAD
// SubscribeWS subscribes for events using the given query and remote address as
// a subscriber, but does not verify responses (FIXME)!
func (w Wrapper) SubscribeWS(ctx *rpctypes.Context, query string) (*ctypes.ResultSubscribe, error) {
	out, err := w.Client.Subscribe(context.Background(), ctx.RemoteAddr(), query)
	if err != nil {
		return nil, err
	}

	go func() {
		for {
			select {
			case resultEvent := <-out:
				ctx.WSConn.TryWriteRPCResponse(
					rpctypes.NewRPCSuccessResponse(
						ctx.WSConn.Codec(),
						rpctypes.JSONRPCStringID(fmt.Sprintf("%v#event", ctx.JSONReq.ID)),
						resultEvent,
					))
			case <-w.Client.Quit():
				return
			}
		}
	}()

	return &ctypes.ResultSubscribe{}, nil
}

// UnsubscribeWS calls original client's Unsubscribe using remote address as a
// subscriber.
func (w Wrapper) UnsubscribeWS(ctx *rpctypes.Context, query string) (*ctypes.ResultUnsubscribe, error) {
	err := w.Client.Unsubscribe(context.Background(), ctx.RemoteAddr(), query)
	if err != nil {
		return nil, err
	}
	return &ctypes.ResultUnsubscribe{}, nil
}

// UnsubscribeAllWS calls original client's UnsubscribeAll using remote address
// as a subscriber.
func (w Wrapper) UnsubscribeAllWS(ctx *rpctypes.Context) (*ctypes.ResultUnsubscribe, error) {
	err := w.Client.UnsubscribeAll(context.Background(), ctx.RemoteAddr())
	if err != nil {
		return nil, err
	}
	return &ctypes.ResultUnsubscribe{}, nil
=======
func (w Wrapper) RegisterOpDecoder(typ string, dec merkle.OpDecoder) {
	w.prt.RegisterOpDecoder(typ, dec)
>>>>>>> 52771e12
}

// // WrappedSwitch creates a websocket connection that auto-verifies any info
// // coming through before passing it along.
// //
// // Since the verification takes 1-2 rpc calls, this is obviously only for
// // relatively low-throughput situations that can tolerate a bit extra latency
// type WrappedSwitch struct {
// 	types.EventSwitch
// 	client rpcclient.Client
// }

// // FireEvent verifies any block or header returned from the eventswitch
// func (s WrappedSwitch) FireEvent(event string, data events.EventData) {
// 	tm, ok := data.(types.TMEventData)
// 	if !ok {
// 		fmt.Printf("bad type %#v\n", data)
// 		return
// 	}

// 	// check to validate it if possible, and drop if not valid
// 	switch t := tm.(type) {
// 	case types.EventDataNewBlockHeader:
// 		err := verifyHeader(s.client, t.Header)
// 		if err != nil {
// 			fmt.Printf("Invalid header: %#v\n", err)
// 			return
// 		}
// 	case types.EventDataNewBlock:
// 		err := verifyBlock(s.client, t.Block)
// 		if err != nil {
// 			fmt.Printf("Invalid block: %#v\n", err)
// 			return
// 		}
// 		// TODO: can we verify tx as well? anything else
// 	}

// 	// looks good, we fire it
// 	s.EventSwitch.FireEvent(event, data)
// }

// func verifyHeader(c rpcclient.Client, head *types.Header) error {
// 	// get a checkpoint to verify from
// 	commit, err := c.Commit(&head.Height)
// 	if err != nil {
// 		return err
// 	}
// 	check := certclient.CommitFromResult(commit)
// 	return ValidateHeader(head, check)
// }
//
// func verifyBlock(c rpcclient.Client, block *types.Block) error {
// 	// get a checkpoint to verify from
// 	commit, err := c.Commit(&block.Height)
// 	if err != nil {
// 		return err
// 	}
// 	check := certclient.CommitFromResult(commit)
// 	return ValidateBlock(block, check)
// }<|MERGE_RESOLUTION|>--- conflicted
+++ resolved
@@ -149,7 +149,6 @@
 	return res, err
 }
 
-<<<<<<< HEAD
 // SubscribeWS subscribes for events using the given query and remote address as
 // a subscriber, but does not verify responses (FIXME)!
 func (w Wrapper) SubscribeWS(ctx *rpctypes.Context, query string) (*ctypes.ResultSubscribe, error) {
@@ -195,10 +194,10 @@
 		return nil, err
 	}
 	return &ctypes.ResultUnsubscribe{}, nil
-=======
+}
+
 func (w Wrapper) RegisterOpDecoder(typ string, dec merkle.OpDecoder) {
 	w.prt.RegisterOpDecoder(typ, dec)
->>>>>>> 52771e12
 }
 
 // // WrappedSwitch creates a websocket connection that auto-verifies any info
