# Tendermint

![banner](docs/tendermint-core-image.jpg)

[Byzantine-Fault Tolerant](https://en.wikipedia.org/wiki/Byzantine_fault_tolerance)
[State Machine Replication](https://en.wikipedia.org/wiki/State_machine_replication).
Or [Blockchain](<https://en.wikipedia.org/wiki/Blockchain_(database)>), for short.

[![version](https://img.shields.io/github/tag/tendermint/tendermint.svg)](https://github.com/dashevo/tenderdash/releases/latest)
[![API Reference](https://camo.githubusercontent.com/915b7be44ada53c290eb157634330494ebe3e30a/68747470733a2f2f676f646f632e6f72672f6769746875622e636f6d2f676f6c616e672f6764646f3f7374617475732e737667)](https://pkg.go.dev/github.com/tendermint/tendermint)
[![Go version](https://img.shields.io/badge/go-1.16-blue.svg)](https://github.com/moovweb/gvm)
[![Discord chat](https://img.shields.io/discord/669268347736686612.svg)](https://discord.gg/AzefAFd)
[![license](https://img.shields.io/github/license/tendermint/tendermint.svg)](https://github.com/tendermint/tendermint/blob/master/LICENSE)
[![tendermint/tendermint](https://tokei.rs/b1/github/tendermint/tendermint?category=lines)](https://github.com/tendermint/tendermint)
[![Sourcegraph](https://sourcegraph.com/github.com/tendermint/tendermint/-/badge.svg)](https://sourcegraph.com/github.com/tendermint/tendermint?badge)

| Branch | Tests                                                                                      | Coverage                                                                                                                             | Linting                                                                    |
|--------|--------------------------------------------------------------------------------------------|--------------------------------------------------------------------------------------------------------------------------------------|----------------------------------------------------------------------------|
| master | ![Tests](https://github.com/tendermint/tendermint/workflows/Tests/badge.svg?branch=master) | [![codecov](https://codecov.io/gh/tendermint/tendermint/branch/master/graph/badge.svg)](https://codecov.io/gh/tendermint/tendermint) | ![Lint](https://github.com/tendermint/tendermint/workflows/Lint/badge.svg) |

Tendermint Core is a Byzantine Fault Tolerant (BFT) middleware that takes a state transition machine - written in any programming language - and securely replicates it on many machines.

For protocol details, refer to the [Tendermint Specification](./spec/README.md).

For detailed analysis of the consensus protocol, including safety and liveness proofs,
read our paper, "[The latest gossip on BFT consensus](https://arxiv.org/abs/1807.04938)".

## Documentation

Complete documentation can be found on the [website](https://docs.tendermint.com/).

## Releases

Please do not depend on master as your production branch. Use [releases](https://github.com/tendermint/tendermint/releases) instead.

Tendermint has been in the production of private and public environments, most notably the blockchains of the Cosmos Network. we haven't released v1.0 yet since we are making breaking changes to the protocol and the APIs.
See below for more details about [versioning](#versioning).

In any case, if you intend to run Tendermint in production, we're happy to help. You can
contact us [over email](mailto:hello@interchain.io) or [join the chat](https://discord.gg/cosmosnetwork).

More on how releases are conducted can be found [here](./RELEASES.md).

## Security

<<<<<<< HEAD
To report a security vulnerability, see our [bug bounty program](https://hackerone.com/cosmos).
=======
To report a security vulnerability, see our [bug bounty
program](https://hackerone.com/cosmos).
>>>>>>> 6c40ad39
For examples of the kinds of bugs we're looking for, see [our security policy](SECURITY.md).

We also maintain a dedicated mailing list for security updates. We will only ever use this mailing list
to notify you of vulnerabilities and fixes in Tendermint Core. You can subscribe [here](http://eepurl.com/gZ5hQD).

We also maintain a dedicated mailing list for security updates. We will only ever use this mailing list
to notify you of vulnerabilities and fixes in Tendermint Core. You can subscribe [here](http://eepurl.com/gZ5hQD).

## Minimum requirements

| Requirement | Notes            |
|-------------|------------------|
| Go version  | Go1.17 or higher |

### Install

See the [install instructions](./docs/introduction/install.md).

### Quick Start

<<<<<<< HEAD
- [Single node](/docs/introduction/quick-start.md)
- [Local cluster using docker-compose](/docs/tools/docker-compose.md)
- [Remote cluster using Terraform and Ansible](/docs/tools/terraform-and-ansible.md)
- [Join the Cosmos testnet](https://cosmos.network/testnet)
=======
- [Single node](./docs/introduction/quick-start.md)
- [Local cluster using docker-compose](./docs/tools/docker-compose.md)
- [Remote cluster using Terraform and Ansible](./docs/tools/terraform-and-ansible.md)
>>>>>>> 6c40ad39

## Contributing

Please abide by the [Code of Conduct](CODE_OF_CONDUCT.md) in all interactions.

Before contributing to the project, please take a look at the [contributing guidelines](CONTRIBUTING.md)
and the [style guide](STYLE_GUIDE.md). You may also find it helpful to read the
<<<<<<< HEAD
[specifications](https://github.com/tendermint/spec), watch the [Developer Sessions](/docs/DEV_SESSIONS.md),
=======
[specifications](./spec/README.md),
>>>>>>> 6c40ad39
and familiarize yourself with our
[Architectural Decision Records (ADRs)](./docs/architecture/README.md) and [Request For Comments (RFCs)](./docs/rfc/README.md).

## Versioning

### Semantic Versioning

Tendermint uses [Semantic Versioning](http://semver.org/) to determine when and how the version changes.
According to SemVer, anything in the public API can change at any time before version 1.0.0

To provide some stability to users of 0.X.X versions of Tendermint, the MINOR version is used
to signal breaking changes across Tendermint's API. This API includes all
publicly exposed types, functions, and methods in non-internal Go packages as well as
the types and methods accessible via the Tendermint RPC interface.

Breaking changes to these public APIs will be documented in the CHANGELOG.

### Upgrades

In an effort to avoid accumulating technical debt prior to 1.0.0,
we do not guarantee that breaking changes (ie. bumps in the MINOR version)
will work with existing Tendermint blockchains. In these cases you will
have to start a new blockchain, or write something custom to get the old
data into the new chain. However, any bump in the PATCH version should be
compatible with existing blockchain histories.

For more information on upgrading, see [UPGRADING.md](./UPGRADING.md).

### Supported Versions

Because we are a small core team, we only ship patch updates, including security updates,
to the most recent minor release and the second-most recent minor release. Consequently,
we strongly recommend keeping Tendermint up-to-date. Upgrading instructions can be found
in [UPGRADING.md](./UPGRADING.md).

## Resources

### Roadmap

We keep a public up-to-date version of our roadmap [here](./docs/roadmap/roadmap.md)

### Libraries

- [Cosmos SDK](http://github.com/cosmos/cosmos-sdk); A framework for building applications in Golang
- [Tendermint in Rust](https://github.com/informalsystems/tendermint-rs)
- [ABCI Tower](https://github.com/penumbra-zone/tower-abci)

### Applications

- [Cosmos Hub](https://hub.cosmos.network/)
- [Terra](https://www.terra.money/)
- [Celestia](https://celestia.org/)
- [Anoma](https://anoma.network/)
- [Vocdoni](https://docs.vocdoni.io/)

### Research

- [The latest gossip on BFT consensus](https://arxiv.org/abs/1807.04938)
- [Master's Thesis on Tendermint](https://atrium.lib.uoguelph.ca/xmlui/handle/10214/9769)
- [Original Whitepaper: "Tendermint: Consensus Without Mining"](https://tendermint.com/static/docs/tendermint.pdf)
- [Tendermint Core Blog](https://medium.com/tendermint/tagged/tendermint-core)
- [Cosmos Blog](https://blog.cosmos.network/tendermint/home)

## Join us

Tenderdash is maintained by [Dash Core Group](https://www.dash.org/dcg/).
If you'd like to work full-time on Tenderdash, [see our Jobs page](https://www.dash.org/dcg/jobs/).

Tendermint Core is maintained by [Interchain GmbH](https://interchain.berlin).
If you'd like to work full-time on Tendermint Core, [we're hiring](https://interchain-gmbh.breezy.hr/)!

Funding for Tendermint Core development comes primarily from the [Interchain Foundation](https://interchain.io),
a Swiss non-profit. The Tendermint trademark is owned by [Tendermint Inc.](https://tendermint.com), the for-profit entity
 that also maintains [tendermint.com](https://tendermint.com).<|MERGE_RESOLUTION|>--- conflicted
+++ resolved
@@ -43,12 +43,8 @@
 
 ## Security
 
-<<<<<<< HEAD
-To report a security vulnerability, see our [bug bounty program](https://hackerone.com/cosmos).
-=======
 To report a security vulnerability, see our [bug bounty
 program](https://hackerone.com/cosmos).
->>>>>>> 6c40ad39
 For examples of the kinds of bugs we're looking for, see [our security policy](SECURITY.md).
 
 We also maintain a dedicated mailing list for security updates. We will only ever use this mailing list
@@ -69,16 +65,9 @@
 
 ### Quick Start
 
-<<<<<<< HEAD
-- [Single node](/docs/introduction/quick-start.md)
-- [Local cluster using docker-compose](/docs/tools/docker-compose.md)
-- [Remote cluster using Terraform and Ansible](/docs/tools/terraform-and-ansible.md)
-- [Join the Cosmos testnet](https://cosmos.network/testnet)
-=======
 - [Single node](./docs/introduction/quick-start.md)
 - [Local cluster using docker-compose](./docs/tools/docker-compose.md)
 - [Remote cluster using Terraform and Ansible](./docs/tools/terraform-and-ansible.md)
->>>>>>> 6c40ad39
 
 ## Contributing
 
@@ -86,11 +75,7 @@
 
 Before contributing to the project, please take a look at the [contributing guidelines](CONTRIBUTING.md)
 and the [style guide](STYLE_GUIDE.md). You may also find it helpful to read the
-<<<<<<< HEAD
-[specifications](https://github.com/tendermint/spec), watch the [Developer Sessions](/docs/DEV_SESSIONS.md),
-=======
 [specifications](./spec/README.md),
->>>>>>> 6c40ad39
 and familiarize yourself with our
 [Architectural Decision Records (ADRs)](./docs/architecture/README.md) and [Request For Comments (RFCs)](./docs/rfc/README.md).
 
