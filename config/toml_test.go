package config

import (
	"os"
	"path/filepath"
	"strings"
	"testing"

	"github.com/stretchr/testify/assert"
	"github.com/stretchr/testify/require"
)

func ensureFiles(t *testing.T, rootDir string, files ...string) {
	for _, f := range files {
		p := rootify(rootDir, f)
		_, err := os.Stat(p)
		assert.NoError(t, err, p)
	}
}

func TestEnsureRoot(t *testing.T) {
	// setup temp dir for test
<<<<<<< HEAD
	tmpDir, err := ioutil.TempDir("", "config-test")
	require.NoError(err)
	defer os.RemoveAll(tmpDir)
=======
	tmpDir := t.TempDir()
>>>>>>> 6c40ad39

	// create root dir
	EnsureRoot(tmpDir)

<<<<<<< HEAD
	require.NoError(WriteConfigFile(tmpDir, DefaultConfig()))

	// make sure config is set properly
	data, err := ioutil.ReadFile(filepath.Join(tmpDir, defaultConfigFilePath))
	require.NoError(err)
=======
	require.NoError(t, WriteConfigFile(tmpDir, DefaultConfig()))

	// make sure config is set properly
	data, err := os.ReadFile(filepath.Join(tmpDir, defaultConfigFilePath))
	require.NoError(t, err)
>>>>>>> 6c40ad39

	checkConfig(t, string(data))

	ensureFiles(t, tmpDir, "data")
}

func TestEnsureTestRoot(t *testing.T) {
	testName := "ensureTestRoot"

	// create root dir
<<<<<<< HEAD
	cfg, err := ResetTestRoot(testName)
	require.NoError(err)
=======
	cfg, err := ResetTestRoot(t.TempDir(), testName)
	require.NoError(t, err)
>>>>>>> 6c40ad39
	defer os.RemoveAll(cfg.RootDir)
	rootDir := cfg.RootDir

	// make sure config is set properly
	data, err := os.ReadFile(filepath.Join(rootDir, defaultConfigFilePath))
	require.NoError(t, err)

	checkConfig(t, string(data))

	// TODO: make sure the cfg returned and testconfig are the same!
	baseConfig := DefaultBaseConfig()
	pvConfig := DefaultPrivValidatorConfig()
	ensureFiles(t, rootDir, defaultDataDir, baseConfig.Genesis, pvConfig.Key, pvConfig.State)
}

func checkConfig(t *testing.T, configFile string) {
	t.Helper()
	// list of words we expect in the config
	var elems = []string{
		"moniker",
		"seeds",
		"proxy-app",
		"create-empty-blocks",
		"peer",
		"timeout",
		"broadcast",
		"send",
		"addr",
		"wal",
		"propose",
		"max",
		"genesis",
	}
	for _, e := range elems {
		if !strings.Contains(configFile, e) {
			t.Errorf("config file was expected to contain %s but did not", e)
		}
	}
}<|MERGE_RESOLUTION|>--- conflicted
+++ resolved
@@ -20,30 +20,16 @@
 
 func TestEnsureRoot(t *testing.T) {
 	// setup temp dir for test
-<<<<<<< HEAD
-	tmpDir, err := ioutil.TempDir("", "config-test")
-	require.NoError(err)
-	defer os.RemoveAll(tmpDir)
-=======
 	tmpDir := t.TempDir()
->>>>>>> 6c40ad39
 
 	// create root dir
 	EnsureRoot(tmpDir)
 
-<<<<<<< HEAD
-	require.NoError(WriteConfigFile(tmpDir, DefaultConfig()))
-
-	// make sure config is set properly
-	data, err := ioutil.ReadFile(filepath.Join(tmpDir, defaultConfigFilePath))
-	require.NoError(err)
-=======
 	require.NoError(t, WriteConfigFile(tmpDir, DefaultConfig()))
 
 	// make sure config is set properly
 	data, err := os.ReadFile(filepath.Join(tmpDir, defaultConfigFilePath))
 	require.NoError(t, err)
->>>>>>> 6c40ad39
 
 	checkConfig(t, string(data))
 
@@ -54,13 +40,8 @@
 	testName := "ensureTestRoot"
 
 	// create root dir
-<<<<<<< HEAD
-	cfg, err := ResetTestRoot(testName)
-	require.NoError(err)
-=======
 	cfg, err := ResetTestRoot(t.TempDir(), testName)
 	require.NoError(t, err)
->>>>>>> 6c40ad39
 	defer os.RemoveAll(cfg.RootDir)
 	rootDir := cfg.RootDir
 
