package config

import (
	"reflect"
	"testing"
	"time"

	"github.com/stretchr/testify/assert"
)

func TestDefaultConfig(t *testing.T) {
	assert := assert.New(t)

	// set up some defaults
	cfg := DefaultConfig()
	assert.NotNil(cfg.P2P)
	assert.NotNil(cfg.Mempool)
	assert.NotNil(cfg.Consensus)

	// check the root dir stuff...
	cfg.SetRoot("/foo")
	cfg.Genesis = "bar"
	cfg.DBPath = "/opt/data"
	cfg.Mempool.WalPath = "wal/mem/"

	assert.Equal("/foo/bar", cfg.GenesisFile())
	assert.Equal("/opt/data", cfg.DBDir())
	assert.Equal("/foo/wal/mem", cfg.Mempool.WalDir())

}

func TestConfigValidateBasic(t *testing.T) {
	cfg := DefaultConfig()
	assert.NoError(t, cfg.ValidateBasic())

	// tamper with timeout_propose
	cfg.Consensus.TimeoutPropose = -10 * time.Second
	assert.Error(t, cfg.ValidateBasic())
}

func TestTLSConfiguration(t *testing.T) {
	assert := assert.New(t)
	cfg := DefaultConfig()
	cfg.SetRoot("/home/user")

	cfg.RPC.TLSCertFile = "file.crt"
	assert.Equal("/home/user/config/file.crt", cfg.RPC.CertFile())
	cfg.RPC.TLSKeyFile = "file.key"
	assert.Equal("/home/user/config/file.key", cfg.RPC.KeyFile())

	cfg.RPC.TLSCertFile = "/abs/path/to/file.crt"
	assert.Equal("/abs/path/to/file.crt", cfg.RPC.CertFile())
	cfg.RPC.TLSKeyFile = "/abs/path/to/file.key"
	assert.Equal("/abs/path/to/file.key", cfg.RPC.KeyFile())
}

func TestBaseConfigValidateBasic(t *testing.T) {
	cfg := TestBaseConfig()
	assert.NoError(t, cfg.ValidateBasic())

	// tamper with log format
	cfg.LogFormat = "invalid"
	assert.Error(t, cfg.ValidateBasic())
}

func TestRPCConfigValidateBasic(t *testing.T) {
	cfg := TestRPCConfig()
	assert.NoError(t, cfg.ValidateBasic())

	fieldsToTest := []string{
		"GRPCMaxOpenConnections",
		"MaxOpenConnections",
		"MaxSubscriptionClients",
		"MaxSubscriptionsPerClient",
		"TimeoutBroadcastTxCommit",
		"MaxBodyBytes",
		"MaxHeaderBytes",
	}

	for _, fieldName := range fieldsToTest {
		reflect.ValueOf(cfg).Elem().FieldByName(fieldName).SetInt(-1)
		assert.Error(t, cfg.ValidateBasic())
		reflect.ValueOf(cfg).Elem().FieldByName(fieldName).SetInt(0)
	}
}

func TestP2PConfigValidateBasic(t *testing.T) {
	cfg := TestP2PConfig()
	assert.NoError(t, cfg.ValidateBasic())

	fieldsToTest := []string{
		"MaxNumInboundPeers",
		"MaxNumOutboundPeers",
		"FlushThrottleTimeout",
		"MaxPacketMsgPayloadSize",
		"SendRate",
		"RecvRate",
	}

	for _, fieldName := range fieldsToTest {
		reflect.ValueOf(cfg).Elem().FieldByName(fieldName).SetInt(-1)
		assert.Error(t, cfg.ValidateBasic())
		reflect.ValueOf(cfg).Elem().FieldByName(fieldName).SetInt(0)
	}
}

func TestMempoolConfigValidateBasic(t *testing.T) {
	cfg := TestMempoolConfig()
	assert.NoError(t, cfg.ValidateBasic())

	fieldsToTest := []string{
		"Size",
		"MaxTxsBytes",
		"CacheSize",
		"MaxTxBytes",
	}

	for _, fieldName := range fieldsToTest {
		reflect.ValueOf(cfg).Elem().FieldByName(fieldName).SetInt(-1)
		assert.Error(t, cfg.ValidateBasic())
		reflect.ValueOf(cfg).Elem().FieldByName(fieldName).SetInt(0)
	}
}

func TestFastSyncConfigValidateBasic(t *testing.T) {
	cfg := TestFastSyncConfig()
	assert.NoError(t, cfg.ValidateBasic())

<<<<<<< HEAD
=======
	// tamper with version
	cfg.Version = "v2"
	assert.NoError(t, cfg.ValidateBasic())

>>>>>>> 38361738
	cfg.Version = "invalid"
	assert.Error(t, cfg.ValidateBasic())
}

func TestConsensusConfig_ValidateBasic(t *testing.T) {
	// nolint: lll
	testcases := map[string]struct {
		modify    func(*ConsensusConfig)
		expectErr bool
	}{
		"TimeoutPropose":                       {func(c *ConsensusConfig) { c.TimeoutPropose = time.Second }, false},
		"TimeoutPropose negative":              {func(c *ConsensusConfig) { c.TimeoutPropose = -1 }, true},
		"TimeoutProposeDelta":                  {func(c *ConsensusConfig) { c.TimeoutProposeDelta = time.Second }, false},
		"TimeoutProposeDelta negative":         {func(c *ConsensusConfig) { c.TimeoutProposeDelta = -1 }, true},
		"TimeoutPrevote":                       {func(c *ConsensusConfig) { c.TimeoutPrevote = time.Second }, false},
		"TimeoutPrevote negative":              {func(c *ConsensusConfig) { c.TimeoutPrevote = -1 }, true},
		"TimeoutPrevoteDelta":                  {func(c *ConsensusConfig) { c.TimeoutPrevoteDelta = time.Second }, false},
		"TimeoutPrevoteDelta negative":         {func(c *ConsensusConfig) { c.TimeoutPrevoteDelta = -1 }, true},
		"TimeoutPrecommit":                     {func(c *ConsensusConfig) { c.TimeoutPrecommit = time.Second }, false},
		"TimeoutPrecommit negative":            {func(c *ConsensusConfig) { c.TimeoutPrecommit = -1 }, true},
		"TimeoutPrecommitDelta":                {func(c *ConsensusConfig) { c.TimeoutPrecommitDelta = time.Second }, false},
		"TimeoutPrecommitDelta negative":       {func(c *ConsensusConfig) { c.TimeoutPrecommitDelta = -1 }, true},
		"TimeoutCommit":                        {func(c *ConsensusConfig) { c.TimeoutCommit = time.Second }, false},
		"TimeoutCommit negative":               {func(c *ConsensusConfig) { c.TimeoutCommit = -1 }, true},
		"PeerGossipSleepDuration":              {func(c *ConsensusConfig) { c.PeerGossipSleepDuration = time.Second }, false},
		"PeerGossipSleepDuration negative":     {func(c *ConsensusConfig) { c.PeerGossipSleepDuration = -1 }, true},
		"PeerQueryMaj23SleepDuration":          {func(c *ConsensusConfig) { c.PeerQueryMaj23SleepDuration = time.Second }, false},
		"PeerQueryMaj23SleepDuration negative": {func(c *ConsensusConfig) { c.PeerQueryMaj23SleepDuration = -1 }, true},
	}
	for desc, tc := range testcases {
		tc := tc // appease linter
		t.Run(desc, func(t *testing.T) {
			cfg := DefaultConsensusConfig()
			tc.modify(cfg)

			err := cfg.ValidateBasic()
			if tc.expectErr {
				assert.Error(t, err)
			} else {
				assert.NoError(t, err)
			}
		})
	}
}

func TestInstrumentationConfigValidateBasic(t *testing.T) {
	cfg := TestInstrumentationConfig()
	assert.NoError(t, cfg.ValidateBasic())

	// tamper with maximum open connections
	cfg.MaxOpenConnections = -1
	assert.Error(t, cfg.ValidateBasic())
}<|MERGE_RESOLUTION|>--- conflicted
+++ resolved
@@ -126,13 +126,10 @@
 	cfg := TestFastSyncConfig()
 	assert.NoError(t, cfg.ValidateBasic())
 
-<<<<<<< HEAD
-=======
 	// tamper with version
 	cfg.Version = "v2"
 	assert.NoError(t, cfg.ValidateBasic())
 
->>>>>>> 38361738
 	cfg.Version = "invalid"
 	assert.Error(t, cfg.ValidateBasic())
 }
