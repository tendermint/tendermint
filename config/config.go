package config

import (
	"fmt"
	"net/http"
	"os"
	"path/filepath"
	"time"

	"github.com/pkg/errors"
)

const (
	// FuzzModeDrop is a mode in which we randomly drop reads/writes, connections or sleep
	FuzzModeDrop = iota
	// FuzzModeDelay is a mode in which we randomly sleep
	FuzzModeDelay

	// LogFormatPlain is a format for colored text
	LogFormatPlain = "plain"
	// LogFormatJSON is a format for json output
	LogFormatJSON = "json"
)

// NOTE: Most of the structs & relevant comments + the
// default configuration options were used to manually
// generate the config.toml. Please reflect any changes
// made here in the defaultConfigTemplate constant in
// config/toml.go
// NOTE: libs/cli must know to look in the config dir!
var (
	DefaultTendermintDir = ".tendermint"
	defaultConfigDir     = "config"
	defaultDataDir       = "data"

	defaultConfigFileName  = "config.toml"
	defaultGenesisJSONName = "genesis.json"

	defaultPrivValKeyName   = "priv_validator_key.json"
	defaultPrivValStateName = "priv_validator_state.json"

	defaultNodeKeyName  = "node_key.json"
	defaultAddrBookName = "addrbook.json"

	defaultConfigFilePath   = filepath.Join(defaultConfigDir, defaultConfigFileName)
	defaultGenesisJSONPath  = filepath.Join(defaultConfigDir, defaultGenesisJSONName)
	defaultPrivValKeyPath   = filepath.Join(defaultConfigDir, defaultPrivValKeyName)
	defaultPrivValStatePath = filepath.Join(defaultDataDir, defaultPrivValStateName)

	defaultNodeKeyPath  = filepath.Join(defaultConfigDir, defaultNodeKeyName)
	defaultAddrBookPath = filepath.Join(defaultConfigDir, defaultAddrBookName)
)

var (
	oldPrivVal     = "priv_validator.json"
	oldPrivValPath = filepath.Join(defaultConfigDir, oldPrivVal)
)

// Config defines the top level configuration for a Tendermint node
type Config struct {
	// Top level options use an anonymous struct
	BaseConfig `mapstructure:",squash"`

	// Options for services
	RPC             *RPCConfig             `mapstructure:"rpc"`
	P2P             *P2PConfig             `mapstructure:"p2p"`
	Mempool         *MempoolConfig         `mapstructure:"mempool"`
	FastSync        *FastSyncConfig        `mapstructure:"fastsync"`
	Consensus       *ConsensusConfig       `mapstructure:"consensus"`
	TxIndex         *TxIndexConfig         `mapstructure:"tx_index"`
	Instrumentation *InstrumentationConfig `mapstructure:"instrumentation"`
}

// DefaultConfig returns a default configuration for a Tendermint node
func DefaultConfig() *Config {
	return &Config{
		BaseConfig:      DefaultBaseConfig(),
		RPC:             DefaultRPCConfig(),
		P2P:             DefaultP2PConfig(),
		Mempool:         DefaultMempoolConfig(),
		FastSync:        DefaultFastSyncConfig(),
		Consensus:       DefaultConsensusConfig(),
		TxIndex:         DefaultTxIndexConfig(),
		Instrumentation: DefaultInstrumentationConfig(),
	}
}

// TestConfig returns a configuration that can be used for testing
func TestConfig() *Config {
	return &Config{
		BaseConfig:      TestBaseConfig(),
		RPC:             TestRPCConfig(),
		P2P:             TestP2PConfig(),
		Mempool:         TestMempoolConfig(),
		FastSync:        TestFastSyncConfig(),
		Consensus:       TestConsensusConfig(),
		TxIndex:         TestTxIndexConfig(),
		Instrumentation: TestInstrumentationConfig(),
	}
}

// SetRoot sets the RootDir for all Config structs
func (cfg *Config) SetRoot(root string) *Config {
	cfg.BaseConfig.RootDir = root
	cfg.RPC.RootDir = root
	cfg.P2P.RootDir = root
	cfg.Mempool.RootDir = root
	cfg.Consensus.RootDir = root
	return cfg
}

// ValidateBasic performs basic validation (checking param bounds, etc.) and
// returns an error if any check fails.
func (cfg *Config) ValidateBasic() error {
	if err := cfg.BaseConfig.ValidateBasic(); err != nil {
		return err
	}
	if err := cfg.RPC.ValidateBasic(); err != nil {
		return errors.Wrap(err, "Error in [rpc] section")
	}
	if err := cfg.P2P.ValidateBasic(); err != nil {
		return errors.Wrap(err, "Error in [p2p] section")
	}
	if err := cfg.Mempool.ValidateBasic(); err != nil {
		return errors.Wrap(err, "Error in [mempool] section")
	}
	if err := cfg.FastSync.ValidateBasic(); err != nil {
		return errors.Wrap(err, "Error in [fastsync] section")
	}
	if err := cfg.Consensus.ValidateBasic(); err != nil {
		return errors.Wrap(err, "Error in [consensus] section")
	}
	return errors.Wrap(
		cfg.Instrumentation.ValidateBasic(),
		"Error in [instrumentation] section",
	)
}

//-----------------------------------------------------------------------------
// BaseConfig

// BaseConfig defines the base configuration for a Tendermint node
type BaseConfig struct { //nolint: maligned
	// chainID is unexposed and immutable but here for convenience
	chainID string

	// The root directory for all data.
	// This should be set in viper so it can unmarshal into this struct
	RootDir string `mapstructure:"home"`

	// TCP or UNIX socket address of the ABCI application,
	// or the name of an ABCI application compiled in with the Tendermint binary
	ProxyApp string `mapstructure:"proxy_app"`

	// A custom human readable name for this node
	Moniker string `mapstructure:"moniker"`

	// If this node is many blocks behind the tip of the chain, FastSync
	// allows them to catchup quickly by downloading blocks in parallel
	// and verifying their commits
	FastSyncMode bool `mapstructure:"fast_sync"`

	// Database backend: goleveldb | cleveldb | boltdb | rocksdb
	// * goleveldb (github.com/syndtr/goleveldb - most popular implementation)
	//   - pure go
	//   - stable
	// * cleveldb (uses levigo wrapper)
	//   - fast
	//   - requires gcc
	//   - use cleveldb build tag (go build -tags cleveldb)
	// * boltdb (uses etcd's fork of bolt - github.com/etcd-io/bbolt)
	//   - EXPERIMENTAL
	//   - may be faster is some use-cases (random reads - indexer)
	//   - use boltdb build tag (go build -tags boltdb)
	// * rocksdb (uses github.com/tecbot/gorocksdb)
	//   - EXPERIMENTAL
	//   - requires gcc
	//   - use rocksdb build tag (go build -tags rocksdb)
	DBBackend string `mapstructure:"db_backend"`

	// Database directory
	DBPath string `mapstructure:"db_dir"`

	// Output level for logging
	LogLevel string `mapstructure:"log_level"`

	// Output format: 'plain' (colored text) or 'json'
	LogFormat string `mapstructure:"log_format"`

	// Path to the JSON file containing the initial validator set and other meta data
	Genesis string `mapstructure:"genesis_file"`

	// Path to the JSON file containing the private key to use as a validator in the consensus protocol
	PrivValidatorKey string `mapstructure:"priv_validator_key_file"`

	// Path to the JSON file containing the last sign state of a validator
	PrivValidatorState string `mapstructure:"priv_validator_state_file"`

	// TCP or UNIX socket address for Tendermint to listen on for
	// connections from an external PrivValidator process
	PrivValidatorListenAddr string `mapstructure:"priv_validator_laddr"`

	// A JSON file containing the private key to use for p2p authenticated encryption
	NodeKey string `mapstructure:"node_key_file"`

	// Mechanism to connect to the ABCI application: socket | grpc
	ABCI string `mapstructure:"abci"`

	// TCP or UNIX socket address for the profiling server to listen on
	ProfListenAddress string `mapstructure:"prof_laddr"`

	// If true, query the ABCI app on connecting to a new peer
	// so the app can decide if we should keep the connection or not
	FilterPeers bool `mapstructure:"filter_peers"` // false
}

// DefaultBaseConfig returns a default base configuration for a Tendermint node
func DefaultBaseConfig() BaseConfig {
	return BaseConfig{
		Genesis:            defaultGenesisJSONPath,
		PrivValidatorKey:   defaultPrivValKeyPath,
		PrivValidatorState: defaultPrivValStatePath,
		NodeKey:            defaultNodeKeyPath,
		Moniker:            defaultMoniker,
		ProxyApp:           "tcp://127.0.0.1:26658",
		ABCI:               "socket",
		LogLevel:           DefaultPackageLogLevels(),
		LogFormat:          LogFormatPlain,
		ProfListenAddress:  "",
		FastSyncMode:       true,
		FilterPeers:        false,
		DBBackend:          "goleveldb",
		DBPath:             "data",
	}
}

// TestBaseConfig returns a base configuration for testing a Tendermint node
func TestBaseConfig() BaseConfig {
	cfg := DefaultBaseConfig()
	cfg.chainID = "tendermint_test"
	cfg.ProxyApp = "kvstore"
	cfg.FastSyncMode = false
	cfg.DBBackend = "memdb"
	return cfg
}

func (cfg BaseConfig) ChainID() string {
	return cfg.chainID
}

// GenesisFile returns the full path to the genesis.json file
func (cfg BaseConfig) GenesisFile() string {
	return rootify(cfg.Genesis, cfg.RootDir)
}

// PrivValidatorKeyFile returns the full path to the priv_validator_key.json file
func (cfg BaseConfig) PrivValidatorKeyFile() string {
	return rootify(cfg.PrivValidatorKey, cfg.RootDir)
}

// PrivValidatorFile returns the full path to the priv_validator_state.json file
func (cfg BaseConfig) PrivValidatorStateFile() string {
	return rootify(cfg.PrivValidatorState, cfg.RootDir)
}

// OldPrivValidatorFile returns the full path of the priv_validator.json from pre v0.28.0.
// TODO: eventually remove.
func (cfg BaseConfig) OldPrivValidatorFile() string {
	return rootify(oldPrivValPath, cfg.RootDir)
}

// NodeKeyFile returns the full path to the node_key.json file
func (cfg BaseConfig) NodeKeyFile() string {
	return rootify(cfg.NodeKey, cfg.RootDir)
}

// DBDir returns the full path to the database directory
func (cfg BaseConfig) DBDir() string {
	return rootify(cfg.DBPath, cfg.RootDir)
}

// ValidateBasic performs basic validation (checking param bounds, etc.) and
// returns an error if any check fails.
func (cfg BaseConfig) ValidateBasic() error {
	switch cfg.LogFormat {
	case LogFormatPlain, LogFormatJSON:
	default:
		return errors.New("unknown log_format (must be 'plain' or 'json')")
	}
	return nil
}

// DefaultLogLevel returns a default log level of "error"
func DefaultLogLevel() string {
	return "error"
}

// DefaultPackageLogLevels returns a default log level setting so all packages
// log at "error", while the `state` and `main` packages log at "info"
func DefaultPackageLogLevels() string {
	return fmt.Sprintf("main:info,state:info,*:%s", DefaultLogLevel())
}

//-----------------------------------------------------------------------------
// RPCConfig

// RPCConfig defines the configuration options for the Tendermint RPC server
type RPCConfig struct {
	RootDir string `mapstructure:"home"`

	// TCP or UNIX socket address for the RPC server to listen on
	ListenAddress string `mapstructure:"laddr"`

	// A list of origins a cross-domain request can be executed from.
	// If the special '*' value is present in the list, all origins will be allowed.
	// An origin may contain a wildcard (*) to replace 0 or more characters (i.e.: http://*.domain.com).
	// Only one wildcard can be used per origin.
	CORSAllowedOrigins []string `mapstructure:"cors_allowed_origins"`

	// A list of methods the client is allowed to use with cross-domain requests.
	CORSAllowedMethods []string `mapstructure:"cors_allowed_methods"`

	// A list of non simple headers the client is allowed to use with cross-domain requests.
	CORSAllowedHeaders []string `mapstructure:"cors_allowed_headers"`

	// TCP or UNIX socket address for the gRPC server to listen on
	// NOTE: This server only supports /broadcast_tx_commit
	GRPCListenAddress string `mapstructure:"grpc_laddr"`

	// Maximum number of simultaneous connections.
	// Does not include RPC (HTTP&WebSocket) connections. See max_open_connections
	// If you want to accept a larger number than the default, make sure
	// you increase your OS limits.
	// 0 - unlimited.
	GRPCMaxOpenConnections int `mapstructure:"grpc_max_open_connections"`

	// Activate unsafe RPC commands like /dial_persistent_peers and /unsafe_flush_mempool
	Unsafe bool `mapstructure:"unsafe"`

	// Maximum number of simultaneous connections (including WebSocket).
	// Does not include gRPC connections. See grpc_max_open_connections
	// If you want to accept a larger number than the default, make sure
	// you increase your OS limits.
	// 0 - unlimited.
	// Should be < {ulimit -Sn} - {MaxNumInboundPeers} - {MaxNumOutboundPeers} - {N of wal, db and other open files}
	// 1024 - 40 - 10 - 50 = 924 = ~900
	MaxOpenConnections int `mapstructure:"max_open_connections"`

	// Maximum number of unique clientIDs that can /subscribe
	// If you're using /broadcast_tx_commit, set to the estimated maximum number
	// of broadcast_tx_commit calls per block.
	MaxSubscriptionClients int `mapstructure:"max_subscription_clients"`

	// Maximum number of unique queries a given client can /subscribe to
	// If you're using GRPC (or Local RPC client) and /broadcast_tx_commit, set
	// to the estimated maximum number of broadcast_tx_commit calls per block.
	MaxSubscriptionsPerClient int `mapstructure:"max_subscriptions_per_client"`

	// How long to wait for a tx to be committed during /broadcast_tx_commit
	// WARNING: Using a value larger than 10s will result in increasing the
	// global HTTP write timeout, which applies to all connections and endpoints.
	// See https://github.com/tendermint/tendermint/issues/3435
	TimeoutBroadcastTxCommit time.Duration `mapstructure:"timeout_broadcast_tx_commit"`

	// Maximum size of request body, in bytes
	MaxBodyBytes int64 `mapstructure:"max_body_bytes"`

	// Maximum size of request header, in bytes
	MaxHeaderBytes int `mapstructure:"max_header_bytes"`

	// The path to a file containing certificate that is used to create the HTTPS server.
	// Migth be either absolute path or path related to tendermint's config directory.
	//
	// If the certificate is signed by a certificate authority,
	// the certFile should be the concatenation of the server's certificate, any intermediates,
	// and the CA's certificate.
	//
	// NOTE: both tls_cert_file and tls_key_file must be present for Tendermint to create HTTPS server.
	// Otherwise, HTTP server is run.
	TLSCertFile string `mapstructure:"tls_cert_file"`

	// The path to a file containing matching private key that is used to create the HTTPS server.
	// Migth be either absolute path or path related to tendermint's config directory.
	//
	// NOTE: both tls_cert_file and tls_key_file must be present for Tendermint to create HTTPS server.
	// Otherwise, HTTP server is run.
	TLSKeyFile string `mapstructure:"tls_key_file"`
}

// DefaultRPCConfig returns a default configuration for the RPC server
func DefaultRPCConfig() *RPCConfig {
	return &RPCConfig{
		ListenAddress:          "tcp://127.0.0.1:26657",
		CORSAllowedOrigins:     []string{},
		CORSAllowedMethods:     []string{http.MethodHead, http.MethodGet, http.MethodPost},
		CORSAllowedHeaders:     []string{"Origin", "Accept", "Content-Type", "X-Requested-With", "X-Server-Time"},
		GRPCListenAddress:      "",
		GRPCMaxOpenConnections: 900,

		Unsafe:             false,
		MaxOpenConnections: 900,

		MaxSubscriptionClients:    100,
		MaxSubscriptionsPerClient: 5,
		TimeoutBroadcastTxCommit:  10 * time.Second,

		MaxBodyBytes:   int64(1000000), // 1MB
		MaxHeaderBytes: 1 << 20,        // same as the net/http default

		TLSCertFile: "",
		TLSKeyFile:  "",
	}
}

// TestRPCConfig returns a configuration for testing the RPC server
func TestRPCConfig() *RPCConfig {
	cfg := DefaultRPCConfig()
	cfg.ListenAddress = "tcp://127.0.0.1:36657"
	cfg.GRPCListenAddress = "tcp://127.0.0.1:36658"
	cfg.Unsafe = true
	return cfg
}

// ValidateBasic performs basic validation (checking param bounds, etc.) and
// returns an error if any check fails.
func (cfg *RPCConfig) ValidateBasic() error {
	if cfg.GRPCMaxOpenConnections < 0 {
		return errors.New("grpc_max_open_connections can't be negative")
	}
	if cfg.MaxOpenConnections < 0 {
		return errors.New("max_open_connections can't be negative")
	}
	if cfg.MaxSubscriptionClients < 0 {
		return errors.New("max_subscription_clients can't be negative")
	}
	if cfg.MaxSubscriptionsPerClient < 0 {
		return errors.New("max_subscriptions_per_client can't be negative")
	}
	if cfg.TimeoutBroadcastTxCommit < 0 {
		return errors.New("timeout_broadcast_tx_commit can't be negative")
	}
	if cfg.MaxBodyBytes < 0 {
		return errors.New("max_body_bytes can't be negative")
	}
	if cfg.MaxHeaderBytes < 0 {
		return errors.New("max_header_bytes can't be negative")
	}
	return nil
}

// IsCorsEnabled returns true if cross-origin resource sharing is enabled.
func (cfg *RPCConfig) IsCorsEnabled() bool {
	return len(cfg.CORSAllowedOrigins) != 0
}

func (cfg RPCConfig) KeyFile() string {
	path := cfg.TLSKeyFile
	if filepath.IsAbs(path) {
		return path
	}
	return rootify(filepath.Join(defaultConfigDir, path), cfg.RootDir)
}

func (cfg RPCConfig) CertFile() string {
	path := cfg.TLSCertFile
	if filepath.IsAbs(path) {
		return path
	}
	return rootify(filepath.Join(defaultConfigDir, path), cfg.RootDir)
}

func (cfg RPCConfig) IsTLSEnabled() bool {
	return cfg.TLSCertFile != "" && cfg.TLSKeyFile != ""
}

//-----------------------------------------------------------------------------
// P2PConfig

// P2PConfig defines the configuration options for the Tendermint peer-to-peer networking layer
type P2PConfig struct { //nolint: maligned
	RootDir string `mapstructure:"home"`

	// Address to listen for incoming connections
	ListenAddress string `mapstructure:"laddr"`

	// Address to advertise to peers for them to dial
	ExternalAddress string `mapstructure:"external_address"`

	// Comma separated list of seed nodes to connect to
	// We only use these if we can’t connect to peers in the addrbook
	Seeds string `mapstructure:"seeds"`

	// Comma separated list of nodes to keep persistent connections to
	PersistentPeers string `mapstructure:"persistent_peers"`

	// UPNP port forwarding
	UPNP bool `mapstructure:"upnp"`

	// Path to address book
	AddrBook string `mapstructure:"addr_book_file"`

	// Set true for strict address routability rules
	// Set false for private or local networks
	AddrBookStrict bool `mapstructure:"addr_book_strict"`

	// Maximum number of inbound peers
	MaxNumInboundPeers int `mapstructure:"max_num_inbound_peers"`

	// Maximum number of outbound peers to connect to, excluding persistent peers
	MaxNumOutboundPeers int `mapstructure:"max_num_outbound_peers"`

	// List of node IDs, to which a connection will be (re)established ignoring any existing limits
	UnconditionalPeerIDs string `mapstructure:"unconditional_peer_ids"`

	// Maximum pause when redialing a persistent peer (if zero, exponential backoff is used)
	PersistentPeersMaxDialPeriod time.Duration `mapstructure:"persistent_peers_max_dial_period"`

	// Time to wait before flushing messages out on the connection
	FlushThrottleTimeout time.Duration `mapstructure:"flush_throttle_timeout"`

	// Maximum size of a message packet payload, in bytes
	MaxPacketMsgPayloadSize int `mapstructure:"max_packet_msg_payload_size"`

	// Rate at which packets can be sent, in bytes/second
	SendRate int64 `mapstructure:"send_rate"`

	// Rate at which packets can be received, in bytes/second
	RecvRate int64 `mapstructure:"recv_rate"`

	// Set true to enable the peer-exchange reactor
	PexReactor bool `mapstructure:"pex"`

	// Seed mode, in which node constantly crawls the network and looks for
	// peers. If another node asks it for addresses, it responds and disconnects.
	//
	// Does not work if the peer-exchange reactor is disabled.
	SeedMode bool `mapstructure:"seed_mode"`

	// Comma separated list of peer IDs to keep private (will not be gossiped to
	// other peers)
	PrivatePeerIDs string `mapstructure:"private_peer_ids"`

	// Toggle to disable guard against peers connecting from the same ip.
	AllowDuplicateIP bool `mapstructure:"allow_duplicate_ip"`

	// Peer connection configuration.
	HandshakeTimeout time.Duration `mapstructure:"handshake_timeout"`
	DialTimeout      time.Duration `mapstructure:"dial_timeout"`

	// Testing params.
	// Force dial to fail
	TestDialFail bool `mapstructure:"test_dial_fail"`
	// FUzz connection
	TestFuzz       bool            `mapstructure:"test_fuzz"`
	TestFuzzConfig *FuzzConnConfig `mapstructure:"test_fuzz_config"`
}

// DefaultP2PConfig returns a default configuration for the peer-to-peer layer
func DefaultP2PConfig() *P2PConfig {
	return &P2PConfig{
		ListenAddress:                "tcp://0.0.0.0:26656",
		ExternalAddress:              "",
		UPNP:                         false,
		AddrBook:                     defaultAddrBookPath,
		AddrBookStrict:               true,
		MaxNumInboundPeers:           40,
		MaxNumOutboundPeers:          10,
		PersistentPeersMaxDialPeriod: 0 * time.Second,
		FlushThrottleTimeout:         100 * time.Millisecond,
		MaxPacketMsgPayloadSize:      1024,    // 1 kB
		SendRate:                     5120000, // 5 mB/s
		RecvRate:                     5120000, // 5 mB/s
		PexReactor:                   true,
		SeedMode:                     false,
		AllowDuplicateIP:             false,
		HandshakeTimeout:             20 * time.Second,
		DialTimeout:                  3 * time.Second,
		TestDialFail:                 false,
		TestFuzz:                     false,
		TestFuzzConfig:               DefaultFuzzConnConfig(),
	}
}

// TestP2PConfig returns a configuration for testing the peer-to-peer layer
func TestP2PConfig() *P2PConfig {
	cfg := DefaultP2PConfig()
	cfg.ListenAddress = "tcp://127.0.0.1:36656"
	cfg.FlushThrottleTimeout = 10 * time.Millisecond
	cfg.AllowDuplicateIP = true
	return cfg
}

// AddrBookFile returns the full path to the address book
func (cfg *P2PConfig) AddrBookFile() string {
	return rootify(cfg.AddrBook, cfg.RootDir)
}

// ValidateBasic performs basic validation (checking param bounds, etc.) and
// returns an error if any check fails.
func (cfg *P2PConfig) ValidateBasic() error {
	if cfg.MaxNumInboundPeers < 0 {
		return errors.New("max_num_inbound_peers can't be negative")
	}
	if cfg.MaxNumOutboundPeers < 0 {
		return errors.New("max_num_outbound_peers can't be negative")
	}
	if cfg.FlushThrottleTimeout < 0 {
		return errors.New("flush_throttle_timeout can't be negative")
	}
	if cfg.PersistentPeersMaxDialPeriod < 0 {
		return errors.New("persistent_peers_max_dial_period can't be negative")
	}
	if cfg.MaxPacketMsgPayloadSize < 0 {
		return errors.New("max_packet_msg_payload_size can't be negative")
	}
	if cfg.SendRate < 0 {
		return errors.New("send_rate can't be negative")
	}
	if cfg.RecvRate < 0 {
		return errors.New("recv_rate can't be negative")
	}
	return nil
}

// FuzzConnConfig is a FuzzedConnection configuration.
type FuzzConnConfig struct {
	Mode         int
	MaxDelay     time.Duration
	ProbDropRW   float64
	ProbDropConn float64
	ProbSleep    float64
}

// DefaultFuzzConnConfig returns the default config.
func DefaultFuzzConnConfig() *FuzzConnConfig {
	return &FuzzConnConfig{
		Mode:         FuzzModeDrop,
		MaxDelay:     3 * time.Second,
		ProbDropRW:   0.2,
		ProbDropConn: 0.00,
		ProbSleep:    0.00,
	}
}

//-----------------------------------------------------------------------------
// MempoolConfig

// MempoolConfig defines the configuration options for the Tendermint mempool
type MempoolConfig struct {
	RootDir     string `mapstructure:"home"`
	Recheck     bool   `mapstructure:"recheck"`
	Broadcast   bool   `mapstructure:"broadcast"`
	WalPath     string `mapstructure:"wal_dir"`
	Size        int    `mapstructure:"size"`
	MaxTxsBytes int64  `mapstructure:"max_txs_bytes"`
	CacheSize   int    `mapstructure:"cache_size"`
	MaxTxBytes  int    `mapstructure:"max_tx_bytes"`
}

// DefaultMempoolConfig returns a default configuration for the Tendermint mempool
func DefaultMempoolConfig() *MempoolConfig {
	return &MempoolConfig{
		Recheck:   true,
		Broadcast: true,
		WalPath:   "",
		// Each signature verification takes .5ms, Size reduced until we implement
		// ABCI Recheck
		Size:        5000,
		MaxTxsBytes: 1024 * 1024 * 1024, // 1GB
		CacheSize:   10000,
		MaxTxBytes:  1024 * 1024, // 1MB
	}
}

// TestMempoolConfig returns a configuration for testing the Tendermint mempool
func TestMempoolConfig() *MempoolConfig {
	cfg := DefaultMempoolConfig()
	cfg.CacheSize = 1000
	return cfg
}

// WalDir returns the full path to the mempool's write-ahead log
func (cfg *MempoolConfig) WalDir() string {
	return rootify(cfg.WalPath, cfg.RootDir)
}

// WalEnabled returns true if the WAL is enabled.
func (cfg *MempoolConfig) WalEnabled() bool {
	return cfg.WalPath != ""
}

// ValidateBasic performs basic validation (checking param bounds, etc.) and
// returns an error if any check fails.
func (cfg *MempoolConfig) ValidateBasic() error {
	if cfg.Size < 0 {
		return errors.New("size can't be negative")
	}
	if cfg.MaxTxsBytes < 0 {
		return errors.New("max_txs_bytes can't be negative")
	}
	if cfg.CacheSize < 0 {
		return errors.New("cache_size can't be negative")
	}
	if cfg.MaxTxBytes < 0 {
		return errors.New("max_tx_bytes can't be negative")
	}
	return nil
}

//-----------------------------------------------------------------------------
// FastSyncConfig

// FastSyncConfig defines the configuration for the Tendermint fast sync service
type FastSyncConfig struct {
	Version string `mapstructure:"version"`
}

// DefaultFastSyncConfig returns a default configuration for the fast sync service
func DefaultFastSyncConfig() *FastSyncConfig {
	return &FastSyncConfig{
		Version: "v0",
	}
}

// TestFastSyncConfig returns a default configuration for the fast sync.
func TestFastSyncConfig() *FastSyncConfig {
	return DefaultFastSyncConfig()
}

// ValidateBasic performs basic validation.
func (cfg *FastSyncConfig) ValidateBasic() error {
	switch cfg.Version {
	case "v0":
		return nil
<<<<<<< HEAD
=======
	case "v1":
		return nil
	case "v2":
		return nil
>>>>>>> d7fbe9dd
	default:
		return fmt.Errorf("unknown fastsync version %s", cfg.Version)
	}
}

//-----------------------------------------------------------------------------
// ConsensusConfig

// ConsensusConfig defines the configuration for the Tendermint consensus service,
// including timeouts and details about the WAL and the block structure.
type ConsensusConfig struct {
	RootDir string `mapstructure:"home"`
	WalPath string `mapstructure:"wal_file"`
	walFile string // overrides WalPath if set

	TimeoutPropose        time.Duration `mapstructure:"timeout_propose"`
	TimeoutProposeDelta   time.Duration `mapstructure:"timeout_propose_delta"`
	TimeoutPrevote        time.Duration `mapstructure:"timeout_prevote"`
	TimeoutPrevoteDelta   time.Duration `mapstructure:"timeout_prevote_delta"`
	TimeoutPrecommit      time.Duration `mapstructure:"timeout_precommit"`
	TimeoutPrecommitDelta time.Duration `mapstructure:"timeout_precommit_delta"`
	TimeoutCommit         time.Duration `mapstructure:"timeout_commit"`

	// Make progress as soon as we have all the precommits (as if TimeoutCommit = 0)
	SkipTimeoutCommit bool `mapstructure:"skip_timeout_commit"`

	// EmptyBlocks mode and possible interval between empty blocks
	CreateEmptyBlocks         bool          `mapstructure:"create_empty_blocks"`
	CreateEmptyBlocksInterval time.Duration `mapstructure:"create_empty_blocks_interval"`

	// Reactor sleep duration parameters
	PeerGossipSleepDuration     time.Duration `mapstructure:"peer_gossip_sleep_duration"`
	PeerQueryMaj23SleepDuration time.Duration `mapstructure:"peer_query_maj23_sleep_duration"`
}

// DefaultConsensusConfig returns a default configuration for the consensus service
func DefaultConsensusConfig() *ConsensusConfig {
	return &ConsensusConfig{
		WalPath:                     filepath.Join(defaultDataDir, "cs.wal", "wal"),
		TimeoutPropose:              3000 * time.Millisecond,
		TimeoutProposeDelta:         500 * time.Millisecond,
		TimeoutPrevote:              1000 * time.Millisecond,
		TimeoutPrevoteDelta:         500 * time.Millisecond,
		TimeoutPrecommit:            1000 * time.Millisecond,
		TimeoutPrecommitDelta:       500 * time.Millisecond,
		TimeoutCommit:               1000 * time.Millisecond,
		SkipTimeoutCommit:           false,
		CreateEmptyBlocks:           true,
		CreateEmptyBlocksInterval:   0 * time.Second,
		PeerGossipSleepDuration:     100 * time.Millisecond,
		PeerQueryMaj23SleepDuration: 2000 * time.Millisecond,
	}
}

// TestConsensusConfig returns a configuration for testing the consensus service
func TestConsensusConfig() *ConsensusConfig {
	cfg := DefaultConsensusConfig()
	cfg.TimeoutPropose = 40 * time.Millisecond
	cfg.TimeoutProposeDelta = 1 * time.Millisecond
	cfg.TimeoutPrevote = 10 * time.Millisecond
	cfg.TimeoutPrevoteDelta = 1 * time.Millisecond
	cfg.TimeoutPrecommit = 10 * time.Millisecond
	cfg.TimeoutPrecommitDelta = 1 * time.Millisecond
	cfg.TimeoutCommit = 10 * time.Millisecond
	cfg.SkipTimeoutCommit = true
	cfg.PeerGossipSleepDuration = 5 * time.Millisecond
	cfg.PeerQueryMaj23SleepDuration = 250 * time.Millisecond
	return cfg
}

// WaitForTxs returns true if the consensus should wait for transactions before entering the propose step
func (cfg *ConsensusConfig) WaitForTxs() bool {
	return !cfg.CreateEmptyBlocks || cfg.CreateEmptyBlocksInterval > 0
}

// Propose returns the amount of time to wait for a proposal
func (cfg *ConsensusConfig) Propose(round int32) time.Duration {
	return time.Duration(
		cfg.TimeoutPropose.Nanoseconds()+cfg.TimeoutProposeDelta.Nanoseconds()*int64(round),
	) * time.Nanosecond
}

// Prevote returns the amount of time to wait for straggler votes after receiving any +2/3 prevotes
func (cfg *ConsensusConfig) Prevote(round int32) time.Duration {
	return time.Duration(
		cfg.TimeoutPrevote.Nanoseconds()+cfg.TimeoutPrevoteDelta.Nanoseconds()*int64(round),
	) * time.Nanosecond
}

// Precommit returns the amount of time to wait for straggler votes after receiving any +2/3 precommits
func (cfg *ConsensusConfig) Precommit(round int32) time.Duration {
	return time.Duration(
		cfg.TimeoutPrecommit.Nanoseconds()+cfg.TimeoutPrecommitDelta.Nanoseconds()*int64(round),
	) * time.Nanosecond
}

// Commit returns the amount of time to wait for straggler votes after receiving +2/3 precommits
// for a single block (ie. a commit).
func (cfg *ConsensusConfig) Commit(t time.Time) time.Time {
	return t.Add(cfg.TimeoutCommit)
}

// WalFile returns the full path to the write-ahead log file
func (cfg *ConsensusConfig) WalFile() string {
	if cfg.walFile != "" {
		return cfg.walFile
	}
	return rootify(cfg.WalPath, cfg.RootDir)
}

// SetWalFile sets the path to the write-ahead log file
func (cfg *ConsensusConfig) SetWalFile(walFile string) {
	cfg.walFile = walFile
}

// ValidateBasic performs basic validation (checking param bounds, etc.) and
// returns an error if any check fails.
func (cfg *ConsensusConfig) ValidateBasic() error {
	if cfg.TimeoutPropose < 0 {
		return errors.New("timeout_propose can't be negative")
	}
	if cfg.TimeoutProposeDelta < 0 {
		return errors.New("timeout_propose_delta can't be negative")
	}
	if cfg.TimeoutPrevote < 0 {
		return errors.New("timeout_prevote can't be negative")
	}
	if cfg.TimeoutPrevoteDelta < 0 {
		return errors.New("timeout_prevote_delta can't be negative")
	}
	if cfg.TimeoutPrecommit < 0 {
		return errors.New("timeout_precommit can't be negative")
	}
	if cfg.TimeoutPrecommitDelta < 0 {
		return errors.New("timeout_precommit_delta can't be negative")
	}
	if cfg.TimeoutCommit < 0 {
		return errors.New("timeout_commit can't be negative")
	}
	if cfg.CreateEmptyBlocksInterval < 0 {
		return errors.New("create_empty_blocks_interval can't be negative")
	}
	if cfg.PeerGossipSleepDuration < 0 {
		return errors.New("peer_gossip_sleep_duration can't be negative")
	}
	if cfg.PeerQueryMaj23SleepDuration < 0 {
		return errors.New("peer_query_maj23_sleep_duration can't be negative")
	}
	return nil
}

//-----------------------------------------------------------------------------
// TxIndexConfig
// Remember that Event has the following structure:
// type: [
//  key: value,
//  ...
// ]
//
// CompositeKeys are constructed by `type.key`
// TxIndexConfig defines the configuration for the transaction indexer,
// including composite keys to index.
type TxIndexConfig struct {
	// What indexer to use for transactions
	//
	// Options:
	//   1) "null"
	//   2) "kv" (default) - the simplest possible indexer,
	//      backed by key-value storage (defaults to levelDB; see DBBackend).
	Indexer string `mapstructure:"indexer"`

	// Comma-separated list of compositeKeys to index (by default the only key is "tx.hash")
	//
	// You can also index transactions by height by adding "tx.height" key here.
	//
	// It's recommended to index only a subset of keys due to possible memory
	// bloat. This is, of course, depends on the indexer's DB and the volume of
	// transactions.
	IndexKeys string `mapstructure:"index_keys"`

	// When set to true, tells indexer to index all compositeKeys (predefined keys:
	// "tx.hash", "tx.height" and all keys from DeliverTx responses).
	//
	// Note this may be not desirable (see the comment above). IndexKeys has a
	// precedence over IndexAllKeys (i.e. when given both, IndexKeys will be
	// indexed).
	IndexAllKeys bool `mapstructure:"index_all_keys"`
}

// DefaultTxIndexConfig returns a default configuration for the transaction indexer.
func DefaultTxIndexConfig() *TxIndexConfig {
	return &TxIndexConfig{
		Indexer:      "kv",
		IndexKeys:    "",
		IndexAllKeys: false,
	}
}

// TestTxIndexConfig returns a default configuration for the transaction indexer.
func TestTxIndexConfig() *TxIndexConfig {
	return DefaultTxIndexConfig()
}

//-----------------------------------------------------------------------------
// InstrumentationConfig

// InstrumentationConfig defines the configuration for metrics reporting.
type InstrumentationConfig struct {
	// When true, Prometheus metrics are served under /metrics on
	// PrometheusListenAddr.
	// Check out the documentation for the list of available metrics.
	Prometheus bool `mapstructure:"prometheus"`

	// Address to listen for Prometheus collector(s) connections.
	PrometheusListenAddr string `mapstructure:"prometheus_listen_addr"`

	// Maximum number of simultaneous connections.
	// If you want to accept a larger number than the default, make sure
	// you increase your OS limits.
	// 0 - unlimited.
	MaxOpenConnections int `mapstructure:"max_open_connections"`

	// Instrumentation namespace.
	Namespace string `mapstructure:"namespace"`
}

// DefaultInstrumentationConfig returns a default configuration for metrics
// reporting.
func DefaultInstrumentationConfig() *InstrumentationConfig {
	return &InstrumentationConfig{
		Prometheus:           false,
		PrometheusListenAddr: ":26660",
		MaxOpenConnections:   3,
		Namespace:            "tendermint",
	}
}

// TestInstrumentationConfig returns a default configuration for metrics
// reporting.
func TestInstrumentationConfig() *InstrumentationConfig {
	return DefaultInstrumentationConfig()
}

// ValidateBasic performs basic validation (checking param bounds, etc.) and
// returns an error if any check fails.
func (cfg *InstrumentationConfig) ValidateBasic() error {
	if cfg.MaxOpenConnections < 0 {
		return errors.New("max_open_connections can't be negative")
	}
	return nil
}

//-----------------------------------------------------------------------------
// Utils

// helper function to make config creation independent of root dir
func rootify(path, root string) string {
	if filepath.IsAbs(path) {
		return path
	}
	return filepath.Join(root, path)
}

//-----------------------------------------------------------------------------
// Moniker

var defaultMoniker = getDefaultMoniker()

// getDefaultMoniker returns a default moniker, which is the host name. If runtime
// fails to get the host name, "anonymous" will be returned.
func getDefaultMoniker() string {
	moniker, err := os.Hostname()
	if err != nil {
		moniker = "anonymous"
	}
	return moniker
}<|MERGE_RESOLUTION|>--- conflicted
+++ resolved
@@ -732,13 +732,10 @@
 	switch cfg.Version {
 	case "v0":
 		return nil
-<<<<<<< HEAD
-=======
 	case "v1":
 		return nil
 	case "v2":
 		return nil
->>>>>>> d7fbe9dd
 	default:
 		return fmt.Errorf("unknown fastsync version %s", cfg.Version)
 	}
