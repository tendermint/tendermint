package config

import (
	"fmt"
	"os"
	"path/filepath"
	"time"
)

// NOTE: Most of the structs & relevant comments + the
// default configuration options were used to manually
// generate the config.toml. Please reflect any changes
// made here in the defaultConfigTemplate constant in
// config/toml.go
// NOTE: tmlibs/cli must know to look in the config dir!
var (
	DefaultTendermintDir = ".tendermint"
	defaultConfigDir     = "config"
	defaultDataDir       = "data"

	defaultConfigFileName  = "config.toml"
	defaultGenesisJSONName = "genesis.json"

	defaultPrivValName  = "priv_validator.json"
	defaultNodeKeyName  = "node_key.json"
	defaultAddrBookName = "addrbook.json"

	defaultConfigFilePath  = filepath.Join(defaultConfigDir, defaultConfigFileName)
	defaultGenesisJSONPath = filepath.Join(defaultConfigDir, defaultGenesisJSONName)
	defaultPrivValPath     = filepath.Join(defaultConfigDir, defaultPrivValName)
	defaultNodeKeyPath     = filepath.Join(defaultConfigDir, defaultNodeKeyName)
	defaultAddrBookPath    = filepath.Join(defaultConfigDir, defaultAddrBookName)
)

// Config defines the top level configuration for a Tendermint node
type Config struct {
	// Top level options use an anonymous struct
	BaseConfig `mapstructure:",squash"`

	// Options for services
	RPC       *RPCConfig       `mapstructure:"rpc"`
	P2P       *P2PConfig       `mapstructure:"p2p"`
	Mempool   *MempoolConfig   `mapstructure:"mempool"`
	Consensus *ConsensusConfig `mapstructure:"consensus"`
	TxIndex   *TxIndexConfig   `mapstructure:"tx_index"`
}

// DefaultConfig returns a default configuration for a Tendermint node
func DefaultConfig() *Config {
	return &Config{
		BaseConfig: DefaultBaseConfig(),
		RPC:        DefaultRPCConfig(),
		P2P:        DefaultP2PConfig(),
		Mempool:    DefaultMempoolConfig(),
		Consensus:  DefaultConsensusConfig(),
		TxIndex:    DefaultTxIndexConfig(),
	}
}

// TestConfig returns a configuration that can be used for testing
func TestConfig() *Config {
	return &Config{
		BaseConfig: TestBaseConfig(),
		RPC:        TestRPCConfig(),
		P2P:        TestP2PConfig(),
		Mempool:    TestMempoolConfig(),
		Consensus:  TestConsensusConfig(),
		TxIndex:    TestTxIndexConfig(),
	}
}

// SetRoot sets the RootDir for all Config structs
func (cfg *Config) SetRoot(root string) *Config {
	cfg.BaseConfig.RootDir = root
	cfg.RPC.RootDir = root
	cfg.P2P.RootDir = root
	cfg.Mempool.RootDir = root
	cfg.Consensus.RootDir = root
	return cfg
}

//-----------------------------------------------------------------------------
// BaseConfig

// BaseConfig defines the base configuration for a Tendermint node
type BaseConfig struct {

	// chainID is unexposed and immutable but here for convenience
	chainID string

	// The root directory for all data.
	// This should be set in viper so it can unmarshal into this struct
	RootDir string `mapstructure:"home"`

	// Path to the JSON file containing the initial validator set and other meta data
	Genesis string `mapstructure:"genesis_file"`

	// Path to the JSON file containing the private key to use as a validator in the consensus protocol
	PrivValidator string `mapstructure:"priv_validator_file"`

	// A JSON file containing the private key to use for p2p authenticated encryption
	NodeKey string `mapstructure:"node_key_file"`

	// A custom human readable name for this node
	Moniker string `mapstructure:"moniker"`

	// TCP or UNIX socket address for Tendermint to listen on for
	// connections from an external PrivValidator process
	PrivValidatorListenAddr string `mapstructure:"priv_validator_laddr"`

	// TCP or UNIX socket address of the ABCI application,
	// or the name of an ABCI application compiled in with the Tendermint binary
	ProxyApp string `mapstructure:"proxy_app"`

	// Mechanism to connect to the ABCI application: socket | grpc
	ABCI string `mapstructure:"abci"`

	// Output level for logging
	LogLevel string `mapstructure:"log_level"`

	// TCP or UNIX socket address for the profiling server to listen on
	ProfListenAddress string `mapstructure:"prof_laddr"`

	// If this node is many blocks behind the tip of the chain, FastSync
	// allows them to catchup quickly by downloading blocks in parallel
	// and verifying their commits
	FastSync bool `mapstructure:"fast_sync"`

	// If true, query the ABCI app on connecting to a new peer
	// so the app can decide if we should keep the connection or not
	FilterPeers bool `mapstructure:"filter_peers"` // false

	// Database backend: leveldb | memdb
	DBBackend string `mapstructure:"db_backend"`

	// Database directory
	DBPath string `mapstructure:"db_dir"`
}

// DefaultBaseConfig returns a default base configuration for a Tendermint node
func DefaultBaseConfig() BaseConfig {
	return BaseConfig{
		Genesis:           defaultGenesisJSONPath,
		PrivValidator:     defaultPrivValPath,
		NodeKey:           defaultNodeKeyPath,
		Moniker:           defaultMoniker,
		ProxyApp:          "tcp://127.0.0.1:46658",
		ABCI:              "socket",
		LogLevel:          DefaultPackageLogLevels(),
		ProfListenAddress: "",
		FastSync:          true,
		FilterPeers:       false,
		DBBackend:         "leveldb",
		DBPath:            "data",
	}
}

// TestBaseConfig returns a base configuration for testing a Tendermint node
func TestBaseConfig() BaseConfig {
<<<<<<< HEAD
	cfg := DefaultBaseConfig()
	cfg.chainID = "tendermint_test"
	cfg.ProxyApp = "dummy"
	cfg.FastSync = false
	cfg.DBBackend = "memdb"
	return cfg
}

func (b BaseConfig) ChainID() string {
	return b.chainID
=======
	conf := DefaultBaseConfig()
	conf.chainID = "tendermint_test"
	conf.ProxyApp = "kvstore"
	conf.FastSync = false
	conf.DBBackend = "memdb"
	return conf
>>>>>>> 43ac92b6
}

// GenesisFile returns the full path to the genesis.json file
func (b BaseConfig) GenesisFile() string {
	return rootify(b.Genesis, b.RootDir)
}

// PrivValidatorFile returns the full path to the priv_validator.json file
func (b BaseConfig) PrivValidatorFile() string {
	return rootify(b.PrivValidator, b.RootDir)
}

// NodeKeyFile returns the full path to the node_key.json file
func (b BaseConfig) NodeKeyFile() string {
	return rootify(b.NodeKey, b.RootDir)
}

// DBDir returns the full path to the database directory
func (b BaseConfig) DBDir() string {
	return rootify(b.DBPath, b.RootDir)
}

// DefaultLogLevel returns a default log level of "error"
func DefaultLogLevel() string {
	return "error"
}

// DefaultPackageLogLevels returns a default log level setting so all packages
// log at "error", while the `state` and `main` packages log at "info"
func DefaultPackageLogLevels() string {
	return fmt.Sprintf("main:info,state:info,*:%s", DefaultLogLevel())
}

//-----------------------------------------------------------------------------
// RPCConfig

// RPCConfig defines the configuration options for the Tendermint RPC server
type RPCConfig struct {
	RootDir string `mapstructure:"home"`

	// TCP or UNIX socket address for the RPC server to listen on
	ListenAddress string `mapstructure:"laddr"`

	// TCP or UNIX socket address for the gRPC server to listen on
	// NOTE: This server only supports /broadcast_tx_commit
	GRPCListenAddress string `mapstructure:"grpc_laddr"`

	// Activate unsafe RPC commands like /dial_persistent_peers and /unsafe_flush_mempool
	Unsafe bool `mapstructure:"unsafe"`
}

// DefaultRPCConfig returns a default configuration for the RPC server
func DefaultRPCConfig() *RPCConfig {
	return &RPCConfig{
		ListenAddress:     "tcp://0.0.0.0:46657",
		GRPCListenAddress: "",
		Unsafe:            false,
	}
}

// TestRPCConfig returns a configuration for testing the RPC server
func TestRPCConfig() *RPCConfig {
	cfg := DefaultRPCConfig()
	cfg.ListenAddress = "tcp://0.0.0.0:36657"
	cfg.GRPCListenAddress = "tcp://0.0.0.0:36658"
	cfg.Unsafe = true
	return cfg
}

//-----------------------------------------------------------------------------
// P2PConfig

// P2PConfig defines the configuration options for the Tendermint peer-to-peer networking layer
type P2PConfig struct {
	RootDir string `mapstructure:"home"`

	// Address to listen for incoming connections
	ListenAddress string `mapstructure:"laddr"`

	// Comma separated list of seed nodes to connect to
	// We only use these if we can’t connect to peers in the addrbook
	Seeds string `mapstructure:"seeds"`

	// Comma separated list of nodes to keep persistent connections to
	// Do not add private peers to this list if you don't want them advertised
	PersistentPeers string `mapstructure:"persistent_peers"`

	// Skip UPNP port forwarding
	SkipUPNP bool `mapstructure:"skip_upnp"`

	// Path to address book
	AddrBook string `mapstructure:"addr_book_file"`

	// Set true for strict address routability rules
	AddrBookStrict bool `mapstructure:"addr_book_strict"`

	// Maximum number of peers to connect to
	MaxNumPeers int `mapstructure:"max_num_peers"`

	// Time to wait before flushing messages out on the connection, in ms
	FlushThrottleTimeout int `mapstructure:"flush_throttle_timeout"`

	// Maximum size of a message packet payload, in bytes
	MaxMsgPacketPayloadSize int `mapstructure:"max_msg_packet_payload_size"`

	// Rate at which packets can be sent, in bytes/second
	SendRate int64 `mapstructure:"send_rate"`

	// Rate at which packets can be received, in bytes/second
	RecvRate int64 `mapstructure:"recv_rate"`

	// Set true to enable the peer-exchange reactor
	PexReactor bool `mapstructure:"pex"`

	// Seed mode, in which node constantly crawls the network and looks for
	// peers. If another node asks it for addresses, it responds and disconnects.
	//
	// Does not work if the peer-exchange reactor is disabled.
	SeedMode bool `mapstructure:"seed_mode"`

	// Authenticated encryption
	AuthEnc bool `mapstructure:"auth_enc"`

	// Comma separated list of peer IDs to keep private (will not be gossiped to other peers)
	PrivatePeerIDs string `mapstructure:"private_peer_ids"`
}

// DefaultP2PConfig returns a default configuration for the peer-to-peer layer
func DefaultP2PConfig() *P2PConfig {
	return &P2PConfig{
		ListenAddress:           "tcp://0.0.0.0:46656",
		AddrBook:                defaultAddrBookPath,
		AddrBookStrict:          true,
		MaxNumPeers:             50,
		FlushThrottleTimeout:    100,
		MaxMsgPacketPayloadSize: 1024,   // 1 kB
		SendRate:                512000, // 500 kB/s
		RecvRate:                512000, // 500 kB/s
		PexReactor:              true,
		SeedMode:                false,
		AuthEnc:                 true,
	}
}

// TestP2PConfig returns a configuration for testing the peer-to-peer layer
func TestP2PConfig() *P2PConfig {
	cfg := DefaultP2PConfig()
	cfg.ListenAddress = "tcp://0.0.0.0:36656"
	cfg.SkipUPNP = true
	cfg.FlushThrottleTimeout = 10
	return cfg
}

// AddrBookFile returns the full path to the address book
func (p *P2PConfig) AddrBookFile() string {
	return rootify(p.AddrBook, p.RootDir)
}

//-----------------------------------------------------------------------------
// MempoolConfig

// MempoolConfig defines the configuration options for the Tendermint mempool
type MempoolConfig struct {
	RootDir      string `mapstructure:"home"`
	Recheck      bool   `mapstructure:"recheck"`
	RecheckEmpty bool   `mapstructure:"recheck_empty"`
	Broadcast    bool   `mapstructure:"broadcast"`
	WalPath      string `mapstructure:"wal_dir"`
	CacheSize    int    `mapstructure:"cache_size"`
}

// DefaultMempoolConfig returns a default configuration for the Tendermint mempool
func DefaultMempoolConfig() *MempoolConfig {
	return &MempoolConfig{
		Recheck:      true,
		RecheckEmpty: true,
		Broadcast:    true,
		WalPath:      filepath.Join(defaultDataDir, "mempool.wal"),
		CacheSize:    100000,
	}
}

// TestMempoolConfig returns a configuration for testing the Tendermint mempool
func TestMempoolConfig() *MempoolConfig {
	cfg := DefaultMempoolConfig()
	cfg.CacheSize = 1000
	return cfg
}

// WalDir returns the full path to the mempool's write-ahead log
func (m *MempoolConfig) WalDir() string {
	return rootify(m.WalPath, m.RootDir)
}

//-----------------------------------------------------------------------------
// ConsensusConfig

// ConsensusConfig defines the confuguration for the Tendermint consensus service,
// including timeouts and details about the WAL and the block structure.
type ConsensusConfig struct {
	RootDir  string `mapstructure:"home"`
	WalPath  string `mapstructure:"wal_file"`
	WalLight bool   `mapstructure:"wal_light"`
	walFile  string // overrides WalPath if set

	// All timeouts are in milliseconds
	TimeoutPropose        int `mapstructure:"timeout_propose"`
	TimeoutProposeDelta   int `mapstructure:"timeout_propose_delta"`
	TimeoutPrevote        int `mapstructure:"timeout_prevote"`
	TimeoutPrevoteDelta   int `mapstructure:"timeout_prevote_delta"`
	TimeoutPrecommit      int `mapstructure:"timeout_precommit"`
	TimeoutPrecommitDelta int `mapstructure:"timeout_precommit_delta"`
	TimeoutCommit         int `mapstructure:"timeout_commit"`

	// Make progress as soon as we have all the precommits (as if TimeoutCommit = 0)
	SkipTimeoutCommit bool `mapstructure:"skip_timeout_commit"`

	// BlockSize
	MaxBlockSizeTxs   int `mapstructure:"max_block_size_txs"`
	MaxBlockSizeBytes int `mapstructure:"max_block_size_bytes"`

	// EmptyBlocks mode and possible interval between empty blocks in seconds
	CreateEmptyBlocks         bool `mapstructure:"create_empty_blocks"`
	CreateEmptyBlocksInterval int  `mapstructure:"create_empty_blocks_interval"`

	// Reactor sleep duration parameters are in milliseconds
	PeerGossipSleepDuration     int `mapstructure:"peer_gossip_sleep_duration"`
	PeerQueryMaj23SleepDuration int `mapstructure:"peer_query_maj23_sleep_duration"`
}

// DefaultConsensusConfig returns a default configuration for the consensus service
func DefaultConsensusConfig() *ConsensusConfig {
	return &ConsensusConfig{
		WalPath:                     filepath.Join(defaultDataDir, "cs.wal", "wal"),
		WalLight:                    false,
		TimeoutPropose:              3000,
		TimeoutProposeDelta:         500,
		TimeoutPrevote:              1000,
		TimeoutPrevoteDelta:         500,
		TimeoutPrecommit:            1000,
		TimeoutPrecommitDelta:       500,
		TimeoutCommit:               1000,
		SkipTimeoutCommit:           false,
		MaxBlockSizeTxs:             10000,
		MaxBlockSizeBytes:           1, // TODO
		CreateEmptyBlocks:           true,
		CreateEmptyBlocksInterval:   0,
		PeerGossipSleepDuration:     100,
		PeerQueryMaj23SleepDuration: 2000,
	}
}

// TestConsensusConfig returns a configuration for testing the consensus service
func TestConsensusConfig() *ConsensusConfig {
	cfg := DefaultConsensusConfig()
	cfg.TimeoutPropose = 100
	cfg.TimeoutProposeDelta = 1
	cfg.TimeoutPrevote = 10
	cfg.TimeoutPrevoteDelta = 1
	cfg.TimeoutPrecommit = 10
	cfg.TimeoutPrecommitDelta = 1
	cfg.TimeoutCommit = 10
	cfg.SkipTimeoutCommit = true
	cfg.PeerGossipSleepDuration = 5
	cfg.PeerQueryMaj23SleepDuration = 250
	return cfg
}

// WaitForTxs returns true if the consensus should wait for transactions before entering the propose step
func (c *ConsensusConfig) WaitForTxs() bool {
	return !c.CreateEmptyBlocks || c.CreateEmptyBlocksInterval > 0
}

// EmptyBlocks returns the amount of time to wait before proposing an empty block or starting the propose timer if there are no txs available
func (c *ConsensusConfig) EmptyBlocksInterval() time.Duration {
	return time.Duration(c.CreateEmptyBlocksInterval) * time.Second
}

// Propose returns the amount of time to wait for a proposal
func (c *ConsensusConfig) Propose(round int) time.Duration {
	return time.Duration(c.TimeoutPropose+c.TimeoutProposeDelta*round) * time.Millisecond
}

// Prevote returns the amount of time to wait for straggler votes after receiving any +2/3 prevotes
func (c *ConsensusConfig) Prevote(round int) time.Duration {
	return time.Duration(c.TimeoutPrevote+c.TimeoutPrevoteDelta*round) * time.Millisecond
}

// Precommit returns the amount of time to wait for straggler votes after receiving any +2/3 precommits
func (c *ConsensusConfig) Precommit(round int) time.Duration {
	return time.Duration(c.TimeoutPrecommit+c.TimeoutPrecommitDelta*round) * time.Millisecond
}

// Commit returns the amount of time to wait for straggler votes after receiving +2/3 precommits for a single block (ie. a commit).
func (c *ConsensusConfig) Commit(t time.Time) time.Time {
	return t.Add(time.Duration(c.TimeoutCommit) * time.Millisecond)
}

// PeerGossipSleep returns the amount of time to sleep if there is nothing to send from the ConsensusReactor
func (c *ConsensusConfig) PeerGossipSleep() time.Duration {
	return time.Duration(c.PeerGossipSleepDuration) * time.Millisecond
}

// PeerQueryMaj23Sleep returns the amount of time to sleep after each VoteSetMaj23Message is sent in the ConsensusReactor
func (c *ConsensusConfig) PeerQueryMaj23Sleep() time.Duration {
	return time.Duration(c.PeerQueryMaj23SleepDuration) * time.Millisecond
}

// WalFile returns the full path to the write-ahead log file
func (c *ConsensusConfig) WalFile() string {
	if c.walFile != "" {
		return c.walFile
	}
	return rootify(c.WalPath, c.RootDir)
}

// SetWalFile sets the path to the write-ahead log file
func (c *ConsensusConfig) SetWalFile(walFile string) {
	c.walFile = walFile
}

//-----------------------------------------------------------------------------
// TxIndexConfig

// TxIndexConfig defines the confuguration for the transaction
// indexer, including tags to index.
type TxIndexConfig struct {
	// What indexer to use for transactions
	//
	// Options:
	//   1) "null" (default)
	//   2) "kv" - the simplest possible indexer, backed by key-value storage (defaults to levelDB; see DBBackend).
	Indexer string `mapstructure:"indexer"`

	// Comma-separated list of tags to index (by default the only tag is tx hash)
	//
	// It's recommended to index only a subset of tags due to possible memory
	// bloat. This is, of course, depends on the indexer's DB and the volume of
	// transactions.
	IndexTags string `mapstructure:"index_tags"`

	// When set to true, tells indexer to index all tags. Note this may be not
	// desirable (see the comment above). IndexTags has a precedence over
	// IndexAllTags (i.e. when given both, IndexTags will be indexed).
	IndexAllTags bool `mapstructure:"index_all_tags"`
}

// DefaultTxIndexConfig returns a default configuration for the transaction indexer.
func DefaultTxIndexConfig() *TxIndexConfig {
	return &TxIndexConfig{
		Indexer:      "kv",
		IndexTags:    "",
		IndexAllTags: false,
	}
}

// TestTxIndexConfig returns a default configuration for the transaction indexer.
func TestTxIndexConfig() *TxIndexConfig {
	return DefaultTxIndexConfig()
}

//-----------------------------------------------------------------------------
// Utils

// helper function to make config creation independent of root dir
func rootify(path, root string) string {
	if filepath.IsAbs(path) {
		return path
	}
	return filepath.Join(root, path)
}

//-----------------------------------------------------------------------------
// Moniker

var defaultMoniker = getDefaultMoniker()

// getDefaultMoniker returns a default moniker, which is the host name. If runtime
// fails to get the host name, "anonymous" will be returned.
func getDefaultMoniker() string {
	moniker, err := os.Hostname()
	if err != nil {
		moniker = "anonymous"
	}
	return moniker
}<|MERGE_RESOLUTION|>--- conflicted
+++ resolved
@@ -157,10 +157,9 @@
 
 // TestBaseConfig returns a base configuration for testing a Tendermint node
 func TestBaseConfig() BaseConfig {
-<<<<<<< HEAD
 	cfg := DefaultBaseConfig()
 	cfg.chainID = "tendermint_test"
-	cfg.ProxyApp = "dummy"
+	cfg.ProxyApp = "kvstore"
 	cfg.FastSync = false
 	cfg.DBBackend = "memdb"
 	return cfg
@@ -168,14 +167,6 @@
 
 func (b BaseConfig) ChainID() string {
 	return b.chainID
-=======
-	conf := DefaultBaseConfig()
-	conf.chainID = "tendermint_test"
-	conf.ProxyApp = "kvstore"
-	conf.FastSync = false
-	conf.DBBackend = "memdb"
-	return conf
->>>>>>> 43ac92b6
 }
 
 // GenesisFile returns the full path to the genesis.json file
