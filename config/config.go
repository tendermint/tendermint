--- conflicted
+++ resolved
@@ -642,14 +642,8 @@
 	// Reactor sleep duration parameters
 	PeerGossipSleepDuration     time.Duration `mapstructure:"peer_gossip_sleep_duration"`
 	PeerQueryMaj23SleepDuration time.Duration `mapstructure:"peer_query_maj23_sleep_duration"`
-<<<<<<< HEAD
-
-	// Block time parameters. Corresponds to the minimum time increment between consecutive blocks.
-	BlockTimeIota time.Duration `mapstructure:"blocktime_iota"`
 
 	Readonly bool `mapstructure:"readonly"`
-=======
->>>>>>> 0d985ede
 }
 
 // DefaultConsensusConfig returns a default configuration for the consensus service
@@ -668,11 +662,7 @@
 		CreateEmptyBlocksInterval:   0 * time.Second,
 		PeerGossipSleepDuration:     100 * time.Millisecond,
 		PeerQueryMaj23SleepDuration: 2000 * time.Millisecond,
-<<<<<<< HEAD
-		BlockTimeIota:               1000 * time.Millisecond,
 		Readonly:										 false,
-=======
->>>>>>> 0d985ede
 	}
 }
 
