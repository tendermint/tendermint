--- conflicted
+++ resolved
@@ -499,16 +499,9 @@
 // DefaultMempoolConfig returns a default configuration for the Tendermint mempool
 func DefaultMempoolConfig() *MempoolConfig {
 	return &MempoolConfig{
-<<<<<<< HEAD
-		Recheck:   true,
-		Broadcast: true,
-		WalPath:   filepath.Join(defaultDataDir, "mempool.wal"),
-=======
 		Recheck:      true,
-		RecheckEmpty: true,
 		Broadcast:    true,
 		WalPath:      "",
->>>>>>> ead9fc01
 		// Each signature verification takes .5ms, size reduced until we implement
 		// ABCI Recheck
 		Size:      5000,
