--- conflicted
+++ resolved
@@ -736,11 +736,7 @@
 type MempoolConfig struct {
 	RootDir string `mapstructure:"home"`
 
-<<<<<<< HEAD
-	// Turn on to broadcast transactions to other nodes
-=======
 	// Whether to broadcast transactions to other nodes
->>>>>>> cc849eb6
 	Broadcast bool `mapstructure:"broadcast"`
 
 	// Maximum number of transactions in the mempool
