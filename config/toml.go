package config

import (
	"bytes"
	"fmt"
	"os"
	"path/filepath"
	"strings"
	"text/template"

	tmos "github.com/tendermint/tendermint/libs/os"
	tmrand "github.com/tendermint/tendermint/libs/rand"
)

// defaultDirPerm is the default permissions used when creating directories.
const defaultDirPerm = 0700

var configTemplate *template.Template

func init() {
	var err error
	tmpl := template.New("configFileTemplate").Funcs(template.FuncMap{
		"StringsJoin": strings.Join,
	})
	if configTemplate, err = tmpl.Parse(defaultConfigTemplate); err != nil {
		panic(err)
	}
}

/****** these are for production settings ***********/

// EnsureRoot creates the root, config, and data directories if they don't exist,
// and panics if it fails.
func EnsureRoot(rootDir string) {
	if err := tmos.EnsureDir(rootDir, defaultDirPerm); err != nil {
		panic(err.Error())
	}
	if err := tmos.EnsureDir(filepath.Join(rootDir, defaultConfigDir), defaultDirPerm); err != nil {
		panic(err.Error())
	}
	if err := tmos.EnsureDir(filepath.Join(rootDir, defaultDataDir), defaultDirPerm); err != nil {
		panic(err.Error())
	}
}

// WriteConfigFile renders config using the template and writes it to configFilePath.
// This function is called by cmd/tendermint/commands/init.go
func WriteConfigFile(rootDir string, config *Config) error {
	return config.WriteToTemplate(filepath.Join(rootDir, defaultConfigFilePath))
}

// WriteToTemplate writes the config to the exact file specified by
// the path, in the default toml template and does not mangle the path
// or filename at all.
func (cfg *Config) WriteToTemplate(path string) error {
	var buffer bytes.Buffer

	if err := configTemplate.Execute(&buffer, cfg); err != nil {
		return err
	}

	return writeFile(path, buffer.Bytes(), 0644)
}

func writeDefaultConfigFileIfNone(rootDir string) error {
	configFilePath := filepath.Join(rootDir, defaultConfigFilePath)
	if !tmos.FileExists(configFilePath) {
		return WriteConfigFile(rootDir, DefaultConfig())
	}
	return nil
}

// Note: any changes to the comments/variables/mapstructure
// must be reflected in the appropriate struct in config/config.go
const defaultConfigTemplate = `# This is a TOML config file.
# For more information, see https://github.com/toml-lang/toml

# NOTE: Any path below can be absolute (e.g. "/var/myawesomeapp/data") or
# relative to the home directory (e.g. "data"). The home directory is
# "$HOME/.tendermint" by default, but could be changed via $TMHOME env variable
# or --home cmd flag.

#######################################################################
###                   Main Base Config Options                      ###
#######################################################################

# TCP or UNIX socket address of the ABCI application,
# or the name of an ABCI application compiled in with the Tendermint binary
proxy-app = "{{ .BaseConfig.ProxyApp }}"

# A custom human readable name for this node
moniker = "{{ .BaseConfig.Moniker }}"

# Mode of Node: full | validator | seed
# * validator node
#   - all reactors
#   - with priv_validator_key.json, priv_validator_state.json
# * full node
#   - all reactors
#   - No priv_validator_key.json, priv_validator_state.json
# * seed node
#   - only P2P, PEX Reactor
#   - No priv_validator_key.json, priv_validator_state.json
mode = "{{ .BaseConfig.Mode }}"

# Database backend: goleveldb | cleveldb | boltdb | rocksdb | badgerdb
# * goleveldb (github.com/syndtr/goleveldb - most popular implementation)
#   - pure go
#   - stable
# * cleveldb (uses levigo wrapper)
#   - fast
#   - requires gcc
#   - use cleveldb build tag (go build -tags cleveldb)
# * boltdb (uses etcd's fork of bolt - github.com/etcd-io/bbolt)
#   - EXPERIMENTAL
#   - may be faster is some use-cases (random reads - indexer)
#   - use boltdb build tag (go build -tags boltdb)
# * rocksdb (uses github.com/tecbot/gorocksdb)
#   - EXPERIMENTAL
#   - requires gcc
#   - use rocksdb build tag (go build -tags rocksdb)
# * badgerdb (uses github.com/dgraph-io/badger)
#   - EXPERIMENTAL
#   - use badgerdb build tag (go build -tags badgerdb)
db-backend = "{{ .BaseConfig.DBBackend }}"

# Database directory
db-dir = "{{ js .BaseConfig.DBPath }}"

# Output level for logging, including package level options
log-level = "{{ .BaseConfig.LogLevel }}"

# Output format: 'plain' (colored text) or 'json'
log-format = "{{ .BaseConfig.LogFormat }}"

##### additional base config options #####

# Path to the JSON file containing the initial validator set and other meta data
genesis-file = "{{ js .BaseConfig.Genesis }}"

# Path to the JSON file containing the private key to use for node authentication in the p2p protocol
node-key-file = "{{ js .BaseConfig.NodeKey }}"

# Mechanism to connect to the ABCI application: socket | grpc
abci = "{{ .BaseConfig.ABCI }}"

# If true, query the ABCI app on connecting to a new peer
# so the app can decide if we should keep the connection or not
filter-peers = {{ .BaseConfig.FilterPeers }}


#######################################################
###       Priv Validator Configuration              ###
#######################################################
[priv-validator]

# Path to the JSON file containing the private key to use as a validator in the consensus protocol
key-file = "{{ js .PrivValidator.Key }}"

# Path to the JSON file containing the last sign state of a validator
state-file = "{{ js .PrivValidator.State }}"

# TCP or UNIX socket address for Tendermint to listen on for
# connections from an external PrivValidator process
# when the listenAddr is prefixed with grpc instead of tcp it will use the gRPC Client
laddr = "{{ .PrivValidator.ListenAddr }}"

# Path to the client certificate generated while creating needed files for secure connection.
# If a remote validator address is provided but no certificate, the connection will be insecure
client-certificate-file = "{{ js .PrivValidator.ClientCertificate }}"

# Client key generated while creating certificates for secure connection
client-key-file = "{{ js .PrivValidator.ClientKey }}"

# Path to the Root Certificate Authority used to sign both client and server certificates
root-ca-file = "{{ js .PrivValidator.RootCA }}"


#######################################################################
###                 Advanced Configuration Options                  ###
#######################################################################

#######################################################
###       RPC Server Configuration Options          ###
#######################################################
[rpc]

# TCP or UNIX socket address for the RPC server to listen on
laddr = "{{ .RPC.ListenAddress }}"

# A list of origins a cross-domain request can be executed from
# Default value '[]' disables cors support
# Use '["*"]' to allow any origin
cors-allowed-origins = [{{ range .RPC.CORSAllowedOrigins }}{{ printf "%q, " . }}{{end}}]

# A list of methods the client is allowed to use with cross-domain requests
cors-allowed-methods = [{{ range .RPC.CORSAllowedMethods }}{{ printf "%q, " . }}{{end}}]

# A list of non simple headers the client is allowed to use with cross-domain requests
cors-allowed-headers = [{{ range .RPC.CORSAllowedHeaders }}{{ printf "%q, " . }}{{end}}]

# Activate unsafe RPC commands like /dial-seeds and /unsafe-flush-mempool
unsafe = {{ .RPC.Unsafe }}

# Maximum number of simultaneous connections (including WebSocket).
# If you want to accept a larger number than the default, make sure
# you increase your OS limits.
# 0 - unlimited.
# Should be < {ulimit -Sn} - {MaxNumInboundPeers} - {MaxNumOutboundPeers} - {N of wal, db and other open files}
# 1024 - 40 - 10 - 50 = 924 = ~900
max-open-connections = {{ .RPC.MaxOpenConnections }}

# Maximum number of unique clientIDs that can /subscribe
# If you're using /broadcast_tx_commit, set to the estimated maximum number
# of broadcast_tx_commit calls per block.
max-subscription-clients = {{ .RPC.MaxSubscriptionClients }}

# Maximum number of unique queries a given client can /subscribe to
# If you're using a Local RPC client and /broadcast_tx_commit, set this
# to the estimated maximum number of broadcast_tx_commit calls per block.
max-subscriptions-per-client = {{ .RPC.MaxSubscriptionsPerClient }}

# If true, disable the websocket interface to the RPC service.  This has
# the effect of disabling the /subscribe, /unsubscribe, and /unsubscribe_all
# methods for event subscription.
#
# EXPERIMENTAL: This setting will be removed in Tendermint v0.37.
experimental-disable-websocket = {{ .RPC.ExperimentalDisableWebsocket }}

# The time window size for the event log. All events up to this long before
# the latest (up to EventLogMaxItems) will be available for subscribers to
# fetch via the /events method.  If 0 (the default) the event log and the
# /events RPC method are disabled.
event-log-window-size = "{{ .RPC.EventLogWindowSize }}"

# The maxiumum number of events that may be retained by the event log.  If
# this value is 0, no upper limit is set. Otherwise, items in excess of
# this number will be discarded from the event log.
#
# Warning: This setting is a safety valve. Setting it too low may cause
# subscribers to miss events.  Try to choose a value higher than the
# maximum worst-case expected event load within the chosen window size in
# ordinary operation.
#
# For example, if the window size is 10 minutes and the node typically
# averages 1000 events per ten minutes, but with occasional known spikes of
# up to 2000, choose a value > 2000.
event-log-max-items = {{ .RPC.EventLogMaxItems }}

# How long to wait for a tx to be committed during /broadcast_tx_commit.
# WARNING: Using a value larger than 10s will result in increasing the
# global HTTP write timeout, which applies to all connections and endpoints.
# See https://github.com/tendermint/tendermint/issues/3435
timeout-broadcast-tx-commit = "{{ .RPC.TimeoutBroadcastTxCommit }}"

# Maximum size of request body, in bytes
max-body-bytes = {{ .RPC.MaxBodyBytes }}

# Maximum size of request header, in bytes
max-header-bytes = {{ .RPC.MaxHeaderBytes }}

# The path to a file containing certificate that is used to create the HTTPS server.
# Might be either absolute path or path related to Tendermint's config directory.
# If the certificate is signed by a certificate authority,
# the certFile should be the concatenation of the server's certificate, any intermediates,
# and the CA's certificate.
# NOTE: both tls-cert-file and tls-key-file must be present for Tendermint to create HTTPS server.
# Otherwise, HTTP server is run.
tls-cert-file = "{{ .RPC.TLSCertFile }}"

# The path to a file containing matching private key that is used to create the HTTPS server.
# Might be either absolute path or path related to Tendermint's config directory.
# NOTE: both tls-cert-file and tls-key-file must be present for Tendermint to create HTTPS server.
# Otherwise, HTTP server is run.
tls-key-file = "{{ .RPC.TLSKeyFile }}"

# pprof listen address (https://golang.org/pkg/net/http/pprof)
pprof-laddr = "{{ .RPC.PprofListenAddress }}"

#######################################################
###           P2P Configuration Options             ###
#######################################################
[p2p]

# Select the p2p internal queue
queue-type = "{{ .P2P.QueueType }}"

# Address to listen for incoming connections
laddr = "{{ .P2P.ListenAddress }}"

# Address to advertise to peers for them to dial
# If empty, will use the same port as the laddr,
# and will introspect on the listener or use UPnP
# to figure out the address. ip and port are required
# example: 159.89.10.97:26656
external-address = "{{ .P2P.ExternalAddress }}"

# Comma separated list of seed nodes to connect to
# We only use these if we can’t connect to peers in the addrbook
# NOTE: not used by the new PEX reactor. Please use BootstrapPeers instead.
# TODO: Remove once p2p refactor is complete
# ref: https:#github.com/tendermint/tendermint/issues/5670
seeds = "{{ .P2P.Seeds }}"

# Comma separated list of peers to be added to the peer store
# on startup. Either BootstrapPeers or PersistentPeers are
# needed for peer discovery
bootstrap-peers = "{{ .P2P.BootstrapPeers }}"

# Comma separated list of nodes to keep persistent connections to
persistent-peers = "{{ .P2P.PersistentPeers }}"

# UPNP port forwarding
upnp = {{ .P2P.UPNP }}

# Maximum number of connections (inbound and outbound).
max-connections = {{ .P2P.MaxConnections }}

# Rate limits the number of incoming connection attempts per IP address.
max-incoming-connection-attempts = {{ .P2P.MaxIncomingConnectionAttempts }}

# Set true to enable the peer-exchange reactor
pex = {{ .P2P.PexReactor }}

# Comma separated list of peer IDs to keep private (will not be gossiped to other peers)
# Warning: IPs will be exposed at /net_info, for more information https://github.com/tendermint/tendermint/issues/3055
private-peer-ids = "{{ .P2P.PrivatePeerIDs }}"

# Toggle to disable guard against peers connecting from the same ip.
allow-duplicate-ip = {{ .P2P.AllowDuplicateIP }}

# Peer connection configuration.
handshake-timeout = "{{ .P2P.HandshakeTimeout }}"
dial-timeout = "{{ .P2P.DialTimeout }}"

# Time to wait before flushing messages out on the connection
# TODO: Remove once MConnConnection is removed.
flush-throttle-timeout = "{{ .P2P.FlushThrottleTimeout }}"

# Maximum size of a message packet payload, in bytes
# TODO: Remove once MConnConnection is removed.
max-packet-msg-payload-size = {{ .P2P.MaxPacketMsgPayloadSize }}

# Rate at which packets can be sent, in bytes/second
# TODO: Remove once MConnConnection is removed.
send-rate = {{ .P2P.SendRate }}

# Rate at which packets can be received, in bytes/second
# TODO: Remove once MConnConnection is removed.
recv-rate = {{ .P2P.RecvRate }}


#######################################################
###          Mempool Configuration Option          ###
#######################################################
[mempool]

# recheck has been moved from a config option to a global
# consensus param in v0.36
<<<<<<< HEAD
# See xxxx for more information.
=======
# See https://github.com/tendermint/tendermint/issues/8244 for more information.
>>>>>>> cc849eb6

# Set true to broadcast transactions in the mempool to other nodes
broadcast = {{ .Mempool.Broadcast }}

# Maximum number of transactions in the mempool
size = {{ .Mempool.Size }}

# Limit the total size of all txs in the mempool.
# This only accounts for raw transactions (e.g. given 1MB transactions and
# max-txs-bytes=5MB, mempool will only accept 5 transactions).
max-txs-bytes = {{ .Mempool.MaxTxsBytes }}

# Size of the cache (used to filter transactions we saw earlier) in transactions
cache-size = {{ .Mempool.CacheSize }}

# Do not remove invalid transactions from the cache (default: false)
# Set to true if it's not possible for any invalid transaction to become valid
# again in the future.
keep-invalid-txs-in-cache = {{ .Mempool.KeepInvalidTxsInCache }}

# Maximum size of a single transaction.
# NOTE: the max size of a tx transmitted over the network is {max-tx-bytes}.
max-tx-bytes = {{ .Mempool.MaxTxBytes }}

# Maximum size of a batch of transactions to send to a peer
# Including space needed by encoding (one varint per transaction).
# XXX: Unused due to https://github.com/tendermint/tendermint/issues/5796
max-batch-bytes = {{ .Mempool.MaxBatchBytes }}

# ttl-duration, if non-zero, defines the maximum amount of time a transaction
# can exist for in the mempool.
#
# Note, if ttl-num-blocks is also defined, a transaction will be removed if it
# has existed in the mempool at least ttl-num-blocks number of blocks or if it's
# insertion time into the mempool is beyond ttl-duration.
ttl-duration = "{{ .Mempool.TTLDuration }}"

# ttl-num-blocks, if non-zero, defines the maximum number of blocks a transaction
# can exist for in the mempool.
#
# Note, if ttl-duration is also defined, a transaction will be removed if it
# has existed in the mempool at least ttl-num-blocks number of blocks or if
# it's insertion time into the mempool is beyond ttl-duration.
ttl-num-blocks = {{ .Mempool.TTLNumBlocks }}

#######################################################
###         State Sync Configuration Options        ###
#######################################################
[statesync]
# State sync rapidly bootstraps a new node by discovering, fetching, and restoring a state machine
# snapshot from peers instead of fetching and replaying historical blocks. Requires some peers in
# the network to take and serve state machine snapshots. State sync is not attempted if the node
# has any local state (LastBlockHeight > 0). The node will have a truncated block history,
# starting from the height of the snapshot.
enable = {{ .StateSync.Enable }}

# State sync uses light client verification to verify state. This can be done either through the
# P2P layer or RPC layer. Set this to true to use the P2P layer. If false (default), RPC layer
# will be used.
use-p2p = {{ .StateSync.UseP2P }}

# If using RPC, at least two addresses need to be provided. They should be compatible with net.Dial,
# for example: "host.example.com:2125"
rpc-servers = "{{ StringsJoin .StateSync.RPCServers "," }}"

# The hash and height of a trusted block. Must be within the trust-period.
trust-height = {{ .StateSync.TrustHeight }}
trust-hash = "{{ .StateSync.TrustHash }}"

# The trust period should be set so that Tendermint can detect and gossip misbehavior before
# it is considered expired. For chains based on the Cosmos SDK, one day less than the unbonding
# period should suffice.
trust-period = "{{ .StateSync.TrustPeriod }}"

# Time to spend discovering snapshots before initiating a restore.
discovery-time = "{{ .StateSync.DiscoveryTime }}"

# Temporary directory for state sync snapshot chunks, defaults to os.TempDir().
# The synchronizer will create a new, randomly named directory within this directory
# and remove it when the sync is complete.
temp-dir = "{{ .StateSync.TempDir }}"

# The timeout duration before re-requesting a chunk, possibly from a different
# peer (default: 15 seconds).
chunk-request-timeout = "{{ .StateSync.ChunkRequestTimeout }}"

# The number of concurrent chunk and block fetchers to run (default: 4).
fetchers = "{{ .StateSync.Fetchers }}"

#######################################################
###         Consensus Configuration Options         ###
#######################################################
[consensus]

wal-file = "{{ js .Consensus.WalPath }}"

# How many blocks to look back to check existence of the node's consensus votes before joining consensus
# When non-zero, the node will panic upon restart
# if the same consensus key was used to sign {double-sign-check-height} last blocks.
# So, validators should stop the state machine, wait for some blocks, and then restart the state machine to avoid panic.
double-sign-check-height = {{ .Consensus.DoubleSignCheckHeight }}

# EmptyBlocks mode and possible interval between empty blocks
create-empty-blocks = {{ .Consensus.CreateEmptyBlocks }}
create-empty-blocks-interval = "{{ .Consensus.CreateEmptyBlocksInterval }}"

# Reactor sleep duration parameters
peer-gossip-sleep-duration = "{{ .Consensus.PeerGossipSleepDuration }}"
peer-query-maj23-sleep-duration = "{{ .Consensus.PeerQueryMaj23SleepDuration }}"

### Unsafe Timeout Overrides ###

# These fields provide temporary overrides for the Timeout consensus parameters.
# Use of these parameters is strongly discouraged. Using these parameters may have serious
# liveness implications for the validator and for the chain.
#
# These fields will be removed from the configuration file in the v0.37 release of Tendermint.
# For additional information, see ADR-74:
# https://github.com/tendermint/tendermint/blob/master/docs/architecture/adr-074-timeout-params.md

# This field provides an unsafe override of the Propose timeout consensus parameter.
# This field configures how long the consensus engine will wait for a proposal block before prevoting nil.
# If this field is set to a value greater than 0, it will take effect.
# unsafe-propose-timeout-override = {{ .Consensus.UnsafeProposeTimeoutOverride }}

# This field provides an unsafe override of the ProposeDelta timeout consensus parameter.
# This field configures how much the propose timeout increases with each round.
# If this field is set to a value greater than 0, it will take effect.
# unsafe-propose-timeout-delta-override = {{ .Consensus.UnsafeProposeTimeoutDeltaOverride }}

# This field provides an unsafe override of the Vote timeout consensus parameter.
# This field configures how long the consensus engine will wait after
# receiving +2/3 votes in a round.
# If this field is set to a value greater than 0, it will take effect.
# unsafe-vote-timeout-override = {{ .Consensus.UnsafeVoteTimeoutOverride }}

# This field provides an unsafe override of the VoteDelta timeout consensus parameter.
# This field configures how much the vote timeout increases with each round.
# If this field is set to a value greater than 0, it will take effect.
# unsafe-vote-timeout-delta-override = {{ .Consensus.UnsafeVoteTimeoutDeltaOverride }}

# This field provides an unsafe override of the Commit timeout consensus parameter.
# This field configures how long the consensus engine will wait after receiving
# +2/3 precommits before beginning the next height.
# If this field is set to a value greater than 0, it will take effect.
# unsafe-commit-timeout-override = {{ .Consensus.UnsafeCommitTimeoutOverride }}

# This field provides an unsafe override of the BypassCommitTimeout consensus parameter.
# This field configures if the consensus engine will wait for the full Commit timeout
# before proceeding to the next height.
# If this field is set to true, the consensus engine will proceed to the next height
# as soon as the node has gathered votes from all of the validators on the network.
# unsafe-bypass-commit-timeout-override =

#######################################################
###   Transaction Indexer Configuration Options     ###
#######################################################
[tx-index]

# The backend database list to back the indexer.
# If list contains "null" or "", meaning no indexer service will be used.
#
# The application will set which txs to index. In some cases a node operator will be able
# to decide which txs to index based on configuration set in the application.
#
# Options:
#   1) "null" (default) - no indexer services.
#   2) "kv" - a simple indexer backed by key-value storage (see DBBackend)
#   3) "psql" - the indexer services backed by PostgreSQL.
# When "kv" or "psql" is chosen "tx.height" and "tx.hash" will always be indexed.
indexer = [{{ range $i, $e := .TxIndex.Indexer }}{{if $i}}, {{end}}{{ printf "%q" $e}}{{end}}]

# The PostgreSQL connection configuration, the connection format:
#   postgresql://<user>:<password>@<host>:<port>/<db>?<opts>
psql-conn = "{{ .TxIndex.PsqlConn }}"

#######################################################
###       Instrumentation Configuration Options     ###
#######################################################
[instrumentation]

# When true, Prometheus metrics are served under /metrics on
# PrometheusListenAddr.
# Check out the documentation for the list of available metrics.
prometheus = {{ .Instrumentation.Prometheus }}

# Address to listen for Prometheus collector(s) connections
prometheus-listen-addr = "{{ .Instrumentation.PrometheusListenAddr }}"

# Maximum number of simultaneous connections.
# If you want to accept a larger number than the default, make sure
# you increase your OS limits.
# 0 - unlimited.
max-open-connections = {{ .Instrumentation.MaxOpenConnections }}

# Instrumentation namespace
namespace = "{{ .Instrumentation.Namespace }}"
`

/****** these are for test settings ***********/

func ResetTestRoot(dir, testName string) (*Config, error) {
	return ResetTestRootWithChainID(dir, testName, "")
}

func ResetTestRootWithChainID(dir, testName string, chainID string) (*Config, error) {
	// create a unique, concurrency-safe test directory under os.TempDir()
	rootDir, err := os.MkdirTemp(dir, fmt.Sprintf("%s-%s_", chainID, testName))
	if err != nil {
		return nil, err
	}
	// ensure config and data subdirs are created
	if err := tmos.EnsureDir(filepath.Join(rootDir, defaultConfigDir), defaultDirPerm); err != nil {
		return nil, err
	}
	if err := tmos.EnsureDir(filepath.Join(rootDir, defaultDataDir), defaultDirPerm); err != nil {
		return nil, err
	}

	conf := DefaultConfig()
	genesisFilePath := filepath.Join(rootDir, conf.Genesis)
	privKeyFilePath := filepath.Join(rootDir, conf.PrivValidator.Key)
	privStateFilePath := filepath.Join(rootDir, conf.PrivValidator.State)

	// Write default config file if missing.
	if err := writeDefaultConfigFileIfNone(rootDir); err != nil {
		return nil, err
	}

	if !tmos.FileExists(genesisFilePath) {
		if chainID == "" {
			chainID = "tendermint_test"
		}
		testGenesis := fmt.Sprintf(testGenesisFmt, chainID)
		if err := writeFile(genesisFilePath, []byte(testGenesis), 0644); err != nil {
			return nil, err
		}
	}
	// we always overwrite the priv val
	if err := writeFile(privKeyFilePath, []byte(testPrivValidatorKey), 0644); err != nil {
		return nil, err
	}
	if err := writeFile(privStateFilePath, []byte(testPrivValidatorState), 0644); err != nil {
		return nil, err
	}

	config := TestConfig().SetRoot(rootDir)
	config.Instrumentation.Namespace = fmt.Sprintf("%s_%s_%s", testName, chainID, tmrand.Str(16))
	return config, nil
}

func writeFile(filePath string, contents []byte, mode os.FileMode) error {
	if err := os.WriteFile(filePath, contents, mode); err != nil {
		return fmt.Errorf("failed to write file: %w", err)
	}
	return nil
}

const testGenesisFmt = `{
  "genesis_time": "2018-10-10T08:20:13.695936996Z",
  "chain_id": "%s",
  "initial_height": "1",
	"consensus_params": {
		"block": {
			"max_bytes": "22020096",
			"max_gas": "-1",
			"time_iota_ms": "10"
		},
		"synchrony": {
			"message_delay": "500000000",
			"precision": "10000000"
		},
		"timeout": {
			"propose": "30000000",
			"propose_delta": "50000",
			"vote": "30000000",
			"vote_delta": "50000",
			"commit": "10000000",
			"bypass_timeout_commit": true
		},
		"evidence": {
			"max_age_num_blocks": "100000",
			"max_age_duration": "172800000000000",
			"max_bytes": "1048576"
		},
		"validator": {
			"pub_key_types": [
				"ed25519"
			]
		},
		"version": {}
	},
  "validators": [
    {
      "pub_key": {
        "type": "tendermint/PubKeyEd25519",
        "value":"AT/+aaL1eB0477Mud9JMm8Sh8BIvOYlPGC9KkIUmFaE="
      },
      "power": "10",
      "name": ""
    }
  ],
  "app_hash": ""
}`

const testPrivValidatorKey = `{
  "address": "A3258DCBF45DCA0DF052981870F2D1441A36D145",
  "pub_key": {
    "type": "tendermint/PubKeyEd25519",
    "value": "AT/+aaL1eB0477Mud9JMm8Sh8BIvOYlPGC9KkIUmFaE="
  },
  "priv_key": {
    "type": "tendermint/PrivKeyEd25519",
    "value": "EVkqJO/jIXp3rkASXfh9YnyToYXRXhBr6g9cQVxPFnQBP/5povV4HTjvsy530kybxKHwEi85iU8YL0qQhSYVoQ=="
  }
}`

const testPrivValidatorState = `{
  "height": "0",
  "round": 0,
  "step": 0
}`<|MERGE_RESOLUTION|>--- conflicted
+++ resolved
@@ -357,11 +357,7 @@
 
 # recheck has been moved from a config option to a global
 # consensus param in v0.36
-<<<<<<< HEAD
-# See xxxx for more information.
-=======
 # See https://github.com/tendermint/tendermint/issues/8244 for more information.
->>>>>>> cc849eb6
 
 # Set true to broadcast transactions in the mempool to other nodes
 broadcast = {{ .Mempool.Broadcast }}
