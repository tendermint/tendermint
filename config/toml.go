package config

import (
	"bytes"
	"fmt"
	"io/ioutil"
	"os"
	"path/filepath"
	"strings"
	"text/template"

	tmos "github.com/tendermint/tendermint/libs/os"
)

// DefaultDirPerm is the default permissions used when creating directories.
const DefaultDirPerm = 0700

var configTemplate *template.Template

func init() {
	var err error
	tmpl := template.New("configFileTemplate").Funcs(template.FuncMap{
		"StringsJoin": strings.Join,
	})
	if configTemplate, err = tmpl.Parse(defaultConfigTemplate); err != nil {
		panic(err)
	}
}

/****** these are for production settings ***********/

// EnsureRoot creates the root, config, and data directories if they don't exist,
// and panics if it fails.
func EnsureRoot(rootDir string) {
	if err := tmos.EnsureDir(rootDir, DefaultDirPerm); err != nil {
		panic(err.Error())
	}
	if err := tmos.EnsureDir(filepath.Join(rootDir, defaultConfigDir), DefaultDirPerm); err != nil {
		panic(err.Error())
	}
	if err := tmos.EnsureDir(filepath.Join(rootDir, defaultDataDir), DefaultDirPerm); err != nil {
		panic(err.Error())
	}
}

// WriteConfigFile renders config using the template and writes it to configFilePath.
// This function is called by cmd/tendermint/commands/init.go
func WriteConfigFile(rootDir string, config *Config) error {
	return config.WriteToTemplate(filepath.Join(rootDir, defaultConfigFilePath))
}

// WriteToTemplate writes the config to the exact file specified by
// the path, in the default toml template and does not mangle the path
// or filename at all.
func (cfg *Config) WriteToTemplate(path string) error {
	var buffer bytes.Buffer

	if err := configTemplate.Execute(&buffer, cfg); err != nil {
		return err
	}

	return writeFile(path, buffer.Bytes(), 0644)
}

func writeDefaultConfigFileIfNone(rootDir string) error {
	configFilePath := filepath.Join(rootDir, defaultConfigFilePath)
	if !tmos.FileExists(configFilePath) {
		return WriteConfigFile(rootDir, DefaultConfig())
	}
	return nil
}

// Note: any changes to the comments/variables/mapstructure
// must be reflected in the appropriate struct in config/config.go
const defaultConfigTemplate = `# This is a TOML config file.
# For more information, see https://github.com/toml-lang/toml

# NOTE: Any path below can be absolute (e.g. "/var/myawesomeapp/data") or
# relative to the home directory (e.g. "data"). The home directory is
# "$HOME/.tendermint" by default, but could be changed via $TMHOME env variable
# or --home cmd flag.

#######################################################################
###                   Main Base Config Options                      ###
#######################################################################

# TCP or UNIX socket address of the ABCI application,
# or the name of an ABCI application compiled in with the Tendermint binary
proxy-app = "{{ .BaseConfig.ProxyApp }}"

# A custom human readable name for this node
moniker = "{{ .BaseConfig.Moniker }}"

# Mode of Node: full | validator | seed
# * validator node
#   - all reactors
#   - with priv_validator_key.json, priv_validator_state.json
# * full node
#   - all reactors
#   - No priv_validator_key.json, priv_validator_state.json
# * seed node
#   - only P2P, PEX Reactor
#   - No priv_validator_key.json, priv_validator_state.json
mode = "{{ .BaseConfig.Mode }}"

# Database backend: goleveldb | cleveldb | boltdb | rocksdb | badgerdb
# * goleveldb (github.com/syndtr/goleveldb - most popular implementation)
#   - pure go
#   - stable
# * cleveldb (uses levigo wrapper)
#   - fast
#   - requires gcc
#   - use cleveldb build tag (go build -tags cleveldb)
# * boltdb (uses etcd's fork of bolt - github.com/etcd-io/bbolt)
#   - EXPERIMENTAL
#   - may be faster is some use-cases (random reads - indexer)
#   - use boltdb build tag (go build -tags boltdb)
# * rocksdb (uses github.com/tecbot/gorocksdb)
#   - EXPERIMENTAL
#   - requires gcc
#   - use rocksdb build tag (go build -tags rocksdb)
# * badgerdb (uses github.com/dgraph-io/badger)
#   - EXPERIMENTAL
#   - use badgerdb build tag (go build -tags badgerdb)
db-backend = "{{ .BaseConfig.DBBackend }}"

# Database directory
db-dir = "{{ js .BaseConfig.DBPath }}"

# Output level for logging, including package level options
log-level = "{{ .BaseConfig.LogLevel }}"

# Output format: 'plain' (colored text) or 'json'
log-format = "{{ .BaseConfig.LogFormat }}"

##### additional base config options #####

# Path to the JSON file containing the initial validator set and other meta data
genesis-file = "{{ js .BaseConfig.Genesis }}"

# Path to the JSON file containing the private key to use for node authentication in the p2p protocol
node-key-file = "{{ js .BaseConfig.NodeKey }}"

# Mechanism to connect to the ABCI application: socket | grpc
abci = "{{ .BaseConfig.ABCI }}"

# If true, query the ABCI app on connecting to a new peer
# so the app can decide if we should keep the connection or not
filter-peers = {{ .BaseConfig.FilterPeers }}


#######################################################
###       Priv Validator Configuration              ###
#######################################################
[priv-validator]

# Set to whether we are a masternode or not
is_masternode = {{ .BaseConfig.IsMasternode }}

# Path to the JSON file containing the private key to use as a validator in the consensus protocol
key-file = "{{ js .PrivValidator.Key }}"

# Path to the JSON file containing the last sign state of a validator
state-file = "{{ js .PrivValidator.State }}"

# TCP or UNIX socket address for Tendermint to listen on for
# connections from an external PrivValidator process
# when the listenAddr is prefixed with grpc instead of tcp it will use the gRPC Client
laddr = "{{ .PrivValidator.ListenAddr }}"

<<<<<<< HEAD
# Local Dash Core Host to connect to
# If this is set, the node follows a Dash Core PrivValidator process
priv_validator_core_rpc_host = "{{ .BaseConfig.PrivValidatorCoreRPCHost }}"

# Local Dash Core RPC Username
priv_validator_core_rpc_username = "{{ .BaseConfig.PrivValidatorCoreRPCUsername }}"

# Local Dash Core RPC Password
priv_validator_core_rpc_password = "{{ .BaseConfig.PrivValidatorCoreRPCPassword }}"

# Path to the JSON file containing the private key to use for node authentication in the p2p protocol
node_key_file = "{{ js .BaseConfig.NodeKey }}"
=======
# Path to the client certificate generated while creating needed files for secure connection.
# If a remote validator address is provided but no certificate, the connection will be insecure
client-certificate-file = "{{ js .PrivValidator.ClientCertificate }}"
>>>>>>> 97a3e44e

# Client key generated while creating certificates for secure connection
client-key-file = "{{ js .PrivValidator.ClientKey }}"

# Path to the Root Certificate Authority used to sign both client and server certificates
root-ca-file = "{{ js .PrivValidator.RootCA }}"


#######################################################################
###                 Advanced Configuration Options                  ###
#######################################################################

#######################################################
###       RPC Server Configuration Options          ###
#######################################################
[rpc]

# TCP or UNIX socket address for the RPC server to listen on
laddr = "{{ .RPC.ListenAddress }}"

# A list of origins a cross-domain request can be executed from
# Default value '[]' disables cors support
# Use '["*"]' to allow any origin
cors-allowed-origins = [{{ range .RPC.CORSAllowedOrigins }}{{ printf "%q, " . }}{{end}}]

# A list of methods the client is allowed to use with cross-domain requests
cors-allowed-methods = [{{ range .RPC.CORSAllowedMethods }}{{ printf "%q, " . }}{{end}}]

# A list of non simple headers the client is allowed to use with cross-domain requests
cors-allowed-headers = [{{ range .RPC.CORSAllowedHeaders }}{{ printf "%q, " . }}{{end}}]

# TCP or UNIX socket address for the gRPC server to listen on
# NOTE: This server only supports /broadcast_tx_commit
# Deprecated gRPC  in the RPC layer of Tendermint will be deprecated in 0.36.
grpc-laddr = "{{ .RPC.GRPCListenAddress }}"

# Maximum number of simultaneous connections.
# Does not include RPC (HTTP&WebSocket) connections. See max-open-connections
# If you want to accept a larger number than the default, make sure
# you increase your OS limits.
# 0 - unlimited.
# Should be < {ulimit -Sn} - {MaxNumInboundPeers} - {MaxNumOutboundPeers} - {N of wal, db and other open files}
# 1024 - 40 - 10 - 50 = 924 = ~900
# Deprecated gRPC  in the RPC layer of Tendermint will be deprecated in 0.36.
grpc-max-open-connections = {{ .RPC.GRPCMaxOpenConnections }}

# Activate unsafe RPC commands like /dial-seeds and /unsafe-flush-mempool
unsafe = {{ .RPC.Unsafe }}

# Maximum number of simultaneous connections (including WebSocket).
# Does not include gRPC connections. See grpc-max-open-connections
# If you want to accept a larger number than the default, make sure
# you increase your OS limits.
# 0 - unlimited.
# Should be < {ulimit -Sn} - {MaxNumInboundPeers} - {MaxNumOutboundPeers} - {N of wal, db and other open files}
# 1024 - 40 - 10 - 50 = 924 = ~900
max-open-connections = {{ .RPC.MaxOpenConnections }}

# Maximum number of unique clientIDs that can /subscribe
# If you're using /broadcast_tx_commit, set to the estimated maximum number
# of broadcast_tx_commit calls per block.
max-subscription-clients = {{ .RPC.MaxSubscriptionClients }}

# Maximum number of unique queries a given client can /subscribe to
# If you're using GRPC (or Local RPC client) and /broadcast_tx_commit, set to
# the estimated # maximum number of broadcast_tx_commit calls per block.
max-subscriptions-per-client = {{ .RPC.MaxSubscriptionsPerClient }}

# How long to wait for a tx to be committed during /broadcast_tx_commit.
# WARNING: Using a value larger than 10s will result in increasing the
# global HTTP write timeout, which applies to all connections and endpoints.
# See https://github.com/tendermint/tendermint/issues/3435
timeout-broadcast-tx-commit = "{{ .RPC.TimeoutBroadcastTxCommit }}"

# Maximum size of request body, in bytes
max-body-bytes = {{ .RPC.MaxBodyBytes }}

# Maximum size of request header, in bytes
max-header-bytes = {{ .RPC.MaxHeaderBytes }}

# The path to a file containing certificate that is used to create the HTTPS server.
# Might be either absolute path or path related to Tendermint's config directory.
# If the certificate is signed by a certificate authority,
# the certFile should be the concatenation of the server's certificate, any intermediates,
# and the CA's certificate.
# NOTE: both tls-cert-file and tls-key-file must be present for Tendermint to create HTTPS server.
# Otherwise, HTTP server is run.
tls-cert-file = "{{ .RPC.TLSCertFile }}"

# The path to a file containing matching private key that is used to create the HTTPS server.
# Might be either absolute path or path related to Tendermint's config directory.
# NOTE: both tls-cert-file and tls-key-file must be present for Tendermint to create HTTPS server.
# Otherwise, HTTP server is run.
tls-key-file = "{{ .RPC.TLSKeyFile }}"

# pprof listen address (https://golang.org/pkg/net/http/pprof)
pprof-laddr = "{{ .RPC.PprofListenAddress }}"

#######################################################
###           P2P Configuration Options             ###
#######################################################
[p2p]

# Enable the legacy p2p layer.
use-legacy = {{ .P2P.UseLegacy }}

# Select the p2p internal queue
queue-type = "{{ .P2P.QueueType }}"

# Address to listen for incoming connections
laddr = "{{ .P2P.ListenAddress }}"

# Address to advertise to peers for them to dial
# If empty, will use the same port as the laddr,
# and will introspect on the listener or use UPnP
# to figure out the address. ip and port are required
# example: 159.89.10.97:26656
<<<<<<< HEAD
external_address = "{{ .P2P.ExternalAddress }}"
=======
external-address = "{{ .P2P.ExternalAddress }}"
>>>>>>> 97a3e44e

# Comma separated list of seed nodes to connect to
# We only use these if we can’t connect to peers in the addrbook
# NOTE: not used by the new PEX reactor. Please use BootstrapPeers instead.
# TODO: Remove once p2p refactor is complete
# ref: https:#github.com/tendermint/tendermint/issues/5670
seeds = "{{ .P2P.Seeds }}"

# Comma separated list of peers to be added to the peer store
# on startup. Either BootstrapPeers or PersistentPeers are
# needed for peer discovery
bootstrap-peers = "{{ .P2P.BootstrapPeers }}"

# Comma separated list of nodes to keep persistent connections to
persistent-peers = "{{ .P2P.PersistentPeers }}"

# UPNP port forwarding
upnp = {{ .P2P.UPNP }}

# Path to address book
# TODO: Remove once p2p refactor is complete in favor of peer store.
addr-book-file = "{{ js .P2P.AddrBook }}"

# Set true for strict address routability rules
# Set false for private or local networks
addr-book-strict = {{ .P2P.AddrBookStrict }}

# Maximum number of inbound peers
#
# TODO: Remove once p2p refactor is complete in favor of MaxConnections.
# ref: https://github.com/tendermint/tendermint/issues/5670
max-num-inbound-peers = {{ .P2P.MaxNumInboundPeers }}

# Maximum number of outbound peers to connect to, excluding persistent peers
#
# TODO: Remove once p2p refactor is complete in favor of MaxConnections.
# ref: https://github.com/tendermint/tendermint/issues/5670
max-num-outbound-peers = {{ .P2P.MaxNumOutboundPeers }}

# Maximum number of connections (inbound and outbound).
max-connections = {{ .P2P.MaxConnections }}

# Rate limits the number of incoming connection attempts per IP address.
max-incoming-connection-attempts = {{ .P2P.MaxIncomingConnectionAttempts }}

# List of node IDs, to which a connection will be (re)established ignoring any existing limits
# TODO: Remove once p2p refactor is complete.
# ref: https://github.com/tendermint/tendermint/issues/5670
unconditional-peer-ids = "{{ .P2P.UnconditionalPeerIDs }}"

# Maximum pause when redialing a persistent peer (if zero, exponential backoff is used)
# TODO: Remove once p2p refactor is complete
# ref: https:#github.com/tendermint/tendermint/issues/5670
persistent-peers-max-dial-period = "{{ .P2P.PersistentPeersMaxDialPeriod }}"

# Time to wait before flushing messages out on the connection
# TODO: Remove once p2p refactor is complete
# ref: https:#github.com/tendermint/tendermint/issues/5670
flush-throttle-timeout = "{{ .P2P.FlushThrottleTimeout }}"

# Maximum size of a message packet payload, in bytes
# TODO: Remove once p2p refactor is complete
# ref: https:#github.com/tendermint/tendermint/issues/5670
max-packet-msg-payload-size = {{ .P2P.MaxPacketMsgPayloadSize }}

# Rate at which packets can be sent, in bytes/second
# TODO: Remove once p2p refactor is complete
# ref: https:#github.com/tendermint/tendermint/issues/5670
send-rate = {{ .P2P.SendRate }}

# Rate at which packets can be received, in bytes/second
# TODO: Remove once p2p refactor is complete
# ref: https:#github.com/tendermint/tendermint/issues/5670
recv-rate = {{ .P2P.RecvRate }}

# Set true to enable the peer-exchange reactor
pex = {{ .P2P.PexReactor }}

# Comma separated list of peer IDs to keep private (will not be gossiped to other peers)
# Warning: IPs will be exposed at /net_info, for more information https://github.com/tendermint/tendermint/issues/3055
private-peer-ids = "{{ .P2P.PrivatePeerIDs }}"

# Toggle to disable guard against peers connecting from the same ip.
allow-duplicate-ip = {{ .P2P.AllowDuplicateIP }}

# Peer connection configuration.
handshake-timeout = "{{ .P2P.HandshakeTimeout }}"
dial-timeout = "{{ .P2P.DialTimeout }}"

#######################################################
###          Mempool Configuration Option          ###
#######################################################
[mempool]

# Mempool version to use:
#   1) "v0" - The legacy non-prioritized mempool reactor.
#   2) "v1" (default) - The prioritized mempool reactor.
version = "{{ .Mempool.Version }}"

recheck = {{ .Mempool.Recheck }}
broadcast = {{ .Mempool.Broadcast }}

# Maximum number of transactions in the mempool
size = {{ .Mempool.Size }}

# Limit the total size of all txs in the mempool.
# This only accounts for raw transactions (e.g. given 1MB transactions and
# max-txs-bytes=5MB, mempool will only accept 5 transactions).
max-txs-bytes = {{ .Mempool.MaxTxsBytes }}

# Size of the cache (used to filter transactions we saw earlier) in transactions
cache-size = {{ .Mempool.CacheSize }}

# Do not remove invalid transactions from the cache (default: false)
# Set to true if it's not possible for any invalid transaction to become valid
# again in the future.
keep-invalid-txs-in-cache = {{ .Mempool.KeepInvalidTxsInCache }}

# Do not remove invalid transactions from the cache (default: false)
# Set to true if it's not possible for any invalid transaction to become valid
# again in the future.
keep-invalid-txs-in-cache = {{ .Mempool.KeepInvalidTxsInCache }}

# Maximum size of a single transaction.
# NOTE: the max size of a tx transmitted over the network is {max-tx-bytes}.
max-tx-bytes = {{ .Mempool.MaxTxBytes }}

# Maximum size of a batch of transactions to send to a peer
# Including space needed by encoding (one varint per transaction).
# XXX: Unused due to https://github.com/tendermint/tendermint/issues/5796
<<<<<<< HEAD
max_batch_bytes = {{ .Mempool.MaxBatchBytes }}
=======
max-batch-bytes = {{ .Mempool.MaxBatchBytes }}

# ttl-duration, if non-zero, defines the maximum amount of time a transaction
# can exist for in the mempool.
#
# Note, if ttl-num-blocks is also defined, a transaction will be removed if it
# has existed in the mempool at least ttl-num-blocks number of blocks or if it's
# insertion time into the mempool is beyond ttl-duration.
ttl-duration = "{{ .Mempool.TTLDuration }}"

# ttl-num-blocks, if non-zero, defines the maximum number of blocks a transaction
# can exist for in the mempool.
#
# Note, if ttl-duration is also defined, a transaction will be removed if it
# has existed in the mempool at least ttl-num-blocks number of blocks or if
# it's insertion time into the mempool is beyond ttl-duration.
ttl-num-blocks = {{ .Mempool.TTLNumBlocks }}
>>>>>>> 97a3e44e

#######################################################
###         State Sync Configuration Options        ###
#######################################################
[statesync]
# State sync rapidly bootstraps a new node by discovering, fetching, and restoring a state machine
# snapshot from peers instead of fetching and replaying historical blocks. Requires some peers in
# the network to take and serve state machine snapshots. State sync is not attempted if the node
# has any local state (LastBlockHeight > 0). The node will have a truncated block history,
# starting from the height of the snapshot.
enable = {{ .StateSync.Enable }}

<<<<<<< HEAD
# RPC servers (comma-separated) for light client verification of the synced state machine and
# retrieval of state data for node bootstrapping. Also needs a trusted height and corresponding
# header hash obtained from a trusted source, and a period during which validators can be trusted.
#
# For Cosmos SDK-based chains, trust_period should usually be about 2/3 of the unbonding time (~2
# weeks) during which they can be financially punished (slashed) for misbehavior.
rpc_servers = "{{ StringsJoin .StateSync.RPCServers "," }}"
trust_height = {{ .StateSync.TrustHeight }}
trust_hash = "{{ .StateSync.TrustHash }}"
trust_period = "{{ .StateSync.TrustPeriod }}"
=======
# State sync uses light client verification to verify state. This can be done either through the
# P2P layer or RPC layer. Set this to true to use the P2P layer. If false (default), RPC layer
# will be used.
use-p2p = {{ .StateSync.UseP2P }}

# If using RPC, at least two addresses need to be provided. They should be compatible with net.Dial,
# for example: "host.example.com:2125"
rpc-servers = "{{ StringsJoin .StateSync.RPCServers "," }}"

# The hash and height of a trusted block. Must be within the trust-period.
trust-height = {{ .StateSync.TrustHeight }}
trust-hash = "{{ .StateSync.TrustHash }}"

# The trust period should be set so that Tendermint can detect and gossip misbehavior before
# it is considered expired. For chains based on the Cosmos SDK, one day less than the unbonding
# period should suffice.
trust-period = "{{ .StateSync.TrustPeriod }}"
>>>>>>> 97a3e44e

# Time to spend discovering snapshots before initiating a restore.
discovery-time = "{{ .StateSync.DiscoveryTime }}"

# Temporary directory for state sync snapshot chunks, defaults to os.TempDir().
# The synchronizer will create a new, randomly named directory within this directory
# and remove it when the sync is complete.
temp-dir = "{{ .StateSync.TempDir }}"

# The timeout duration before re-requesting a chunk, possibly from a different
# peer (default: 15 seconds).
chunk-request-timeout = "{{ .StateSync.ChunkRequestTimeout }}"

# The number of concurrent chunk and block fetchers to run (default: 4).
fetchers = "{{ .StateSync.Fetchers }}"

# The timeout duration before re-requesting a chunk, possibly from a different
# peer (default: 1 minute).
chunk_request_timeout = "{{ .StateSync.ChunkRequestTimeout }}"

# The number of concurrent chunk fetchers to run (default: 1).
chunk_fetchers = "{{ .StateSync.ChunkFetchers }}"

#######################################################
###       Block Sync Configuration Connections       ###
#######################################################
[blocksync]

# If this node is many blocks behind the tip of the chain, BlockSync
# allows them to catchup quickly by downloading blocks in parallel
# and verifying their commits
enable = {{ .BlockSync.Enable }}

# Block Sync version to use:
#   1) "v0" (default) - the standard Block Sync implementation
#   2) "v2" - DEPRECATED, please use v0
version = "{{ .BlockSync.Version }}"

#######################################################
###         Consensus Configuration Options         ###
#######################################################
[consensus]

wal-file = "{{ js .Consensus.WalPath }}"

# How long we wait for a proposal block before prevoting nil
timeout-propose = "{{ .Consensus.TimeoutPropose }}"
# How much timeout-propose increases with each round
timeout-propose-delta = "{{ .Consensus.TimeoutProposeDelta }}"
# How long we wait after receiving +2/3 prevotes for “anything” (ie. not a single block or nil)
timeout-prevote = "{{ .Consensus.TimeoutPrevote }}"
# How much the timeout-prevote increases with each round
timeout-prevote-delta = "{{ .Consensus.TimeoutPrevoteDelta }}"
# How long we wait after receiving +2/3 precommits for “anything” (ie. not a single block or nil)
timeout-precommit = "{{ .Consensus.TimeoutPrecommit }}"
# How much the timeout-precommit increases with each round
timeout-precommit-delta = "{{ .Consensus.TimeoutPrecommitDelta }}"
# How long we wait after committing a block, before starting on the new
# height (this gives us a chance to receive some more precommits, even
# though we already have +2/3).
<<<<<<< HEAD
timeout_commit = "{{ .Consensus.TimeoutCommit }}"
proposed_block_time_window = "{{ .Consensus.ProposedBlockTimeWindow }}"
=======
timeout-commit = "{{ .Consensus.TimeoutCommit }}"
>>>>>>> 97a3e44e

# How many blocks to look back to check existence of the node's consensus votes before joining consensus
# When non-zero, the node will panic upon restart
# if the same consensus key was used to sign {double-sign-check-height} last blocks.
# So, validators should stop the state machine, wait for some blocks, and then restart the state machine to avoid panic.
double-sign-check-height = {{ .Consensus.DoubleSignCheckHeight }}

# Make progress as soon as we have all the precommits (as if TimeoutCommit = 0)
skip-timeout-commit = {{ .Consensus.SkipTimeoutCommit }}

# EmptyBlocks mode and possible interval between empty blocks
create-empty-blocks = {{ .Consensus.CreateEmptyBlocks }}
create-empty-blocks-interval = "{{ .Consensus.CreateEmptyBlocksInterval }}"

# Reactor sleep duration parameters
peer-gossip-sleep-duration = "{{ .Consensus.PeerGossipSleepDuration }}"
peer-query-maj23-sleep-duration = "{{ .Consensus.PeerQueryMaj23SleepDuration }}"

# Signing parameters
quorum_type = "{{ .Consensus.QuorumType }}"

# State parameters
app_hash_size = "{{ .Consensus.AppHashSize }}"

#######################################################
###   Transaction Indexer Configuration Options     ###
#######################################################
[tx-index]

# The backend database list to back the indexer.
# If list contains "null" or "", meaning no indexer service will be used.
#
# The application will set which txs to index. In some cases a node operator will be able
# to decide which txs to index based on configuration set in the application.
#
# Options:
#   1) "null"
#   2) "kv" (default) - the simplest possible indexer, backed by key-value storage (defaults to levelDB; see DBBackend).
#   3) "psql" - the indexer services backed by PostgreSQL.
# When "kv" or "psql" is chosen "tx.height" and "tx.hash" will always be indexed.
indexer = [{{ range $i, $e := .TxIndex.Indexer }}{{if $i}}, {{end}}{{ printf "%q" $e}}{{end}}]

# The PostgreSQL connection configuration, the connection format:
#   postgresql://<user>:<password>@<host>:<port>/<db>?<opts>
psql-conn = "{{ .TxIndex.PsqlConn }}"

#######################################################
###       Instrumentation Configuration Options     ###
#######################################################
[instrumentation]

# When true, Prometheus metrics are served under /metrics on
# PrometheusListenAddr.
# Check out the documentation for the list of available metrics.
prometheus = {{ .Instrumentation.Prometheus }}

# Address to listen for Prometheus collector(s) connections
prometheus-listen-addr = "{{ .Instrumentation.PrometheusListenAddr }}"

# Maximum number of simultaneous connections.
# If you want to accept a larger number than the default, make sure
# you increase your OS limits.
# 0 - unlimited.
max-open-connections = {{ .Instrumentation.MaxOpenConnections }}

# Instrumentation namespace
namespace = "{{ .Instrumentation.Namespace }}"
`

/****** these are for test settings ***********/

func ResetTestRoot(testName string) (*Config, error) {
	return ResetTestRootWithChainID(testName, "")
}

func ResetTestRootWithChainID(testName string, chainID string) (*Config, error) {
	// create a unique, concurrency-safe test directory under os.TempDir()
	rootDir, err := ioutil.TempDir("", fmt.Sprintf("%s-%s_", chainID, testName))
	if err != nil {
		return nil, err
	}
	// ensure config and data subdirs are created
	if err := tmos.EnsureDir(filepath.Join(rootDir, defaultConfigDir), DefaultDirPerm); err != nil {
		return nil, err
	}
	if err := tmos.EnsureDir(filepath.Join(rootDir, defaultDataDir), DefaultDirPerm); err != nil {
		return nil, err
	}

	conf := DefaultConfig()
	genesisFilePath := filepath.Join(rootDir, conf.Genesis)
	privKeyFilePath := filepath.Join(rootDir, conf.PrivValidator.Key)
	privStateFilePath := filepath.Join(rootDir, conf.PrivValidator.State)

	// Write default config file if missing.
	if err := writeDefaultConfigFileIfNone(rootDir); err != nil {
		return nil, err
	}

	if !tmos.FileExists(genesisFilePath) {
		if chainID == "" {
			chainID = "tendermint_test"
		}
		testGenesis := fmt.Sprintf(testGenesisFmt, chainID)
		if err := writeFile(genesisFilePath, []byte(testGenesis), 0644); err != nil {
			return nil, err
		}
	}
	// we always overwrite the priv val
	if err := writeFile(privKeyFilePath, []byte(testPrivValidatorKey), 0644); err != nil {
		return nil, err
	}
	if err := writeFile(privStateFilePath, []byte(testPrivValidatorState), 0644); err != nil {
		return nil, err
	}

	config := TestConfig().SetRoot(rootDir)
	return config, nil
}

func writeFile(filePath string, contents []byte, mode os.FileMode) error {
	if err := ioutil.WriteFile(filePath, contents, mode); err != nil {
		return fmt.Errorf("failed to write file: %w", err)
	}
	return nil
}

var testGenesisFmt = `{
  "genesis_time": "2018-10-10T08:20:13.695936996Z",
  "chain_id": "%s",
  "initial_height": "1",
  "initial_core_chain_locked_height": 1,
	"consensus_params": {
		"block": {
			"max_bytes": "22020096",
			"max_gas": "-1",
			"time_iota_ms": "10"
		},
		"evidence": {
			"max_age_num_blocks": "100000",
			"max_age_duration": "172800000000000",
			"max_bytes": "1048576"
		},
		"validator": {
			"pub_key_types": [
				"bls12381"
			]
		},
		"version": {}
	},
  "validators": [
    {
      "pub_key": {
        "type": "tendermint/PubKeyBLS12381",
        "value":"F5BjXeh0DppqaxX7a3LzoWr6CXPZcZeba6VHYdbiUCxQ23b00mFD8FRZpCz9Ug1E"
      },
      "power": "100",
      "name": "",
      "pro_tx_hash": "51BF39CC1F41B9FC63DFA5B1EDF3F0CA3AD5CAFAE4B12B4FE9263B08BB50C45F"
    }
  ],
  "quorum_hash": "28405D978AE15B97876411212E3ABD66515A285D901ACE06758DC1012030DA07",
  "threshold_public_key": {
    "type": "tendermint/PubKeyBLS12381",
	"value": "F5BjXeh0DppqaxX7a3LzoWr6CXPZcZeba6VHYdbiUCxQ23b00mFD8FRZpCz9Ug1E"
  },
  "app_hash": ""
}`

var testPrivValidatorKey = `{
	"private_keys" : {
		"28405D978AE15B97876411212E3ABD66515A285D901ACE06758DC1012030DA07" : {
		  "pub_key": {
			"type": "tendermint/PubKeyBLS12381",
			"value": "F5BjXeh0DppqaxX7a3LzoWr6CXPZcZeba6VHYdbiUCxQ23b00mFD8FRZpCz9Ug1E"
		  },
		  "priv_key": {
			"type": "tendermint/PrivKeyBLS12381",
			"value": "RokcLOxJWTyBkh5HPbdIACng/B65M8a5PYH1Nw6xn70="
		  },
		  "threshold_public_key": {
			"type": "tendermint/PubKeyBLS12381",
			"value": "F5BjXeh0DppqaxX7a3LzoWr6CXPZcZeba6VHYdbiUCxQ23b00mFD8FRZpCz9Ug1E"
		  }
		}
    },
  "update_heights":{},
  "first_height_of_quorums":{},
  "pro_tx_hash": "51BF39CC1F41B9FC63DFA5B1EDF3F0CA3AD5CAFAE4B12B4FE9263B08BB50C45F"
}`

var testPrivValidatorState = `{
  "height": "0",
  "round": 0,
  "step": 0
}`<|MERGE_RESOLUTION|>--- conflicted
+++ resolved
@@ -168,24 +168,22 @@
 # when the listenAddr is prefixed with grpc instead of tcp it will use the gRPC Client
 laddr = "{{ .PrivValidator.ListenAddr }}"
 
-<<<<<<< HEAD
 # Local Dash Core Host to connect to
 # If this is set, the node follows a Dash Core PrivValidator process
-priv_validator_core_rpc_host = "{{ .BaseConfig.PrivValidatorCoreRPCHost }}"
+priv-validator-core-rpc-host = "{{ .BaseConfig.PrivValidatorCoreRPCHost }}"
 
 # Local Dash Core RPC Username
-priv_validator_core_rpc_username = "{{ .BaseConfig.PrivValidatorCoreRPCUsername }}"
+priv-validator-core-rpc-username = "{{ .BaseConfig.PrivValidatorCoreRPCUsername }}"
 
 # Local Dash Core RPC Password
-priv_validator_core_rpc_password = "{{ .BaseConfig.PrivValidatorCoreRPCPassword }}"
+priv-validator-core-rpc-password = "{{ .BaseConfig.PrivValidatorCoreRPCPassword }}"
 
 # Path to the JSON file containing the private key to use for node authentication in the p2p protocol
-node_key_file = "{{ js .BaseConfig.NodeKey }}"
-=======
+node-key-file = "{{ js .BaseConfig.NodeKey }}"
+
 # Path to the client certificate generated while creating needed files for secure connection.
 # If a remote validator address is provided but no certificate, the connection will be insecure
 client-certificate-file = "{{ js .PrivValidator.ClientCertificate }}"
->>>>>>> 97a3e44e
 
 # Client key generated while creating certificates for secure connection
 client-key-file = "{{ js .PrivValidator.ClientKey }}"
@@ -303,11 +301,7 @@
 # and will introspect on the listener or use UPnP
 # to figure out the address. ip and port are required
 # example: 159.89.10.97:26656
-<<<<<<< HEAD
-external_address = "{{ .P2P.ExternalAddress }}"
-=======
 external-address = "{{ .P2P.ExternalAddress }}"
->>>>>>> 97a3e44e
 
 # Comma separated list of seed nodes to connect to
 # We only use these if we can’t connect to peers in the addrbook
@@ -438,9 +432,6 @@
 # Maximum size of a batch of transactions to send to a peer
 # Including space needed by encoding (one varint per transaction).
 # XXX: Unused due to https://github.com/tendermint/tendermint/issues/5796
-<<<<<<< HEAD
-max_batch_bytes = {{ .Mempool.MaxBatchBytes }}
-=======
 max-batch-bytes = {{ .Mempool.MaxBatchBytes }}
 
 # ttl-duration, if non-zero, defines the maximum amount of time a transaction
@@ -458,7 +449,6 @@
 # has existed in the mempool at least ttl-num-blocks number of blocks or if
 # it's insertion time into the mempool is beyond ttl-duration.
 ttl-num-blocks = {{ .Mempool.TTLNumBlocks }}
->>>>>>> 97a3e44e
 
 #######################################################
 ###         State Sync Configuration Options        ###
@@ -471,18 +461,6 @@
 # starting from the height of the snapshot.
 enable = {{ .StateSync.Enable }}
 
-<<<<<<< HEAD
-# RPC servers (comma-separated) for light client verification of the synced state machine and
-# retrieval of state data for node bootstrapping. Also needs a trusted height and corresponding
-# header hash obtained from a trusted source, and a period during which validators can be trusted.
-#
-# For Cosmos SDK-based chains, trust_period should usually be about 2/3 of the unbonding time (~2
-# weeks) during which they can be financially punished (slashed) for misbehavior.
-rpc_servers = "{{ StringsJoin .StateSync.RPCServers "," }}"
-trust_height = {{ .StateSync.TrustHeight }}
-trust_hash = "{{ .StateSync.TrustHash }}"
-trust_period = "{{ .StateSync.TrustPeriod }}"
-=======
 # State sync uses light client verification to verify state. This can be done either through the
 # P2P layer or RPC layer. Set this to true to use the P2P layer. If false (default), RPC layer
 # will be used.
@@ -500,7 +478,6 @@
 # it is considered expired. For chains based on the Cosmos SDK, one day less than the unbonding
 # period should suffice.
 trust-period = "{{ .StateSync.TrustPeriod }}"
->>>>>>> 97a3e44e
 
 # Time to spend discovering snapshots before initiating a restore.
 discovery-time = "{{ .StateSync.DiscoveryTime }}"
@@ -516,13 +493,6 @@
 
 # The number of concurrent chunk and block fetchers to run (default: 4).
 fetchers = "{{ .StateSync.Fetchers }}"
-
-# The timeout duration before re-requesting a chunk, possibly from a different
-# peer (default: 1 minute).
-chunk_request_timeout = "{{ .StateSync.ChunkRequestTimeout }}"
-
-# The number of concurrent chunk fetchers to run (default: 1).
-chunk_fetchers = "{{ .StateSync.ChunkFetchers }}"
 
 #######################################################
 ###       Block Sync Configuration Connections       ###
@@ -561,12 +531,9 @@
 # How long we wait after committing a block, before starting on the new
 # height (this gives us a chance to receive some more precommits, even
 # though we already have +2/3).
-<<<<<<< HEAD
-timeout_commit = "{{ .Consensus.TimeoutCommit }}"
-proposed_block_time_window = "{{ .Consensus.ProposedBlockTimeWindow }}"
-=======
 timeout-commit = "{{ .Consensus.TimeoutCommit }}"
->>>>>>> 97a3e44e
+# How long is the window for the min proposed block time
+proposed-block-time-window = "{{ .Consensus.ProposedBlockTimeWindow }}"
 
 # How many blocks to look back to check existence of the node's consensus votes before joining consensus
 # When non-zero, the node will panic upon restart
@@ -586,10 +553,10 @@
 peer-query-maj23-sleep-duration = "{{ .Consensus.PeerQueryMaj23SleepDuration }}"
 
 # Signing parameters
-quorum_type = "{{ .Consensus.QuorumType }}"
+quorum-type = "{{ .Consensus.QuorumType }}"
 
 # State parameters
-app_hash_size = "{{ .Consensus.AppHashSize }}"
+app-hash-size = "{{ .Consensus.AppHashSize }}"
 
 #######################################################
 ###   Transaction Indexer Configuration Options     ###
