package config

import (
	"bytes"
	"fmt"
	"io/ioutil"
	"path/filepath"
	"text/template"

	cmn "github.com/tendermint/tendermint/libs/common"
)

// DefaultDirPerm is the default permissions used when creating directories.
const DefaultDirPerm = 0700

var configTemplate *template.Template

func init() {
	var err error
	if configTemplate, err = template.New("configFileTemplate").Parse(defaultConfigTemplate); err != nil {
		panic(err)
	}
}

/****** these are for production settings ***********/

// EnsureRoot creates the root, config, and data directories if they don't exist,
// and panics if it fails.
func EnsureRoot(rootDir string) {
	if err := cmn.EnsureDir(rootDir, DefaultDirPerm); err != nil {
		cmn.PanicSanity(err.Error())
	}
	if err := cmn.EnsureDir(filepath.Join(rootDir, defaultConfigDir), DefaultDirPerm); err != nil {
		cmn.PanicSanity(err.Error())
	}
	if err := cmn.EnsureDir(filepath.Join(rootDir, defaultDataDir), DefaultDirPerm); err != nil {
		cmn.PanicSanity(err.Error())
	}

	configFilePath := filepath.Join(rootDir, defaultConfigFilePath)

	// Write default config file if missing.
	if !cmn.FileExists(configFilePath) {
		writeDefaultConfigFile(configFilePath)
	}
}

// XXX: this func should probably be called by cmd/tendermint/commands/init.go
// alongside the writing of the genesis.json and priv_validator.json
func writeDefaultConfigFile(configFilePath string) {
	WriteConfigFile(configFilePath, DefaultConfig())
}

// WriteConfigFile renders config using the template and writes it to configFilePath.
func WriteConfigFile(configFilePath string, config *Config) {
	var buffer bytes.Buffer

	if err := configTemplate.Execute(&buffer, config); err != nil {
		panic(err)
	}

	cmn.MustWriteFile(configFilePath, buffer.Bytes(), 0644)
}

// Note: any changes to the comments/variables/mapstructure
// must be reflected in the appropriate struct in config/config.go
const defaultConfigTemplate = `# This is a TOML config file.
# For more information, see https://github.com/toml-lang/toml

##### main base config options #####

# TCP or UNIX socket address of the ABCI application,
# or the name of an ABCI application compiled in with the Tendermint binary
proxy_app = "{{ .BaseConfig.ProxyApp }}"

# A custom human readable name for this node
moniker = "{{ .BaseConfig.Moniker }}"

# If this node is many blocks behind the tip of the chain, FastSync
# allows them to catchup quickly by downloading blocks in parallel
# and verifying their commits
fast_sync = {{ .BaseConfig.FastSync }}

# Database backend: leveldb | memdb | cleveldb
db_backend = "{{ .BaseConfig.DBBackend }}"

# Database directory
db_dir = "{{ js .BaseConfig.DBPath }}"

# Output level for logging, including package level options
log_level = "{{ .BaseConfig.LogLevel }}"

# Output format: 'plain' (colored text) or 'json'
log_format = "{{ .BaseConfig.LogFormat }}"

##### additional base config options #####

# Path to the JSON file containing the initial validator set and other meta data
genesis_file = "{{ js .BaseConfig.Genesis }}"

# Path to the JSON file containing the private key to use as a validator in the consensus protocol
priv_validator_key_file = "{{ js .BaseConfig.PrivValidatorKey }}"

# Path to the JSON file containing the last sign state of a validator
priv_validator_state_file = "{{ js .BaseConfig.PrivValidatorState }}"

# TCP or UNIX socket address for Tendermint to listen on for
# connections from an external PrivValidator process
priv_validator_laddr = "{{ .BaseConfig.PrivValidatorListenAddr }}"

# Path to the JSON file containing the private key to use for node authentication in the p2p protocol
node_key_file = "{{ js .BaseConfig.NodeKey }}"

# Mechanism to connect to the ABCI application: socket | grpc
abci = "{{ .BaseConfig.ABCI }}"

# TCP or UNIX socket address for the profiling server to listen on
prof_laddr = "{{ .BaseConfig.ProfListenAddress }}"

# If true, query the ABCI app on connecting to a new peer
# so the app can decide if we should keep the connection or not
filter_peers = {{ .BaseConfig.FilterPeers }}

##### advanced configuration options #####

##### rpc server configuration options #####
[rpc]

# TCP or UNIX socket address for the RPC server to listen on
laddr = "{{ .RPC.ListenAddress }}"

# A list of origins a cross-domain request can be executed from
# Default value '[]' disables cors support
# Use '["*"]' to allow any origin
cors_allowed_origins = [{{ range .RPC.CORSAllowedOrigins }}{{ printf "%q, " . }}{{end}}]

# A list of methods the client is allowed to use with cross-domain requests
cors_allowed_methods = [{{ range .RPC.CORSAllowedMethods }}{{ printf "%q, " . }}{{end}}]

# A list of non simple headers the client is allowed to use with cross-domain requests
cors_allowed_headers = [{{ range .RPC.CORSAllowedHeaders }}{{ printf "%q, " . }}{{end}}]

# TCP or UNIX socket address for the gRPC server to listen on
# NOTE: This server only supports /broadcast_tx_commit
grpc_laddr = "{{ .RPC.GRPCListenAddress }}"

# Maximum number of simultaneous connections.
# Does not include RPC (HTTP&WebSocket) connections. See max_open_connections
# If you want to accept a larger number than the default, make sure
# you increase your OS limits.
# 0 - unlimited.
# Should be < {ulimit -Sn} - {MaxNumInboundPeers} - {MaxNumOutboundPeers} - {N of wal, db and other open files}
# 1024 - 40 - 10 - 50 = 924 = ~900
grpc_max_open_connections = {{ .RPC.GRPCMaxOpenConnections }}

# Activate unsafe RPC commands like /dial_seeds and /unsafe_flush_mempool
unsafe = {{ .RPC.Unsafe }}

# Maximum number of simultaneous connections (including WebSocket).
# Does not include gRPC connections. See grpc_max_open_connections
# If you want to accept a larger number than the default, make sure
# you increase your OS limits.
# 0 - unlimited.
# Should be < {ulimit -Sn} - {MaxNumInboundPeers} - {MaxNumOutboundPeers} - {N of wal, db and other open files}
# 1024 - 40 - 10 - 50 = 924 = ~900
max_open_connections = {{ .RPC.MaxOpenConnections }}

# Maximum number of unique clientIDs that can /subscribe
# If you're using /broadcast_tx_commit, set to the estimated maximum number
# of broadcast_tx_commit calls per block.
max_subscription_clients = {{ .RPC.MaxSubscriptionClients }}

# Maximum number of unique queries a given client can /subscribe to
# If you're using GRPC (or Local RPC client) and /broadcast_tx_commit, set to
# the estimated # maximum number of broadcast_tx_commit calls per block.
max_subscriptions_per_client = {{ .RPC.MaxSubscriptionsPerClient }}

# How long to wait for a tx to be committed during /broadcast_tx_commit.
# WARNING: Using a value larger than 10s will result in increasing the
# global HTTP write timeout, which applies to all connections and endpoints.
# See https://github.com/tendermint/tendermint/issues/3435
timeout_broadcast_tx_commit = "{{ .RPC.TimeoutBroadcastTxCommit }}"

##### peer to peer configuration options #####
[p2p]

# Address to listen for incoming connections
laddr = "{{ .P2P.ListenAddress }}"

# Address to advertise to peers for them to dial
# If empty, will use the same port as the laddr,
# and will introspect on the listener or use UPnP
# to figure out the address.
external_address = "{{ .P2P.ExternalAddress }}"

# Comma separated list of seed nodes to connect to
seeds = "{{ .P2P.Seeds }}"

# Comma separated list of nodes to keep persistent connections to
persistent_peers = "{{ .P2P.PersistentPeers }}"

# UPNP port forwarding
upnp = {{ .P2P.UPNP }}

# Path to address book
addr_book_file = "{{ js .P2P.AddrBook }}"

# Set true for strict address routability rules
# Set false for private or local networks
addr_book_strict = {{ .P2P.AddrBookStrict }}

# Maximum number of inbound peers
max_num_inbound_peers = {{ .P2P.MaxNumInboundPeers }}

# Maximum number of outbound peers to connect to, excluding persistent peers
max_num_outbound_peers = {{ .P2P.MaxNumOutboundPeers }}

# Time to wait before flushing messages out on the connection
flush_throttle_timeout = "{{ .P2P.FlushThrottleTimeout }}"

# Maximum size of a message packet payload, in bytes
max_packet_msg_payload_size = {{ .P2P.MaxPacketMsgPayloadSize }}

# Rate at which packets can be sent, in bytes/second
send_rate = {{ .P2P.SendRate }}

# Rate at which packets can be received, in bytes/second
recv_rate = {{ .P2P.RecvRate }}

# Set true to enable the peer-exchange reactor
pex = {{ .P2P.PexReactor }}

# Seed mode, in which node constantly crawls the network and looks for
# peers. If another node asks it for addresses, it responds and disconnects.
#
# Does not work if the peer-exchange reactor is disabled.
seed_mode = {{ .P2P.SeedMode }}

# Comma separated list of peer IDs to keep private (will not be gossiped to other peers)
private_peer_ids = "{{ .P2P.PrivatePeerIDs }}"

# Toggle to disable guard against peers connecting from the same ip.
allow_duplicate_ip = {{ .P2P.AllowDuplicateIP }}

# Peer connection configuration.
handshake_timeout = "{{ .P2P.HandshakeTimeout }}"
dial_timeout = "{{ .P2P.DialTimeout }}"

##### mempool configuration options #####
[mempool]

recheck = {{ .Mempool.Recheck }}
broadcast = {{ .Mempool.Broadcast }}
wal_dir = "{{ js .Mempool.WalPath }}"

# Maximum number of transactions in the mempool
size = {{ .Mempool.Size }}

# Limit the total size of all txs in the mempool.
# This only accounts for raw transactions (e.g. given 1MB transactions and
# max_txs_bytes=5MB, mempool will only accept 5 transactions).
max_txs_bytes = {{ .Mempool.MaxTxsBytes }}

# Size of the cache (used to filter transactions we saw earlier) in transactions
cache_size = {{ .Mempool.CacheSize }}

##### consensus configuration options #####
[consensus]

wal_file = "{{ js .Consensus.WalPath }}"

timeout_propose = "{{ .Consensus.TimeoutPropose }}"
timeout_propose_delta = "{{ .Consensus.TimeoutProposeDelta }}"
timeout_prevote = "{{ .Consensus.TimeoutPrevote }}"
timeout_prevote_delta = "{{ .Consensus.TimeoutPrevoteDelta }}"
timeout_precommit = "{{ .Consensus.TimeoutPrecommit }}"
timeout_precommit_delta = "{{ .Consensus.TimeoutPrecommitDelta }}"
timeout_commit = "{{ .Consensus.TimeoutCommit }}"

# Make progress as soon as we have all the precommits (as if TimeoutCommit = 0)
skip_timeout_commit = {{ .Consensus.SkipTimeoutCommit }}

# EmptyBlocks mode and possible interval between empty blocks
create_empty_blocks = {{ .Consensus.CreateEmptyBlocks }}
create_empty_blocks_interval = "{{ .Consensus.CreateEmptyBlocksInterval }}"

# Reactor sleep duration parameters
peer_gossip_sleep_duration = "{{ .Consensus.PeerGossipSleepDuration }}"
peer_query_maj23_sleep_duration = "{{ .Consensus.PeerQueryMaj23SleepDuration }}"

<<<<<<< HEAD
# Block time parameters. Corresponds to the minimum time increment between consecutive blocks.
blocktime_iota = "{{ .Consensus.BlockTimeIota }}"

# Do not produce blocks, just observe (for validator)
readonly = {{ .Consensus.Readonly }}

=======
>>>>>>> 0d985ede
##### transactions indexer configuration options #####
[tx_index]

# What indexer to use for transactions
#
# Options:
#   1) "null"
#   2) "kv" (default) - the simplest possible indexer, backed by key-value storage (defaults to levelDB; see DBBackend).
indexer = "{{ .TxIndex.Indexer }}"

# Comma-separated list of tags to index (by default the only tag is "tx.hash")
#
# You can also index transactions by height by adding "tx.height" tag here.
#
# It's recommended to index only a subset of tags due to possible memory
# bloat. This is, of course, depends on the indexer's DB and the volume of
# transactions.
index_tags = "{{ .TxIndex.IndexTags }}"

# When set to true, tells indexer to index all tags (predefined tags:
# "tx.hash", "tx.height" and all tags from DeliverTx responses).
#
# Note this may be not desirable (see the comment above). IndexTags has a
# precedence over IndexAllTags (i.e. when given both, IndexTags will be
# indexed).
index_all_tags = {{ .TxIndex.IndexAllTags }}

##### instrumentation configuration options #####
[instrumentation]

# When true, Prometheus metrics are served under /metrics on
# PrometheusListenAddr.
# Check out the documentation for the list of available metrics.
prometheus = {{ .Instrumentation.Prometheus }}

# Address to listen for Prometheus collector(s) connections
prometheus_listen_addr = "{{ .Instrumentation.PrometheusListenAddr }}"

# Maximum number of simultaneous connections.
# If you want to accept a larger number than the default, make sure
# you increase your OS limits.
# 0 - unlimited.
max_open_connections = {{ .Instrumentation.MaxOpenConnections }}

# Instrumentation namespace
namespace = "{{ .Instrumentation.Namespace }}"
`

/****** these are for test settings ***********/

func ResetTestRoot(testName string) *Config {
	return ResetTestRootWithChainID(testName, "")
}

func ResetTestRootWithChainID(testName string, chainID string) *Config {
	// create a unique, concurrency-safe test directory under os.TempDir()
	rootDir, err := ioutil.TempDir("", fmt.Sprintf("%s-%s_", chainID, testName))
	if err != nil {
		panic(err)
	}
	// ensure config and data subdirs are created
	if err := cmn.EnsureDir(filepath.Join(rootDir, defaultConfigDir), DefaultDirPerm); err != nil {
		panic(err)
	}
	if err := cmn.EnsureDir(filepath.Join(rootDir, defaultDataDir), DefaultDirPerm); err != nil {
		panic(err)
	}

	baseConfig := DefaultBaseConfig()
	configFilePath := filepath.Join(rootDir, defaultConfigFilePath)
	genesisFilePath := filepath.Join(rootDir, baseConfig.Genesis)
	privKeyFilePath := filepath.Join(rootDir, baseConfig.PrivValidatorKey)
	privStateFilePath := filepath.Join(rootDir, baseConfig.PrivValidatorState)

	// Write default config file if missing.
	if !cmn.FileExists(configFilePath) {
		writeDefaultConfigFile(configFilePath)
	}
	if !cmn.FileExists(genesisFilePath) {
		if chainID == "" {
			chainID = "tendermint_test"
		}
		testGenesis := fmt.Sprintf(testGenesisFmt, chainID)
		cmn.MustWriteFile(genesisFilePath, []byte(testGenesis), 0644)
	}
	// we always overwrite the priv val
	cmn.MustWriteFile(privKeyFilePath, []byte(testPrivValidatorKey), 0644)
	cmn.MustWriteFile(privStateFilePath, []byte(testPrivValidatorState), 0644)

	config := TestConfig().SetRoot(rootDir)
	return config
}

var testGenesisFmt = `{
  "genesis_time": "2018-10-10T08:20:13.695936996Z",
  "chain_id": "%s",
  "validators": [
    {
      "pub_key": {
        "type": "tendermint/PubKeyEd25519",
        "value":"AT/+aaL1eB0477Mud9JMm8Sh8BIvOYlPGC9KkIUmFaE="
      },
      "power": "10",
      "name": ""
    }
  ],
  "app_hash": ""
}`

var testPrivValidatorKey = `{
  "address": "A3258DCBF45DCA0DF052981870F2D1441A36D145",
  "pub_key": {
    "type": "tendermint/PubKeyEd25519",
    "value": "AT/+aaL1eB0477Mud9JMm8Sh8BIvOYlPGC9KkIUmFaE="
  },
  "priv_key": {
    "type": "tendermint/PrivKeyEd25519",
    "value": "EVkqJO/jIXp3rkASXfh9YnyToYXRXhBr6g9cQVxPFnQBP/5povV4HTjvsy530kybxKHwEi85iU8YL0qQhSYVoQ=="
  }
}`

var testPrivValidatorState = `{
  "height": "0",
  "round": "0",
  "step": 0
}`<|MERGE_RESOLUTION|>--- conflicted
+++ resolved
@@ -288,15 +288,9 @@
 peer_gossip_sleep_duration = "{{ .Consensus.PeerGossipSleepDuration }}"
 peer_query_maj23_sleep_duration = "{{ .Consensus.PeerQueryMaj23SleepDuration }}"
 
-<<<<<<< HEAD
-# Block time parameters. Corresponds to the minimum time increment between consecutive blocks.
-blocktime_iota = "{{ .Consensus.BlockTimeIota }}"
-
 # Do not produce blocks, just observe (for validator)
 readonly = {{ .Consensus.Readonly }}
 
-=======
->>>>>>> 0d985ede
 ##### transactions indexer configuration options #####
 [tx_index]
 
