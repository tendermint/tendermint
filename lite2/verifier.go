package lite

import (
	"bytes"
	"time"

	"github.com/pkg/errors"

	tmmath "github.com/tendermint/tendermint/libs/math"
	"github.com/tendermint/tendermint/types"
)

var (
	// DefaultTrustLevel - new header can be trusted if at least one correct
	// validator signed it.
	DefaultTrustLevel = tmmath.Fraction{Numerator: 1, Denominator: 3}
)

// VerifyNonAdjacent verifies non-adjacent untrustedHeader against
// trustedHeader. It ensures that:
//
//	a) trustedHeader can still be trusted (if not, ErrOldHeaderExpired is returned);
//	b) untrustedHeader is valid;
//	c) trustLevel ([1/3, 1]) of trustedHeaderNextVals signed correctly
//     (if not, ErrNewValSetCantBeTrusted is returned);
//	d) more than 2/3 of untrustedVals have signed h2 (if not,
//	   ErrNotEnoughVotingPowerSigned is returned);
//  e) headers are non-adjacent.
func VerifyNonAdjacent(
	chainID string,
	trustedHeader *types.SignedHeader, // height=X
	trustedNextVals *types.ValidatorSet, // height=X+1
	untrustedHeader *types.SignedHeader, // height=Y
	untrustedVals *types.ValidatorSet, // height=Y
	trustingPeriod time.Duration,
	now time.Time,
	trustLevel tmmath.Fraction) error {

	if untrustedHeader.Height == trustedHeader.Height+1 {
		return errors.New("headers must be non adjacent in height")
	}

	if HeaderExpired(trustedHeader, trustingPeriod, now) {
		return ErrOldHeaderExpired{trustedHeader.Time.Add(trustingPeriod), now}
	}

	if err := verifyNewHeaderAndVals(chainID, untrustedHeader, untrustedVals, trustedHeader, now); err != nil {
		return err
	}

<<<<<<< HEAD
	if h2.Height == h1.Height+1 {
		if !bytes.Equal(h2.ValidatorsHash, h1NextVals.Hash()) { //h1.nextValidatorHash
			err := errors.Errorf("expected old header next validators (%X) to match those from new header (%X)",
				h1NextVals.Hash(),
				h2.ValidatorsHash,
			)
			return err
		}
	} else {
		// Ensure that +`trustLevel` (default 1/3) or more of last trusted validators signed correctly.
		err := h1NextVals.VerifyCommitTrusting(chainID, h2.Commit.BlockID, h2.Height, h2.Commit, trustLevel)
		if err != nil {
			switch e := err.(type) {
			case types.ErrNotEnoughVotingPowerSigned:
				return ErrNewValSetCantBeTrusted{e}
			default:
				return e
			}
=======
	// Ensure that +`trustLevel` (default 1/3) or more of last trusted validators signed correctly.
	err := trustedNextVals.VerifyCommitTrusting(chainID, untrustedHeader.Commit.BlockID, untrustedHeader.Height,
		untrustedHeader.Commit, trustLevel)
	if err != nil {
		switch e := err.(type) {
		case types.ErrNotEnoughVotingPowerSigned:
			return ErrNewValSetCantBeTrusted{e}
		default:
			return e
>>>>>>> 6c67e246
		}
	}

	// Ensure that +2/3 of new validators signed correctly.
	//
	// NOTE: this should always be the last check because untrustedVals can be
	// intentionaly made very large to DOS the light client. not the case for
	// VerifyAdjacent, where validator set is known in advance.
	if err := untrustedVals.VerifyCommit(chainID, untrustedHeader.Commit.BlockID, untrustedHeader.Height,
		untrustedHeader.Commit); err != nil {
		return err
	}

	return nil
}

// VerifyAdjacent verifies directly adjacent untrustedHeader against
// trustedHeader. It ensures that:
//
//	a) trustedHeader can still be trusted (if not, ErrOldHeaderExpired is returned);
//	b) untrustedHeader is valid;
//	c) untrustedHeader.ValidatorsHash equals trustedHeaderNextVals.Hash()
//	d) more than 2/3 of new validators (untrustedVals) have signed h2 (if not,
//	   ErrNotEnoughVotingPowerSigned is returned);
//  e) headers are adjacent.
func VerifyAdjacent(
	chainID string,
	trustedHeader *types.SignedHeader, // height=X
	untrustedHeader *types.SignedHeader, // height=X+1
	untrustedVals *types.ValidatorSet, // height=X+1
	trustingPeriod time.Duration,
	now time.Time) error {

	if untrustedHeader.Height != trustedHeader.Height+1 {
		return errors.New("headers must be adjacent in height")
	}

	if HeaderExpired(trustedHeader, trustingPeriod, now) {
		return ErrOldHeaderExpired{trustedHeader.Time.Add(trustingPeriod), now}
	}

	if err := verifyNewHeaderAndVals(chainID, untrustedHeader, untrustedVals, trustedHeader, now); err != nil {
		return err
	}

	// Check the validator hashes are the same
	if !bytes.Equal(untrustedHeader.ValidatorsHash, trustedHeader.NextValidatorsHash) {
		err := errors.Errorf("expected old header next validators (%X) to match those from new header (%X)",
			trustedHeader.NextValidatorsHash,
			untrustedHeader.ValidatorsHash,
		)
		return err
	}

	// Ensure that +2/3 of new validators signed correctly.
	if err := untrustedVals.VerifyCommit(chainID, untrustedHeader.Commit.BlockID, untrustedHeader.Height,
		untrustedHeader.Commit); err != nil {
		return err
	}

	return nil
}

// Verify combines both VerifyAdjacent and VerifyNonAdjacent functions.
func Verify(
	chainID string,
	trustedHeader *types.SignedHeader, // height=X
	trustedNextVals *types.ValidatorSet, // height=X+1
	untrustedHeader *types.SignedHeader, // height=Y
	untrustedVals *types.ValidatorSet, // height=Y
	trustingPeriod time.Duration,
	now time.Time,
	trustLevel tmmath.Fraction) error {

	if untrustedHeader.Height != trustedHeader.Height+1 {
		return VerifyNonAdjacent(chainID, trustedHeader, trustedNextVals, untrustedHeader, untrustedVals,
			trustingPeriod, now, trustLevel)
	}

	return VerifyAdjacent(chainID, trustedHeader, untrustedHeader, untrustedVals, trustingPeriod, now)
}

func verifyNewHeaderAndVals(
	chainID string,
	untrustedHeader *types.SignedHeader,
	untrustedVals *types.ValidatorSet,
	trustedHeader *types.SignedHeader,
	now time.Time) error {

	if err := untrustedHeader.ValidateBasic(chainID); err != nil {
		return errors.Wrap(err, "untrustedHeader.ValidateBasic failed")
	}

	if untrustedHeader.Height <= trustedHeader.Height {
		return errors.Errorf("expected new header height %d to be greater than one of old header %d",
			untrustedHeader.Height,
			trustedHeader.Height)
	}

	if !untrustedHeader.Time.After(trustedHeader.Time) {
		return errors.Errorf("expected new header time %v to be after old header time %v",
			untrustedHeader.Time,
			trustedHeader.Time)
	}

	if !untrustedHeader.Time.Before(now) {
		return errors.Errorf("new header has a time from the future %v (now: %v)",
			untrustedHeader.Time,
			now)
	}

	if !bytes.Equal(untrustedHeader.ValidatorsHash, untrustedVals.Hash()) {
		return errors.Errorf("expected new header validators (%X) to match those that were supplied (%X)",
			untrustedHeader.ValidatorsHash,
			untrustedVals.Hash(),
		)
	}

	return nil
}

// ValidateTrustLevel checks that trustLevel is within the allowed range [1/3,
// 1]. If not, it returns an error. 1/3 is the minimum amount of trust needed
// which does not break the security model.
func ValidateTrustLevel(lvl tmmath.Fraction) error {
	if lvl.Numerator*3 < lvl.Denominator || // < 1/3
		lvl.Numerator > lvl.Denominator || // > 1
		lvl.Denominator == 0 {
		return errors.Errorf("trustLevel must be within [1/3, 1], given %v", lvl)
	}
	return nil
}

// HeaderExpired return true if the given header expired.
func HeaderExpired(h *types.SignedHeader, trustingPeriod time.Duration, now time.Time) bool {
	expirationTime := h.Time.Add(trustingPeriod)
	return !expirationTime.After(now)
}<|MERGE_RESOLUTION|>--- conflicted
+++ resolved
@@ -48,26 +48,6 @@
 		return err
 	}
 
-<<<<<<< HEAD
-	if h2.Height == h1.Height+1 {
-		if !bytes.Equal(h2.ValidatorsHash, h1NextVals.Hash()) { //h1.nextValidatorHash
-			err := errors.Errorf("expected old header next validators (%X) to match those from new header (%X)",
-				h1NextVals.Hash(),
-				h2.ValidatorsHash,
-			)
-			return err
-		}
-	} else {
-		// Ensure that +`trustLevel` (default 1/3) or more of last trusted validators signed correctly.
-		err := h1NextVals.VerifyCommitTrusting(chainID, h2.Commit.BlockID, h2.Height, h2.Commit, trustLevel)
-		if err != nil {
-			switch e := err.(type) {
-			case types.ErrNotEnoughVotingPowerSigned:
-				return ErrNewValSetCantBeTrusted{e}
-			default:
-				return e
-			}
-=======
 	// Ensure that +`trustLevel` (default 1/3) or more of last trusted validators signed correctly.
 	err := trustedNextVals.VerifyCommitTrusting(chainID, untrustedHeader.Commit.BlockID, untrustedHeader.Height,
 		untrustedHeader.Commit, trustLevel)
@@ -77,7 +57,6 @@
 			return ErrNewValSetCantBeTrusted{e}
 		default:
 			return e
->>>>>>> 6c67e246
 		}
 	}
 
