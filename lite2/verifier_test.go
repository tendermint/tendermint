--- conflicted
+++ resolved
@@ -57,12 +57,7 @@
 			3 * time.Hour,
 			bTime.Add(2 * time.Hour),
 			nil,
-<<<<<<< HEAD
-			"untrustedHeader.ValidateBasic failed: signedHeader belongs to another chain \"different-chainID\", not" +
-				" \"TestVerifyAdjacentHeaders\"",
-=======
 			"header belongs to another chain",
->>>>>>> 1f64430c
 		},
 		// new header's time is before old header's time -> error
 		2: {
