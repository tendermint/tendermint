package lite

import (
	"fmt"
	"io/ioutil"
	stdlog "log"
	"os"
	"testing"
	"time"

	dbm "github.com/tendermint/tm-db"

	"github.com/tendermint/tendermint/abci/example/kvstore"
	"github.com/tendermint/tendermint/lite2/provider"
	httpp "github.com/tendermint/tendermint/lite2/provider/http"
	dbs "github.com/tendermint/tendermint/lite2/store/db"
	rpctest "github.com/tendermint/tendermint/rpc/test"
)

// Automatically getting new headers and verifying them.
func ExampleClient_Update() {
	// give Tendermint time to generate some blocks
	time.Sleep(5 * time.Second)

	dbDir, err := ioutil.TempDir("", "lite-client-example")
	if err != nil {
		stdlog.Fatal(err)
	}
	defer os.RemoveAll(dbDir)

	var (
		config  = rpctest.GetConfig()
		chainID = config.ChainID()
	)

	primary, err := httpp.New(chainID, config.RPC.ListenAddress)
	if err != nil {
		stdlog.Fatal(err)
	}

	header, err := primary.SignedHeader(2)
	if err != nil {
		stdlog.Fatal(err)
	}

	db, err := dbm.NewGoLevelDB("lite-client-db", dbDir)
	if err != nil {
		stdlog.Fatal(err)
	}

	c, err := NewClient(
		chainID,
		TrustOptions{
			Period: 504 * time.Hour, // 21 days
			Height: 2,
			Hash:   header.Hash(),
		},
		primary,
		[]provider.Provider{primary}, // NOTE: primary should not be used here
		dbs.New(db, chainID),
		// Logger(log.TestingLogger()),
	)
	if err != nil {
		stdlog.Fatal(err)
	}
	defer func() {
		c.Cleanup()
	}()

	time.Sleep(2 * time.Second)

	// XXX: 30 * time.Minute clock drift is needed because a) Tendermint strips
	// monotonic component (see types/time/time.go) b) single instance is being
	// run.
	// https://github.com/tendermint/tendermint/issues/4489
<<<<<<< HEAD
	h, err := c.Update(time.Now().Add(30 * time.Minute))
=======
	err = c.Update(time.Now().Add(30 * time.Minute))
>>>>>>> 431618ce
	if err != nil {
		stdlog.Fatal(err)
	}

	if h != nil && h.Height > 2 {
		fmt.Println("successful update")
	} else {
		fmt.Println("update failed")
	}
	// Output: successful update
}

// Manually getting headers and verifying them.
func ExampleClient_VerifyHeaderAtHeight() {
	// give Tendermint time to generate some blocks
	time.Sleep(5 * time.Second)

	dbDir, err := ioutil.TempDir("", "lite-client-example")
	if err != nil {
		stdlog.Fatal(err)
	}
	defer os.RemoveAll(dbDir)

	var (
		config  = rpctest.GetConfig()
		chainID = config.ChainID()
	)

	primary, err := httpp.New(chainID, config.RPC.ListenAddress)
	if err != nil {
		stdlog.Fatal(err)
	}

	header, err := primary.SignedHeader(2)
	if err != nil {
		stdlog.Fatal(err)
	}

	db, err := dbm.NewGoLevelDB("lite-client-db", dbDir)
	if err != nil {
		stdlog.Fatal(err)
	}

	c, err := NewClient(
		chainID,
		TrustOptions{
			Period: 504 * time.Hour, // 21 days
			Height: 2,
			Hash:   header.Hash(),
		},
		primary,
		[]provider.Provider{primary}, // NOTE: primary should not be used here
		dbs.New(db, chainID),
		// Logger(log.TestingLogger()),
	)
	if err != nil {
		stdlog.Fatal(err)
	}
	defer func() {
		c.Cleanup()
	}()

	_, err = c.VerifyHeaderAtHeight(3, time.Now())
	if err != nil {
		stdlog.Fatal(err)
	}

	h, err := c.TrustedHeader(3)
	if err != nil {
		stdlog.Fatal(err)
	}

	fmt.Println("got header", h.Height)
	// Output: got header 3
}

func TestMain(m *testing.M) {
	// start a tendermint node (and kvstore) in the background to test against
	app := kvstore.NewApplication()
	node := rpctest.StartTendermint(app, rpctest.SuppressStdout)

	code := m.Run()

	// and shut down proper at the end
	rpctest.StopTendermint(node)
	os.Exit(code)
}<|MERGE_RESOLUTION|>--- conflicted
+++ resolved
@@ -73,11 +73,7 @@
 	// monotonic component (see types/time/time.go) b) single instance is being
 	// run.
 	// https://github.com/tendermint/tendermint/issues/4489
-<<<<<<< HEAD
 	h, err := c.Update(time.Now().Add(30 * time.Minute))
-=======
-	err = c.Update(time.Now().Add(30 * time.Minute))
->>>>>>> 431618ce
 	if err != nil {
 		stdlog.Fatal(err)
 	}
