--- conflicted
+++ resolved
@@ -740,12 +740,7 @@
 		trustedHeader, trustedNextVals = interimHeader, interimNextVals
 	}
 
-<<<<<<< HEAD
 	return nil
-=======
-	// 2) Verify the new header.
-	return VerifyAdjacent(c.chainID, c.latestTrustedHeader, newHeader, newVals, c.trustingPeriod, now)
->>>>>>> 2c7af01c
 }
 
 // see VerifyHeader
