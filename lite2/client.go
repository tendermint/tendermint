package lite

import (
	"bytes"
	"fmt"
	"math/rand"
	"sync"
	"time"

	"github.com/pkg/errors"

	"github.com/tendermint/tendermint/libs/log"
	tmmath "github.com/tendermint/tendermint/libs/math"
	"github.com/tendermint/tendermint/lite2/provider"
	"github.com/tendermint/tendermint/lite2/store"
	"github.com/tendermint/tendermint/types"
)

type mode byte

const (
	sequential mode = iota + 1
	skipping

	defaultUpdatePeriod                       = 5 * time.Second
	defaultRemoveNoLongerTrustedHeadersPeriod = 24 * time.Hour
	defaultMaxRetryAttempts                   = 10
)

// Option sets a parameter for the light client.
type Option func(*Client)

// SequentialVerification option configures the light client to sequentially
// check the headers (every header, in ascending height order). Note this is
// much slower than SkippingVerification, albeit more secure.
func SequentialVerification() Option {
	return func(c *Client) {
		c.verificationMode = sequential
	}
}

// SkippingVerification option configures the light client to skip headers as
// long as {trustLevel} of the old validator set signed the new header. The
// bisection algorithm from the specification is used for finding the minimal
// "trust path".
//
// trustLevel - fraction of the old validator set (in terms of voting power),
// which must sign the new header in order for us to trust it. NOTE this only
// applies to non-adjacent headers. For adjacent headers, sequential
// verification is used.
func SkippingVerification(trustLevel tmmath.Fraction) Option {
	return func(c *Client) {
		c.verificationMode = skipping
		c.trustLevel = trustLevel
	}
}

// UpdatePeriod option can be used to change default polling period (5s).
func UpdatePeriod(d time.Duration) Option {
	return func(c *Client) {
		c.updatePeriod = d
	}
}

// RemoveNoLongerTrustedHeadersPeriod option can be used to define how often
// the routine, which cleans up no longer trusted headers (outside of trusting
// period), is run. Default: once a day. When set to zero, the routine won't be
// started.
func RemoveNoLongerTrustedHeadersPeriod(d time.Duration) Option {
	return func(c *Client) {
		c.removeNoLongerTrustedHeadersPeriod = d
	}
}

// ConfirmationFunction option can be used to prompt to confirm an action. For
// example, remove newer headers if the light client is being reset with an
// older header. No confirmation is required by default!
func ConfirmationFunction(fn func(action string) bool) Option {
	return func(c *Client) {
		c.confirmationFn = fn
	}
}

// Logger option can be used to set a logger for the client.
func Logger(l log.Logger) Option {
	return func(c *Client) {
		c.logger = l
	}
}

// MaxRetryAttempts option can be used to set max attempts before replacing
// primary with a witness.
func MaxRetryAttempts(max uint16) Option {
	return func(c *Client) {
		c.maxRetryAttempts = max
	}
}

// Client represents a light client, connected to a single chain, which gets
// headers from a primary provider, verifies them either sequentially or by
// skipping some and stores them in a trusted store (usually, a local FS).
//
// By default, the client will poll the primary provider for new headers every
// 5s (UpdatePeriod). If there are any, it will try to advance the state.
//
// Default verification: SkippingVerification(DefaultTrustLevel)
type Client struct {
	chainID          string
	trustingPeriod   time.Duration // see TrustOptions.Period
	verificationMode mode
	trustLevel       tmmath.Fraction
	maxRetryAttempts uint16 // see MaxRetryAttempts option

	// Mutex for locking during changes of the lite clients providers
	providerMutex sync.Mutex
	// Primary provider of new headers.
	primary provider.Provider
	// See Witnesses option
	witnesses []provider.Provider

	// Where trusted headers are stored.
	trustedStore store.Store
	// Highest trusted header from the store (height=H).
	latestTrustedHeader *types.SignedHeader
	// Highest next validator set from the store (height=H+1).
	latestTrustedNextVals *types.ValidatorSet

	// See UpdatePeriod option
	updatePeriod time.Duration
	// See RemoveNoLongerTrustedHeadersPeriod option
	removeNoLongerTrustedHeadersPeriod time.Duration
	// See ConfirmationFunction option
	confirmationFn func(action string) bool

	routinesWaitGroup sync.WaitGroup
	quit              chan struct{}

	logger log.Logger
}

// NewClient returns a new light client. It returns an error if it fails to
// obtain the header & vals from the primary or they are invalid (e.g. trust
// hash does not match with the one from the header).
//
// Witnesses are providers, which will be used for cross-checking the primary
// provider. At least one witness must be given. A witness can become a primary
// iff the current primary is unavailable.
//
// See all Option(s) for the additional configuration.
func NewClient(
	chainID string,
	trustOptions TrustOptions,
	primary provider.Provider,
	witnesses []provider.Provider,
	trustedStore store.Store,
	options ...Option) (*Client, error) {

	if err := trustOptions.ValidateBasic(); err != nil {
		return nil, errors.Wrap(err, "invalid TrustOptions")
	}

	c, err := NewClientFromTrustedStore(chainID, trustOptions.Period, primary, witnesses, trustedStore, options...)
	if err != nil {
		return nil, err
	}

	if c.latestTrustedHeader != nil {
		if err := c.checkTrustedHeaderUsingOptions(trustOptions); err != nil {
			return nil, err
		}
	}

	if c.latestTrustedHeader == nil || c.latestTrustedHeader.Height < trustOptions.Height {
		if err := c.initializeWithTrustOptions(trustOptions); err != nil {
			return nil, err
		}
	}

	return c, err
}

// NewClientFromTrustedStore initializes existing client from the trusted store.
//
// See NewClient
func NewClientFromTrustedStore(
	chainID string,
	trustingPeriod time.Duration,
	primary provider.Provider,
	witnesses []provider.Provider,
	trustedStore store.Store,
	options ...Option) (*Client, error) {

	c := &Client{
		chainID:                            chainID,
		trustingPeriod:                     trustingPeriod,
		verificationMode:                   skipping,
		trustLevel:                         DefaultTrustLevel,
		maxRetryAttempts:                   defaultMaxRetryAttempts,
		primary:                            primary,
		witnesses:                          witnesses,
		trustedStore:                       trustedStore,
		updatePeriod:                       defaultUpdatePeriod,
		removeNoLongerTrustedHeadersPeriod: defaultRemoveNoLongerTrustedHeadersPeriod,
		confirmationFn:                     func(action string) bool { return true },
		quit:                               make(chan struct{}),
		logger:                             log.NewNopLogger(),
	}

	for _, o := range options {
		o(c)
	}

	// Validate the number of witnesses.
	if len(c.witnesses) < 1 {
		return nil, errors.New("expected at least one witness")
	}

	// Verify witnesses are all on the same chain.
	for i, w := range witnesses {
		if w.ChainID() != chainID {
			return nil, errors.Errorf("witness #%d: %v is on another chain %s, expected %s",
				i, w, w.ChainID(), chainID)
		}
	}

	// Validate trust level.
	if err := ValidateTrustLevel(c.trustLevel); err != nil {
		return nil, err
	}

	if err := c.restoreTrustedHeaderAndNextVals(); err != nil {
		return nil, err
	}

	return c, nil
}

// Load trustedHeader and trustedNextVals from trustedStore.
func (c *Client) restoreTrustedHeaderAndNextVals() error {
	lastHeight, err := c.trustedStore.LastSignedHeaderHeight()
	if err != nil {
		return errors.Wrap(err, "can't get last trusted header height")
	}

	if lastHeight > 0 {
		trustedHeader, err := c.trustedStore.SignedHeader(lastHeight)
		if err != nil {
			return errors.Wrap(err, "can't get last trusted header")
		}

		trustedNextVals, err := c.trustedStore.ValidatorSet(lastHeight + 1)
		if err != nil {
			return errors.Wrap(err, "can't get last trusted next validators")
		}

		c.latestTrustedHeader = trustedHeader
		c.latestTrustedNextVals = trustedNextVals

		c.logger.Debug("Restored trusted header and next vals", lastHeight)
	}

	return nil
}

// if options.Height:
//
//     1) ahead of trustedHeader.Height => fetch header (same height as
//     trustedHeader) from primary provider and check it's hash matches the
//     trustedHeader's hash (if not, remove trustedHeader and all the headers
//     before)
//
//     2) equals trustedHeader.Height => check options.Hash matches the
//     trustedHeader's hash (if not, remove trustedHeader and all the headers
//     before)
//
//     3) behind trustedHeader.Height => remove all the headers between
//     options.Height and trustedHeader.Height, update trustedHeader, then
//     check options.Hash matches the trustedHeader's hash (if not, remove
//     trustedHeader and all the headers before)
//
// The intuition here is the user is always right. I.e. if she decides to reset
// the light client with an older header, there must be a reason for it.
func (c *Client) checkTrustedHeaderUsingOptions(options TrustOptions) error {
	var primaryHash []byte
	switch {
	case options.Height > c.latestTrustedHeader.Height:
		h, err := c.signedHeaderFromPrimary(c.latestTrustedHeader.Height)
		if err != nil {
			return err
		}
		primaryHash = h.Hash()
	case options.Height == c.latestTrustedHeader.Height:
		primaryHash = options.Hash
	case options.Height < c.latestTrustedHeader.Height:
		c.logger.Info("Client initialized with old header (trusted is more recent)",
			"old", options.Height,
			"trustedHeight", c.latestTrustedHeader.Height,
			"trustedHash", hash2str(c.latestTrustedHeader.Hash()))

		action := fmt.Sprintf(
			"Rollback to %d (%X)? Note this will remove newer headers up to %d (%X)",
			options.Height, options.Hash,
			c.latestTrustedHeader.Height, c.latestTrustedHeader.Hash())
		if c.confirmationFn(action) {
			// remove all the headers (options.Height, trustedHeader.Height]
			c.cleanup(options.Height + 1)

			c.logger.Info("Rolled back to older header (newer headers were removed)",
				"old", options.Height)
		} else {
			return nil
		}

		primaryHash = options.Hash
	}

	if !bytes.Equal(primaryHash, c.latestTrustedHeader.Hash()) {
		c.logger.Info("Prev. trusted header's hash (h1) doesn't match hash from primary provider (h2)",
			"h1", hash2str(c.latestTrustedHeader.Hash()), "h2", hash2str(primaryHash))

		action := fmt.Sprintf(
			"Prev. trusted header's hash %X doesn't match hash %X from primary provider. Remove all the stored headers?",
			c.latestTrustedHeader.Hash(), primaryHash)
		if c.confirmationFn(action) {
			err := c.Cleanup()
			if err != nil {
				return errors.Wrap(err, "failed to cleanup")
			}
		} else {
			return errors.New("refused to remove the stored headers despite hashes mismatch")
		}
	}

	return nil
}

// Fetch trustedHeader and trustedNextVals from primary provider.
func (c *Client) initializeWithTrustOptions(options TrustOptions) error {
	// 1) Fetch and verify the header.
	h, err := c.signedHeaderFromPrimary(options.Height)
	if err != nil {
		return err
	}

	// NOTE: - Verify func will check if it's expired or not.
	//       - h.Time is not being checked against time.Now() because we don't
	//         want to add yet another argument to NewClient* functions.
	if err := h.ValidateBasic(c.chainID); err != nil {
		return err
	}

	if !bytes.Equal(h.Hash(), options.Hash) {
		return errors.Errorf("expected header's hash %X, but got %X", options.Hash, h.Hash())
	}

	// 2) Fetch and verify the vals.
	vals, err := c.validatorSetFromPrimary(options.Height)
	if err != nil {
		return err
	}

	if !bytes.Equal(h.ValidatorsHash, vals.Hash()) {
		return errors.Errorf("expected header's validators (%X) to match those that were supplied (%X)",
			h.ValidatorsHash,
			vals.Hash(),
		)
	}

	// Ensure that +2/3 of validators signed correctly.
	err = vals.VerifyCommit(c.chainID, h.Commit.BlockID, h.Height, h.Commit)
	if err != nil {
		return errors.Wrap(err, "invalid commit")
	}

	// 3) Fetch and verify the next vals (verification happens in
	// updateTrustedHeaderAndNextVals).
	nextVals, err := c.validatorSetFromPrimary(options.Height + 1)
	if err != nil {
		return err
	}

	// 4) Persist both of them and continue.
	return c.updateTrustedHeaderAndNextVals(h, nextVals)
}

// Start starts two processes: 1) auto updating 2) removing outdated headers.
func (c *Client) Start() error {
	c.logger.Info("Starting light client")

	if c.removeNoLongerTrustedHeadersPeriod > 0 {
		c.routinesWaitGroup.Add(1)
		go c.removeNoLongerTrustedHeadersRoutine()
	}

	if c.updatePeriod > 0 {
		c.routinesWaitGroup.Add(1)
		go c.autoUpdateRoutine()
	}

	return nil
}

// Stop stops two processes: 1) auto updating 2) removing outdated headers.
// Stop only returns after both of them are finished running. If you wish to
// remove all the data, call Cleanup.
func (c *Client) Stop() {
	c.logger.Info("Stopping light client")
	close(c.quit)
	c.routinesWaitGroup.Wait()
}

// TrustedHeader returns a trusted header at the given height (0 - the latest).
// If a header is missing in trustedStore (e.g. it was skipped during
// bisection), it will be downloaded from primary.
//
// Headers along with validator sets, which can't be trusted anymore, are
// removed once a day (can be changed with RemoveNoLongerTrustedHeadersPeriod
// option).
// .
// height must be >= 0.
//
// It returns an error if:
//  - header expired, therefore can't be trusted (ErrOldHeaderExpired);
//  - there are some issues with the trusted store, although that should not
//  happen normally;
//  - negative height is passed;
//  - header has not been verified yet
//
// Safe for concurrent use by multiple goroutines.
func (c *Client) TrustedHeader(height int64) (*types.SignedHeader, error) {
	if height < 0 {
		return nil, errors.New("negative height")
	}

	// 1) Get latest height.
	latestHeight, err := c.LastTrustedHeight()
	if err != nil {
		return nil, err
	}
	if latestHeight == -1 {
		return nil, errors.New("no headers exist")
	}
	if height > latestHeight {
		return nil, errors.Errorf("unverified header requested (latest: %d)", latestHeight)
	}
	if height == 0 {
		height = latestHeight
	}

	// 2) Get header from store.
	h, err := c.trustedStore.SignedHeader(height)
	if err != nil {
		return nil, err
	}

	return h, nil
}

// TrustedValidatorSet returns a trusted validator set at the given height. If
// a validator set is missing in trustedStore (e.g. the associated header was
// skipped during bisection), it will be downloaded from primary. The second
// return parameter is height validator set corresponds to (useful when you
// pass 0).
//
// height must be >= 0.
//
// Headers along with validator sets, which can't be trusted anymore, are
// removed once a day (can be changed with RemoveNoLongerTrustedHeadersPeriod
// option).
//
// It returns an error if:
//	- header signed by that validator set expired (ErrOldHeaderExpired)
//  - there are some issues with the trusted store, although that should not
//  happen normally;
//  - negative height is passed;
//  - header signed by that validator set has not been verified yet
//
// Safe for concurrent use by multiple goroutines.
func (c *Client) TrustedValidatorSet(height int64, now time.Time) (*types.ValidatorSet, error) {
	// Checks height is positive and header (note: height - 1) is not expired.
	// Additionally, it fetches validator set from primary if it's missing in
	// store.
	_, err := c.TrustedHeader(height - 1)
	if err != nil {
		return nil, err
	}

	return c.trustedStore.ValidatorSet(height)
}

// LastTrustedHeight returns a last trusted height. -1 and nil are returned if
// there are no trusted headers.
//
// Safe for concurrent use by multiple goroutines.
func (c *Client) LastTrustedHeight() (int64, error) {
	return c.trustedStore.LastSignedHeaderHeight()
}

// FirstTrustedHeight returns a first trusted height. -1 and nil are returned if
// there are no trusted headers.
//
// Safe for concurrent use by multiple goroutines.
func (c *Client) FirstTrustedHeight() (int64, error) {
	return c.trustedStore.FirstSignedHeaderHeight()
}

// ChainID returns the chain ID the light client was configured with.
//
// Safe for concurrent use by multiple goroutines.
func (c *Client) ChainID() string {
	return c.chainID
}

// VerifyHeaderAtHeight fetches header and validators at the given height
// and calls VerifyHeader. It returns header immediately if such exists in
// trustedStore (no verification is needed).
//
// It returns provider.ErrSignedHeaderNotFound if header is not found by
// primary.
// It returns ErrOldHeaderExpired if header expired.
func (c *Client) VerifyHeaderAtHeight(height int64, now time.Time) (*types.SignedHeader, error) {
	if height <= 0 {
		return nil, errors.New("negative or zero height")
	}

	h, err := c.TrustedHeader(height)
	switch err.(type) {
	case nil: // Return already trusted header
		c.logger.Info("Header has already been verified", "height", height, "hash", hash2str(h.Hash()))
		return h, nil
	case ErrOldHeaderExpired:
		return nil, err
	}

	// Request the header and the vals.
	newHeader, newVals, err := c.fetchHeaderAndValsAtHeight(height)
	if err != nil {
		return nil, err
	}

	return newHeader, c.verifyHeader(newHeader, newVals, now)
}

// VerifyHeader verifies new header against the trusted state. It returns
// immediately if newHeader exists in trustedStore (no verification is
// needed).
//
// SequentialVerification: verifies that 2/3 of the trusted validator set has
// signed the new header. If the headers are not adjacent, **all** intermediate
// headers will be requested.
//
// SkippingVerification(trustLevel): verifies that {trustLevel} of the trusted
// validator set has signed the new header. If it's not the case and the
// headers are not adjacent, bisection is performed and necessary (not all)
// intermediate headers will be requested. See the specification for details.
// https://github.com/tendermint/spec/blob/master/spec/consensus/light-client.md
//
// It returns ErrOldHeaderExpired if newHeader expired.
//
// If, at any moment, SignedHeader or ValidatorSet are not found by the primary
// provider, provider.ErrSignedHeaderNotFound /
// provider.ErrValidatorSetNotFound error is returned.
//
// NOTE: although newVals is entered as input, trustedStore will only store the
// validator set at height newHeader.Height+1 (i.e.
// newHeader.NextValidatorsHash).
func (c *Client) VerifyHeader(newHeader *types.SignedHeader, newVals *types.ValidatorSet, now time.Time) error {
	h, err := c.TrustedHeader(newHeader.Height)
	switch err.(type) {
	case nil: // Return already trusted header
		// Make sure it's the same header.
		if !bytes.Equal(h.Hash(), newHeader.Hash()) {
			return errors.Errorf("existing trusted header %X does not match newHeader %X", h.Hash(), newHeader.Hash())
		}
		c.logger.Info("Header has already been verified",
			"height", newHeader.Height, "hash", hash2str(newHeader.Hash()))
		return nil
	case ErrOldHeaderExpired:
		return err
	}

	return c.verifyHeader(newHeader, newVals, now)
}

func (c *Client) verifyHeader(newHeader *types.SignedHeader, newVals *types.ValidatorSet, now time.Time) error {
	c.logger.Info("VerifyHeader", "height", newHeader.Height, "hash", hash2str(newHeader.Hash()),
		"vals", hash2str(newVals.Hash()))

	var err error

	// 1) If going forward, perform either bisection or sequential verification
	if newHeader.Height >= c.latestTrustedHeader.Height {
		switch c.verificationMode {
		case sequential:
			err = c.sequence(c.latestTrustedHeader, c.latestTrustedNextVals, newHeader, newVals, now)
		case skipping:
			err = c.bisection(c.latestTrustedHeader, c.latestTrustedNextVals, newHeader, newVals, now)
		default:
			panic(fmt.Sprintf("Unknown verification mode: %b", c.verificationMode))
		}
	} else {
		// 2) Otherwise, perform backwards verification
		// Find the closest trusted header after newHeader.Height
		var closestHeader *types.SignedHeader
		closestHeader, err = c.trustedStore.SignedHeaderAfter(newHeader.Height)
		if err != nil {
			return errors.Wrapf(err, "can't get signed header after height %d", newHeader.Height)
		}

		err = c.backwards(closestHeader, newHeader, now)
	}
	if err != nil {
		c.logger.Error("Can't verify", "err", err)
		return err
	}

	if err := c.compareNewHeaderWithWitnesses(newHeader); err != nil {
		c.logger.Error("Error when comparing new header with witnesses", "err", err)
		return err
	}

	// Update trusted header and vals.
	nextVals, err := c.validatorSetFromPrimary(newHeader.Height + 1)
	if err != nil {
		return err
	}

	return c.updateTrustedHeaderAndNextVals(newHeader, nextVals)
}

// Primary returns the primary provider.
//
// NOTE: provider may be not safe for concurrent access.
func (c *Client) Primary() provider.Provider {
	c.providerMutex.Lock()
	defer c.providerMutex.Unlock()
	return c.primary
}

// Witnesses returns the witness providers.
//
// NOTE: providers may be not safe for concurrent access.
func (c *Client) Witnesses() []provider.Provider {
	c.providerMutex.Lock()
	defer c.providerMutex.Unlock()
	return c.witnesses
}

// Cleanup removes all the data (headers and validator sets) stored. Note: the
// client must be stopped at this point.
func (c *Client) Cleanup() error {
	c.logger.Info("Removing all the data")
	return c.cleanup(0)
}

// cleanup deletes all headers & validator sets between +stopHeight+ and latest
// height included. It also sets trustedHeader (vals) to the latest header
// (vals) if such exists.
func (c *Client) cleanup(stopHeight int64) error {
	// 1) Get the oldest height.
	oldestHeight, err := c.trustedStore.FirstSignedHeaderHeight()
	if err != nil {
		return errors.Wrap(err, "can't get first trusted height")
	}

	// 2) Get the latest height.
	latestHeight, err := c.trustedStore.LastSignedHeaderHeight()
	if err != nil {
		return errors.Wrap(err, "can't get last trusted height")
	}

	// 3) Remove all headers and validator sets.
	if stopHeight < oldestHeight {
		stopHeight = oldestHeight
	}
	for height := stopHeight; height <= latestHeight; height++ {
		err = c.trustedStore.DeleteSignedHeaderAndNextValidatorSet(height)
		if err != nil {
			c.logger.Error("can't remove a trusted header & validator set", "err", err, "height", height)
			continue
		}
	}

	c.latestTrustedHeader = nil
	c.latestTrustedNextVals = nil
	err = c.restoreTrustedHeaderAndNextVals()
	if err != nil {
		return err
	}

	return nil
}

// see VerifyHeader
func (c *Client) sequence(
	trustedHeader *types.SignedHeader,
	trustedNextVals *types.ValidatorSet,
	newHeader *types.SignedHeader,
	newVals *types.ValidatorSet,
	now time.Time) error {

	// 1) Verify any intermediate headers.
	var (
		interimHeader   *types.SignedHeader
		interimNextVals *types.ValidatorSet
		err             error
	)
	for height := trustedHeader.Height + 1; height <= newHeader.Height; height++ {
		interimHeader, err = c.signedHeaderFromPrimary(height)
		if err != nil {
			return errors.Wrapf(err, "failed to obtain the header #%d", height)
		}

		c.logger.Debug("Verify newHeader against trustedHeader",
			"trustedHeight", c.latestTrustedHeader.Height,
			"trustedHash", hash2str(c.latestTrustedHeader.Hash()),
			"newHeight", interimHeader.Height,
			"newHash", hash2str(interimHeader.Hash()))
		err = VerifyAdjacent(c.chainID, trustedHeader, interimHeader, trustedNextVals,
			c.trustingPeriod, now)
		if err != nil {
			return errors.Wrapf(err, "failed to verify the header #%d", height)
		}

		// Update trusted header and vals.
		if height == newHeader.Height-1 {
			interimNextVals = newVals
		} else {
			interimNextVals, err = c.validatorSetFromPrimary(height + 1)
			if err != nil {
				return errors.Wrapf(err, "failed to obtain the vals #%d", height+1)
			}
			if !bytes.Equal(interimHeader.NextValidatorsHash, interimNextVals.Hash()) {
				return errors.Errorf("expected next validator's hash %X, but got %X (height #%d)",
					interimHeader.NextValidatorsHash,
					interimNextVals.Hash(),
					interimHeader.Height)
			}
		}
		trustedHeader, trustedNextVals = interimHeader, interimNextVals
	}

	return nil
}

// see VerifyHeader
func (c *Client) bisection(
	trustedHeader *types.SignedHeader, // height h
	trustedNextVals *types.ValidatorSet, // height h + 1
	newHeader *types.SignedHeader, // height g
	newVals *types.ValidatorSet, // height g
	now time.Time) error {

	interimVals := newVals
	interimHeader := newHeader

	for {
		c.logger.Debug("Verify newHeader against trustedHeader",
			"trustedHeight", trustedHeader.Height,
			"trustedHash", hash2str(trustedHeader.Hash()),
			"newHeight", newHeader.Height,
			"newHash", hash2str(newHeader.Hash()))
		err := Verify(c.chainID, trustedHeader, trustedNextVals, interimHeader, interimVals, c.trustingPeriod, now,
			c.trustLevel)
		switch err.(type) {
		case nil:
			if interimHeader.Height == newHeader.Height {
				return nil
			}

			// Update the lower bound to the previous upper bound
			interimNextVals, err := c.validatorSetFromPrimary(interimHeader.Height + 1)
			if err != nil {
				return err
			}
			if !bytes.Equal(interimHeader.NextValidatorsHash, interimNextVals.Hash()) {
				return errors.Errorf("expected next validator's hash %X, but got %X (height #%d)",
					interimHeader.NextValidatorsHash,
					interimNextVals.Hash(),
					interimHeader.Height)
			}
			trustedHeader, trustedNextVals = interimHeader, interimNextVals
			// Update the upper bound to the untrustedHeader
			interimHeader, interimVals = newHeader, newVals

		case ErrNewValSetCantBeTrusted:
			pivotHeight := (interimHeader.Height + trustedHeader.Height) / 2
			interimHeader, interimVals, err = c.fetchHeaderAndValsAtHeight(pivotHeight)
			if err != nil {
				return err
			}

		default:
			return errors.Wrapf(err, "failed to verify the header #%d", newHeader.Height)
		}
	}
}

// persist header and next validators to trustedStore.
func (c *Client) updateTrustedHeaderAndNextVals(h *types.SignedHeader, nextVals *types.ValidatorSet) error {
	if !bytes.Equal(h.NextValidatorsHash, nextVals.Hash()) {
		return errors.Errorf("expected next validator's hash %X, but got %X", h.NextValidatorsHash, nextVals.Hash())
	}

	if err := c.trustedStore.SaveSignedHeaderAndNextValidatorSet(h, nextVals); err != nil {
		return errors.Wrap(err, "failed to save trusted header")
	}

	if c.latestTrustedHeader == nil || h.Height > c.latestTrustedHeader.Height {
		c.latestTrustedHeader = h
		c.latestTrustedNextVals = nextVals
	}

	return nil
}

// fetch header and validators for the given height (0 - latest) from primary
// provider.
func (c *Client) fetchHeaderAndValsAtHeight(height int64) (*types.SignedHeader, *types.ValidatorSet, error) {
	h, err := c.signedHeaderFromPrimary(height)
	if err != nil {
		return nil, nil, errors.Wrapf(err, "failed to obtain the header #%d", height)
	}
	vals, err := c.validatorSetFromPrimary(height)
	if err != nil {
		return nil, nil, errors.Wrapf(err, "failed to obtain the vals #%d", height)
	}
	return h, vals, nil
}

// Backwards verification (see VerifyHeaderBackwards func in the spec)
func (c *Client) backwards(initialTrustedHeader *types.SignedHeader, newHeader *types.SignedHeader,
	now time.Time) error {
	var (
		trustedHeader *types.SignedHeader
		interimHeader *types.SignedHeader
		err           error
	)

<<<<<<< HEAD
	trustedHeader = initialTrustedHeader

	if HeaderExpired(initialTrustedHeader, c.trustingPeriod, now) {
		return ErrOldHeaderExpired{initialTrustedHeader.Time.Add(c.trustingPeriod), now}
=======
	if HeaderExpired(newHeader, c.trustingPeriod, now) {
		return ErrOldHeaderExpired{newHeader.Time.Add(c.trustingPeriod), now}
>>>>>>> f934ca82
	}

	for trustedHeader.Height > newHeader.Height {
		interimHeader, err = c.signedHeaderFromPrimary(trustedHeader.Height - 1)
		if err != nil {
			return errors.Wrapf(err, "failed to obtain the header at height #%d", trustedHeader.Height-1)
		}

		if err := interimHeader.ValidateBasic(c.chainID); err != nil {
			return errors.Wrap(err, "untrustedHeader.ValidateBasic failed")
		}

		if !interimHeader.Time.Before(trustedHeader.Time) {
			return errors.Errorf("expected older header time %v to be before newer header time %v",
				interimHeader.Time,
				trustedHeader.Time)
		}

		if !bytes.Equal(interimHeader.Hash(), trustedHeader.LastBlockID.Hash) {
			return errors.Errorf("older header hash %X does not match trusted header's last block %X",
				interimHeader.Hash(),
				trustedHeader.LastBlockID.Hash)
		}

		trustedHeader = interimHeader
	}

	if HeaderExpired(initialTrustedHeader, c.trustingPeriod, now) {
		return ErrOldHeaderExpired{initialTrustedHeader.Time.Add(c.trustingPeriod), now}
	}

	return nil
}

// compare header with all witnesses provided.
func (c *Client) compareNewHeaderWithWitnesses(h *types.SignedHeader) error {
	c.providerMutex.Lock()
	defer c.providerMutex.Unlock()

	// 1. Make sure AT LEAST ONE witness returns the same header.
	headerMatched := false
	witnessesToRemove := make([]int, 0)
	for attempt := uint16(1); attempt <= c.maxRetryAttempts; attempt++ {
		if len(c.witnesses) == 0 {
			return errors.New("could not find any witnesses. please reset the light client")
		}

		for i, witness := range c.witnesses {
			altH, err := witness.SignedHeader(h.Height)
			if err != nil {
				c.logger.Error("Failed to get a header from witness", "height", h.Height, "witness", witness)
				continue
			}

			if err = altH.ValidateBasic(c.chainID); err != nil {
				c.logger.Error("Witness sent us incorrect header", "err", err, "witness", witness)
				witnessesToRemove = append(witnessesToRemove, i)
				continue
			}

			if !bytes.Equal(h.Hash(), altH.Hash()) {
				if err = c.latestTrustedNextVals.VerifyCommitTrusting(c.chainID, altH.Commit.BlockID,
					altH.Height, altH.Commit, c.trustLevel); err != nil {
					c.logger.Error("Witness sent us incorrect header", "err", err, "witness", witness)
					witnessesToRemove = append(witnessesToRemove, i)
					continue
				}

				// TODO: send the diverged headers to primary && all witnesses

				return errors.Errorf(
					"header hash %X does not match one %X from the witness %v",
					h.Hash(), altH.Hash(), witness)
			}

			headerMatched = true
		}

		for _, idx := range witnessesToRemove {
			c.removeWitness(idx)
		}
		witnessesToRemove = make([]int, 0)

		if headerMatched {
			return nil
		}

		// 2. Otherwise, sleep
		time.Sleep(backoffTimeout(attempt))
	}

	return errors.New("awaiting response from all witnesses exceeded dropout time")
}

// NOTE: requires a providerMutex locked.
func (c *Client) removeWitness(idx int) {
	switch len(c.witnesses) {
	case 0:
		panic(fmt.Sprintf("wanted to remove %d element from empty witnesses slice", idx))
	case 1:
		c.witnesses = make([]provider.Provider, 0)
	default:
		c.witnesses[idx] = c.witnesses[len(c.witnesses)-1]
		c.witnesses = c.witnesses[:len(c.witnesses)-1]
	}
}

func (c *Client) removeNoLongerTrustedHeadersRoutine() {
	defer c.routinesWaitGroup.Done()

	ticker := time.NewTicker(c.removeNoLongerTrustedHeadersPeriod)
	defer ticker.Stop()

	for {
		select {
		case <-ticker.C:
			c.RemoveNoLongerTrustedHeaders(time.Now())
		case <-c.quit:
			return
		}
	}
}

// RemoveNoLongerTrustedHeaders removes no longer trusted headers (due to
// expiration).
//
// Exposed for testing.
func (c *Client) RemoveNoLongerTrustedHeaders(now time.Time) {
	// 1) Get the oldest height.
	oldestHeight, err := c.FirstTrustedHeight()
	if err != nil {
		c.logger.Error("can't get first trusted height", "err", err)
		return
	}
	if oldestHeight == -1 { // no headers yet => wait
		return
	}

	// 2) Get the latest height.
	latestHeight, err := c.LastTrustedHeight()
	if err != nil {
		c.logger.Error("can't get last trusted height", "err", err)
		return
	}
	if latestHeight == -1 { // no headers yet => wait
		return
	}

	// 3) Remove all headers that are outside of the trusting period.
	//
	// NOTE: even the latest header can be removed. it's okay because
	// c.latestTrustedHeader will retain it in memory so other funcs like VerifyHeader
	// don't crash.
	for height := oldestHeight; height <= latestHeight; height++ {
		h, err := c.trustedStore.SignedHeader(height)
		if err != nil {
			c.logger.Error("can't get a trusted header", "err", err, "height", height)
			continue
		}

		// Stop if the header is within the trusting period.
		if !HeaderExpired(h, c.trustingPeriod, now) {
			break
		}

		err = c.trustedStore.DeleteSignedHeaderAndNextValidatorSet(height)
		if err != nil {
			c.logger.Error("can't remove a trusted header & validator set", "err", err, "height", height)
			continue
		}
	}
}

func (c *Client) autoUpdateRoutine() {
	defer c.routinesWaitGroup.Done()

	ticker := time.NewTicker(c.updatePeriod)
	defer ticker.Stop()

	for {
		select {
		case <-ticker.C:
			err := c.Update(time.Now())
			if err != nil {
				c.logger.Error("Error during auto update", "err", err)
			}
		case <-c.quit:
			return
		}
	}
}

// Update attempts to advance the state making exponential steps (note:
// when SequentialVerification is being used, the client will still be
// downloading all intermediate headers).
//
// Exposed for testing.
func (c *Client) Update(now time.Time) error {
	lastTrustedHeight, err := c.LastTrustedHeight()
	if err != nil {
		return errors.Wrap(err, "can't get last trusted height")
	}

	if lastTrustedHeight == -1 {
		// no headers yet => wait
		return nil
	}

	latestHeader, latestVals, err := c.fetchHeaderAndValsAtHeight(0)
	if err != nil {
		return errors.Wrapf(err, "can't get latest header and vals")
	}

	if latestHeader.Height > lastTrustedHeight {
		err = c.VerifyHeader(latestHeader, latestVals, now)
		if err != nil {
			return err
		}

		c.logger.Info("Advanced to new state", "height", latestHeader.Height, "hash", hash2str(latestHeader.Hash()))
	}

	return nil
}

// replaceProvider takes the first alternative provider and promotes it as the
// primary provider.
func (c *Client) replacePrimaryProvider() error {
	c.providerMutex.Lock()
	defer c.providerMutex.Unlock()

	if len(c.witnesses) <= 1 {
		return errors.Errorf("only one witness left. please reset the light client")
	}
	c.primary = c.witnesses[0]
	c.witnesses = c.witnesses[1:]
	c.logger.Info("New primary", "p", c.primary)

	return nil
}

// signedHeaderFromPrimary retrieves the SignedHeader from the primary provider
// at the specified height. Handles dropout by the primary provider by swapping
// with an alternative provider.
func (c *Client) signedHeaderFromPrimary(height int64) (*types.SignedHeader, error) {
	for attempt := uint16(1); attempt <= c.maxRetryAttempts; attempt++ {
		c.providerMutex.Lock()
		h, err := c.primary.SignedHeader(height)
		c.providerMutex.Unlock()
		if err == nil {
			// sanity check
			if height > 0 && h.Height != height {
				return nil, errors.Errorf("expected %d height, got %d", height, h.Height)
			}
			return h, nil
		}
		if err == provider.ErrSignedHeaderNotFound {
			return nil, err
		}
		time.Sleep(backoffTimeout(attempt))
	}

	c.logger.Info("Primary is unavailable. Replacing with the first witness")
	err := c.replacePrimaryProvider()
	if err != nil {
		return nil, err
	}

	return c.signedHeaderFromPrimary(height)
}

// validatorSetFromPrimary retrieves the ValidatorSet from the primary provider
// at the specified height. Handles dropout by the primary provider after 5
// attempts by replacing it with an alternative provider.
func (c *Client) validatorSetFromPrimary(height int64) (*types.ValidatorSet, error) {
	for attempt := uint16(1); attempt <= c.maxRetryAttempts; attempt++ {
		c.providerMutex.Lock()
		vals, err := c.primary.ValidatorSet(height)
		c.providerMutex.Unlock()
		if err == nil || err == provider.ErrValidatorSetNotFound {
			return vals, err
		}
		time.Sleep(backoffTimeout(attempt))
	}

	c.logger.Info("Primary is unavailable. Replacing with the first witness")
	err := c.replacePrimaryProvider()
	if err != nil {
		return nil, err
	}

	return c.validatorSetFromPrimary(height)
}

// exponential backoff (with jitter)
//		0.5s -> 2s -> 4.5s -> 8s -> 12.5 with 1s variation
func backoffTimeout(attempt uint16) time.Duration {
	return time.Duration(500*attempt*attempt)*time.Millisecond + time.Duration(rand.Intn(1000))*time.Millisecond
}

func hash2str(hash []byte) string {
	return fmt.Sprintf("%X", hash)
}<|MERGE_RESOLUTION|>--- conflicted
+++ resolved
@@ -837,15 +837,10 @@
 		err           error
 	)
 
-<<<<<<< HEAD
 	trustedHeader = initialTrustedHeader
 
 	if HeaderExpired(initialTrustedHeader, c.trustingPeriod, now) {
 		return ErrOldHeaderExpired{initialTrustedHeader.Time.Add(c.trustingPeriod), now}
-=======
-	if HeaderExpired(newHeader, c.trustingPeriod, now) {
-		return ErrOldHeaderExpired{newHeader.Time.Add(c.trustingPeriod), now}
->>>>>>> f934ca82
 	}
 
 	for trustedHeader.Height > newHeader.Height {
