package lite

import (
	"bytes"
	"fmt"
	"math/rand"
	"sync"
	"time"

	"github.com/pkg/errors"

	"github.com/tendermint/tendermint/libs/log"
	tmmath "github.com/tendermint/tendermint/libs/math"
	"github.com/tendermint/tendermint/lite2/provider"
	"github.com/tendermint/tendermint/lite2/store"
	"github.com/tendermint/tendermint/types"
)

type mode byte

const (
	sequential mode = iota + 1
	skipping

	defaultPruningSize      = 1000
	defaultMaxRetryAttempts = 10
)

// Option sets a parameter for the light client.
type Option func(*Client)

// SequentialVerification option configures the light client to sequentially
// check the headers (every header, in ascending height order). Note this is
// much slower than SkippingVerification, albeit more secure.
func SequentialVerification() Option {
	return func(c *Client) {
		c.verificationMode = sequential
	}
}

// SkippingVerification option configures the light client to skip headers as
// long as {trustLevel} of the old validator set signed the new header. The
// bisection algorithm from the specification is used for finding the minimal
// "trust path".
//
// trustLevel - fraction of the old validator set (in terms of voting power),
// which must sign the new header in order for us to trust it. NOTE this only
// applies to non-adjacent headers. For adjacent headers, sequential
// verification is used.
func SkippingVerification(trustLevel tmmath.Fraction) Option {
	return func(c *Client) {
		c.verificationMode = skipping
		c.trustLevel = trustLevel
	}
}

// PruningSize option sets the maximum amount of headers & validator set pairs
// that the light client stores. When Prune() is run, all headers (along with
// the associated validator sets) that are earlier than the h amount of headers
// will be removed from the store. Default: 1000. A pruning size of 0 will not
// prune the lite client at all.
func PruningSize(h uint16) Option {
	return func(c *Client) {
		c.pruningSize = h
	}
}

// ConfirmationFunction option can be used to prompt to confirm an action. For
// example, remove newer headers if the light client is being reset with an
// older header. No confirmation is required by default!
func ConfirmationFunction(fn func(action string) bool) Option {
	return func(c *Client) {
		c.confirmationFn = fn
	}
}

// Logger option can be used to set a logger for the client.
func Logger(l log.Logger) Option {
	return func(c *Client) {
		c.logger = l
	}
}

// MaxRetryAttempts option can be used to set max attempts before replacing
// primary with a witness.
func MaxRetryAttempts(max uint16) Option {
	return func(c *Client) {
		c.maxRetryAttempts = max
	}
}

// Client represents a light client, connected to a single chain, which gets
// headers from a primary provider, verifies them either sequentially or by
// skipping some and stores them in a trusted store (usually, a local FS).
//
// Default verification: SkippingVerification(DefaultTrustLevel)
type Client struct {
	chainID          string
	trustingPeriod   time.Duration // see TrustOptions.Period
	verificationMode mode
	trustLevel       tmmath.Fraction
	maxRetryAttempts uint16 // see MaxRetryAttempts option

	// Mutex for locking during changes of the lite clients providers
	providerMutex sync.Mutex
	// Primary provider of new headers.
	primary provider.Provider
	// See Witnesses option
	witnesses []provider.Provider

	// Where trusted headers are stored.
	trustedStore store.Store
	// Highest trusted header from the store (height=H).
	latestTrustedHeader *types.SignedHeader
	// Highest validator set from the store (height=H).
	latestTrustedVals *types.ValidatorSet

	// See RemoveNoLongerTrustedHeadersPeriod option
	pruningSize uint16
	// See ConfirmationFunction option
	confirmationFn func(action string) bool

	routinesWaitGroup sync.WaitGroup
	quit              chan struct{}

	logger log.Logger
}

// NewClient returns a new light client. It returns an error if it fails to
// obtain the header & vals from the primary or they are invalid (e.g. trust
// hash does not match with the one from the header).
//
// Witnesses are providers, which will be used for cross-checking the primary
// provider. At least one witness must be given. A witness can become a primary
// iff the current primary is unavailable.
//
// See all Option(s) for the additional configuration.
func NewClient(
	chainID string,
	trustOptions TrustOptions,
	primary provider.Provider,
	witnesses []provider.Provider,
	trustedStore store.Store,
	options ...Option) (*Client, error) {

	if err := trustOptions.ValidateBasic(); err != nil {
		return nil, errors.Wrap(err, "invalid TrustOptions")
	}

	c, err := NewClientFromTrustedStore(chainID, trustOptions.Period, primary, witnesses, trustedStore, options...)
	if err != nil {
		return nil, err
	}

	if c.latestTrustedHeader != nil {
		c.logger.Info("Checking trusted header using options")
		if err := c.checkTrustedHeaderUsingOptions(trustOptions); err != nil {
			return nil, err
		}
	}

	if c.latestTrustedHeader == nil || c.latestTrustedHeader.Height < trustOptions.Height {
		c.logger.Info("Downloading trusted header using options")
		if err := c.initializeWithTrustOptions(trustOptions); err != nil {
			return nil, err
		}
	}

	return c, err
}

// NewClientFromTrustedStore initializes existing client from the trusted store.
//
// See NewClient
func NewClientFromTrustedStore(
	chainID string,
	trustingPeriod time.Duration,
	primary provider.Provider,
	witnesses []provider.Provider,
	trustedStore store.Store,
	options ...Option) (*Client, error) {

	c := &Client{
		chainID:          chainID,
		trustingPeriod:   trustingPeriod,
		verificationMode: skipping,
		trustLevel:       DefaultTrustLevel,
		maxRetryAttempts: defaultMaxRetryAttempts,
		primary:          primary,
		witnesses:        witnesses,
		trustedStore:     trustedStore,
		pruningSize:      defaultPruningSize,
		confirmationFn:   func(action string) bool { return true },
		quit:             make(chan struct{}),
		logger:           log.NewNopLogger(),
	}

	for _, o := range options {
		o(c)
	}

	// Validate the number of witnesses.
	if len(c.witnesses) < 1 {
		return nil, errors.New("expected at least one witness")
	}

	// Verify witnesses are all on the same chain.
	for i, w := range witnesses {
		if w.ChainID() != chainID {
			return nil, errors.Errorf("witness #%d: %v is on another chain %s, expected %s",
				i, w, w.ChainID(), chainID)
		}
	}

	// Validate trust level.
	if err := ValidateTrustLevel(c.trustLevel); err != nil {
		return nil, err
	}

	if err := c.restoreTrustedHeaderAndVals(); err != nil {
		return nil, err
	}

	return c, nil
}

// restoreTrustedHeaderAndVals loads trustedHeader and trustedVals from
// trustedStore.
func (c *Client) restoreTrustedHeaderAndVals() error {
	lastHeight, err := c.trustedStore.LastSignedHeaderHeight()
	if err != nil {
		return errors.Wrap(err, "can't get last trusted header height")
	}

	if lastHeight > 0 {
		trustedHeader, err := c.trustedStore.SignedHeader(lastHeight)
		if err != nil {
			return errors.Wrap(err, "can't get last trusted header")
		}

		trustedVals, err := c.trustedStore.ValidatorSet(lastHeight)
		if err != nil {
			return errors.Wrap(err, "can't get last trusted validators")
		}

		c.latestTrustedHeader = trustedHeader
		c.latestTrustedVals = trustedVals

		c.logger.Info("Restored trusted header and vals", "height", lastHeight)
	}

	return nil
}

// if options.Height:
//
//     1) ahead of trustedHeader.Height => fetch header (same height as
//     trustedHeader) from primary provider and check it's hash matches the
//     trustedHeader's hash (if not, remove trustedHeader and all the headers
//     before)
//
//     2) equals trustedHeader.Height => check options.Hash matches the
//     trustedHeader's hash (if not, remove trustedHeader and all the headers
//     before)
//
//     3) behind trustedHeader.Height => remove all the headers between
//     options.Height and trustedHeader.Height, update trustedHeader, then
//     check options.Hash matches the trustedHeader's hash (if not, remove
//     trustedHeader and all the headers before)
//
// The intuition here is the user is always right. I.e. if she decides to reset
// the light client with an older header, there must be a reason for it.
func (c *Client) checkTrustedHeaderUsingOptions(options TrustOptions) error {
	var primaryHash []byte
	switch {
	case options.Height > c.latestTrustedHeader.Height:
		h, err := c.signedHeaderFromPrimary(c.latestTrustedHeader.Height)
		if err != nil {
			return err
		}
		primaryHash = h.Hash()
	case options.Height == c.latestTrustedHeader.Height:
		primaryHash = options.Hash
	case options.Height < c.latestTrustedHeader.Height:
		c.logger.Info("Client initialized with old header (trusted is more recent)",
			"old", options.Height,
			"trustedHeight", c.latestTrustedHeader.Height,
			"trustedHash", hash2str(c.latestTrustedHeader.Hash()))

		action := fmt.Sprintf(
			"Rollback to %d (%X)? Note this will remove newer headers up to %d (%X)",
			options.Height, options.Hash,
			c.latestTrustedHeader.Height, c.latestTrustedHeader.Hash())
		if c.confirmationFn(action) {
			// remove all the headers (options.Height, trustedHeader.Height]
			err := c.cleanupAfter(options.Height)
			if err != nil {
				return errors.Wrapf(err, "cleanupAfter(%d)", options.Height)
			}

			c.logger.Info("Rolled back to older header (newer headers were removed)",
				"old", options.Height)
		} else {
			return nil
		}

		primaryHash = options.Hash
	}

	if !bytes.Equal(primaryHash, c.latestTrustedHeader.Hash()) {
		c.logger.Info("Prev. trusted header's hash (h1) doesn't match hash from primary provider (h2)",
			"h1", hash2str(c.latestTrustedHeader.Hash()), "h2", hash2str(primaryHash))

		action := fmt.Sprintf(
			"Prev. trusted header's hash %X doesn't match hash %X from primary provider. Remove all the stored headers?",
			c.latestTrustedHeader.Hash(), primaryHash)
		if c.confirmationFn(action) {
			err := c.Cleanup()
			if err != nil {
				return errors.Wrap(err, "failed to cleanup")
			}
		} else {
			return errors.New("refused to remove the stored headers despite hashes mismatch")
		}
	}

	return nil
}

// initializeWithTrustOptions fetches the weakly-trusted header and vals from
// primary provider. The header is cross-checked with witnesses for additional
// security.
func (c *Client) initializeWithTrustOptions(options TrustOptions) error {
	// 1) Fetch and verify the header.
	h, err := c.signedHeaderFromPrimary(options.Height)
	if err != nil {
		return err
	}

	// NOTE: - Verify func will check if it's expired or not.
	//       - h.Time is not being checked against time.Now() because we don't
	//         want to add yet another argument to NewClient* functions.
	if err := h.ValidateBasic(c.chainID); err != nil {
		return err
	}

	if !bytes.Equal(h.Hash(), options.Hash) {
		return errors.Errorf("expected header's hash %X, but got %X", options.Hash, h.Hash())
	}

	err = c.compareNewHeaderWithWitnesses(h)
	if err != nil {
		return err
	}

	// 2) Fetch and verify the vals.
	vals, err := c.validatorSetFromPrimary(options.Height)
	if err != nil {
		return err
	}

	if !bytes.Equal(h.ValidatorsHash, vals.Hash()) {
		return errors.Errorf("expected header's validators (%X) to match those that were supplied (%X)",
			h.ValidatorsHash,
			vals.Hash(),
		)
	}

	// Ensure that +2/3 of validators signed correctly.
	err = vals.VerifyCommit(c.chainID, h.Commit.BlockID, h.Height, h.Commit)
	if err != nil {
		return errors.Wrap(err, "invalid commit")
	}

	// 3) Persist both of them and continue.
	return c.updateTrustedHeaderAndVals(h, vals)
}

// TrustedHeader returns a trusted header at the given height (0 - the latest).
//
// Headers along with validator sets, which can't be trusted anymore, are
// removed once a day (can be changed with RemoveNoLongerTrustedHeadersPeriod
// option).
// .
// height must be >= 0.
//
// It returns an error if:
//  - there are some issues with the trusted store, although that should not
//  happen normally;
//  - negative height is passed;
//  - header has not been verified yet and is therefore not in the store
//
// Safe for concurrent use by multiple goroutines.
func (c *Client) TrustedHeader(height int64) (*types.SignedHeader, error) {
	height, err := c.compareWithLatestHeight(height)
	if err != nil {
		return nil, err
	}
	return c.trustedStore.SignedHeader(height)
}

// TrustedValidatorSet returns a trusted validator set at the given height (0 -
// latest). The second return parameter is the height used (useful if 0 was
// passed; otherwise can be ignored).
//
// height must be >= 0.
//
// Headers along with validator sets are
// removed once a day (can be changed with RemoveNoLongerTrustedHeadersPeriod
// option).
//
// Function returns an error if:
//  - there are some issues with the trusted store, although that should not
//  happen normally;
//  - negative height is passed;
//  - header signed by that validator set has not been verified yet
//
// Safe for concurrent use by multiple goroutines.
func (c *Client) TrustedValidatorSet(height int64) (valSet *types.ValidatorSet, heightUsed int64, err error) {
	heightUsed, err = c.compareWithLatestHeight(height)
	if err != nil {
		return nil, heightUsed, err
	}
	valSet, err = c.trustedStore.ValidatorSet(heightUsed)
	if err != nil {
		return nil, heightUsed, err
	}
	return valSet, heightUsed, err
}

func (c *Client) compareWithLatestHeight(height int64) (int64, error) {
	latestHeight, err := c.LastTrustedHeight()
	if err != nil {
		return 0, errors.Wrap(err, "can't get last trusted height")
	}
	if latestHeight == -1 {
		return 0, errors.New("no headers exist")
	}

	switch {
	case height > latestHeight:
		return 0, errors.Errorf("unverified header/valset requested (latest: %d)", latestHeight)
	case height == 0:
		return latestHeight, nil
	case height < 0:
		return 0, errors.New("negative height")
	}

	return height, nil
}

// LastTrustedHeight returns a last trusted height. -1 and nil are returned if
// there are no trusted headers.
//
// Safe for concurrent use by multiple goroutines.
func (c *Client) LastTrustedHeight() (int64, error) {
	return c.trustedStore.LastSignedHeaderHeight()
}

// FirstTrustedHeight returns a first trusted height. -1 and nil are returned if
// there are no trusted headers.
//
// Safe for concurrent use by multiple goroutines.
func (c *Client) FirstTrustedHeight() (int64, error) {
	return c.trustedStore.FirstSignedHeaderHeight()
}

// ChainID returns the chain ID the light client was configured with.
//
// Safe for concurrent use by multiple goroutines.
func (c *Client) ChainID() string {
	return c.chainID
}

// VerifyHeaderAtHeight fetches header and validators at the given height
// and calls VerifyHeader. It returns header immediately if such exists in
// trustedStore (no verification is needed).
//
// It returns provider.ErrSignedHeaderNotFound if header is not found by
// primary.
// It returns ErrOldHeaderExpired if header expired.
func (c *Client) VerifyHeaderAtHeight(height int64, now time.Time) (*types.SignedHeader, error) {
	if height <= 0 {
		return nil, errors.New("negative or zero height")
	}

	// Check if header already verified.
	h, err := c.TrustedHeader(height)
	if err == nil {
		c.logger.Info("Header has already been verified", "height", height, "hash", hash2str(h.Hash()))
		// Return already trusted header
		return h, nil
	}

	// Request the header and the vals.
	newHeader, newVals, err := c.fetchHeaderAndValsAtHeight(height)
	if err != nil {
		return nil, err
	}

	return newHeader, c.verifyHeader(newHeader, newVals, now)
}

// VerifyHeader verifies new header against the trusted state. It returns
// immediately if newHeader exists in trustedStore (no verification is
// needed).
//
// SequentialVerification: verifies that 2/3 of the trusted validator set has
// signed the new header. If the headers are not adjacent, **all** intermediate
// headers will be requested.
//
// SkippingVerification(trustLevel): verifies that {trustLevel} of the trusted
// validator set has signed the new header. If it's not the case and the
// headers are not adjacent, bisection is performed and necessary (not all)
// intermediate headers will be requested. See the specification for details.
// https://github.com/tendermint/spec/blob/master/spec/consensus/light-client.md
//
// It returns ErrOldHeaderExpired if newHeader expired.
//
// If, at any moment, SignedHeader or ValidatorSet are not found by the primary
// provider, provider.ErrSignedHeaderNotFound /
// provider.ErrValidatorSetNotFound error is returned.
func (c *Client) VerifyHeader(newHeader *types.SignedHeader, newVals *types.ValidatorSet, now time.Time) error {
	if newHeader.Height <= 0 {
		return errors.New("negative or zero height")
	}

	// Check if newHeader already verified.
	h, err := c.TrustedHeader(newHeader.Height)
	if err == nil {
		// Make sure it's the same header.
		if !bytes.Equal(h.Hash(), newHeader.Hash()) {
			return errors.Errorf("existing trusted header %X does not match newHeader %X", h.Hash(), newHeader.Hash())
		}
		c.logger.Info("Header has already been verified",
			"height", newHeader.Height, "hash", hash2str(newHeader.Hash()))
		return nil
	}

	return c.verifyHeader(newHeader, newVals, now)
}

func (c *Client) verifyHeader(newHeader *types.SignedHeader, newVals *types.ValidatorSet, now time.Time) error {
	c.logger.Info("VerifyHeader", "height", newHeader.Height, "hash", hash2str(newHeader.Hash()),
		"vals", hash2str(newVals.Hash()))

	var err error

	// 1) If going forward, perform either bisection or sequential verification
	if newHeader.Height >= c.latestTrustedHeader.Height {
		switch c.verificationMode {
		case sequential:
			err = c.sequence(c.latestTrustedHeader, newHeader, newVals, now)
		case skipping:
			err = c.bisection(c.latestTrustedHeader, c.latestTrustedVals, newHeader, newVals, now)
		default:
			panic(fmt.Sprintf("Unknown verification mode: %b", c.verificationMode))
		}
	} else {
		// 2) Otherwise, perform backwards verification
		// Find the closest trusted header after newHeader.Height
		var closestHeader *types.SignedHeader
		closestHeader, err = c.trustedStore.SignedHeaderAfter(newHeader.Height)
		if err != nil {
			return errors.Wrapf(err, "can't get signed header after height %d", newHeader.Height)
		}

		err = c.backwards(closestHeader, newHeader, now)
	}
	if err != nil {
		c.logger.Error("Can't verify", "err", err)
		return err
	}

	if err := c.compareNewHeaderWithWitnesses(newHeader); err != nil {
		c.logger.Error("Error when comparing new header with witnesses", "err", err)
		return err
	}

	return c.updateTrustedHeaderAndVals(newHeader, newVals)
}

// Primary returns the primary provider.
//
// NOTE: provider may be not safe for concurrent access.
func (c *Client) Primary() provider.Provider {
	c.providerMutex.Lock()
	defer c.providerMutex.Unlock()
	return c.primary
}

// Witnesses returns the witness providers.
//
// NOTE: providers may be not safe for concurrent access.
func (c *Client) Witnesses() []provider.Provider {
	c.providerMutex.Lock()
	defer c.providerMutex.Unlock()
	return c.witnesses
}

// Cleanup removes all the data (headers and validator sets) stored. Note: the
// client must be stopped at this point.
func (c *Client) Cleanup() error {
	c.logger.Info("Removing all the data")
	c.latestTrustedHeader = nil
	c.latestTrustedVals = nil
	return c.trustedStore.Prune(0)
}

// cleanupAfter deletes all headers & validator sets after +height+. It also
// resets latestTrustedHeader to the latest header.
func (c *Client) cleanupAfter(height int64) error {
	nextHeight := height

	for {
		h, err := c.trustedStore.SignedHeaderAfter(nextHeight)
		if err == store.ErrSignedHeaderNotFound {
			break
		} else if err != nil {
			return errors.Wrapf(err, "failed to get header after %d", nextHeight)
		}

		err = c.trustedStore.DeleteSignedHeaderAndValidatorSet(h.Height)
		if err != nil {
			c.logger.Error("can't remove a trusted header & validator set", "err", err,
				"height", h.Height)
		}

		nextHeight = h.Height
	}

	c.latestTrustedHeader = nil
	c.latestTrustedVals = nil
	err := c.restoreTrustedHeaderAndVals()
	if err != nil {
		return err
	}

	return nil
}

// see VerifyHeader
func (c *Client) sequence(
	initiallyTrustedHeader *types.SignedHeader,
	newHeader *types.SignedHeader,
	newVals *types.ValidatorSet,
	now time.Time) error {

	var (
		trustedHeader = initiallyTrustedHeader

		interimHeader *types.SignedHeader
		interimVals   *types.ValidatorSet

		err error
	)

	for height := initiallyTrustedHeader.Height + 1; height <= newHeader.Height; height++ {
		// 1) Fetch interim headers and vals if needed.
		if height == newHeader.Height { // last header
			interimHeader, interimVals = newHeader, newVals
		} else { // intermediate headers
			interimHeader, interimVals, err = c.fetchHeaderAndValsAtHeight(height)
			if err != nil {
				return errors.Wrapf(err, "failed to obtain the header #%d", height)
			}
		}

		// 2) Verify them
		c.logger.Debug("Verify newHeader against trustedHeader",
			"trustedHeight", trustedHeader.Height,
			"trustedHash", hash2str(trustedHeader.Hash()),
			"newHeight", interimHeader.Height,
			"newHash", hash2str(interimHeader.Hash()))

		err = VerifyAdjacent(c.chainID, trustedHeader, interimHeader, interimVals,
			c.trustingPeriod, now)
		if err != nil {
			return errors.Wrapf(err, "failed to verify the header #%d", height)
		}

		// 3) Update trustedHeader
		trustedHeader = interimHeader
	}

	return nil
}

// see VerifyHeader
func (c *Client) bisection(
	initiallyTrustedHeader *types.SignedHeader,
	initiallyTrustedVals *types.ValidatorSet,
	newHeader *types.SignedHeader,
	newVals *types.ValidatorSet,
	now time.Time) error {

	var (
		trustedHeader = initiallyTrustedHeader
		trustedVals   = initiallyTrustedVals

		interimHeader = newHeader
		interimVals   = newVals
	)

	for {
		c.logger.Debug("Verify newHeader against trustedHeader",
			"trustedHeight", trustedHeader.Height,
			"trustedHash", hash2str(trustedHeader.Hash()),
			"newHeight", interimHeader.Height,
			"newHash", hash2str(interimHeader.Hash()))

		err := Verify(c.chainID, trustedHeader, trustedVals, interimHeader, interimVals, c.trustingPeriod, now,
			c.trustLevel)
		switch err.(type) {
		case nil:
			if interimHeader.Height == newHeader.Height {
				return nil
			}

			// Update the lower bound to the previous upper bound
			trustedHeader, trustedVals = interimHeader, interimVals
			// Update the upper bound to the untrustedHeader
			interimHeader, interimVals = newHeader, newVals

		case ErrNewValSetCantBeTrusted:
			pivotHeight := (interimHeader.Height + trustedHeader.Height) / 2
			interimHeader, interimVals, err = c.fetchHeaderAndValsAtHeight(pivotHeight)
			if err != nil {
				return err
			}

		default:
			return errors.Wrapf(err, "failed to verify the header #%d", newHeader.Height)
		}
	}
}

func (c *Client) updateTrustedHeaderAndVals(h *types.SignedHeader, vals *types.ValidatorSet) error {
	if !bytes.Equal(h.ValidatorsHash, vals.Hash()) {
		return errors.Errorf("expected validator's hash %X, but got %X", h.ValidatorsHash, vals.Hash())
	}

	if err := c.trustedStore.SaveSignedHeaderAndValidatorSet(h, vals); err != nil {
		return errors.Wrap(err, "failed to save trusted header")
	}

	if c.pruningSize > 0 {
		if err := c.trustedStore.Prune(c.pruningSize); err != nil {
			return errors.Wrap(err, "prune")
		}
	}

	if c.latestTrustedHeader == nil || h.Height > c.latestTrustedHeader.Height {
		c.latestTrustedHeader = h
		c.latestTrustedVals = vals
	}

	return nil
}

// fetch header and validators for the given height (0 - latest) from primary
// provider.
func (c *Client) fetchHeaderAndValsAtHeight(height int64) (*types.SignedHeader, *types.ValidatorSet, error) {
	h, err := c.signedHeaderFromPrimary(height)
	if err != nil {
		return nil, nil, errors.Wrapf(err, "failed to obtain the header #%d", height)
	}
	vals, err := c.validatorSetFromPrimary(height)
	if err != nil {
		return nil, nil, errors.Wrapf(err, "failed to obtain the vals #%d", height)
	}
	return h, vals, nil
}

// Backwards verification (see VerifyHeaderBackwards func in the spec)
func (c *Client) backwards(
	initiallyTrustedHeader *types.SignedHeader,
	newHeader *types.SignedHeader,
	now time.Time) error {

	if HeaderExpired(initiallyTrustedHeader, c.trustingPeriod, now) {
		return ErrOldHeaderExpired{initiallyTrustedHeader.Time.Add(c.trustingPeriod), now}
	}

	var (
		trustedHeader = initiallyTrustedHeader
		interimHeader *types.SignedHeader
		err           error
	)

	for trustedHeader.Height > newHeader.Height {
		interimHeader, err = c.signedHeaderFromPrimary(trustedHeader.Height - 1)
		if err != nil {
			return errors.Wrapf(err, "failed to obtain the header at height #%d", trustedHeader.Height-1)
		}

		if err := interimHeader.ValidateBasic(c.chainID); err != nil {
			return errors.Wrap(err, "untrustedHeader.ValidateBasic failed")
		}

		if !interimHeader.Time.Before(trustedHeader.Time) {
			return errors.Errorf("expected older header time %v to be before newer header time %v",
				interimHeader.Time,
				trustedHeader.Time)
		}

		if !bytes.Equal(interimHeader.Hash(), trustedHeader.LastBlockID.Hash) {
			return errors.Errorf("older header hash %X does not match trusted header's last block %X",
				interimHeader.Hash(),
				trustedHeader.LastBlockID.Hash)
		}

		trustedHeader = interimHeader
	}

	// Initially trusted header might have expired at this point.
	if HeaderExpired(initiallyTrustedHeader, c.trustingPeriod, now) {
		return ErrOldHeaderExpired{initiallyTrustedHeader.Time.Add(c.trustingPeriod), now}
	}

	return nil
}

// compare header with all witnesses provided.
func (c *Client) compareNewHeaderWithWitnesses(h *types.SignedHeader) error {
	c.providerMutex.Lock()
	defer c.providerMutex.Unlock()

	// 1. Make sure AT LEAST ONE witness returns the same header.
	headerMatched := false
	witnessesToRemove := make([]int, 0)
	for attempt := uint16(1); attempt <= c.maxRetryAttempts; attempt++ {
		if len(c.witnesses) == 0 {
			return errors.New("could not find any witnesses. please reset the light client")
		}

		for i, witness := range c.witnesses {
			altH, err := witness.SignedHeader(h.Height)
			if err != nil {
				c.logger.Error("Failed to get a header from witness", "height", h.Height, "witness", witness)
				continue
			}

			if err = altH.ValidateBasic(c.chainID); err != nil {
				c.logger.Error("Witness sent us incorrect header", "err", err, "witness", witness)
				witnessesToRemove = append(witnessesToRemove, i)
				continue
			}

			if !bytes.Equal(h.Hash(), altH.Hash()) {
				if err = c.latestTrustedVals.VerifyCommitTrusting(c.chainID, altH.Commit.BlockID,
					altH.Height, altH.Commit, c.trustLevel); err != nil {
					c.logger.Error("Witness sent us incorrect header", "err", err, "witness", witness)
					witnessesToRemove = append(witnessesToRemove, i)
					continue
				}

				// TODO: send the diverged headers to primary && all witnesses

				return errors.Errorf(
					"header hash %X does not match one %X from the witness %v",
					h.Hash(), altH.Hash(), witness)
			}

			headerMatched = true
		}

		for _, idx := range witnessesToRemove {
			c.removeWitness(idx)
		}
		witnessesToRemove = make([]int, 0)

		if headerMatched {
			return nil
		}

		// 2. Otherwise, sleep
		time.Sleep(backoffTimeout(attempt))
	}

	return errors.New("awaiting response from all witnesses exceeded dropout time")
}

// NOTE: requires a providerMutex locked.
func (c *Client) removeWitness(idx int) {
	switch len(c.witnesses) {
	case 0:
		panic(fmt.Sprintf("wanted to remove %d element from empty witnesses slice", idx))
	case 1:
		c.witnesses = make([]provider.Provider, 0)
	default:
		c.witnesses[idx] = c.witnesses[len(c.witnesses)-1]
		c.witnesses = c.witnesses[:len(c.witnesses)-1]
	}
}

<<<<<<< HEAD
func (c *Client) autoUpdateRoutine() {
	defer c.routinesWaitGroup.Done()

	_, err := c.Update(time.Now())
	if err != nil {
		c.logger.Error("Error during auto update", "err", err)
	}

	ticker := time.NewTicker(c.updatePeriod)
	defer ticker.Stop()

	for {
		select {
		case <-ticker.C:
			_, err := c.Update(time.Now())
			if err != nil {
				c.logger.Error("Error during auto update", "err", err)
			}
		case <-c.quit:
			return
		}
	}
}

=======
>>>>>>> 431618ce
// Update attempts to advance the state by downloading the latest header and
// comparing it with the existing one. It returns a new header on a successful
// update.
func (c *Client) Update(now time.Time) (*types.SignedHeader, error) {
	lastTrustedHeight, err := c.LastTrustedHeight()
	if err != nil {
		return nil, errors.Wrap(err, "can't get last trusted height")
	}

	if lastTrustedHeight == -1 {
		// no headers yet => wait
		return nil, nil
	}

	latestHeader, latestVals, err := c.fetchHeaderAndValsAtHeight(0)
	if err != nil {
		return nil, errors.Wrapf(err, "can't get latest header and vals")
	}

	if latestHeader.Height > lastTrustedHeight {
		err = c.VerifyHeader(latestHeader, latestVals, now)
		if err != nil {
			return nil, err
		}
		c.logger.Info("Advanced to new state", "height", latestHeader.Height, "hash", hash2str(latestHeader.Hash()))
		return latestHeader, nil
	}

	return nil, nil
}

// replaceProvider takes the first alternative provider and promotes it as the
// primary provider.
func (c *Client) replacePrimaryProvider() error {
	c.providerMutex.Lock()
	defer c.providerMutex.Unlock()

	if len(c.witnesses) <= 1 {
		return errors.Errorf("only one witness left. please reset the light client")
	}
	c.primary = c.witnesses[0]
	c.witnesses = c.witnesses[1:]
	c.logger.Info("New primary", "p", c.primary)

	return nil
}

// signedHeaderFromPrimary retrieves the SignedHeader from the primary provider
// at the specified height. Handles dropout by the primary provider by swapping
// with an alternative provider.
func (c *Client) signedHeaderFromPrimary(height int64) (*types.SignedHeader, error) {
	for attempt := uint16(1); attempt <= c.maxRetryAttempts; attempt++ {
		c.providerMutex.Lock()
		h, err := c.primary.SignedHeader(height)
		c.providerMutex.Unlock()
		if err == nil {
			// sanity check
			if height > 0 && h.Height != height {
				return nil, errors.Errorf("expected %d height, got %d", height, h.Height)
			}
			return h, nil
		}
		if err == provider.ErrSignedHeaderNotFound {
			return nil, err
		}
		c.logger.Error("Failed to get signed header from primary", "attempt", attempt, "err", err)
		time.Sleep(backoffTimeout(attempt))
	}

	c.logger.Info("Primary is unavailable. Replacing with the first witness")
	err := c.replacePrimaryProvider()
	if err != nil {
		return nil, err
	}

	return c.signedHeaderFromPrimary(height)
}

// validatorSetFromPrimary retrieves the ValidatorSet from the primary provider
// at the specified height. Handles dropout by the primary provider after 5
// attempts by replacing it with an alternative provider.
func (c *Client) validatorSetFromPrimary(height int64) (*types.ValidatorSet, error) {
	for attempt := uint16(1); attempt <= c.maxRetryAttempts; attempt++ {
		c.providerMutex.Lock()
		vals, err := c.primary.ValidatorSet(height)
		c.providerMutex.Unlock()
		if err == nil || err == provider.ErrValidatorSetNotFound {
			return vals, err
		}
		c.logger.Error("Failed to get validator set from primary", "attempt", attempt, "err", err)
		time.Sleep(backoffTimeout(attempt))
	}

	c.logger.Info("Primary is unavailable. Replacing with the first witness")
	err := c.replacePrimaryProvider()
	if err != nil {
		return nil, err
	}

	return c.validatorSetFromPrimary(height)
}

// exponential backoff (with jitter)
//		0.5s -> 2s -> 4.5s -> 8s -> 12.5 with 1s variation
func backoffTimeout(attempt uint16) time.Duration {
	return time.Duration(500*attempt*attempt)*time.Millisecond + time.Duration(rand.Intn(1000))*time.Millisecond
}

func hash2str(hash []byte) string {
	return fmt.Sprintf("%X", hash)
}<|MERGE_RESOLUTION|>--- conflicted
+++ resolved
@@ -894,33 +894,6 @@
 	}
 }
 
-<<<<<<< HEAD
-func (c *Client) autoUpdateRoutine() {
-	defer c.routinesWaitGroup.Done()
-
-	_, err := c.Update(time.Now())
-	if err != nil {
-		c.logger.Error("Error during auto update", "err", err)
-	}
-
-	ticker := time.NewTicker(c.updatePeriod)
-	defer ticker.Stop()
-
-	for {
-		select {
-		case <-ticker.C:
-			_, err := c.Update(time.Now())
-			if err != nil {
-				c.logger.Error("Error during auto update", "err", err)
-			}
-		case <-c.quit:
-			return
-		}
-	}
-}
-
-=======
->>>>>>> 431618ce
 // Update attempts to advance the state by downloading the latest header and
 // comparing it with the existing one. It returns a new header on a successful
 // update.
