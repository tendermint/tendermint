--- conflicted
+++ resolved
@@ -756,7 +756,6 @@
 }
 
 func TestClient_BackwardsVerification(t *testing.T) {
-<<<<<<< HEAD
 	{
 		c, err := NewClient(
 			chainID,
@@ -772,24 +771,8 @@
 			Logger(log.TestingLogger()),
 		)
 		require.NoError(t, err)
-=======
-	c, err := NewClient(
-		chainID,
-		TrustOptions{
-			Period: 1 * time.Hour,
-			Height: 3,
-			Hash:   h3.Hash(),
-		},
-		fullNode,
-		[]provider.Provider{fullNode},
-		dbs.New(dbm.NewMemDB(), chainID),
-		UpdatePeriod(0),
-		Logger(log.TestingLogger()),
-	)
-	require.NoError(t, err)
->>>>>>> f934ca82
-
-		// 1) header is missing => expect no error
+
+		// 1) normal backwards verification => expect no error
 		h, err := c.VerifyHeaderAtHeight(2, bTime.Add(1*time.Hour).Add(1*time.Second))
 		require.NoError(t, err)
 		if assert.NotNil(t, h) {
@@ -799,7 +782,16 @@
 		// 2) untrusted header is expired but trusted header is not => expect no error
 		h, err = c.VerifyHeaderAtHeight(1, bTime.Add(1*time.Hour).Add(1*time.Second))
 		assert.NoError(t, err)
+		assert.NotNil(t, h))
+
+		// 3) already stored headers should return the header without error
+		h, err = c.VerifyHeaderAtHeight(3, bTime.Add(1*time.Hour).Add(1*time.Second))
+		assert.NoError(t, err)
 		assert.NotNil(t, h)
+
+		// 4) cannot verify a header in the future
+		_, err = c.VerifyHeaderAtHeight(4, bTime.Add(1*time.Hour).Add(1*time.Second))
+		assert.Error(t, err)
 	}
 	{
 		c, err := NewClient(
@@ -817,26 +809,10 @@
 		)
 		require.NoError(t, err)
 
-<<<<<<< HEAD
-		// 3) trusted header has expired => expect error
+		// 5) trusted header has expired => expect error
 		_, err = c.VerifyHeaderAtHeight(1, bTime.Add(4*time.Hour).Add(1*time.Second))
 		assert.Error(t, err)
 	}
-=======
-	// 2) header is missing, but it's expired => expect error
-	h, err = c.VerifyHeaderAtHeight(1, bTime.Add(1*time.Hour).Add(1*time.Second))
-	assert.Error(t, err)
-	assert.NotNil(t, h)
-
-	// 3) already stored headers should return the header without error
-	h, err = c.VerifyHeaderAtHeight(3, bTime.Add(1*time.Hour).Add(1*time.Second))
-	assert.NoError(t, err)
-	assert.NotNil(t, h)
-
-	// 4) cannot verify a header in the future
-	_, err = c.VerifyHeaderAtHeight(4, bTime.Add(1*time.Hour).Add(1*time.Second))
-	assert.Error(t, err)
->>>>>>> f934ca82
 }
 
 func TestClient_NewClientFromTrustedStore(t *testing.T) {
