--- conflicted
+++ resolved
@@ -90,11 +90,7 @@
 	// 3) Start a client.
 	if !p.Client.IsRunning() {
 		if err := p.Client.Start(); err != nil {
-<<<<<<< HEAD
-			return nil, mux, fmt.Errorf("client#Start: %w", err)
-=======
 			return nil, mux, fmt.Errorf("can't start client: %w", err)
->>>>>>> c0682a3b
 		}
 	}
 
