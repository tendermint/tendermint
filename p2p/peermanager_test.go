--- conflicted
+++ resolved
@@ -1795,45 +1795,4 @@
 	require.ElementsMatch(t, []p2p.NodeID{a.NodeID, b.NodeID}, peerManager.Peers())
 	require.Zero(t, peerManager.GetHeight(a.NodeID))
 	require.Zero(t, peerManager.GetHeight(b.NodeID))
-<<<<<<< HEAD
-}
-
-func TestPeerScoring(t *testing.T) {
-	// create a mock peer manager
-	db := dbm.NewMemDB()
-	peerManager, err := p2p.NewPeerManager(selfID, db, p2p.PeerManagerOptions{})
-	require.NoError(t, err)
-	defer peerManager.Close()
-
-	// create a fake node
-	id := p2p.NodeID(strings.Repeat("a1", 20))
-	added, err := peerManager.Add(p2p.NodeAddress{NodeID: id, Protocol: "memory"})
-	require.NoError(t, err)
-	require.True(t, added)
-
-	// update the manager and make sure it's correct
-	pu := peerManager.Subscribe()
-	require.EqualValues(t, 0, peerManager.Scores()[id])
-
-	// add a bunch of good status updates and watch things increase.
-	for i := 1; i < 10; i++ {
-		pu.SendUpdate(p2p.PeerUpdate{
-			NodeID: id,
-			Status: p2p.PeerStatusGood,
-		})
-		time.Sleep(time.Millisecond) // force a context switch
-		require.EqualValues(t, i, peerManager.Scores()[id])
-	}
-
-	// watch the corresponding decreases respond to update
-	for i := 10; i == 0; i-- {
-		pu.SendUpdate(p2p.PeerUpdate{
-			NodeID: id,
-			Status: p2p.PeerStatusBad,
-		})
-		time.Sleep(time.Millisecond) // force a context switch
-		require.EqualValues(t, i, peerManager.Scores()[id])
-	}
-=======
->>>>>>> 281b5234
 }