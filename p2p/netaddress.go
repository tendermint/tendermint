// Modified for Tendermint
// Originally Copyright (c) 2013-2014 Conformal Systems LLC.
// https://github.com/conformal/btcd/blob/master/LICENSE

package p2p

import (
	"encoding/hex"
	"errors"
	"flag"
	"fmt"
	"net"
	"strconv"
	"strings"
	"time"
<<<<<<< HEAD

	"github.com/pkg/errors"

	tmp2p "github.com/tendermint/tendermint/proto/p2p"
=======
>>>>>>> c0682a3b
)

// NetAddress defines information about a peer on the network
// including its ID, IP address, and port.
type NetAddress struct {
	ID   ID     `json:"id"`
	IP   net.IP `json:"ip"`
	Port uint16 `json:"port"`

	// TODO:
	// Name string `json:"name"` // optional DNS name

	// memoize .String()
	str string
}

// IDAddressString returns id@hostPort. It strips the leading
// protocol from protocolHostPort if it exists.
func IDAddressString(id ID, protocolHostPort string) string {
	hostPort := removeProtocolIfDefined(protocolHostPort)
	return fmt.Sprintf("%s@%s", id, hostPort)
}

// NewNetAddress returns a new NetAddress using the provided TCP
// address. When testing, other net.Addr (except TCP) will result in
// using 0.0.0.0:0. When normal run, other net.Addr (except TCP) will
// panic. Panics if ID is invalid.
// TODO: socks proxies?
func NewNetAddress(id ID, addr net.Addr) *NetAddress {
	tcpAddr, ok := addr.(*net.TCPAddr)
	if !ok {
		if flag.Lookup("test.v") == nil { // normal run
			panic(fmt.Sprintf("Only TCPAddrs are supported. Got: %v", addr))
		} else { // in testing
			netAddr := NewNetAddressIPPort(net.IP("127.0.0.1"), 0)
			netAddr.ID = id
			return netAddr
		}
	}

	if err := validateID(id); err != nil {
		panic(fmt.Sprintf("Invalid ID %v: %v (addr: %v)", id, err, addr))
	}

	ip := tcpAddr.IP
	port := uint16(tcpAddr.Port)
	na := NewNetAddressIPPort(ip, port)
	na.ID = id
	return na
}

// NewNetAddressString returns a new NetAddress using the provided address in
// the form of "ID@IP:Port".
// Also resolves the host if host is not an IP.
// Errors are of type ErrNetAddressXxx where Xxx is in (NoID, Invalid, Lookup)
func NewNetAddressString(addr string) (*NetAddress, error) {
	addrWithoutProtocol := removeProtocolIfDefined(addr)
	spl := strings.Split(addrWithoutProtocol, "@")
	if len(spl) != 2 {
		return nil, ErrNetAddressNoID{addr}
	}

	// get ID
	if err := validateID(ID(spl[0])); err != nil {
		return nil, ErrNetAddressInvalid{addrWithoutProtocol, err}
	}
	var id ID
	id, addrWithoutProtocol = ID(spl[0]), spl[1]

	// get host and port
	host, portStr, err := net.SplitHostPort(addrWithoutProtocol)
	if err != nil {
		return nil, ErrNetAddressInvalid{addrWithoutProtocol, err}
	}
	if len(host) == 0 {
		return nil, ErrNetAddressInvalid{
			addrWithoutProtocol,
			errors.New("host is empty")}
	}

	ip := net.ParseIP(host)
	if ip == nil {
		ips, err := net.LookupIP(host)
		if err != nil {
			return nil, ErrNetAddressLookup{host, err}
		}
		ip = ips[0]
	}

	port, err := strconv.ParseUint(portStr, 10, 16)
	if err != nil {
		return nil, ErrNetAddressInvalid{portStr, err}
	}

	na := NewNetAddressIPPort(ip, uint16(port))
	na.ID = id
	return na, nil
}

// NewNetAddressStrings returns an array of NetAddress'es build using
// the provided strings.
func NewNetAddressStrings(addrs []string) ([]*NetAddress, []error) {
	netAddrs := make([]*NetAddress, 0)
	errs := make([]error, 0)
	for _, addr := range addrs {
		netAddr, err := NewNetAddressString(addr)
		if err != nil {
			errs = append(errs, err)
		} else {
			netAddrs = append(netAddrs, netAddr)
		}
	}
	return netAddrs, errs
}

// NewNetAddressIPPort returns a new NetAddress using the provided IP
// and port number.
func NewNetAddressIPPort(ip net.IP, port uint16) *NetAddress {
	return &NetAddress{
		IP:   ip,
		Port: port,
	}
}

// NetAddressFromProto converts a Protobuf NetAddress into a native struct.
func NetAddressFromProto(pb tmp2p.NetAddress) (*NetAddress, error) {
	ip := net.ParseIP(pb.IP)
	if ip == nil {
		return nil, fmt.Errorf("invalid IP address %v", pb.IP)
	}
	if pb.Port >= 1<<16 {
		return nil, fmt.Errorf("invalid port number %v", pb.Port)
	}
	return &NetAddress{
		ID:   ID(pb.ID),
		IP:   ip,
		Port: uint16(pb.Port),
	}, nil
}

// NetAddressesFromProto converts a slice of Protobuf NetAddresses into a native slice.
func NetAddressesFromProto(pbs []tmp2p.NetAddress) ([]*NetAddress, error) {
	nas := make([]*NetAddress, 0, len(pbs))
	for _, pb := range pbs {
		na, err := NetAddressFromProto(pb)
		if err != nil {
			return nil, err
		}
		nas = append(nas, na)
	}
	return nas, nil
}

// NetAddressesToProto converts a slice of NetAddresses into a Protobuf slice.
func NetAddressesToProto(nas []*NetAddress) []tmp2p.NetAddress {
	pbs := make([]tmp2p.NetAddress, 0, len(nas))
	for _, na := range nas {
		if na != nil {
			pbs = append(pbs, na.ToProto())
		}
	}
	return pbs
}

// ToProto converts a NetAddress to Protobuf.
func (na *NetAddress) ToProto() tmp2p.NetAddress {
	return tmp2p.NetAddress{
		ID:   string(na.ID),
		IP:   na.IP.String(),
		Port: uint32(na.Port),
	}
}

// Equals reports whether na and other are the same addresses,
// including their ID, IP, and Port.
func (na *NetAddress) Equals(other interface{}) bool {
	if o, ok := other.(*NetAddress); ok {
		return na.String() == o.String()
	}
	return false
}

// Same returns true is na has the same non-empty ID or DialString as other.
func (na *NetAddress) Same(other interface{}) bool {
	if o, ok := other.(*NetAddress); ok {
		if na.DialString() == o.DialString() {
			return true
		}
		if na.ID != "" && na.ID == o.ID {
			return true
		}
	}
	return false
}

// String representation: <ID>@<IP>:<PORT>
func (na *NetAddress) String() string {
	if na == nil {
		return "<nil-NetAddress>"
	}
	if na.str == "" {
		addrStr := na.DialString()
		if na.ID != "" {
			addrStr = IDAddressString(na.ID, addrStr)
		}
		na.str = addrStr
	}
	return na.str
}

func (na *NetAddress) DialString() string {
	if na == nil {
		return "<nil-NetAddress>"
	}
	return net.JoinHostPort(
		na.IP.String(),
		strconv.FormatUint(uint64(na.Port), 10),
	)
}

// Dial calls net.Dial on the address.
func (na *NetAddress) Dial() (net.Conn, error) {
	conn, err := net.Dial("tcp", na.DialString())
	if err != nil {
		return nil, err
	}
	return conn, nil
}

// DialTimeout calls net.DialTimeout on the address.
func (na *NetAddress) DialTimeout(timeout time.Duration) (net.Conn, error) {
	conn, err := net.DialTimeout("tcp", na.DialString(), timeout)
	if err != nil {
		return nil, err
	}
	return conn, nil
}

// Routable returns true if the address is routable.
func (na *NetAddress) Routable() bool {
	if err := na.Valid(); err != nil {
		return false
	}
	// TODO(oga) bitcoind doesn't include RFC3849 here, but should we?
	return !(na.RFC1918() || na.RFC3927() || na.RFC4862() ||
		na.RFC4193() || na.RFC4843() || na.Local())
}

// For IPv4 these are either a 0 or all bits set address. For IPv6 a zero
// address or one that matches the RFC3849 documentation address format.
func (na *NetAddress) Valid() error {
	if err := validateID(na.ID); err != nil {
		return fmt.Errorf("invalid ID: %w", err)
	}

	if na.IP == nil {
		return errors.New("no IP")
	}
	if na.IP.IsUnspecified() || na.RFC3849() || na.IP.Equal(net.IPv4bcast) {
		return errors.New("invalid IP")
	}
	return nil
}

// HasID returns true if the address has an ID.
// NOTE: It does not check whether the ID is valid or not.
func (na *NetAddress) HasID() bool {
	return string(na.ID) != ""
}

// Local returns true if it is a local address.
func (na *NetAddress) Local() bool {
	return na.IP.IsLoopback() || zero4.Contains(na.IP)
}

// ReachabilityTo checks whenever o can be reached from na.
func (na *NetAddress) ReachabilityTo(o *NetAddress) int {
	const (
		Unreachable = 0
		Default     = iota
		Teredo
		Ipv6Weak
		Ipv4
		Ipv6Strong
	)
	switch {
	case !na.Routable():
		return Unreachable
	case na.RFC4380():
		switch {
		case !o.Routable():
			return Default
		case o.RFC4380():
			return Teredo
		case o.IP.To4() != nil:
			return Ipv4
		default: // ipv6
			return Ipv6Weak
		}
	case na.IP.To4() != nil:
		if o.Routable() && o.IP.To4() != nil {
			return Ipv4
		}
		return Default
	default: /* ipv6 */
		var tunnelled bool
		// Is our v6 is tunnelled?
		if o.RFC3964() || o.RFC6052() || o.RFC6145() {
			tunnelled = true
		}
		switch {
		case !o.Routable():
			return Default
		case o.RFC4380():
			return Teredo
		case o.IP.To4() != nil:
			return Ipv4
		case tunnelled:
			// only prioritise ipv6 if we aren't tunnelling it.
			return Ipv6Weak
		}
		return Ipv6Strong
	}
}

// RFC1918: IPv4 Private networks (10.0.0.0/8, 192.168.0.0/16, 172.16.0.0/12)
// RFC3849: IPv6 Documentation address  (2001:0DB8::/32)
// RFC3927: IPv4 Autoconfig (169.254.0.0/16)
// RFC3964: IPv6 6to4 (2002::/16)
// RFC4193: IPv6 unique local (FC00::/7)
// RFC4380: IPv6 Teredo tunneling (2001::/32)
// RFC4843: IPv6 ORCHID: (2001:10::/28)
// RFC4862: IPv6 Autoconfig (FE80::/64)
// RFC6052: IPv6 well known prefix (64:FF9B::/96)
// RFC6145: IPv6 IPv4 translated address ::FFFF:0:0:0/96
var rfc1918_10 = net.IPNet{IP: net.ParseIP("10.0.0.0"), Mask: net.CIDRMask(8, 32)}
var rfc1918_192 = net.IPNet{IP: net.ParseIP("192.168.0.0"), Mask: net.CIDRMask(16, 32)}
var rfc1918_172 = net.IPNet{IP: net.ParseIP("172.16.0.0"), Mask: net.CIDRMask(12, 32)}
var rfc3849 = net.IPNet{IP: net.ParseIP("2001:0DB8::"), Mask: net.CIDRMask(32, 128)}
var rfc3927 = net.IPNet{IP: net.ParseIP("169.254.0.0"), Mask: net.CIDRMask(16, 32)}
var rfc3964 = net.IPNet{IP: net.ParseIP("2002::"), Mask: net.CIDRMask(16, 128)}
var rfc4193 = net.IPNet{IP: net.ParseIP("FC00::"), Mask: net.CIDRMask(7, 128)}
var rfc4380 = net.IPNet{IP: net.ParseIP("2001::"), Mask: net.CIDRMask(32, 128)}
var rfc4843 = net.IPNet{IP: net.ParseIP("2001:10::"), Mask: net.CIDRMask(28, 128)}
var rfc4862 = net.IPNet{IP: net.ParseIP("FE80::"), Mask: net.CIDRMask(64, 128)}
var rfc6052 = net.IPNet{IP: net.ParseIP("64:FF9B::"), Mask: net.CIDRMask(96, 128)}
var rfc6145 = net.IPNet{IP: net.ParseIP("::FFFF:0:0:0"), Mask: net.CIDRMask(96, 128)}
var zero4 = net.IPNet{IP: net.ParseIP("0.0.0.0"), Mask: net.CIDRMask(8, 32)}

func (na *NetAddress) RFC1918() bool {
	return rfc1918_10.Contains(na.IP) ||
		rfc1918_192.Contains(na.IP) ||
		rfc1918_172.Contains(na.IP)
}
func (na *NetAddress) RFC3849() bool { return rfc3849.Contains(na.IP) }
func (na *NetAddress) RFC3927() bool { return rfc3927.Contains(na.IP) }
func (na *NetAddress) RFC3964() bool { return rfc3964.Contains(na.IP) }
func (na *NetAddress) RFC4193() bool { return rfc4193.Contains(na.IP) }
func (na *NetAddress) RFC4380() bool { return rfc4380.Contains(na.IP) }
func (na *NetAddress) RFC4843() bool { return rfc4843.Contains(na.IP) }
func (na *NetAddress) RFC4862() bool { return rfc4862.Contains(na.IP) }
func (na *NetAddress) RFC6052() bool { return rfc6052.Contains(na.IP) }
func (na *NetAddress) RFC6145() bool { return rfc6145.Contains(na.IP) }

func removeProtocolIfDefined(addr string) string {
	if strings.Contains(addr, "://") {
		return strings.Split(addr, "://")[1]
	}
	return addr

}

func validateID(id ID) error {
	if len(id) == 0 {
		return errors.New("no ID")
	}
	idBytes, err := hex.DecodeString(string(id))
	if err != nil {
		return err
	}
	if len(idBytes) != IDByteLength {
		return fmt.Errorf("invalid hex length - got %d, expected %d", len(idBytes), IDByteLength)
	}
	return nil
}<|MERGE_RESOLUTION|>--- conflicted
+++ resolved
@@ -13,13 +13,8 @@
 	"strconv"
 	"strings"
 	"time"
-<<<<<<< HEAD
-
-	"github.com/pkg/errors"
 
 	tmp2p "github.com/tendermint/tendermint/proto/p2p"
-=======
->>>>>>> c0682a3b
 )
 
 // NetAddress defines information about a peer on the network
