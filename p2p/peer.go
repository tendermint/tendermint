--- conflicted
+++ resolved
@@ -178,18 +178,7 @@
 // NewPeerUpdates returns a reference to a new PeerUpdatesCh.
 func NewPeerUpdates(updatesCh chan PeerUpdate) *PeerUpdatesCh {
 	return &PeerUpdatesCh{
-<<<<<<< HEAD
-		// FIXME: We may want to use a size 1 buffer here. When the router
-		// broadcasts a peer update it has to loop over all of the
-		// subscriptions, and we want to avoid blocking and waiting for a
-		// context switch before continuing to the next subscription. This also
-		// prevents tail latencies from compounding across updates. We also want
-		// to make sure the subscribers are reasonably in sync, so it should be
-		// kept at 1. However, this should be benchmarked first.
-		updatesCh: make(chan PeerUpdate),
-=======
 		updatesCh: updatesCh,
->>>>>>> 385ea1db
 		doneCh:    make(chan struct{}),
 	}
 }
