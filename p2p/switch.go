--- conflicted
+++ resolved
@@ -624,11 +624,7 @@
 		return err
 	}
 
-<<<<<<< HEAD
 	p.SetLogger(sw.Logger.With("peer", p.NodeInfo().NetAddress().String()))
-=======
-	p.SetLogger(sw.Logger.With("peer", p.NodeInfo().NetAddress()))
->>>>>>> 533b3cfb
 
 	// All good. Start peer
 	if sw.IsRunning() {
