--- conflicted
+++ resolved
@@ -29,13 +29,9 @@
 const aeadKeySize = chacha20poly1305.KeySize
 const aeadNonceSize = chacha20poly1305.NonceSize
 
-<<<<<<< HEAD
 var ErrSmallOrderRemotePubKey = errors.New("detected low order point from remote peer")
 
-// SecretConnection implements net.conn.
-=======
 // SecretConnection implements net.Conn.
->>>>>>> 0b3a87a3
 // It is an implementation of the STS protocol.
 // See https://github.com/tendermint/tendermint/blob/0.1/docs/sts-final.pdf for
 // details on the protocol.
