package conn

import (
	"bufio"
	"encoding/hex"
	"flag"
	"fmt"
	"io"
	"log"
	"net"
	"os"
	"path/filepath"
	"strconv"
	"strings"
	"sync"
	"testing"

	"github.com/stretchr/testify/assert"
	"github.com/stretchr/testify/require"
	"github.com/tendermint/tendermint/crypto/ed25519"
	cmn "github.com/tendermint/tendermint/libs/common"
)

type kvstoreConn struct {
	*io.PipeReader
	*io.PipeWriter
}

func (drw kvstoreConn) Close() (err error) {
	err2 := drw.PipeWriter.CloseWithError(io.EOF)
	err1 := drw.PipeReader.Close()
	if err2 != nil {
		return err
	}
	return err1
}

// Each returned ReadWriteCloser is akin to a net.Connection
func makeKVStoreConnPair() (fooConn, barConn kvstoreConn) {
	barReader, fooWriter := io.Pipe()
	fooReader, barWriter := io.Pipe()
	return kvstoreConn{fooReader, fooWriter}, kvstoreConn{barReader, barWriter}
}

func makeSecretConnPair(tb testing.TB) (fooSecConn, barSecConn *SecretConnection) {

	var fooConn, barConn = makeKVStoreConnPair()
	var fooPrvKey = ed25519.GenPrivKey()
	var fooPubKey = fooPrvKey.PubKey()
	var barPrvKey = ed25519.GenPrivKey()
	var barPubKey = barPrvKey.PubKey()

	// Make connections from both sides in parallel.
	var trs, ok = cmn.Parallel(
		func(_ int) (val interface{}, err error, abort bool) {
			fooSecConn, err = MakeSecretConnection(fooConn, fooPrvKey)
			if err != nil {
				tb.Errorf("Failed to establish SecretConnection for foo: %v", err)
				return nil, err, true
			}
			remotePubBytes := fooSecConn.RemotePubKey()
			if !remotePubBytes.Equals(barPubKey) {
				err = fmt.Errorf("Unexpected fooSecConn.RemotePubKey.  Expected %v, got %v",
					barPubKey, fooSecConn.RemotePubKey())
				tb.Error(err)
				return nil, err, false
			}
			return nil, nil, false
		},
		func(_ int) (val interface{}, err error, abort bool) {
			barSecConn, err = MakeSecretConnection(barConn, barPrvKey)
			if barSecConn == nil {
				tb.Errorf("Failed to establish SecretConnection for bar: %v", err)
				return nil, err, true
			}
			remotePubBytes := barSecConn.RemotePubKey()
			if !remotePubBytes.Equals(fooPubKey) {
				err = fmt.Errorf("Unexpected barSecConn.RemotePubKey.  Expected %v, got %v",
					fooPubKey, barSecConn.RemotePubKey())
				tb.Error(err)
				return nil, nil, false
			}
			return nil, nil, false
		},
	)

	require.Nil(tb, trs.FirstError())
	require.True(tb, ok, "Unexpected task abortion")

	return
}

func TestSecretConnectionHandshake(t *testing.T) {
	fooSecConn, barSecConn := makeSecretConnPair(t)
	if err := fooSecConn.Close(); err != nil {
		t.Error(err)
	}
	if err := barSecConn.Close(); err != nil {
		t.Error(err)
	}
}

<<<<<<< HEAD
func TestShareLowOrderPubkey(t *testing.T) {
	var fooConn, barConn = makeKVStoreConnPair()
	locEphPub, _ := genEphKeys()

	// all blacklisted low order points:
	for _, remLowOrderPubKey := range blacklist {
		_, _ = cmn.Parallel(
			func(_ int) (val interface{}, err error, abort bool) {
				_, err = shareEphPubKey(fooConn, locEphPub)

				require.Error(t, err)
				require.Equal(t, err, ErrSmallOrderRemotePubKey)

				return nil, nil, false
			},
			func(_ int) (val interface{}, err error, abort bool) {
				readRemKey, err := shareEphPubKey(barConn, &remLowOrderPubKey)

				require.NoError(t, err)
				require.Equal(t, locEphPub, readRemKey)

				return nil, nil, false
			})
	}
=======
func TestConcurrentWrite(t *testing.T) {
	fooSecConn, barSecConn := makeSecretConnPair(t)
	fooWriteText := cmn.RandStr(dataMaxSize)

	// write from two routines.
	// should be safe from race according to net.Conn:
	// https://golang.org/pkg/net/#Conn
	n := 100
	wg := new(sync.WaitGroup)
	wg.Add(3)
	go writeLots(t, wg, fooSecConn, fooWriteText, n)
	go writeLots(t, wg, fooSecConn, fooWriteText, n)

	// Consume reads from bar's reader
	readLots(t, wg, barSecConn, n*2)
	wg.Wait()

	if err := fooSecConn.Close(); err != nil {
		t.Error(err)
	}
}

func TestConcurrentRead(t *testing.T) {
	fooSecConn, barSecConn := makeSecretConnPair(t)
	fooWriteText := cmn.RandStr(dataMaxSize)
	n := 100

	// read from two routines.
	// should be safe from race according to net.Conn:
	// https://golang.org/pkg/net/#Conn
	wg := new(sync.WaitGroup)
	wg.Add(3)
	go readLots(t, wg, fooSecConn, n/2)
	go readLots(t, wg, fooSecConn, n/2)

	// write to bar
	writeLots(t, wg, barSecConn, fooWriteText, n)
	wg.Wait()

	if err := fooSecConn.Close(); err != nil {
		t.Error(err)
	}
}

func writeLots(t *testing.T, wg *sync.WaitGroup, conn net.Conn, txt string, n int) {
	defer wg.Done()
	for i := 0; i < n; i++ {
		_, err := conn.Write([]byte(txt))
		if err != nil {
			t.Fatalf("Failed to write to fooSecConn: %v", err)
		}
	}
}

func readLots(t *testing.T, wg *sync.WaitGroup, conn net.Conn, n int) {
	readBuffer := make([]byte, dataMaxSize)
	for i := 0; i < n; i++ {
		_, err := conn.Read(readBuffer)
		assert.NoError(t, err)
	}
	wg.Done()
>>>>>>> 0b3a87a3
}

func TestSecretConnectionReadWrite(t *testing.T) {
	fooConn, barConn := makeKVStoreConnPair()
	fooWrites, barWrites := []string{}, []string{}
	fooReads, barReads := []string{}, []string{}

	// Pre-generate the things to write (for foo & bar)
	for i := 0; i < 100; i++ {
		fooWrites = append(fooWrites, cmn.RandStr((cmn.RandInt()%(dataMaxSize*5))+1))
		barWrites = append(barWrites, cmn.RandStr((cmn.RandInt()%(dataMaxSize*5))+1))
	}

	// A helper that will run with (fooConn, fooWrites, fooReads) and vice versa
	genNodeRunner := func(id string, nodeConn kvstoreConn, nodeWrites []string, nodeReads *[]string) cmn.Task {
		return func(_ int) (interface{}, error, bool) {
			// Initiate cryptographic private key and secret connection trhough nodeConn.
			nodePrvKey := ed25519.GenPrivKey()
			nodeSecretConn, err := MakeSecretConnection(nodeConn, nodePrvKey)
			if err != nil {
				t.Errorf("Failed to establish SecretConnection for node: %v", err)
				return nil, err, true
			}
			// In parallel, handle some reads and writes.
			var trs, ok = cmn.Parallel(
				func(_ int) (interface{}, error, bool) {
					// Node writes:
					for _, nodeWrite := range nodeWrites {
						n, err := nodeSecretConn.Write([]byte(nodeWrite))
						if err != nil {
							t.Errorf("Failed to write to nodeSecretConn: %v", err)
							return nil, err, true
						}
						if n != len(nodeWrite) {
							err = fmt.Errorf("Failed to write all bytes. Expected %v, wrote %v", len(nodeWrite), n)
							t.Error(err)
							return nil, err, true
						}
					}
					if err := nodeConn.PipeWriter.Close(); err != nil {
						t.Error(err)
						return nil, err, true
					}
					return nil, nil, false
				},
				func(_ int) (interface{}, error, bool) {
					// Node reads:
					readBuffer := make([]byte, dataMaxSize)
					for {
						n, err := nodeSecretConn.Read(readBuffer)
						if err == io.EOF {
							return nil, nil, false
						} else if err != nil {
							t.Errorf("Failed to read from nodeSecretConn: %v", err)
							return nil, err, true
						}
						*nodeReads = append(*nodeReads, string(readBuffer[:n]))
					}
					if err := nodeConn.PipeReader.Close(); err != nil {
						t.Error(err)
						return nil, err, true
					}
					return nil, nil, false
				},
			)
			assert.True(t, ok, "Unexpected task abortion")

			// If error:
			if trs.FirstError() != nil {
				return nil, trs.FirstError(), true
			}

			// Otherwise:
			return nil, nil, false
		}
	}

	// Run foo & bar in parallel
	var trs, ok = cmn.Parallel(
		genNodeRunner("foo", fooConn, fooWrites, &fooReads),
		genNodeRunner("bar", barConn, barWrites, &barReads),
	)
	require.Nil(t, trs.FirstError())
	require.True(t, ok, "unexpected task abortion")

	// A helper to ensure that the writes and reads match.
	// Additionally, small writes (<= dataMaxSize) must be atomically read.
	compareWritesReads := func(writes []string, reads []string) {
		for {
			// Pop next write & corresponding reads
			var read, write string = "", writes[0]
			var readCount = 0
			for _, readChunk := range reads {
				read += readChunk
				readCount++
				if len(write) <= len(read) {
					break
				}
				if len(write) <= dataMaxSize {
					break // atomicity of small writes
				}
			}
			// Compare
			if write != read {
				t.Errorf("Expected to read %X, got %X", write, read)
			}
			// Iterate
			writes = writes[1:]
			reads = reads[readCount:]
			if len(writes) == 0 {
				break
			}
		}
	}

	compareWritesReads(fooWrites, barReads)
	compareWritesReads(barWrites, fooReads)

}

// Run go test -update from within this module
// to update the golden test vector file
var update = flag.Bool("update", false, "update .golden files")

func TestDeriveSecretsAndChallengeGolden(t *testing.T) {
	goldenFilepath := filepath.Join("testdata", t.Name()+".golden")
	if *update {
		t.Logf("Updating golden test vector file %s", goldenFilepath)
		data := createGoldenTestVectors(t)
		cmn.WriteFile(goldenFilepath, []byte(data), 0644)
	}
	f, err := os.Open(goldenFilepath)
	if err != nil {
		log.Fatal(err)
	}
	defer f.Close()
	scanner := bufio.NewScanner(f)
	for scanner.Scan() {
		line := scanner.Text()
		params := strings.Split(line, ",")
		randSecretVector, err := hex.DecodeString(params[0])
		require.Nil(t, err)
		randSecret := new([32]byte)
		copy((*randSecret)[:], randSecretVector)
		locIsLeast, err := strconv.ParseBool(params[1])
		require.Nil(t, err)
		expectedRecvSecret, err := hex.DecodeString(params[2])
		require.Nil(t, err)
		expectedSendSecret, err := hex.DecodeString(params[3])
		require.Nil(t, err)
		expectedChallenge, err := hex.DecodeString(params[4])
		require.Nil(t, err)

		recvSecret, sendSecret, challenge := deriveSecretAndChallenge(randSecret, locIsLeast)
		require.Equal(t, expectedRecvSecret, (*recvSecret)[:], "Recv Secrets aren't equal")
		require.Equal(t, expectedSendSecret, (*sendSecret)[:], "Send Secrets aren't equal")
		require.Equal(t, expectedChallenge, (*challenge)[:], "challenges aren't equal")
	}
}

// Creates the data for a test vector file.
// The file format is:
// Hex(diffie_hellman_secret), loc_is_least, Hex(recvSecret), Hex(sendSecret), Hex(challenge)
func createGoldenTestVectors(t *testing.T) string {
	data := ""
	for i := 0; i < 32; i++ {
		randSecretVector := cmn.RandBytes(32)
		randSecret := new([32]byte)
		copy((*randSecret)[:], randSecretVector)
		data += hex.EncodeToString((*randSecret)[:]) + ","
		locIsLeast := cmn.RandBool()
		data += strconv.FormatBool(locIsLeast) + ","
		recvSecret, sendSecret, challenge := deriveSecretAndChallenge(randSecret, locIsLeast)
		data += hex.EncodeToString((*recvSecret)[:]) + ","
		data += hex.EncodeToString((*sendSecret)[:]) + ","
		data += hex.EncodeToString((*challenge)[:]) + "\n"
	}
	return data
}

func BenchmarkSecretConnection(b *testing.B) {
	b.StopTimer()
	fooSecConn, barSecConn := makeSecretConnPair(b)
	fooWriteText := cmn.RandStr(dataMaxSize)
	// Consume reads from bar's reader
	go func() {
		readBuffer := make([]byte, dataMaxSize)
		for {
			_, err := barSecConn.Read(readBuffer)
			if err == io.EOF {
				return
			} else if err != nil {
				b.Fatalf("Failed to read from barSecConn: %v", err)
			}
		}
	}()

	b.StartTimer()
	for i := 0; i < b.N; i++ {
		_, err := fooSecConn.Write([]byte(fooWriteText))
		if err != nil {
			b.Fatalf("Failed to write to fooSecConn: %v", err)
		}
	}
	b.StopTimer()

	if err := fooSecConn.Close(); err != nil {
		b.Error(err)
	}
	//barSecConn.Close() race condition
}

func fingerprint(bz []byte) []byte {
	const fbsize = 40
	if len(bz) < fbsize {
		return bz
	} else {
		return bz[:fbsize]
	}
}<|MERGE_RESOLUTION|>--- conflicted
+++ resolved
@@ -100,7 +100,6 @@
 	}
 }
 
-<<<<<<< HEAD
 func TestShareLowOrderPubkey(t *testing.T) {
 	var fooConn, barConn = makeKVStoreConnPair()
 	locEphPub, _ := genEphKeys()
@@ -125,7 +124,8 @@
 				return nil, nil, false
 			})
 	}
-=======
+}
+
 func TestConcurrentWrite(t *testing.T) {
 	fooSecConn, barSecConn := makeSecretConnPair(t)
 	fooWriteText := cmn.RandStr(dataMaxSize)
@@ -187,7 +187,6 @@
 		assert.NoError(t, err)
 	}
 	wg.Done()
->>>>>>> 0b3a87a3
 }
 
 func TestSecretConnectionReadWrite(t *testing.T) {
