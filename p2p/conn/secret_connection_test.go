--- conflicted
+++ resolved
@@ -157,12 +157,8 @@
 func readLots(t *testing.T, wg *sync.WaitGroup, conn net.Conn, n int) {
 	readBuffer := make([]byte, dataMaxSize)
 	for i := 0; i < n; i++ {
-<<<<<<< HEAD
-		conn.Read(readBuffer)
-=======
 		_, err := conn.Read(readBuffer)
 		assert.NoError(t, err)
->>>>>>> ef94a322
 	}
 	wg.Done()
 }
