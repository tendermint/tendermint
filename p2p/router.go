--- conflicted
+++ resolved
@@ -513,11 +513,8 @@
 				return
 			}
 
-<<<<<<< HEAD
-=======
 			r.metrics.Peers.Add(1)
 
->>>>>>> 19a375aa
 			queue := r.queueFactory(queueBufferDefault)
 
 			r.peerMtx.Lock()
@@ -597,11 +594,8 @@
 				return
 			}
 
-<<<<<<< HEAD
-=======
 			r.metrics.Peers.Add(1)
 
->>>>>>> 19a375aa
 			peerQueue := r.getOrMakeQueue(peerID)
 			defer func() {
 				r.peerMtx.Lock()
@@ -789,10 +783,7 @@
 
 		select {
 		case queue.enqueue() <- Envelope{From: peerID, Message: msg}:
-<<<<<<< HEAD
-=======
 			r.metrics.PeerReceiveBytesTotal.With("peer_id", string(peerID)).Add(float64(proto.Size(msg)))
->>>>>>> 19a375aa
 			r.metrics.RouterChannelQueueSend.Observe(time.Since(start).Seconds())
 			r.logger.Debug("received message", "peer", peerID, "message", msg)
 
