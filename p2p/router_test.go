--- conflicted
+++ resolved
@@ -571,15 +571,11 @@
 			// Set up and start the router.
 			peerManager, err := p2p.NewPeerManager(selfID, dbm.NewMemDB(), p2p.PeerManagerOptions{})
 			require.NoError(t, err)
-<<<<<<< HEAD
+			defer peerManager.Close()
+
 			added, err := peerManager.Add(address)
 			require.NoError(t, err)
 			require.True(t, added)
-=======
-			defer peerManager.Close()
-
-			require.NoError(t, peerManager.Add(address))
->>>>>>> 281b5234
 			sub := peerManager.Subscribe()
 			defer sub.Close()
 
@@ -652,7 +648,8 @@
 	// Set up and start the router.
 	peerManager, err := p2p.NewPeerManager(selfID, dbm.NewMemDB(), p2p.PeerManagerOptions{})
 	require.NoError(t, err)
-<<<<<<< HEAD
+	defer peerManager.Close()
+	
 	added, err := peerManager.Add(a)
 	require.NoError(t, err)
 	require.True(t, added)
@@ -662,13 +659,6 @@
 	added, err = peerManager.Add(c)
 	require.NoError(t, err)
 	require.True(t, added)
-=======
-	defer peerManager.Close()
-
-	require.NoError(t, peerManager.Add(a))
-	require.NoError(t, peerManager.Add(b))
-	require.NoError(t, peerManager.Add(c))
->>>>>>> 281b5234
 
 	router, err := p2p.NewRouter(
 		log.TestingLogger(),
