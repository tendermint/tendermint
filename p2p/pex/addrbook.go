--- conflicted
+++ resolved
@@ -684,18 +684,14 @@
 		ka = newKnownAddress(addr, src)
 	}
 
-<<<<<<< HEAD
-	bucket := a.calcNewBucket(addr, src)
-	if err := a.addToNewBucket(ka, bucket); err != nil {
-		return err
-	}
-=======
 	bucket, err := a.calcNewBucket(addr, src)
 	if err != nil {
 		return err
 	}
-	a.addToNewBucket(ka, bucket)
->>>>>>> 909163af
+	err = a.addToNewBucket(ka, bucket)
+  if err != nil {
+		return err
+	}
 	return nil
 }
 
