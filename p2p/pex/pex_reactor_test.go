--- conflicted
+++ resolved
@@ -204,26 +204,26 @@
 	defer os.RemoveAll(dir) // nolint: errcheck
 
 	// 1. test creating peer with no seeds works
-	peer := testCreateDefaultPeer(dir, 0)
-	require.Nil(t, peer.Start())
-	peer.Stop()
+	peerSwitch := testCreateDefaultPeer(dir, 0)
+	require.Nil(t, peerSwitch.Start())
+	peerSwitch.Stop()
 
 	// 2. create seed
 	seed := testCreateSeed(dir, 1, []*p2p.NetAddress{}, []*p2p.NetAddress{})
 
 	// 3. test create peer with online seed works
-	peer = testCreatePeerWithSeed(dir, 2, seed)
-	require.Nil(t, peer.Start())
-	peer.Stop()
+	peerSwitch = testCreatePeerWithSeed(dir, 2, seed)
+	require.Nil(t, peerSwitch.Start())
+	peerSwitch.Stop()
 
 	// 4. test create peer with all seeds having unresolvable DNS fails
 	badPeerConfig := &PEXReactorConfig{
 		Seeds: []string{"ed3dfd27bfc4af18f67a49862f04cc100696e84d@bad.network.addr:26657",
 			"d824b13cb5d40fa1d8a614e089357c7eff31b670@anotherbad.network.addr:26657"},
 	}
-	peer = testCreatePeerWithConfig(dir, 2, badPeerConfig)
-	require.Error(t, peer.Start())
-	peer.Stop()
+	peerSwitch = testCreatePeerWithConfig(dir, 2, badPeerConfig)
+	require.Error(t, peerSwitch.Start())
+	peerSwitch.Stop()
 
 	// 5. test create peer with one good seed address succeeds
 	badPeerConfig = &PEXReactorConfig{
@@ -231,9 +231,9 @@
 			"d824b13cb5d40fa1d8a614e089357c7eff31b670@anotherbad.network.addr:26657",
 			seed.NetAddress().String()},
 	}
-	peer = testCreatePeerWithConfig(dir, 2, badPeerConfig)
-	require.Nil(t, peer.Start())
-	peer.Stop()
+	peerSwitch = testCreatePeerWithConfig(dir, 2, badPeerConfig)
+	require.Nil(t, peerSwitch.Start())
+	peerSwitch.Stop()
 }
 
 func TestPEXReactorUsesSeedsIfNeeded(t *testing.T) {
@@ -300,24 +300,16 @@
 	require.NoError(t, err)
 	defer sw.Stop()
 
-<<<<<<< HEAD
 	assert.Zero(t, sw.Peers().Size())
 
-	peer := testCreateDefaultPeer(dir, 1)
-	require.NoError(t, peer.Start())
-	defer peer.Stop()
-=======
-	// Create a peer, add it to the peer set and the addrbook.
-	peer := p2p.CreateRandomPeer(false)
-	p2p.AddPeerToSwitch(pexR.Switch, peer)
-	addr1 := peer.SocketAddr()
-	pexR.book.AddAddress(addr1, addr1)
->>>>>>> 086d6cbe
+	peerSwitch := testCreateDefaultPeer(dir, 1)
+	require.NoError(t, peerSwitch.Start())
+	defer peerSwitch.Stop()
 
 	// 1. Test crawlPeers dials the peer
-	pexR.crawlPeers([]*p2p.NetAddress{peer.NodeInfo().NetAddress()})
+	pexR.crawlPeers([]*p2p.NetAddress{peerSwitch.NetAddress()})
 	assert.Equal(t, 1, sw.Peers().Size())
-	assert.True(t, sw.Peers().Has(peer.NodeInfo().ID()))
+	assert.True(t, sw.Peers().Has(peerSwitch.NodeInfo().ID()))
 
 	// 2. attemptDisconnects should not disconnect because of wait period
 	pexR.attemptDisconnects()
