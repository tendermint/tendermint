package pex

import (
	"fmt"
	"reflect"
	"sync"
	"time"

	"github.com/pkg/errors"

	amino "github.com/tendermint/go-amino"
	cmn "github.com/tendermint/tendermint/libs/common"
	"github.com/tendermint/tendermint/p2p"
	"github.com/tendermint/tendermint/p2p/conn"
)

type Peer = p2p.Peer

const (
	// PexChannel is a channel for PEX messages
	PexChannel = byte(0x00)

	// over-estimate of max NetAddress size
	// hexID (40) + IP (16) + Port (2) + Name (100) ...
	// NOTE: dont use massive DNS name ..
	maxAddressSize = 256

	// NOTE: amplificaiton factor!
	// small request results in up to maxMsgSize response
	maxMsgSize = maxAddressSize * maxGetSelection

	// ensure we have enough peers
	defaultEnsurePeersPeriod = 30 * time.Second

	// Seed/Crawler constants

	// minTimeBetweenCrawls is a minimum time between attempts to crawl a peer.
	minTimeBetweenCrawls = 2 * time.Minute

	// check some peers every this
	crawlPeerPeriod = 30 * time.Second

	maxAttemptsToDial = 16 // ~ 35h in total (last attempt - 18h)

	// if node connects to seed, it does not have any trusted peers.
	// Especially in the beginning, node should have more trusted peers than
	// untrusted.
	biasToSelectNewPeers = 30 // 70 to select good peers
)

type errMaxAttemptsToDial struct {
}

func (e errMaxAttemptsToDial) Error() string {
	return fmt.Sprintf("reached max attempts %d to dial", maxAttemptsToDial)
}

type errTooEarlyToDial struct {
	backoffDuration time.Duration
	lastDialed      time.Time
}

func (e errTooEarlyToDial) Error() string {
	return fmt.Sprintf(
		"too early to dial (backoff duration: %d, last dialed: %v, time since: %v)",
		e.backoffDuration, e.lastDialed, time.Since(e.lastDialed))
}

// PEXReactor handles PEX (peer exchange) and ensures that an
// adequate number of peers are connected to the switch.
//
// It uses `AddrBook` (address book) to store `NetAddress`es of the peers.
//
// ## Preventing abuse
//
// Only accept pexAddrsMsg from peers we sent a corresponding pexRequestMsg too.
// Only accept one pexRequestMsg every ~defaultEnsurePeersPeriod.
type PEXReactor struct {
	p2p.BaseReactor

	book              AddrBook
	config            *PEXReactorConfig
	ensurePeersPeriod time.Duration // TODO: should go in the config

	// maps to prevent abuse
	requestsSent         *cmn.CMap // ID->struct{}: unanswered send requests
	lastReceivedRequests *cmn.CMap // ID->time.Time: last time peer requested from us

	seedAddrs []*p2p.NetAddress

	attemptsToDial sync.Map // address (string) -> {number of attempts (int), last time dialed (time.Time)}

	// seed/crawled mode fields
	crawlPeerInfos map[p2p.ID]crawlPeerInfo
}

func (r *PEXReactor) minReceiveRequestInterval() time.Duration {
	// NOTE: must be less than ensurePeersPeriod, otherwise we'll request
	// peers too quickly from others and they'll think we're bad!
	return r.ensurePeersPeriod / 3
}

// PEXReactorConfig holds reactor specific configuration data.
type PEXReactorConfig struct {
	// Seed/Crawler mode
	SeedMode bool

	// We want seeds to only advertise good peers. Therefore they should wait at
	// least as long as we expect it to take for a peer to become good before
	// disconnecting.
	SeedDisconnectWaitPeriod time.Duration

	// Seeds is a list of addresses reactor may use
	// if it can't connect to peers in the addrbook.
	Seeds []string
}

type _attemptsToDial struct {
	number     int
	lastDialed time.Time
}

// NewPEXReactor creates new PEX reactor.
func NewPEXReactor(b AddrBook, config *PEXReactorConfig) *PEXReactor {
	r := &PEXReactor{
		book:                 b,
		config:               config,
		ensurePeersPeriod:    defaultEnsurePeersPeriod,
		requestsSent:         cmn.NewCMap(),
		lastReceivedRequests: cmn.NewCMap(),
		crawlPeerInfos:       make(map[p2p.ID]crawlPeerInfo),
	}
	r.BaseReactor = *p2p.NewBaseReactor("PEXReactor", r)
	return r
}

// OnStart implements BaseService
func (r *PEXReactor) OnStart() error {
	err := r.book.Start()
	if err != nil && err != cmn.ErrAlreadyStarted {
		return err
	}

	numOnline, seedAddrs, err := r.checkSeeds()
	if err != nil {
		return err
	} else if numOnline == 0 && r.book.Empty() {
		return errors.New("Address book is empty and couldn't resolve any seed nodes")
	}

	r.seedAddrs = seedAddrs

	// Check if this node should run
	// in seed/crawler mode
	if r.config.SeedMode {
		go r.crawlPeersRoutine()
	} else {
		go r.ensurePeersRoutine()
	}
	return nil
}

// OnStop implements BaseService
func (r *PEXReactor) OnStop() {
	r.book.Stop()
}

// GetChannels implements Reactor
func (r *PEXReactor) GetChannels() []*conn.ChannelDescriptor {
	return []*conn.ChannelDescriptor{
		{
			ID:                PexChannel,
			Priority:          1,
			SendQueueCapacity: 10,
		},
	}
}

// AddPeer implements Reactor by adding peer to the address book (if inbound)
// or by requesting more addresses (if outbound).
func (r *PEXReactor) AddPeer(p Peer) {
	if p.IsOutbound() {
		// For outbound peers, the address is already in the books -
		// either via DialPeersAsync or r.Receive.
		// Ask it for more peers if we need.
		if r.book.NeedMoreAddrs() {
			r.RequestAddrs(p)
		}
	} else {
		// inbound peer is its own source
		addr, err := p.NodeInfo().NetAddress()
		if err != nil {
			r.Logger.Error("Failed to get peer NetAddress", "err", err, "peer", p)
			return
		}

		// Make it explicit that addr and src are the same for an inbound peer.
		src := addr

		// add to book. dont RequestAddrs right away because
		// we don't trust inbound as much - let ensurePeersRoutine handle it.
		err = r.book.AddAddress(addr, src)
		r.logErrAddrBook(err)
	}
}

// RemovePeer implements Reactor by resetting peer's requests info.
func (r *PEXReactor) RemovePeer(p Peer, reason interface{}) {
	id := string(p.ID())
	r.requestsSent.Delete(id)
	r.lastReceivedRequests.Delete(id)
}

func (r *PEXReactor) logErrAddrBook(err error) {
	if err != nil {
		switch err.(type) {
		case ErrAddrBookNilAddr:
			r.Logger.Error("Failed to add new address", "err", err)
		default:
			// non-routable, self, full book, private, etc.
			r.Logger.Debug("Failed to add new address", "err", err)
		}
	}
}

// Receive implements Reactor by handling incoming PEX messages.
func (r *PEXReactor) Receive(chID byte, src Peer, msgBytes []byte) {
	msg, err := decodeMsg(msgBytes)
	if err != nil {
		r.Logger.Error("Error decoding message", "src", src, "chId", chID, "msg", msg, "err", err, "bytes", msgBytes)
		r.Switch.StopPeerForError(src, err)
		return
	}
	r.Logger.Debug("Received message", "src", src, "chId", chID, "msg", msg)

	switch msg := msg.(type) {
	case *pexRequestMessage:

		// NOTE: this is a prime candidate for amplification attacks,
		// so it's important we
		// 1) restrict how frequently peers can request
		// 2) limit the output size

		// If we're a seed and this is an inbound peer,
		// respond once and disconnect.
		if r.config.SeedMode && !src.IsOutbound() {
			id := string(src.ID())
			v := r.lastReceivedRequests.Get(id)
			if v != nil {
				// FlushStop/StopPeer are already
				// running in a go-routine.
				return
			}
			r.lastReceivedRequests.Set(id, time.Now())

			// Send addrs and disconnect
			r.SendAddrs(src, r.book.GetSelectionWithBias(biasToSelectNewPeers))
			go func() {
				// In a go-routine so it doesn't block .Receive.
				src.FlushStop()
				r.Switch.StopPeerGracefully(src)
			}()

		} else {
			// Check we're not receiving requests too frequently.
			if err := r.receiveRequest(src); err != nil {
				r.Switch.StopPeerForError(src, err)
				return
			}
			r.SendAddrs(src, r.book.GetSelection())
		}

	case *pexAddrsMessage:
		// If we asked for addresses, add them to the book
		if err := r.ReceiveAddrs(msg.Addrs, src); err != nil {
			r.Switch.StopPeerForError(src, err)
			return
		}
	default:
		r.Logger.Error(fmt.Sprintf("Unknown message type %v", reflect.TypeOf(msg)))
	}
}

// enforces a minimum amount of time between requests
func (r *PEXReactor) receiveRequest(src Peer) error {
	id := string(src.ID())
	v := r.lastReceivedRequests.Get(id)
	if v == nil {
		// initialize with empty time
		lastReceived := time.Time{}
		r.lastReceivedRequests.Set(id, lastReceived)
		return nil
	}

	lastReceived := v.(time.Time)
	if lastReceived.Equal(time.Time{}) {
		// first time gets a free pass. then we start tracking the time
		lastReceived = time.Now()
		r.lastReceivedRequests.Set(id, lastReceived)
		return nil
	}

	now := time.Now()
	minInterval := r.minReceiveRequestInterval()
	if now.Sub(lastReceived) < minInterval {
		return fmt.Errorf("peer (%v) sent next PEX request too soon. lastReceived: %v, now: %v, minInterval: %v. Disconnecting",
			src.ID(),
			lastReceived,
			now,
			minInterval,
		)
	}
	r.lastReceivedRequests.Set(id, now)
	return nil
}

// RequestAddrs asks peer for more addresses if we do not already have a
// request out for this peer.
func (r *PEXReactor) RequestAddrs(p Peer) {
	id := string(p.ID())
	if r.requestsSent.Has(id) {
		return
	}
	r.Logger.Debug("Request addrs", "from", p)
	r.requestsSent.Set(id, struct{}{})
	p.Send(PexChannel, cdc.MustMarshalBinaryBare(&pexRequestMessage{}))
}

// ReceiveAddrs adds the given addrs to the addrbook if theres an open
// request for this peer and deletes the open request.
// If there's no open request for the src peer, it returns an error.
func (r *PEXReactor) ReceiveAddrs(addrs []*p2p.NetAddress, src Peer) error {
	id := string(src.ID())
	if !r.requestsSent.Has(id) {
		return errors.New("unsolicited pexAddrsMessage")
	}
	r.requestsSent.Delete(id)

	srcAddr, err := src.NodeInfo().NetAddress()
	if err != nil {
		return err
	}

	srcIsSeed := false
	for _, seedAddr := range r.seedAddrs {
		if seedAddr.Equals(srcAddr) {
			srcIsSeed = true
			break
<<<<<<< HEAD
		}
	}

	for _, netAddr := range addrs {
		// Validate netAddr. Disconnect from a peer if it sends us invalid data.
		if netAddr == nil {
			return errors.New("nil address in pexAddrsMessage")
		}
		// TODO: extract validating logic from NewNetAddressStringWithOptionalID
		// and put it in netAddr#Valid (#2722)
		na, err := p2p.NewNetAddressString(netAddr.String())
		if err != nil {
			return fmt.Errorf("%s address in pexAddrsMessage is invalid: %v",
				netAddr.String(),
				err,
			)
=======
>>>>>>> ec452e0e
		}
	}

	for _, netAddr := range addrs {
		// NOTE: we check netAddr validity and routability in book#AddAddress.
		err = r.book.AddAddress(netAddr, srcAddr)
		if err != nil {
			r.logErrAddrBook(err)
			// XXX: should we be strict about incoming data and disconnect from a
			// peer here too?
			continue
		}

		// If this address came from a seed node, try to connect to it without
		// waiting (#2093)
		if srcIsSeed {
			r.Logger.Info("Will dial address, which came from seed", "addr", netAddr, "seed", srcAddr)
			go func(addr *p2p.NetAddress) {
				err := r.dialPeer(addr)
				if err != nil {
					switch err.(type) {
					case errMaxAttemptsToDial, errTooEarlyToDial:
						r.Logger.Debug(err.Error(), "addr", addr)
					default:
						r.Logger.Error(err.Error(), "addr", addr)
					}
				}
			}(netAddr)
		}
	}

	return nil
}

// SendAddrs sends addrs to the peer.
func (r *PEXReactor) SendAddrs(p Peer, netAddrs []*p2p.NetAddress) {
	p.Send(PexChannel, cdc.MustMarshalBinaryBare(&pexAddrsMessage{Addrs: netAddrs}))
}

// SetEnsurePeersPeriod sets period to ensure peers connected.
func (r *PEXReactor) SetEnsurePeersPeriod(d time.Duration) {
	r.ensurePeersPeriod = d
}

// Ensures that sufficient peers are connected. (continuous)
func (r *PEXReactor) ensurePeersRoutine() {
	var (
		seed   = cmn.NewRand()
		jitter = seed.Int63n(r.ensurePeersPeriod.Nanoseconds())
	)

	// Randomize first round of communication to avoid thundering herd.
	// If no peers are present directly start connecting so we guarantee swift
	// setup with the help of configured seeds.
	if r.nodeHasSomePeersOrDialingAny() {
		time.Sleep(time.Duration(jitter))
	}

	// fire once immediately.
	// ensures we dial the seeds right away if the book is empty
	r.ensurePeers()

	// fire periodically
	ticker := time.NewTicker(r.ensurePeersPeriod)
	for {
		select {
		case <-ticker.C:
			r.ensurePeers()
		case <-r.Quit():
			ticker.Stop()
			return
		}
	}
}

// ensurePeers ensures that sufficient peers are connected. (once)
//
// heuristic that we haven't perfected yet, or, perhaps is manually edited by
// the node operator. It should not be used to compute what addresses are
// already connected or not.
func (r *PEXReactor) ensurePeers() {
	var (
		out, in, dial = r.Switch.NumPeers()
		numToDial     = r.Switch.MaxNumOutboundPeers() - (out + dial)
	)
	r.Logger.Info(
		"Ensure peers",
		"numOutPeers", out,
		"numInPeers", in,
		"numDialing", dial,
		"numToDial", numToDial,
	)

	if numToDial <= 0 {
		return
	}

	// bias to prefer more vetted peers when we have fewer connections.
	// not perfect, but somewhate ensures that we prioritize connecting to more-vetted
	// NOTE: range here is [10, 90]. Too high ?
	newBias := cmn.MinInt(out, 8)*10 + 10

	toDial := make(map[p2p.ID]*p2p.NetAddress)
	// Try maxAttempts times to pick numToDial addresses to dial
	maxAttempts := numToDial * 3

	for i := 0; i < maxAttempts && len(toDial) < numToDial; i++ {
		try := r.book.PickAddress(newBias)
		if try == nil {
			continue
		}
		if _, selected := toDial[try.ID]; selected {
			continue
		}
		if r.Switch.IsDialingOrExistingAddress(try) {
			continue
		}
		// TODO: consider moving some checks from toDial into here
		// so we don't even consider dialing peers that we want to wait
		// before dialling again, or have dialed too many times already
		r.Logger.Info("Will dial address", "addr", try)
		toDial[try.ID] = try
	}

	// Dial picked addresses
	for _, addr := range toDial {
		go func(addr *p2p.NetAddress) {
			err := r.dialPeer(addr)
			if err != nil {
				switch err.(type) {
				case errMaxAttemptsToDial, errTooEarlyToDial:
					r.Logger.Debug(err.Error(), "addr", addr)
				default:
					r.Logger.Error(err.Error(), "addr", addr)
				}
			}
		}(addr)
	}

	if r.book.NeedMoreAddrs() {
		// 1) Pick a random peer and ask for more.
		peers := r.Switch.Peers().List()
		peersCount := len(peers)
		if peersCount > 0 {
			peer := peers[cmn.RandInt()%peersCount] // nolint: gas
			r.Logger.Info("We need more addresses. Sending pexRequest to random peer", "peer", peer)
			r.RequestAddrs(peer)
		}

		// 2) Dial seeds if we are not dialing anyone.
		// This is done in addition to asking a peer for addresses to work-around
		// peers not participating in PEX.
		if len(toDial) == 0 {
			r.Logger.Info("No addresses to dial. Falling back to seeds")
			r.dialSeeds()
		}
	}
}

func (r *PEXReactor) dialAttemptsInfo(addr *p2p.NetAddress) (attempts int, lastDialed time.Time) {
	_attempts, ok := r.attemptsToDial.Load(addr.DialString())
	if !ok {
		return
	}
	atd := _attempts.(_attemptsToDial)
	return atd.number, atd.lastDialed
}

func (r *PEXReactor) dialPeer(addr *p2p.NetAddress) error {
	attempts, lastDialed := r.dialAttemptsInfo(addr)

	if attempts > maxAttemptsToDial {
		// TODO(melekes): have a blacklist in the addrbook with peers whom we've
		// failed to connect to. Then we can clean up attemptsToDial, which acts as
		// a blacklist currently.
		// https://github.com/tendermint/tendermint/issues/3572
		r.book.MarkBad(addr)
		return errMaxAttemptsToDial{}
	}

	// exponential backoff if it's not our first attempt to dial given address
	if attempts > 0 {
		jitterSeconds := time.Duration(cmn.RandFloat64() * float64(time.Second)) // 1s == (1e9 ns)
		backoffDuration := jitterSeconds + ((1 << uint(attempts)) * time.Second)
		sinceLastDialed := time.Since(lastDialed)
		if sinceLastDialed < backoffDuration {
			return errTooEarlyToDial{backoffDuration, lastDialed}
		}
	}

	err := r.Switch.DialPeerWithAddress(addr)
	if err != nil {
		if _, ok := err.(p2p.ErrCurrentlyDialingOrExistingAddress); ok {
			return err
		}

		markAddrInBookBasedOnErr(addr, r.book, err)
		switch err.(type) {
		case p2p.ErrSwitchAuthenticationFailure:
			// NOTE: addr is removed from addrbook in markAddrInBookBasedOnErr
			r.attemptsToDial.Delete(addr.DialString())
		default:
			r.attemptsToDial.Store(addr.DialString(), _attemptsToDial{attempts + 1, time.Now()})
		}
		return errors.Wrapf(err, "dialing failed (attempts: %d)", attempts+1)
	}

	// cleanup any history
	r.attemptsToDial.Delete(addr.DialString())
	return nil
}

// checkSeeds checks that addresses are well formed.
// Returns number of seeds we can connect to, along with all seeds addrs.
// return err if user provided any badly formatted seed addresses.
// Doesn't error if the seed node can't be reached.
// numOnline returns -1 if no seed nodes were in the initial configuration.
func (r *PEXReactor) checkSeeds() (numOnline int, netAddrs []*p2p.NetAddress, err error) {
	lSeeds := len(r.config.Seeds)
	if lSeeds == 0 {
		return -1, nil, nil
	}
	netAddrs, errs := p2p.NewNetAddressStrings(r.config.Seeds)
	numOnline = lSeeds - len(errs)
	for _, err := range errs {
		switch e := err.(type) {
		case p2p.ErrNetAddressLookup:
			r.Logger.Error("Connecting to seed failed", "err", e)
		default:
			return 0, nil, errors.Wrap(e, "seed node configuration has error")
		}
	}
	return numOnline, netAddrs, nil
}

// randomly dial seeds until we connect to one or exhaust them
func (r *PEXReactor) dialSeeds() {
	perm := cmn.RandPerm(len(r.seedAddrs))
	// perm := r.Switch.rng.Perm(lSeeds)
	for _, i := range perm {
		// dial a random seed
		seedAddr := r.seedAddrs[i]
		err := r.Switch.DialPeerWithAddress(seedAddr)
		if err == nil {
			return
		}
		r.Switch.Logger.Error("Error dialing seed", "err", err, "seed", seedAddr)
	}
	// do not write error message if there were no seeds specified in config
	if len(r.seedAddrs) > 0 {
		r.Switch.Logger.Error("Couldn't connect to any seeds")
	}
}

// AttemptsToDial returns the number of attempts to dial specific address. It
// returns 0 if never attempted or successfully connected.
func (r *PEXReactor) AttemptsToDial(addr *p2p.NetAddress) int {
	lAttempts, attempted := r.attemptsToDial.Load(addr.DialString())
	if attempted {
		return lAttempts.(_attemptsToDial).number
	}
	return 0
}

//----------------------------------------------------------

// Explores the network searching for more peers. (continuous)
// Seed/Crawler Mode causes this node to quickly disconnect
// from peers, except other seed nodes.
func (r *PEXReactor) crawlPeersRoutine() {
	// If we have any seed nodes, consult them first
	if len(r.seedAddrs) > 0 {
		r.dialSeeds()
	} else {
		// Do an initial crawl
		r.crawlPeers(r.book.GetSelection())
	}

	// Fire periodically
	ticker := time.NewTicker(crawlPeerPeriod)

	for {
		select {
		case <-ticker.C:
			r.attemptDisconnects()
			r.crawlPeers(r.book.GetSelection())
			r.cleanupCrawlPeerInfos()
		case <-r.Quit():
			return
		}
	}
}

// nodeHasSomePeersOrDialingAny returns true if the node is connected to some
// peers or dialing them currently.
func (r *PEXReactor) nodeHasSomePeersOrDialingAny() bool {
	out, in, dial := r.Switch.NumPeers()
	return out+in+dial > 0
}

// crawlPeerInfo handles temporary data needed for the network crawling
// performed during seed/crawler mode.
type crawlPeerInfo struct {
	Addr *p2p.NetAddress `json:"addr"`
	// The last time we crawled the peer or attempted to do so.
	LastCrawled time.Time `json:"last_crawled"`
}

// crawlPeers will crawl the network looking for new peer addresses.
func (r *PEXReactor) crawlPeers(addrs []*p2p.NetAddress) {
	now := time.Now()

	for _, addr := range addrs {
		peerInfo, ok := r.crawlPeerInfos[addr.ID]

		// Do not attempt to connect with peers we recently crawled.
		if ok && now.Sub(peerInfo.LastCrawled) < minTimeBetweenCrawls {
			continue
		}

		// Record crawling attempt.
		r.crawlPeerInfos[addr.ID] = crawlPeerInfo{
			Addr:        addr,
			LastCrawled: now,
		}

		err := r.dialPeer(addr)
		if err != nil {
			switch err.(type) {
			case errMaxAttemptsToDial, errTooEarlyToDial:
				r.Logger.Debug(err.Error(), "addr", addr)
			default:
				r.Logger.Error(err.Error(), "addr", addr)
			}
			continue
		}

		peer := r.Switch.Peers().Get(addr.ID)
		if peer != nil {
			r.RequestAddrs(peer)
		}
	}
}

func (r *PEXReactor) cleanupCrawlPeerInfos() {
	for id, info := range r.crawlPeerInfos {
		// If we did not crawl a peer for 24 hours, it means the peer was removed
		// from the addrbook => remove
		//
		// 10000 addresses / maxGetSelection = 40 cycles to get all addresses in
		// the ideal case,
		// 40 * crawlPeerPeriod ~ 20 minutes
		if time.Since(info.LastCrawled) > 24*time.Hour {
			delete(r.crawlPeerInfos, id)
		}
	}
}

// attemptDisconnects checks if we've been with each peer long enough to disconnect
func (r *PEXReactor) attemptDisconnects() {
	for _, peer := range r.Switch.Peers().List() {
		if peer.Status().Duration < r.config.SeedDisconnectWaitPeriod {
			continue
		}
		if peer.IsPersistent() {
			continue
		}
		r.Switch.StopPeerGracefully(peer)
	}
}

func markAddrInBookBasedOnErr(addr *p2p.NetAddress, book AddrBook, err error) {
	// TODO: detect more "bad peer" scenarios
	switch err.(type) {
	case p2p.ErrSwitchAuthenticationFailure:
		book.MarkBad(addr)
	default:
		book.MarkAttempt(addr)
	}
}

//-----------------------------------------------------------------------------
// Messages

// PexMessage is a primary type for PEX messages. Underneath, it could contain
// either pexRequestMessage, or pexAddrsMessage messages.
type PexMessage interface{}

func RegisterPexMessage(cdc *amino.Codec) {
	cdc.RegisterInterface((*PexMessage)(nil), nil)
	cdc.RegisterConcrete(&pexRequestMessage{}, "tendermint/p2p/PexRequestMessage", nil)
	cdc.RegisterConcrete(&pexAddrsMessage{}, "tendermint/p2p/PexAddrsMessage", nil)
}

func decodeMsg(bz []byte) (msg PexMessage, err error) {
	if len(bz) > maxMsgSize {
		return msg, fmt.Errorf("Msg exceeds max size (%d > %d)", len(bz), maxMsgSize)
	}
	err = cdc.UnmarshalBinaryBare(bz, &msg)
	return
}

/*
A pexRequestMessage requests additional peer addresses.
*/
type pexRequestMessage struct {
}

func (m *pexRequestMessage) String() string {
	return "[pexRequest]"
}

/*
A message with announced peer addresses.
*/
type pexAddrsMessage struct {
	Addrs []*p2p.NetAddress
}

func (m *pexAddrsMessage) String() string {
	return fmt.Sprintf("[pexAddrs %v]", m.Addrs)
}<|MERGE_RESOLUTION|>--- conflicted
+++ resolved
@@ -346,25 +346,6 @@
 		if seedAddr.Equals(srcAddr) {
 			srcIsSeed = true
 			break
-<<<<<<< HEAD
-		}
-	}
-
-	for _, netAddr := range addrs {
-		// Validate netAddr. Disconnect from a peer if it sends us invalid data.
-		if netAddr == nil {
-			return errors.New("nil address in pexAddrsMessage")
-		}
-		// TODO: extract validating logic from NewNetAddressStringWithOptionalID
-		// and put it in netAddr#Valid (#2722)
-		na, err := p2p.NewNetAddressString(netAddr.String())
-		if err != nil {
-			return fmt.Errorf("%s address in pexAddrsMessage is invalid: %v",
-				netAddr.String(),
-				err,
-			)
-=======
->>>>>>> ec452e0e
 		}
 	}
 
