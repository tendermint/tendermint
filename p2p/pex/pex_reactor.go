--- conflicted
+++ resolved
@@ -607,28 +607,11 @@
 	LastCrawled time.Time
 }
 
-<<<<<<< HEAD
 // CrawlPeers will crawl the network looking for new peer addresses.
 // Exposed for testing.
 func (r *PEXReactor) CrawlPeers(addrs []*p2p.NetAddress) {
 	now := time.Now()
 
-=======
-// oldestFirst implements sort.Interface for []crawlPeerInfo
-// based on the LastAttempt field.
-type oldestFirst []crawlPeerInfo
-
-func (of oldestFirst) Len() int           { return len(of) }
-func (of oldestFirst) Swap(i, j int)      { of[i], of[j] = of[j], of[i] }
-func (of oldestFirst) Less(i, j int) bool { return of[i].LastAttempt.Before(of[j].LastAttempt) }
-
-// getPeersToCrawl returns addresses of potential peers that we wish to validate.
-// NOTE: The status information is ordered as described above.
-func (r *PEXReactor) getPeersToCrawl() []crawlPeerInfo {
-	// TODO: be more selective
-	addrs := r.book.ListOfKnownAddresses()
-	of := make(oldestFirst, 0, len(addrs))
->>>>>>> 1d4afb17
 	for _, addr := range addrs {
 		peerInfo, ok := r.crawlPeerInfos[addr.ID]
 		if !ok {
