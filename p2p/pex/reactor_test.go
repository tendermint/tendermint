--- conflicted
+++ resolved
@@ -49,11 +49,7 @@
 
 func TestReactorConnectFullNetwork(t *testing.T) {
 	testNet := setupNetwork(t, testOptions{
-<<<<<<< HEAD
 		TotalNodes: 6,
-=======
-		TotalNodes: 4,
->>>>>>> 11b58858
 	})
 
 	// make every node be only connected with one other node (it actually ends up
@@ -178,17 +174,10 @@
 
 func TestReactorSmallPeerStoreInALargeNetwork(t *testing.T) {
 	testNet := setupNetwork(t, testOptions{
-<<<<<<< HEAD
-		TotalNodes:   10,
+		TotalNodes:   8,
 		MaxPeers:     5,
 		MaxConnected: 4,
 		BufferSize:   5,
-=======
-		TotalNodes:   8,
-		MaxPeers:     4,
-		MaxConnected: 3,
-		BufferSize:   8,
->>>>>>> 11b58858
 	})
 	testNet.connectN(t, 2)
 	testNet.start(t)
@@ -204,9 +193,9 @@
 
 func TestReactorLargePeerStoreInASmallNetwork(t *testing.T) {
 	testNet := setupNetwork(t, testOptions{
-		TotalNodes:   3,
+		TotalNodes:   4,
 		MaxPeers:     25,
-		MaxConnected: 25,
+		MaxConnected: 20,
 		BufferSize:   5,
 	})
 	testNet.connectN(t, 2)
