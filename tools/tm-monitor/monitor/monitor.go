package monitor

import (
	"fmt"
	"math/rand"
	"sync"
	"time"

	"github.com/pkg/errors"
	"github.com/tendermint/tendermint/libs/log"
	tmtypes "github.com/tendermint/tendermint/types"
)

// waiting more than this many seconds for a block means we're unhealthy
const nodeLivenessTimeout = 5 * time.Second

// Monitor keeps track of the nodes and updates common statistics upon
// receiving new events from nodes.
//
// Common statistics is stored in Network struct.
type Monitor struct {
	mtx   sync.Mutex
	Nodes []*Node

	Network *Network

	monitorQuit chan struct{}            // monitor exitting
	nodeQuit    map[string]chan struct{} // node is being stopped and removed from under the monitor

	recalculateNetworkUptimeEvery time.Duration
	numValidatorsUpdateInterval   time.Duration

	logger log.Logger
}

// NewMonitor creates new instance of a Monitor. You can provide options to
// change some default values.
//
// Example:
//   NewMonitor(monitor.SetNumValidatorsUpdateInterval(1 * time.Second))
func NewMonitor(options ...func(*Monitor)) *Monitor {
	m := &Monitor{
		Nodes:                         make([]*Node, 0),
		Network:                       NewNetwork(),
		monitorQuit:                   make(chan struct{}),
		nodeQuit:                      make(map[string]chan struct{}),
		recalculateNetworkUptimeEvery: 10 * time.Second,
		numValidatorsUpdateInterval:   5 * time.Second,
		logger:                        log.NewNopLogger(),
	}

	for _, option := range options {
		option(m)
	}

	return m
}

// RecalculateNetworkUptimeEvery lets you change network uptime update interval.
func RecalculateNetworkUptimeEvery(d time.Duration) func(m *Monitor) {
	return func(m *Monitor) {
		m.recalculateNetworkUptimeEvery = d
	}
}

// SetNumValidatorsUpdateInterval lets you change num validators update interval.
func SetNumValidatorsUpdateInterval(d time.Duration) func(m *Monitor) {
	return func(m *Monitor) {
		m.numValidatorsUpdateInterval = d
	}
}

// SetLogger lets you set your own logger
func (m *Monitor) SetLogger(l log.Logger) {
	m.logger = l
}

// Monitor begins to monitor the node `n`. The node will be started and added
// to the monitor.
func (m *Monitor) Monitor(n *Node) error {
	m.mtx.Lock()
	m.Nodes = append(m.Nodes, n)
	m.mtx.Unlock()

	blockCh := make(chan *tmtypes.Block, 10)
	n.SendBlocksTo(blockCh)
	blockLatencyCh := make(chan float64, 10)
	n.SendBlockLatenciesTo(blockLatencyCh)
	disconnectCh := make(chan bool, 10)
	n.NotifyAboutDisconnects(disconnectCh)

	if err := n.Start(); err != nil {
		return err
	}

	m.Network.NewNode(n.Name)

	m.nodeQuit[n.Name] = make(chan struct{})
	go m.listen(n.Name, blockCh, blockLatencyCh, disconnectCh, m.nodeQuit[n.Name])

	return nil
}

// Unmonitor stops monitoring node `n`. The node will be stopped and removed
// from the monitor.
func (m *Monitor) Unmonitor(n *Node) {
	m.Network.NodeDeleted(n.Name)

	n.Stop()
	close(m.nodeQuit[n.Name])
	delete(m.nodeQuit, n.Name)
	i, _ := m.NodeByName(n.Name)

	m.mtx.Lock()
	m.Nodes[i] = m.Nodes[len(m.Nodes)-1]
	m.Nodes = m.Nodes[:len(m.Nodes)-1]
	m.mtx.Unlock()
}

// NodeByName returns the node and its index if such node exists within the
// monitor. Otherwise, -1 and nil are returned.
func (m *Monitor) NodeByName(name string) (index int, node *Node) {
	m.mtx.Lock()
	defer m.mtx.Unlock()

	for i, n := range m.Nodes {
		if name == n.Name {
			return i, n
		}
	}
	return -1, nil
}

// NodeIsOnline is called when connection to the node is restored.
// Must be safe to call multiple times.
func (m *Monitor) NodeIsOnline(name string) {

	_, node := m.NodeByName(name)
	if nil != node {
		if online, ok := m.Network.nodeStatusMap[name]; ok && online {
			m.mtx.Lock()
			node.Online = online
			m.mtx.Unlock()
		}
	}

}

// Start starts the monitor's routines: recalculating network uptime and
// updating number of validators.
func (m *Monitor) Start() error {
	go m.recalculateNetworkUptimeLoop()
	go m.updateNumValidatorLoop()

	return nil
}

// Stop stops the monitor's routines.
func (m *Monitor) Stop() {
	close(m.monitorQuit)

	for _, n := range m.Nodes {
		m.Unmonitor(n)
	}
}

// main loop where we listen for events from the node
<<<<<<< HEAD
func (m *Monitor) listen(nodeName string, blockCh <-chan *tmtypes.Block, blockLatencyCh <-chan float64, disconnectCh <-chan bool, quit <-chan struct{}) {
=======
func (m *Monitor) listen(
	nodeName string,
	blockCh <-chan tmtypes.Header,
	blockLatencyCh <-chan float64,
	disconnectCh <-chan bool,
	quit <-chan struct{}) {
>>>>>>> 7bc5e1aa
	logger := m.logger.With("node", nodeName)

	for {
		select {
		case <-quit:
			return
		case b := <-blockCh:
			m.Network.NewBlock(b)
			m.Network.NodeIsOnline(nodeName)
			m.NodeIsOnline(nodeName)
		case l := <-blockLatencyCh:
			m.Network.NewBlockLatency(l)
			m.Network.NodeIsOnline(nodeName)
			m.NodeIsOnline(nodeName)
		case disconnected := <-disconnectCh:
			if disconnected {
				m.Network.NodeIsDown(nodeName)
			} else {
				m.Network.NodeIsOnline(nodeName)
				m.NodeIsOnline(nodeName)
			}
		case <-time.After(nodeLivenessTimeout):
			logger.Info("event", fmt.Sprintf("node was not responding for %v", nodeLivenessTimeout))
			m.Network.NodeIsDown(nodeName)
		}
	}
}

// recalculateNetworkUptimeLoop every N seconds.
func (m *Monitor) recalculateNetworkUptimeLoop() {
	for {
		select {
		case <-m.monitorQuit:
			return
		case <-time.After(m.recalculateNetworkUptimeEvery):
			m.Network.RecalculateUptime()
		}
	}
}

// updateNumValidatorLoop sends a request to a random node once every N seconds,
// which in turn makes an RPC call to get the latest validators.
func (m *Monitor) updateNumValidatorLoop() {
	rand.Seed(time.Now().Unix())

	var height int64
	var num int
	var err error

	for {
		m.mtx.Lock()
		nodesCount := len(m.Nodes)
		m.mtx.Unlock()
		if 0 == nodesCount {
			time.Sleep(m.numValidatorsUpdateInterval)
			continue
		}

		randomNodeIndex := rand.Intn(nodesCount)

		select {
		case <-m.monitorQuit:
			return
		case <-time.After(m.numValidatorsUpdateInterval):
			i := 0

			m.mtx.Lock()
			for _, n := range m.Nodes {
				if i == randomNodeIndex {
					height, num, err = n.NumValidators()
					if err != nil {
						m.logger.Info("err", errors.Wrap(err, "update num validators failed"))
					}
					break
				}
				i++
			}
			m.mtx.Unlock()

			m.Network.UpdateNumValidatorsForHeight(num, height)
		}
	}
}<|MERGE_RESOLUTION|>--- conflicted
+++ resolved
@@ -165,16 +165,12 @@
 }
 
 // main loop where we listen for events from the node
-<<<<<<< HEAD
-func (m *Monitor) listen(nodeName string, blockCh <-chan *tmtypes.Block, blockLatencyCh <-chan float64, disconnectCh <-chan bool, quit <-chan struct{}) {
-=======
 func (m *Monitor) listen(
 	nodeName string,
-	blockCh <-chan tmtypes.Header,
+	blockCh <-chan *tmtypes.Block,
 	blockLatencyCh <-chan float64,
 	disconnectCh <-chan bool,
 	quit <-chan struct{}) {
->>>>>>> 7bc5e1aa
 	logger := m.logger.With("node", nodeName)
 
 	for {
