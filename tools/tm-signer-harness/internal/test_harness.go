--- conflicted
+++ resolved
@@ -1,7 +1,6 @@
 package internal
 
 import (
-	"bytes"
 	"fmt"
 	"net"
 	"os"
@@ -190,11 +189,6 @@
 // local Tendermint version.
 func (th *TestHarness) TestPublicKey() error {
 	th.logger.Info("TEST: Public key of remote signer")
-<<<<<<< HEAD
-	th.logger.Info("Local", "pubKey", th.fpv.GetPubKey())
-	th.logger.Info("Remote", "pubKey", th.signerClient.GetPubKey())
-	if !bytes.Equal(th.fpv.GetPubKey().Bytes(), th.signerClient.GetPubKey().Bytes()) {
-=======
 	fpvk, err := th.fpv.GetPubKey()
 	if err != nil {
 		return err
@@ -206,7 +200,6 @@
 	}
 	th.logger.Info("Remote", "pubKey", sck)
 	if fpvk != sck {
->>>>>>> c4a417e1
 		th.logger.Error("FAILED: Local and remote public keys do not match")
 		return newTestHarnessError(ErrTestPublicKeyFailed, nil, "")
 	}
