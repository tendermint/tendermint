--- conflicted
+++ resolved
@@ -4,12 +4,16 @@
 
 BREAKING CHANGES:
 - [libs/common] remove exponentially distributed random numbers
+- [abci]
+   - \#272 ResponseCheckTx and ResponseDeliverTx now include an error string
+   - \#273 ResponseCheckTx, ResponseDeliverTx, ResponseBeginBlock, and ResponseEndBlock
+           now include a list of events instead of a list of tags. Each event is itself
+           a list of tags, allowing for inclusion of multiple distinct events in each response.
 
 IMPROVEMENTS:
 - [config] Increase default send/recv rates to 5 mB/s
 - [abci] Generated gogoproto static marshaller methods
 = [libs/common] Generated gogoproto static marshaller methods
-
 
 ## 0.22.4
 
@@ -68,18 +72,8 @@
   already in the validator set.
 * [consensus] Shut down WAL properly.
 
-<<<<<<< HEAD
-BREAKING CHANGES:
-- [abci]
-   - \#272 ResponseCheckTx and ResponseDeliverTx now include an error string
-   - \#273 ResponseCheckTx, ResponseDeliverTx, ResponseBeginBlock, and ResponseEndBlock
-           now include a list of events instead of a list of tags. Each event is itself
-           a list of tags, allowing for inclusion of multiple distinct events in each response.
-
 BUG FIXES:
 - [abci] Fix #1891, pending requests cannot hang when abci server dies. Previously a crash in BeginBlock could leave tendermint in broken state.
-=======
->>>>>>> 40342bfa
 
 ## 0.22.0
 
