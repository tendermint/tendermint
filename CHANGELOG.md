# Changelog

## v0.27.0

*November 29th, 2018*

Special thanks to external contributors on this release:
@danil-lashin, @srmo

Special thanks to @dlguddus for discovering a [major
issue](https://github.com/tendermint/tendermint/issues/2718#issuecomment-440888677)
in the proposer selection algorithm.

Friendly reminder, we have a [bug bounty
program](https://hackerone.com/tendermint).

This release is primarily about fixes to the proposer selection algorithm
in preparation for the [Cosmos Game of
Stakes](https://blog.cosmos.network/the-game-of-stakes-is-open-for-registration-83a404746ee6).
It also makes use of the `ConsensusParams.Validator.PubKeyTypes` to restrict the
key types that can be used by validators.

### BREAKING CHANGES:

* CLI/RPC/Config
  - [rpc] [\#2932](https://github.com/tendermint/tendermint/issues/2932) Rename `accum` to `proposer_priority`

* Go API
  - [db] [\#2913](https://github.com/tendermint/tendermint/pull/2913)
    ReverseIterator API change: start < end, and end is exclusive.
  - [types] [\#2932](https://github.com/tendermint/tendermint/issues/2932) Rename `Validator.Accum` to `Validator.ProposerPriority`

* Blockchain Protocol
  - [state] [\#2714](https://github.com/tendermint/tendermint/issues/2714) Validators can now only use pubkeys allowed within
    ConsensusParams.Validator.PubKeyTypes

* P2P Protocol
  - [consensus] [\#2871](https://github.com/tendermint/tendermint/issues/2871)
    Remove *ProposalHeartbeat* message as it serves no real purpose (@srmo)
  - [state] Fixes for proposer selection:
    - [\#2785](https://github.com/tendermint/tendermint/issues/2785) Accum for new validators is `-1.125*totalVotingPower` instead of 0
    - [\#2941](https://github.com/tendermint/tendermint/issues/2941) val.Accum is preserved during ValidatorSet.Update to avoid being
      reset to 0

### IMPROVEMENTS:

- [state] [\#2929](https://github.com/tendermint/tendermint/issues/2929) Minor refactor of updateState logic (@danil-lashin)

### BUG FIXES:

- [types] [\#2938](https://github.com/tendermint/tendermint/issues/2938) Fix regression in v0.26.4 where we panic on empty
  genDoc.Validators
- [state] [\#2785](https://github.com/tendermint/tendermint/issues/2785) Fix accum for new validators to be `-1.125*totalVotingPower`
  instead of 0, forcing them to wait before becoming the proposer. Also:
    - do not batch clip
    - keep accums averaged near 0
- [types] [\#2941](https://github.com/tendermint/tendermint/issues/2941) Preserve val.Accum during ValidatorSet.Update to avoid it being
  reset to 0 every time a validator is updated
<<<<<<< HEAD
- [p2p] \#2969 Fix mismatch in peer count between `/net_info` and the prometheus
  metrics
=======
- [p2p] \#2968 Panic on transport error rather than continuing to run but not
  accept new connections
>>>>>>> 1bb7e31d

## v0.26.4

*November 27th, 2018*

Special thanks to external contributors on this release:
@ackratos, @goolAdapter, @james-ray, @joe-bowman, @kostko,
@nagarajmanjunath, @tomtau

Friendly reminder, we have a [bug bounty
program](https://hackerone.com/tendermint).

### FEATURES:

- [rpc] [\#2747](https://github.com/tendermint/tendermint/issues/2747) Enable subscription to tags emitted from `BeginBlock`/`EndBlock` (@kostko)
- [types] [\#2747](https://github.com/tendermint/tendermint/issues/2747) Add `ResultBeginBlock` and `ResultEndBlock` fields to `EventDataNewBlock`
    and `EventDataNewBlockHeader` to support subscriptions (@kostko)
- [types] [\#2918](https://github.com/tendermint/tendermint/issues/2918) Add Marshal, MarshalTo, Unmarshal methods to various structs
  to support Protobuf compatibility (@nagarajmanjunath)

### IMPROVEMENTS:

- [config] [\#2877](https://github.com/tendermint/tendermint/issues/2877) Add `blocktime_iota` to the config.toml (@ackratos)
    - NOTE: this should be a ConsensusParam, not part of the config, and will be
      removed from the config at a later date
      ([\#2920](https://github.com/tendermint/tendermint/issues/2920).
- [mempool] [\#2882](https://github.com/tendermint/tendermint/issues/2882) Add txs from Update to cache
- [mempool] [\#2891](https://github.com/tendermint/tendermint/issues/2891) Remove local int64 counter from being stored in every tx
- [node] [\#2866](https://github.com/tendermint/tendermint/issues/2866) Add ability to instantiate IPCVal (@joe-bowman)

### BUG FIXES:

- [blockchain] [\#2731](https://github.com/tendermint/tendermint/issues/2731) Retry both blocks if either is bad to avoid getting stuck during fast sync (@goolAdapter)
- [consensus] [\#2893](https://github.com/tendermint/tendermint/issues/2893) Use genDoc.Validators instead of state.NextValidators on replay when appHeight==0 (@james-ray)
- [log] [\#2868](https://github.com/tendermint/tendermint/issues/2868) Fix `module=main` setting overriding all others
    - NOTE: this changes the default logging behaviour to be much less verbose.
      Set `log_level="info"` to restore the previous behaviour.
- [rpc] [\#2808](https://github.com/tendermint/tendermint/issues/2808) Fix `accum` field in `/validators` by calling `IncrementAccum` if necessary
- [rpc] [\#2811](https://github.com/tendermint/tendermint/issues/2811) Allow integer IDs in JSON-RPC requests (@tomtau)
- [txindex/kv] [\#2759](https://github.com/tendermint/tendermint/issues/2759) Fix tx.height range queries
- [txindex/kv] [\#2775](https://github.com/tendermint/tendermint/issues/2775) Order tx results by index if height is the same
- [txindex/kv] [\#2908](https://github.com/tendermint/tendermint/issues/2908) Don't return false positives when searching for a prefix of a tag value

## v0.26.3

*November 17th, 2018*

Special thanks to external contributors on this release:
@danil-lashin, @kevlubkcm, @krhubert, @srmo

Friendly reminder, we have a [bug bounty
program](https://hackerone.com/tendermint).

### BREAKING CHANGES:

* Go API
  - [rpc] [\#2791](https://github.com/tendermint/tendermint/issues/2791) Functions that start HTTP servers are now blocking:
    - Impacts `StartHTTPServer`, `StartHTTPAndTLSServer`, and `StartGRPCServer`
    - These functions now take a `net.Listener` instead of an address
  - [rpc] [\#2767](https://github.com/tendermint/tendermint/issues/2767) Subscribing to events
  `NewRound` and `CompleteProposal` return new types `EventDataNewRound` and
  `EventDataCompleteProposal`, respectively, instead of the generic `EventDataRoundState`. (@kevlubkcm)

### FEATURES:

- [log] [\#2843](https://github.com/tendermint/tendermint/issues/2843) New `log_format` config option, which can be set to 'plain' for colored
  text or 'json' for JSON output
- [types] [\#2767](https://github.com/tendermint/tendermint/issues/2767) New event types EventDataNewRound (with ProposerInfo) and EventDataCompleteProposal (with BlockID). (@kevlubkcm)

### IMPROVEMENTS:

- [dep] [\#2844](https://github.com/tendermint/tendermint/issues/2844) Dependencies are no longer pinned to an exact version in the
  Gopkg.toml:
  - Serialization libs are allowed to vary by patch release
  - Other libs are allowed to vary by minor release
- [p2p] [\#2857](https://github.com/tendermint/tendermint/issues/2857) "Send failed" is logged at debug level instead of error.
- [rpc] [\#2780](https://github.com/tendermint/tendermint/issues/2780) Add read and write timeouts to HTTP servers
- [state] [\#2848](https://github.com/tendermint/tendermint/issues/2848) Make "Update to validators" msg value pretty (@danil-lashin)

### BUG FIXES:
- [consensus] [\#2819](https://github.com/tendermint/tendermint/issues/2819) Don't send proposalHearbeat if not a validator
- [docs] [\#2859](https://github.com/tendermint/tendermint/issues/2859) Fix ConsensusParams details in spec
- [libs/autofile] [\#2760](https://github.com/tendermint/tendermint/issues/2760) Comment out autofile permissions check - should fix
  running Tendermint on Windows
- [p2p] [\#2869](https://github.com/tendermint/tendermint/issues/2869) Set connection config properly instead of always using default
- [p2p/pex] [\#2802](https://github.com/tendermint/tendermint/issues/2802) Seed mode fixes:
  - Only disconnect from inbound peers
  - Use FlushStop instead of Sleep to ensure all messages are sent before
    disconnecting

## v0.26.2

*November 15th, 2018*

Special thanks to external contributors on this release: @hleb-albau, @zhuzeyu

Friendly reminder, we have a [bug bounty program](https://hackerone.com/tendermint).

### FEATURES:

- [rpc] [\#2582](https://github.com/tendermint/tendermint/issues/2582) Enable CORS on RPC API (@hleb-albau)

### BUG FIXES:

- [abci] [\#2748](https://github.com/tendermint/tendermint/issues/2748) Unlock mutex in localClient so even when app panics (e.g. during CheckTx), consensus continue working
- [abci] [\#2748](https://github.com/tendermint/tendermint/issues/2748) Fix DATA RACE in localClient
- [amino] [\#2822](https://github.com/tendermint/tendermint/issues/2822) Update to v0.14.1 to support compiling on 32-bit platforms
- [rpc] [\#2748](https://github.com/tendermint/tendermint/issues/2748) Drain channel before calling Unsubscribe(All) in `/broadcast_tx_commit`

## v0.26.1

*November 11, 2018*

Special thanks to external contributors on this release: @katakonst

Friendly reminder, we have a [bug bounty program](https://hackerone.com/tendermint).

### IMPROVEMENTS:

- [consensus] [\#2704](https://github.com/tendermint/tendermint/issues/2704) Simplify valid POL round logic
- [docs] [\#2749](https://github.com/tendermint/tendermint/issues/2749) Deduplicate some ABCI docs
- [mempool] More detailed log messages
    - [\#2724](https://github.com/tendermint/tendermint/issues/2724)
    - [\#2762](https://github.com/tendermint/tendermint/issues/2762)

### BUG FIXES:

- [autofile] [\#2703](https://github.com/tendermint/tendermint/issues/2703) Do not panic when checking Head size
- [crypto/merkle] [\#2756](https://github.com/tendermint/tendermint/issues/2756) Fix crypto/merkle ProofOperators.Verify to check bounds on keypath parts.
- [mempool] fix a bug where we create a WAL despite `wal_dir` being empty
- [p2p] [\#2771](https://github.com/tendermint/tendermint/issues/2771) Fix `peer-id` label name to `peer_id` in prometheus metrics
- [p2p] [\#2797](https://github.com/tendermint/tendermint/pull/2797) Fix IDs in peer NodeInfo and require them for addresses
  in AddressBook
- [p2p] [\#2797](https://github.com/tendermint/tendermint/pull/2797) Do not close conn immediately after sending pex addrs in seed mode. Partial fix for [\#2092](https://github.com/tendermint/tendermint/issues/2092).

## v0.26.0

*November 2, 2018*

Special thanks to external contributors on this release:
@bradyjoestar, @connorwstein, @goolAdapter, @HaoyangLiu,
@james-ray, @overbool, @phymbert, @Slamper, @Uzair1995, @yutianwu.

Special thanks to @Slamper for a series of bug reports in our [bug bounty
program](https://hackerone.com/tendermint) which are fixed in this release.

This release is primarily about adding Version fields to various data structures,
optimizing consensus messages for signing and verification in
restricted environments (like HSMs and the Ethereum Virtual Machine), and
aligning the consensus code with the [specification](https://arxiv.org/abs/1807.04938).
It also includes our first take at a generalized merkle proof system, and
changes the length of hashes used for hashing data structures from 20 to 32
bytes.

See the [UPGRADING.md](UPGRADING.md#v0.26.0) for details on upgrading to the new
version.

Please note that we are still making breaking changes to the protocols.
While the new Version fields should help us to keep the software backwards compatible
even while upgrading the protocols, we cannot guarantee that new releases will
be compatible with old chains just yet. We expect there will be another breaking
release or two before the Cosmos Hub launch, but we will otherwise be paying
increasing attention to backwards compatibility. Thanks for bearing with us!

### BREAKING CHANGES:

* CLI/RPC/Config
  * [config] [\#2232](https://github.com/tendermint/tendermint/issues/2232) Timeouts are now strings like "3s" and "100ms", not ints
  * [config] [\#2505](https://github.com/tendermint/tendermint/issues/2505) Remove Mempool.RecheckEmpty (it was effectively useless anyways)
  * [config] [\#2490](https://github.com/tendermint/tendermint/issues/2490) `mempool.wal` is disabled by default
  * [privval] [\#2459](https://github.com/tendermint/tendermint/issues/2459) Split `SocketPVMsg`s implementations into Request and Response, where the Response may contain a error message (returned by the remote signer)
  * [state] [\#2644](https://github.com/tendermint/tendermint/issues/2644) Add Version field to State, breaking the format of State as
    encoded on disk.
  * [rpc] [\#2298](https://github.com/tendermint/tendermint/issues/2298) `/abci_query` takes `prove` argument instead of `trusted` and switches the default
    behaviour to `prove=false`
  * [rpc] [\#2654](https://github.com/tendermint/tendermint/issues/2654) Remove all `node_info.other.*_version` fields in `/status` and
    `/net_info`
  * [rpc] [\#2636](https://github.com/tendermint/tendermint/issues/2636) Remove
    `_params` suffix from fields in `consensus_params`.

* Apps
  * [abci] [\#2298](https://github.com/tendermint/tendermint/issues/2298) ResponseQuery.Proof is now a structured merkle.Proof, not just
    arbitrary bytes
  * [abci] [\#2644](https://github.com/tendermint/tendermint/issues/2644) Add Version to Header and shift all fields by one
  * [abci] [\#2662](https://github.com/tendermint/tendermint/issues/2662) Bump the field numbers for some `ResponseInfo` fields to make room for
      `AppVersion`
  * [abci] [\#2636](https://github.com/tendermint/tendermint/issues/2636) Updates to ConsensusParams
    * Remove `Params` suffix from field names
    * Add `Params` suffix to message types
    * Add new field and type, `Validator ValidatorParams`, to control what types of validator keys are allowed.

* Go API
  * [config] [\#2232](https://github.com/tendermint/tendermint/issues/2232) Timeouts are time.Duration, not ints
  * [crypto/merkle & lite] [\#2298](https://github.com/tendermint/tendermint/issues/2298) Various changes to accomodate General Merkle trees
  * [crypto/merkle] [\#2595](https://github.com/tendermint/tendermint/issues/2595) Remove all Hasher objects in favor of byte slices
  * [crypto/merkle] [\#2635](https://github.com/tendermint/tendermint/issues/2635) merkle.SimpleHashFromTwoHashes is no longer exported
  * [node] [\#2479](https://github.com/tendermint/tendermint/issues/2479) Remove node.RunForever
  * [rpc/client] [\#2298](https://github.com/tendermint/tendermint/issues/2298) `ABCIQueryOptions.Trusted` -> `ABCIQueryOptions.Prove`
  * [types] [\#2298](https://github.com/tendermint/tendermint/issues/2298) Remove `Index` and `Total` fields from `TxProof`.
  * [types] [\#2598](https://github.com/tendermint/tendermint/issues/2598)
    `VoteTypeXxx` are now of type `SignedMsgType byte` and named `XxxType`, eg.
    `PrevoteType`, `PrecommitType`.
  * [types] [\#2636](https://github.com/tendermint/tendermint/issues/2636) Rename fields in ConsensusParams to remove `Params` suffixes
  * [types] [\#2735](https://github.com/tendermint/tendermint/issues/2735) Simplify Proposal message to align with spec

* Blockchain Protocol
  * [crypto/tmhash] [\#2732](https://github.com/tendermint/tendermint/issues/2732) TMHASH is now full 32-byte SHA256
    * All hashes in the block header and Merkle trees are now 32-bytes
    * PubKey Addresses are still only 20-bytes
  * [state] [\#2587](https://github.com/tendermint/tendermint/issues/2587) Require block.Time of the fist block to be genesis time
  * [state] [\#2644](https://github.com/tendermint/tendermint/issues/2644) Require block.Version to match state.Version
  * [types] Update SignBytes for `Vote`/`Proposal`/`Heartbeat`:
    * [\#2459](https://github.com/tendermint/tendermint/issues/2459) Use amino encoding instead of JSON in `SignBytes`.
    * [\#2598](https://github.com/tendermint/tendermint/issues/2598) Reorder fields and use fixed sized encoding.
    * [\#2598](https://github.com/tendermint/tendermint/issues/2598) Change `Type` field from `string` to `byte` and use new
      `SignedMsgType` to enumerate.
  * [types] [\#2730](https://github.com/tendermint/tendermint/issues/2730) Use
    same order for fields in `Vote` as in the SignBytes
  * [types] [\#2732](https://github.com/tendermint/tendermint/issues/2732) Remove the address field from the validator hash
  * [types] [\#2644](https://github.com/tendermint/tendermint/issues/2644) Add Version struct to Header
  * [types] [\#2609](https://github.com/tendermint/tendermint/issues/2609) ConsensusParams.Hash() is the hash of the amino encoded
    struct instead of the Merkle tree of the fields
  * [types] [\#2670](https://github.com/tendermint/tendermint/issues/2670) Header.Hash() builds Merkle tree out of fields in the same
    order they appear in the header, instead of sorting by field name
  * [types] [\#2682](https://github.com/tendermint/tendermint/issues/2682) Use proto3 `varint` encoding for ints that are usually unsigned (instead of zigzag encoding).
  * [types] [\#2636](https://github.com/tendermint/tendermint/issues/2636) Add Validator field to ConsensusParams
      (Used to control which pubkey types validators can use, by abci type).

* P2P Protocol
  * [consensus] [\#2652](https://github.com/tendermint/tendermint/issues/2652)
    Replace `CommitStepMessage` with `NewValidBlockMessage`
  * [consensus] [\#2735](https://github.com/tendermint/tendermint/issues/2735) Simplify `Proposal` message to align with spec
  * [consensus] [\#2730](https://github.com/tendermint/tendermint/issues/2730)
    Add `Type` field to `Proposal` and use same order of fields as in the
    SignBytes for both `Proposal` and `Vote`
  * [p2p] [\#2654](https://github.com/tendermint/tendermint/issues/2654) Add `ProtocolVersion` struct with protocol versions to top of
    DefaultNodeInfo and require `ProtocolVersion.Block` to match during peer handshake


### FEATURES:
- [abci] [\#2557](https://github.com/tendermint/tendermint/issues/2557) Add `Codespace` field to `Response{CheckTx, DeliverTx, Query}`
- [abci] [\#2662](https://github.com/tendermint/tendermint/issues/2662) Add `BlockVersion` and `P2PVersion` to `RequestInfo`
- [crypto/merkle] [\#2298](https://github.com/tendermint/tendermint/issues/2298) General Merkle Proof scheme for chaining various types of Merkle trees together
- [docs/architecture] [\#1181](https://github.com/tendermint/tendermint/issues/1181) S
plit immutable and mutable parts of priv_validator.json

### IMPROVEMENTS:
- Additional Metrics
    - [consensus] [\#2169](https://github.com/cosmos/cosmos-sdk/issues/2169)
    - [p2p] [\#2169](https://github.com/cosmos/cosmos-sdk/issues/2169)
- [config] [\#2232](https://github.com/tendermint/tendermint/issues/2232) Added ValidateBasic method, which performs basic checks
- [crypto/ed25519] [\#2558](https://github.com/tendermint/tendermint/issues/2558) Switch to use latest `golang.org/x/crypto` through our fork at
  github.com/tendermint/crypto
- [libs/log] [\#2707](https://github.com/tendermint/tendermint/issues/2707) Add year to log format (@yutianwu)
- [tools] [\#2238](https://github.com/tendermint/tendermint/issues/2238) Binary dependencies are now locked to a specific git commit

### BUG FIXES:
- [\#2711](https://github.com/tendermint/tendermint/issues/2711) Validate all incoming reactor messages. Fixes various bugs due to negative ints.
- [autofile] [\#2428](https://github.com/tendermint/tendermint/issues/2428) Group.RotateFile need call Flush() before rename (@goolAdapter)
- [common] [\#2533](https://github.com/tendermint/tendermint/issues/2533) Fixed a bug in the `BitArray.Or` method
- [common] [\#2506](https://github.com/tendermint/tendermint/issues/2506) Fixed a bug in the `BitArray.Sub` method (@james-ray)
- [common] [\#2534](https://github.com/tendermint/tendermint/issues/2534) Fix `BitArray.PickRandom` to choose uniformly from true bits
- [consensus] [\#1690](https://github.com/tendermint/tendermint/issues/1690) Wait for
  timeoutPrecommit before starting next round
- [consensus] [\#1745](https://github.com/tendermint/tendermint/issues/1745) Wait for
  Proposal or timeoutProposal before entering prevote
- [consensus] [\#2642](https://github.com/tendermint/tendermint/issues/2642) Only propose ValidBlock, not LockedBlock
- [consensus] [\#2642](https://github.com/tendermint/tendermint/issues/2642) Initialized ValidRound and LockedRound to -1
- [consensus] [\#1637](https://github.com/tendermint/tendermint/issues/1637) Limit the amount of evidence that can be included in a
  block
- [consensus] [\#2652](https://github.com/tendermint/tendermint/issues/2652) Ensure valid block property with faulty proposer
- [evidence] [\#2515](https://github.com/tendermint/tendermint/issues/2515) Fix db iter leak (@goolAdapter)
- [libs/event] [\#2518](https://github.com/tendermint/tendermint/issues/2518) Fix event concurrency flaw (@goolAdapter)
- [node] [\#2434](https://github.com/tendermint/tendermint/issues/2434) Make node respond to signal interrupts while sleeping for genesis time
- [state] [\#2616](https://github.com/tendermint/tendermint/issues/2616) Pass nil to NewValidatorSet() when genesis file's Validators field is nil
- [p2p] [\#2555](https://github.com/tendermint/tendermint/issues/2555) Fix p2p switch FlushThrottle value (@goolAdapter)
- [p2p] [\#2668](https://github.com/tendermint/tendermint/issues/2668) Reconnect to originally dialed address (not self-reported address) for persistent peers

## v0.25.0

*September 22, 2018*

Special thanks to external contributors on this release:
@scriptionist, @bradyjoestar, @WALL-E

This release is mostly about the ConsensusParams - removing fields and enforcing MaxGas.
It also addresses some issues found via security audit, removes various unused
functions from `libs/common`, and implements
[ADR-012](https://github.com/tendermint/tendermint/blob/develop/docs/architecture/adr-012-peer-transport.md).

Friendly reminder, we have a [bug bounty program](https://hackerone.com/tendermint).

BREAKING CHANGES:

* CLI/RPC/Config
  * [rpc] [\#2391](https://github.com/tendermint/tendermint/issues/2391) /status `result.node_info.other` became a map
  * [types] [\#2364](https://github.com/tendermint/tendermint/issues/2364) Remove `TxSize` and `BlockGossip` from `ConsensusParams`
    * Maximum tx size is now set implicitly via the `BlockSize.MaxBytes`
    * The size of block parts in the consensus is now fixed to 64kB

* Apps
  * [mempool] [\#2360](https://github.com/tendermint/tendermint/issues/2360) Mempool tracks the `ResponseCheckTx.GasWanted` and
    `ConsensusParams.BlockSize.MaxGas` and enforces:
    - `GasWanted <= MaxGas` for every tx
    - `(sum of GasWanted in block) <= MaxGas` for block proposal

* Go API
  * [libs/common] [\#2431](https://github.com/tendermint/tendermint/issues/2431) Remove Word256 due to lack of use
  * [libs/common] [\#2452](https://github.com/tendermint/tendermint/issues/2452) Remove the following functions due to lack of use:
    * byteslice.go: cmn.IsZeros, cmn.RightPadBytes, cmn.LeftPadBytes, cmn.PrefixEndBytes
    * strings.go: cmn.IsHex, cmn.StripHex
    * int.go: Uint64Slice, all put/get int64 methods

FEATURES:
- [rpc] [\#2415](https://github.com/tendermint/tendermint/issues/2415) New `/consensus_params?height=X` endpoint to query the consensus
  params at any height (@scriptonist)
- [types] [\#1714](https://github.com/tendermint/tendermint/issues/1714) Add Address to GenesisValidator
- [metrics] [\#2337](https://github.com/tendermint/tendermint/issues/2337) `consensus.block_interval_metrics` is now gauge, not histogram (you will be able to see spikes, if any)
- [libs] [\#2286](https://github.com/tendermint/tendermint/issues/2286) Panic if `autofile` or `db/fsdb` permissions change from 0600.

IMPROVEMENTS:
- [libs/db] [\#2371](https://github.com/tendermint/tendermint/issues/2371) Output error instead of panic when the given `db_backend` is not initialised (@bradyjoestar)
- [mempool] [\#2399](https://github.com/tendermint/tendermint/issues/2399) Make mempool cache a proper LRU (@bradyjoestar)
- [p2p] [\#2126](https://github.com/tendermint/tendermint/issues/2126) Introduce PeerTransport interface to improve isolation of concerns
- [libs/common] [\#2326](https://github.com/tendermint/tendermint/issues/2326) Service returns ErrNotStarted

BUG FIXES:
- [node] [\#2294](https://github.com/tendermint/tendermint/issues/2294) Delay starting node until Genesis time
- [consensus] [\#2048](https://github.com/tendermint/tendermint/issues/2048) Correct peer statistics for marking peer as good
- [rpc] [\#2460](https://github.com/tendermint/tendermint/issues/2460) StartHTTPAndTLSServer() now passes StartTLS() errors back to the caller rather than hanging forever.
- [p2p] [\#2047](https://github.com/tendermint/tendermint/issues/2047) Accept new connections asynchronously
- [tm-bench] [\#2410](https://github.com/tendermint/tendermint/issues/2410) Enforce minimum transaction size (@WALL-E)

## 0.24.0

*September 6th, 2018*

Special thanks to external contributors with PRs included in this release: ackratos, james-ray, bradyjoestar,
peerlink, Ahmah2009, bluele, b00f.

This release includes breaking upgrades in the block header,
including the long awaited changes for delaying validator set updates by one
block to better support light clients.
It also fixes enforcement on the maximum size of blocks, and includes a BFT
timestamp in each block that can be safely used by applications.
There are also some minor breaking changes to the rpc, config, and ABCI.

See the [UPGRADING.md](UPGRADING.md#v0.24.0) for details on upgrading to the new
version.

From here on, breaking changes will be broken down to better reflect how users
are affected by a change.

A few more breaking changes are in the works - each will come with a clear
Architecture Decision Record (ADR) explaining the change. You can review ADRs
[here](https://github.com/tendermint/tendermint/tree/develop/docs/architecture)
or in the [open Pull Requests](https://github.com/tendermint/tendermint/pulls).
You can also check in on the [issues marked as
breaking](https://github.com/tendermint/tendermint/issues?q=is%3Aopen+is%3Aissue+label%3Abreaking).

BREAKING CHANGES:

* CLI/RPC/Config
  - [config] [\#2169](https://github.com/tendermint/tendermint/issues/2169) Replace MaxNumPeers with MaxNumInboundPeers and MaxNumOutboundPeers
  - [config] [\#2300](https://github.com/tendermint/tendermint/issues/2300) Reduce default mempool size from 100k to 5k, until ABCI rechecking is implemented.
  - [rpc] [\#1815](https://github.com/tendermint/tendermint/issues/1815) `/commit` returns a `signed_header` field instead of everything being top-level

* Apps
  - [abci] Added address of the original proposer of the block to Header
  - [abci] Change ABCI Header to match Tendermint exactly
  - [abci] [\#2159](https://github.com/tendermint/tendermint/issues/2159) Update use of `Validator` (see
    [ADR-018](https://github.com/tendermint/tendermint/blob/develop/docs/architecture/adr-018-ABCI-Validators.md)):
    - Remove PubKey from `Validator` (so it's just Address and Power)
    - Introduce `ValidatorUpdate` (with just PubKey and Power)
    - InitChain and EndBlock use ValidatorUpdate
    - Update field names and types in BeginBlock
  - [state] [\#1815](https://github.com/tendermint/tendermint/issues/1815) Validator set changes are now delayed by one block
    - updates returned in ResponseEndBlock for block H will be included in RequestBeginBlock for block H+2

* Go API
  - [lite] [\#1815](https://github.com/tendermint/tendermint/issues/1815) Complete refactor of the package
  - [node] [\#2212](https://github.com/tendermint/tendermint/issues/2212) NewNode now accepts a `*p2p.NodeKey` (@bradyjoestar)
  - [libs/common] [\#2199](https://github.com/tendermint/tendermint/issues/2199) Remove Fmt, in favor of fmt.Sprintf
  - [libs/common] SplitAndTrim was deleted
  - [libs/common] [\#2274](https://github.com/tendermint/tendermint/issues/2274) Remove unused Math functions like MaxInt, MaxInt64,
    MinInt, MinInt64 (@Ahmah2009)
  - [libs/clist] Panics if list extends beyond MaxLength
  - [crypto] [\#2205](https://github.com/tendermint/tendermint/issues/2205) Rename AminoRoute variables to no longer be prefixed by signature type.

* Blockchain Protocol
  - [state] [\#1815](https://github.com/tendermint/tendermint/issues/1815) Validator set changes are now delayed by one block (!)
    - Add NextValidatorSet to State, changes on-disk representation of state
  - [state] [\#2184](https://github.com/tendermint/tendermint/issues/2184) Enforce ConsensusParams.BlockSize.MaxBytes (See
    [ADR-020](https://github.com/tendermint/tendermint/blob/develop/docs/architecture/adr-020-block-size.md)).
    - Remove ConsensusParams.BlockSize.MaxTxs
    - Introduce maximum sizes for all components of a block, including ChainID
  - [types] Updates to the block Header:
    - [\#1815](https://github.com/tendermint/tendermint/issues/1815) NextValidatorsHash - hash of the validator set for the next block,
      so the current validators actually sign over the hash for the new
      validators
    - [\#2106](https://github.com/tendermint/tendermint/issues/2106) ProposerAddress - address of the block's original proposer
  - [consensus] [\#2203](https://github.com/tendermint/tendermint/issues/2203) Implement BFT time
    - Timestamp in block must be monotonic and equal the median of timestamps in block's LastCommit
  - [crypto] [\#2239](https://github.com/tendermint/tendermint/issues/2239) Secp256k1 signature changes (See
    [ADR-014](https://github.com/tendermint/tendermint/blob/develop/docs/architecture/adr-014-secp-malleability.md)):
    - format changed from DER to `r || s`, both little endian encoded as 32 bytes.
    - malleability removed by requiring `s` to be in canonical form.

* P2P Protocol
  - [p2p] [\#2263](https://github.com/tendermint/tendermint/issues/2263) Update secret connection to use a little endian encoded nonce
  - [blockchain] [\#2213](https://github.com/tendermint/tendermint/issues/2213) Fix Amino routes for blockchain reactor messages
    (@peerlink)


FEATURES:
- [types] [\#2015](https://github.com/tendermint/tendermint/issues/2015) Allow genesis file to have 0 validators (@b00f)
  - Initial validator set can be determined by the app in ResponseInitChain
- [rpc] [\#2161](https://github.com/tendermint/tendermint/issues/2161) New event `ValidatorSetUpdates` for when the validator set changes
- [crypto/multisig] [\#2164](https://github.com/tendermint/tendermint/issues/2164) Introduce multisig pubkey and signature format
- [libs/db] [\#2293](https://github.com/tendermint/tendermint/issues/2293) Allow passing options through when creating instances of leveldb dbs

IMPROVEMENTS:
- [docs] Lint documentation with `write-good` and `stop-words`.
- [docs] [\#2249](https://github.com/tendermint/tendermint/issues/2249) Refactor, deduplicate, and improve the ABCI docs and spec (with thanks to @ttmc).
- [scripts] [\#2196](https://github.com/tendermint/tendermint/issues/2196) Added json2wal tool, which is supposed to help our users restore (@bradyjoestar)
  corrupted WAL files and compose test WAL files (@bradyjoestar)
- [mempool] [\#2234](https://github.com/tendermint/tendermint/issues/2234) Now stores txs by hash inside of the cache, to mitigate memory leakage
- [mempool] [\#2166](https://github.com/tendermint/tendermint/issues/2166) Set explicit capacity for map when updating txs (@bluele)

BUG FIXES:
- [config] [\#2284](https://github.com/tendermint/tendermint/issues/2284) Replace `db_path` with `db_dir` from automatically generated configuration files.
- [mempool] [\#2188](https://github.com/tendermint/tendermint/issues/2188) Fix OOM issue from cache map and list getting out of sync
- [state] [\#2051](https://github.com/tendermint/tendermint/issues/2051) KV store index supports searching by `tx.height` (@ackratos)
- [rpc] [\#2327](https://github.com/tendermint/tendermint/issues/2327) `/dial_peers` does not try to dial existing peers
- [node] [\#2323](https://github.com/tendermint/tendermint/issues/2323) Filter empty strings from config lists (@james-ray)
- [abci/client] [\#2236](https://github.com/tendermint/tendermint/issues/2236) Fix closing GRPC connection (@bradyjoestar)

## 0.23.1

*August 22nd, 2018*

BUG FIXES:
- [libs/autofile] [\#2261](https://github.com/tendermint/tendermint/issues/2261) Fix log rotation so it actually happens.
    - Fixes issues with consensus WAL growing unbounded ala [\#2259](https://github.com/tendermint/tendermint/issues/2259)

## 0.23.0

*August 5th, 2018*

This release includes breaking upgrades in our P2P encryption,
some ABCI messages, and how we encode time and signatures.

A few more changes are still coming to the Header, ABCI,
and validator set handling to better support light clients, BFT time, and
upgrades. Most notably, validator set changes will be delayed by one block (see
[#1815][i1815]).

We also removed `make ensure_deps` in favour of `make get_vendor_deps`.

BREAKING CHANGES:
- [abci] Changed time format from int64 to google.protobuf.Timestamp
- [abci] Changed Validators to LastCommitInfo in RequestBeginBlock
- [abci] Removed Fee from ResponseDeliverTx and ResponseCheckTx
- [crypto] Switch crypto.Signature from interface to []byte for space efficiency
  [#2128](https://github.com/tendermint/tendermint/pull/2128)
    - NOTE: this means signatures no longer have the prefix bytes in Amino
      binary nor the `type` field in Amino JSON. They're just bytes.
- [p2p] Remove salsa and ripemd primitives, in favor of using chacha as a stream cipher, and hkdf [#2054](https://github.com/tendermint/tendermint/pull/2054)
- [tools] Removed `make ensure_deps` in favor of `make get_vendor_deps`
- [types] CanonicalTime uses nanoseconds instead of clipping to ms
    - breaks serialization/signing of all messages with a timestamp

FEATURES:
- [tools] Added `make check_dep`
    - ensures gopkg.lock is synced with gopkg.toml
    - ensures no branches are used in the gopkg.toml

IMPROVEMENTS:
- [blockchain] Improve fast-sync logic
  [#1805](https://github.com/tendermint/tendermint/pull/1805)
    - tweak params
    - only process one block at a time to avoid starving
- [common] bit array functions which take in another parameter are now thread safe
- [crypto] Switch hkdfchachapoly1305 to xchachapoly1305
- [p2p] begin connecting to peers as soon a seed node provides them to you ([#2093](https://github.com/tendermint/tendermint/issues/2093))

BUG FIXES:
- [common] Safely handle cases where atomic write files already exist [#2109](https://github.com/tendermint/tendermint/issues/2109)
- [privval] fix a deadline for accepting new connections in socket private
  validator.
- [p2p] Allow startup if a configured seed node's IP can't be resolved ([#1716](https://github.com/tendermint/tendermint/issues/1716))
- [node] Fully exit when CTRL-C is pressed even if consensus state panics [#2072](https://github.com/tendermint/tendermint/issues/2072)

[i1815]: https://github.com/tendermint/tendermint/pull/1815

## 0.22.8

*July 26th, 2018*

BUG FIXES

- [consensus, blockchain] Fix 0.22.7 below.

## 0.22.7

*July 26th, 2018*

BUG FIXES

- [consensus, blockchain] Register the Evidence interface so it can be
  marshalled/unmarshalled by the blockchain and consensus reactors

## 0.22.6

*July 24th, 2018*

BUG FIXES

- [rpc] Fix `/blockchain` endpoint
    - (#2049) Fix OOM attack by returning error on negative input
    - Fix result length to have max 20 (instead of 21) block metas
- [rpc] Validate height is non-negative in `/abci_query`
- [consensus] (#2050) Include evidence in proposal block parts (previously evidence was
  not being included in blocks!)
- [p2p] (#2046) Close rejected inbound connections so file descriptor doesn't
  leak
- [Gopkg] (#2053) Fix versions in the toml

## 0.22.5

*July 23th, 2018*

BREAKING CHANGES:
- [crypto] Refactor `tendermint/crypto` into many subpackages
- [libs/common] remove exponentially distributed random numbers

IMPROVEMENTS:
- [abci, libs/common] Generated gogoproto static marshaller methods
- [config] Increase default send/recv rates to 5 mB/s
- [p2p] reject addresses coming from private peers
- [p2p] allow persistent peers to be private

BUG FIXES:
- [mempool] fixed a race condition when `create_empty_blocks=false` where a
  transaction is published at an old height.
- [p2p] dial external IP setup by `persistent_peers`, not internal NAT IP
- [rpc] make `/status` RPC endpoint resistant to consensus halt

## 0.22.4

*July 14th, 2018*

BREAKING CHANGES:
- [genesis] removed deprecated `app_options` field.
- [types] Genesis.AppStateJSON -> Genesis.AppState

FEATURES:
- [tools] Merged in from github.com/tendermint/tools

BUG FIXES:
- [tools/tm-bench] Various fixes
- [consensus] Wait for WAL to stop on shutdown
- [abci] Fix #1891, pending requests cannot hang when abci server dies.
  Previously a crash in BeginBlock could leave tendermint in broken state.

## 0.22.3

*July 10th, 2018*

IMPROVEMENTS
- Update dependencies
    * pin all values in Gopkg.toml to version or commit
    * update golang/protobuf to v1.1.0

## 0.22.2

*July 10th, 2018*

IMPROVEMENTS
- More cleanup post repo merge!
- [docs] Include `ecosystem.json` and `tendermint-bft.md` from deprecated `aib-data` repository.
- [config] Add `instrumentation.max_open_connections`, which limits the number
  of requests in flight to Prometheus server (if enabled). Default: 3.


BUG FIXES
- [rpc] Allow unquoted integers in requests
    - NOTE: this is only for URI requests. JSONRPC requests and all responses
      will use quoted integers (the proto3 JSON standard).
- [consensus] Fix halt on shutdown

## 0.22.1

*July 5th, 2018*

IMPROVEMENTS

* Cleanup post repo-merge.
* [docs] Various improvements.

BUG FIXES

* [state] Return error when EndBlock returns a 0-power validator that isn't
  already in the validator set.
* [consensus] Shut down WAL properly.


## 0.22.0

*July 2nd, 2018*

BREAKING CHANGES:
- [config]
    * Remove `max_block_size_txs` and `max_block_size_bytes` in favor of
        consensus params from the genesis file.
    * Rename `skip_upnp` to `upnp`, and turn it off by default.
    * Change `max_packet_msg_size` back to `max_packet_msg_payload_size`
- [rpc]
    * All integers are encoded as strings (part of the update for Amino v0.10.1)
    * `syncing` is now called `catching_up`
- [types] Update Amino to v0.10.1
    * Amino is now fully proto3 compatible for the basic types
    * JSON-encoded types now use the type name instead of the prefix bytes
    * Integers are encoded as strings
- [crypto] Update go-crypto to v0.10.0 and merge into `crypto`
    * privKey.Sign returns error.
    * ed25519 address changed to the first 20-bytes of the SHA256 of the raw pubkey bytes
    * `tmlibs/merkle` -> `crypto/merkle`. Uses SHA256 instead of RIPEMD160
- [tmlibs] Update to v0.9.0 and merge into `libs`
    * remove `merkle` package (moved to `crypto/merkle`)

FEATURES
- [cmd] Added metrics (served under `/metrics` using a Prometheus client;
  disabled by default). See the new `instrumentation` section in the config and
  [metrics](https://tendermint.readthedocs.io/projects/tools/en/develop/metrics.html)
  guide.
- [p2p] Add IPv6 support to peering.
- [p2p] Add `external_address` to config to allow specifying the address for
  peers to dial

IMPROVEMENT
- [rpc/client] Supports https and wss now.
- [crypto] Make public key size into public constants
- [mempool] Log tx hash, not entire tx
- [abci] Merged in github.com/tendermint/abci
- [crypto] Merged in github.com/tendermint/go-crypto
- [libs] Merged in github.com/tendermint/tmlibs
- [docs] Move from .rst to .md

BUG FIXES:
- [rpc] Limit maximum number of HTTP/WebSocket connections
  (`rpc.max_open_connections`) and gRPC connections
  (`rpc.grpc_max_open_connections`). Check out "Running In Production" guide if
  you want to increase them.
- [rpc] Limit maximum request body size to 1MB (header is limited to 1MB).
- [consensus] Fix a halting bug where `create_empty_blocks=false`
- [p2p] Fix panic in seed mode

## 0.21.0

*June 21th, 2018*

BREAKING CHANGES

- [config] Change default ports from 4665X to 2665X. Ports over 32768 are
  ephemeral and reserved for use by the kernel.
- [cmd] `unsafe_reset_all` removes the addrbook.json

IMPROVEMENT

- [pubsub] Set default capacity to 0
- [docs] Various improvements

BUG FIXES

- [consensus] Fix an issue where we don't make blocks after `fast_sync` when `create_empty_blocks=false`
- [mempool] Fix #1761 where we don't process txs if `cache_size=0`
- [rpc] Fix memory leak in Websocket (when using `/subscribe` method)
- [config] Escape paths in config - fixes config paths on Windows

## 0.20.0

*June 6th, 2018*

This is the first in a series of breaking releases coming to Tendermint after
soliciting developer feedback and conducting security audits.

This release does not break any blockchain data structures or
protocols other than the ABCI messages between Tendermint and the application.

Applications that upgrade for ABCI v0.11.0 should be able to continue running Tendermint
v0.20.0 on blockchains created with v0.19.X

BREAKING CHANGES

- [abci] Upgrade to
  [v0.11.0](https://github.com/tendermint/abci/blob/master/CHANGELOG.md#0110)
- [abci] Change Query path for filtering peers by node ID from
  `p2p/filter/pubkey/<id>` to `p2p/filter/id/<id>`

## 0.19.9

*June 5th, 2018*

BREAKING CHANGES

- [types/priv_validator] Moved to top level `privval` package

FEATURES

- [config] Collapse PeerConfig into P2PConfig
- [docs] Add quick-install script
- [docs/spec] Add table of Amino prefixes

BUG FIXES

- [rpc] Return 404 for unknown endpoints
- [consensus] Flush WAL on stop
- [evidence] Don't send evidence to peers that are behind
- [p2p] Fix memory leak on peer disconnects
- [rpc] Fix panic when `per_page=0`

## 0.19.8

*June 4th, 2018*

BREAKING:

- [p2p] Remove `auth_enc` config option, peer connections are always auth
  encrypted. Technically a breaking change but seems no one was using it and
  arguably a bug fix :)

BUG FIXES

- [mempool] Fix deadlock under high load when `skip_timeout_commit=true` and
  `create_empty_blocks=false`

## 0.19.7

*May 31st, 2018*

BREAKING:

- [libs/pubsub] TagMap#Get returns a string value
- [libs/pubsub] NewTagMap accepts a map of strings

FEATURES

- [rpc] the RPC documentation is now published to https://tendermint.github.io/slate
- [p2p] AllowDuplicateIP config option to refuse connections from same IP.
    - true by default for now, false by default in next breaking release
- [docs] Add docs for query, tx indexing, events, pubsub
- [docs] Add some notes about running Tendermint in production

IMPROVEMENTS:

- [consensus] Consensus reactor now receives events from a separate synchronous event bus,
  which is not dependant on external RPC load
- [consensus/wal] do not look for height in older files if we've seen height - 1
- [docs] Various cleanup and link fixes

## 0.19.6

*May 29th, 2018*

BUG FIXES

- [blockchain] Fix fast-sync deadlock during high peer turnover

BUG FIX:

- [evidence] Dont send peers evidence from heights they haven't synced to yet
- [p2p] Refuse connections to more than one peer with the same IP
- [docs] Various fixes

## 0.19.5

*May 20th, 2018*

BREAKING CHANGES

- [rpc/client] TxSearch and UnconfirmedTxs have new arguments (see below)
- [rpc/client] TxSearch returns ResultTxSearch
- [version] Breaking changes to Go APIs will not be reflected in breaking
  version change, but will be included in changelog.

FEATURES

- [rpc] `/tx_search` takes `page` (starts at 1) and `per_page` (max 100, default 30) args to paginate results
- [rpc] `/unconfirmed_txs` takes `limit` (max 100, default 30) arg to limit the output
- [config] `mempool.size` and `mempool.cache_size` options

IMPROVEMENTS

- [docs] Lots of updates
- [consensus] Only Fsync() the WAL before executing msgs from ourselves

BUG FIXES

- [mempool] Enforce upper bound on number of transactions

## 0.19.4 (May 17th, 2018)

IMPROVEMENTS

- [state] Improve tx indexing by using batches
- [consensus, state] Improve logging (more consensus logs, fewer tx logs)
- [spec] Moved to `docs/spec` (TODO cleanup the rest of the docs ...)

BUG FIXES

- [consensus] Fix issue #1575 where a late proposer can get stuck

## 0.19.3 (May 14th, 2018)

FEATURES

- [rpc] New `/consensus_state` returns just the votes seen at the current height

IMPROVEMENTS

- [rpc] Add stringified votes and fraction of power voted to `/dump_consensus_state`
- [rpc] Add PeerStateStats to `/dump_consensus_state`

BUG FIXES

- [cmd] Set GenesisTime during `tendermint init`
- [consensus] fix ValidBlock rules

## 0.19.2 (April 30th, 2018)

FEATURES:

- [p2p] Allow peers with different Minor versions to connect
- [rpc] `/net_info` includes `n_peers`

IMPROVEMENTS:

- [p2p] Various code comments, cleanup, error types
- [p2p] Change some Error logs to Debug

BUG FIXES:

- [p2p] Fix reconnect to persistent peer when first dial fails
- [p2p] Validate NodeInfo.ListenAddr
- [p2p] Only allow (MaxNumPeers - MaxNumOutboundPeers) inbound peers
- [p2p/pex] Limit max msg size to 64kB
- [p2p] Fix panic when pex=false
- [p2p] Allow multiple IPs per ID in AddrBook
- [p2p] Fix before/after bugs in addrbook isBad()

## 0.19.1 (April 27th, 2018)

Note this release includes some small breaking changes in the RPC and one in the
config that are really bug fixes. v0.19.1 will work with existing chains, and make Tendermint
easier to use and debug. With <3

BREAKING (MINOR)

- [config] Removed `wal_light` setting. If you really needed this, let us know

FEATURES:

- [networks] moved in tooling from devops repo: terraform and ansible scripts for deploying testnets !
- [cmd] Added `gen_node_key` command

BUG FIXES

Some of these are breaking in the RPC response, but they're really bugs!

- [spec] Document address format and pubkey encoding pre and post Amino
- [rpc] Lower case JSON field names
- [rpc] Fix missing entries, improve, and lower case the fields in `/dump_consensus_state`
- [rpc] Fix NodeInfo.Channels format to hex
- [rpc] Add Validator address to `/status`
- [rpc] Fix `prove` in ABCIQuery
- [cmd] MarshalJSONIndent on init

## 0.19.0 (April 13th, 2018)

BREAKING:
- [cmd] improved `testnet` command; now it can fill in `persistent_peers` for you in the config file and much more (see `tendermint testnet --help` for details)
- [cmd] `show_node_id` now returns an error if there is no node key
- [rpc]: changed the output format for the `/status` endpoint (see https://godoc.org/github.com/tendermint/tendermint/rpc/core#Status)

Upgrade from go-wire to go-amino. This is a sweeping change that breaks everything that is
serialized to disk or over the network.

See github.com/tendermint/go-amino for details on the new format.

See `scripts/wire2amino.go` for a tool to upgrade
genesis/priv_validator/node_key JSON files.

FEATURES

- [test] docker-compose for local testnet setup (thanks Greg!)

## 0.18.0 (April 6th, 2018)

BREAKING:

- [types] Merkle tree uses different encoding for varints (see tmlibs v0.8.0)
- [types] ValidtorSet.GetByAddress returns -1 if no validator found
- [p2p] require all addresses come with an ID no matter what
- [rpc] Listening address must contain tcp:// or unix:// prefix

FEATURES:

- [rpc] StartHTTPAndTLSServer (not used yet)
- [rpc] Include validator's voting power in `/status`
- [rpc] `/tx` and `/tx_search` responses now include the transaction hash
- [rpc] Include peer NodeIDs in `/net_info`

IMPROVEMENTS:
- [config] trim whitespace from elements of lists (like `persistent_peers`)
- [rpc] `/tx_search` results are sorted by height
- [p2p] do not try to connect to ourselves (ok, maybe only once)
- [p2p] seeds respond with a bias towards good peers

BUG FIXES:
- [rpc] fix subscribing using an abci.ResponseDeliverTx tag
- [rpc] fix tx_indexers matchRange
- [rpc] fix unsubscribing (see tmlibs v0.8.0)

## 0.17.1 (March 27th, 2018)

BUG FIXES:
- [types] Actually support `app_state` in genesis as `AppStateJSON`

## 0.17.0 (March 27th, 2018)

BREAKING:
- [types] WriteSignBytes -> SignBytes

IMPROVEMENTS:
- [all] renamed `dummy` (`persistent_dummy`) to `kvstore` (`persistent_kvstore`) (name "dummy" is deprecated and will not work in the next breaking release)
- [docs] note on determinism (docs/determinism.rst)
- [genesis] `app_options` field is deprecated. please rename it to `app_state` in your genesis file(s). `app_options` will not work in the next breaking release
- [p2p] dial seeds directly without potential peers
- [p2p] exponential backoff for addrs in the address book
- [p2p] mark peer as good if it contributed enough votes or block parts
- [p2p] stop peer if it sends incorrect data, msg to unknown channel, msg we did not expect
- [p2p] when `auth_enc` is true, all dialed peers must have a node ID in their address
- [spec] various improvements
- switched from glide to dep internally for package management
- [wire] prep work for upgrading to new go-wire (which is now called go-amino)

FEATURES:
- [config] exposed `auth_enc` flag to enable/disable encryption
- [config] added the `--p2p.private_peer_ids` flag and `PrivatePeerIDs` config variable (see config for description)
- [rpc] added `/health` endpoint, which returns empty result for now
- [types/priv_validator] new format and socket client, allowing for remote signing

BUG FIXES:
- [consensus] fix liveness bug by introducing ValidBlock mechanism

## 0.16.0 (February 20th, 2018)

BREAKING CHANGES:
- [config] use $TMHOME/config for all config and json files
- [p2p] old `--p2p.seeds` is now `--p2p.persistent_peers` (persistent peers to which TM will always connect to)
- [p2p] now `--p2p.seeds` only used for getting addresses (if addrbook is empty; not persistent)
- [p2p] NodeInfo: remove RemoteAddr and add Channels
    - we must have at least one overlapping channel with peer
    - we only send msgs for channels the peer advertised
- [p2p/conn] pong timeout
- [lite] comment out IAVL related code

FEATURES:
- [p2p] added new `/dial_peers&persistent=_` **unsafe** endpoint
- [p2p] persistent node key in `$THMHOME/config/node_key.json`
- [p2p] introduce peer ID and authenticate peers by ID using addresses like `ID@IP:PORT`
- [p2p/pex] new seed mode crawls the network and serves as a seed.
- [config] MempoolConfig.CacheSize
- [config] P2P.SeedMode (`--p2p.seed_mode`)

IMPROVEMENT:
- [p2p/pex] stricter rules in the PEX reactor for better handling of abuse
- [p2p] various improvements to code structure including subpackages for `pex` and `conn`
- [docs] new spec!
- [all] speed up the tests!

BUG FIX:
- [blockchain] StopPeerForError on timeout
- [consensus] StopPeerForError on a bad Maj23 message
- [state] flush mempool conn before calling commit
- [types] fix priv val signing things that only differ by timestamp
- [mempool] fix memory leak causing zombie peers
- [p2p/conn] fix potential deadlock

## 0.15.0 (December 29, 2017)

BREAKING CHANGES:
- [p2p] enable the Peer Exchange reactor by default
- [types] add Timestamp field to Proposal/Vote
- [types] add new fields to Header: TotalTxs, ConsensusParamsHash, LastResultsHash, EvidenceHash
- [types] add Evidence to Block
- [types] simplify ValidateBasic
- [state] updates to support changes to the header
- [state] Enforce <1/3 of validator set can change at a time

FEATURES:
- [state] Send indices of absent validators and addresses of byzantine validators in BeginBlock
- [state] Historical ConsensusParams and ABCIResponses
- [docs] Specification for the base Tendermint data structures.
- [evidence] New evidence reactor for gossiping and managing evidence
- [rpc] `/block_results?height=X` returns the DeliverTx results for a given height.

IMPROVEMENTS:
- [consensus] Better handling of corrupt WAL file

BUG FIXES:
- [lite] fix race
- [state] validate block.Header.ValidatorsHash
- [p2p] allow seed addresses to be prefixed with eg. `tcp://`
- [p2p] use consistent key to refer to peers so we dont try to connect to existing peers
- [cmd] fix `tendermint init` to ignore files that are there and generate files that aren't.

## 0.14.0 (December 11, 2017)

BREAKING CHANGES:
- consensus/wal: removed separator
- rpc/client: changed Subscribe/Unsubscribe/UnsubscribeAll funcs signatures to be identical to event bus.

FEATURES:
- new `tendermint lite` command (and `lite/proxy` pkg) for running a light-client RPC proxy.
    NOTE it is currently insecure and its APIs are not yet covered by semver

IMPROVEMENTS:
- rpc/client: can act as event bus subscriber (See https://github.com/tendermint/tendermint/issues/945).
- p2p: use exponential backoff from seconds to hours when attempting to reconnect to persistent peer
- config: moniker defaults to the machine's hostname instead of "anonymous"

BUG FIXES:
- p2p: no longer exit if one of the seed addresses is incorrect

## 0.13.0 (December 6, 2017)

BREAKING CHANGES:
- abci: update to v0.8 using gogo/protobuf; includes tx tags, vote info in RequestBeginBlock, data.Bytes everywhere, use int64, etc.
- types: block heights are now `int64` everywhere
- types & node: EventSwitch and EventCache have been replaced by EventBus and EventBuffer; event types have been overhauled
- node: EventSwitch methods now refer to EventBus
- rpc/lib/types: RPCResponse is no longer a pointer; WSRPCConnection interface has been modified
- rpc/client: WaitForOneEvent takes an EventsClient instead of types.EventSwitch
- rpc/client: Add/RemoveListenerForEvent are now Subscribe/Unsubscribe
- rpc/core/types: ResultABCIQuery wraps an abci.ResponseQuery
- rpc: `/subscribe` and `/unsubscribe` take `query` arg instead of `event`
- rpc: `/status` returns the LatestBlockTime in human readable form instead of in nanoseconds
- mempool: cached transactions return an error instead of an ABCI response with BadNonce

FEATURES:
- rpc: new `/unsubscribe_all` WebSocket RPC endpoint
- rpc: new `/tx_search` endpoint for filtering transactions by more complex queries
- p2p/trust: new trust metric for tracking peers. See ADR-006
- config: TxIndexConfig allows to set what DeliverTx tags to index

IMPROVEMENTS:
- New asynchronous events system using `tmlibs/pubsub`
- logging: Various small improvements
- consensus: Graceful shutdown when app crashes
- tests: Fix various non-deterministic errors
- p2p: more defensive programming

BUG FIXES:
- consensus: fix panic where prs.ProposalBlockParts is not initialized
- p2p: fix panic on bad channel

## 0.12.1 (November 27, 2017)

BUG FIXES:
- upgrade tmlibs dependency to enable Windows builds for Tendermint

## 0.12.0 (October 27, 2017)

BREAKING CHANGES:
 - rpc/client: websocket ResultsCh and ErrorsCh unified in ResponsesCh.
 - rpc/client: ABCIQuery no longer takes `prove`
 - state: remove GenesisDoc from state.
 - consensus: new binary WAL format provides efficiency and uses checksums to detect corruption
    - use scripts/wal2json to convert to json for debugging

FEATURES:
 - new `Verifiers` pkg contains the tendermint light-client library (name subject to change)!
 - rpc: `/genesis` includes the `app_options` .
 - rpc: `/abci_query` takes an additional `height` parameter to support historical queries.
 - rpc/client: new ABCIQueryWithOptions supports options like `trusted` (set false to get a proof) and `height` to query a historical height.

IMPROVEMENTS:
 - rpc: `/genesis` result includes `app_options`
 - rpc/lib/client: add jitter to reconnects.
 - rpc/lib/types: `RPCError` satisfies the `error` interface.

BUG FIXES:
 - rpc/client: fix ws deadlock after stopping
 - blockchain: fix panic on AddBlock when peer is nil
 - mempool: fix sending on TxsAvailable when a tx has been invalidated
 - consensus: dont run WAL catchup if we fast synced

## 0.11.1 (October 10, 2017)

IMPROVEMENTS:
 - blockchain/reactor: respondWithNoResponseMessage for missing height

BUG FIXES:
 - rpc: fixed client WebSocket timeout
 - rpc: client now resubscribes on reconnection
 - rpc: fix panics on missing params
 - rpc: fix `/dump_consensus_state` to have normal json output (NOTE: technically breaking, but worth a bug fix label)
 - types: fixed out of range error in VoteSet.addVote
 - consensus: fix wal autofile via https://github.com/tendermint/tmlibs/blob/master/CHANGELOG.md#032-october-2-2017

## 0.11.0 (September 22, 2017)

BREAKING:
 - genesis file: validator `amount` is now `power`
 - abci: Info, BeginBlock, InitChain all take structs
 - rpc: various changes to match JSONRPC spec (http://www.jsonrpc.org/specification), including breaking ones:
    - requests that previously returned HTTP code 4XX now return 200 with an error code in the JSONRPC.
    - `rpctypes.RPCResponse` uses new `RPCError` type instead of `string`.

 - cmd: if there is no genesis, exit immediately instead of waiting around for one to show.
 - types: `Signer.Sign` returns an error.
 - state: every validator set change is persisted to disk, which required some changes to the `State` structure.
 - p2p: new `p2p.Peer` interface used for all reactor methods (instead of `*p2p.Peer` struct).

FEATURES:
 - rpc: `/validators?height=X` allows querying of validators at previous heights.
 - rpc: Leaving the `height` param empty for `/block`, `/validators`, and `/commit` will return the value for the latest height.

IMPROVEMENTS:
 - docs: Moved all docs from the website and tools repo in, converted to `.rst`, and cleaned up for presentation on `tendermint.readthedocs.io`

BUG FIXES:
 - fix WAL openning issue on Windows

## 0.10.4 (September 5, 2017)

IMPROVEMENTS:
- docs: Added Slate docs to each rpc function (see rpc/core)
- docs: Ported all website docs to Read The Docs
- config: expose some p2p params to tweak performance: RecvRate, SendRate, and MaxMsgPacketPayloadSize
- rpc: Upgrade the websocket client and server, including improved auto reconnect, and proper ping/pong

BUG FIXES:
- consensus: fix panic on getVoteBitArray
- consensus: hang instead of panicking on byzantine consensus failures
- cmd: dont load config for version command

## 0.10.3 (August 10, 2017)

FEATURES:
- control over empty block production:
  - new flag, `--consensus.create_empty_blocks`; when set to false, blocks are only created when there are txs or when the AppHash changes.
  - new config option, `consensus.create_empty_blocks_interval`; an empty block is created after this many seconds.
  - in normal operation, `create_empty_blocks = true` and `create_empty_blocks_interval = 0`, so blocks are being created all the time (as in all previous versions of tendermint). The number of empty blocks can be reduced by increasing `create_empty_blocks_interval` or by setting `create_empty_blocks = false`.
  - new `TxsAvailable()` method added to Mempool that returns a channel which fires when txs are available.
  - new heartbeat message added to consensus reactor to notify peers that a node is waiting for txs before entering propose step.
- rpc: Add `syncing` field to response returned by `/status`. Is `true` while in fast-sync mode.

IMPROVEMENTS:
- various improvements to documentation and code comments

BUG FIXES:
- mempool: pass height into constructor so it doesn't always start at 0

## 0.10.2 (July 10, 2017)

FEATURES:
- Enable lower latency block commits by adding consensus reactor sleep durations and p2p flush throttle timeout to the config

IMPROVEMENTS:
- More detailed logging in the consensus reactor and state machine
- More in-code documentation for many exposed functions, especially in consensus/reactor.go and p2p/switch.go
- Improved readability for some function definitions and code blocks with long lines

## 0.10.1 (June 28, 2017)

FEATURES:
- Use `--trace` to get stack traces for logged errors
- types: GenesisDoc.ValidatorHash returns the hash of the genesis validator set
- types: GenesisDocFromFile parses a GenesiDoc from a JSON file

IMPROVEMENTS:
- Add a Code of Conduct
- Variety of improvements as suggested by `megacheck` tool
- rpc: deduplicate tests between rpc/client and rpc/tests
- rpc: addresses without a protocol prefix default to `tcp://`. `http://` is also accepted as an alias for `tcp://`
- cmd: commands are more easily reuseable from other tools
- DOCKER: automate build/push

BUG FIXES:
- Fix log statements using keys with spaces (logger does not currently support spaces)
- rpc: set logger on websocket connection
- rpc: fix ws connection stability by setting write deadline on pings

## 0.10.0 (June 2, 2017)

Includes major updates to configuration, logging, and json serialization.
Also includes the Grand Repo-Merge of 2017.

BREAKING CHANGES:

- Config and Flags:
  - The `config` map is replaced with a [`Config` struct](https://github.com/tendermint/tendermint/blob/master/config/config.go#L11),
containing substructs: `BaseConfig`, `P2PConfig`, `MempoolConfig`, `ConsensusConfig`, `RPCConfig`
  - This affects the following flags:
    - `--seeds` is now `--p2p.seeds`
    - `--node_laddr` is now `--p2p.laddr`
    - `--pex` is now `--p2p.pex`
    - `--skip_upnp` is now `--p2p.skip_upnp`
    - `--rpc_laddr` is now `--rpc.laddr`
    - `--grpc_laddr` is now `--rpc.grpc_laddr`
  - Any configuration option now within a substract must come under that heading in the `config.toml`, for instance:
    ```
    [p2p]
    laddr="tcp://1.2.3.4:46656"

    [consensus]
    timeout_propose=1000
    ```
  - Use viper and `DefaultConfig() / TestConfig()` functions to handle defaults, and remove `config/tendermint` and `config/tendermint_test`
  - Change some function and method signatures to
  - Change some [function and method signatures](https://gist.github.com/ebuchman/640d5fc6c2605f73497992fe107ebe0b) accomodate new config

- Logger
  - Replace static `log15` logger with a simple interface, and provide a new implementation using `go-kit`.
See our new [logging library](https://github.com/tendermint/tmlibs/log) and [blog post](https://tendermint.com/blog/abstracting-the-logger-interface-in-go) for more details
  - Levels `warn` and `notice` are removed (you may need to change them in your `config.toml`!)
  - Change some [function and method signatures](https://gist.github.com/ebuchman/640d5fc6c2605f73497992fe107ebe0b) to accept a logger

- JSON serialization:
  - Replace `[TypeByte, Xxx]` with `{"type": "some-type", "data": Xxx}` in RPC and all `.json` files by using `go-wire/data`. For instance, a public key is now:
    ```
    "pub_key": {
      "type": "ed25519",
      "data": "83DDF8775937A4A12A2704269E2729FCFCD491B933C4B0A7FFE37FE41D7760D0"
    }
    ```
  - Remove type information about RPC responses, so `[TypeByte, {"jsonrpc": "2.0", ... }]` is now just `{"jsonrpc": "2.0", ... }`
  - Change `[]byte` to `data.Bytes` in all serialized types (for hex encoding)
  - Lowercase the JSON tags in `ValidatorSet` fields
  - Introduce `EventDataInner` for serializing events

- Other:
  - Send InitChain message in handshake if `appBlockHeight == 0`
  - Do not include the `Accum` field when computing the validator hash. This makes the ValidatorSetHash unique for a given validator set, rather than changing with every block (as the Accum changes)
  - Unsafe RPC calls are not enabled by default. This includes `/dial_seeds`, and all calls prefixed with `unsafe`. Use the `--rpc.unsafe` flag to enable.


FEATURES:

- Per-module log levels. For instance, the new default is `state:info,*:error`, which means the `state` package logs at `info` level, and everything else logs at `error` level
- Log if a node is validator or not in every consensus round
- Use ldflags to set git hash as part of the version
- Ignore `address` and `pub_key` fields in `priv_validator.json` and overwrite them with the values derrived from the `priv_key`

IMPROVEMENTS:

- Merge `tendermint/go-p2p -> tendermint/tendermint/p2p` and `tendermint/go-rpc -> tendermint/tendermint/rpc/lib`
- Update paths for grand repo merge:
  - `go-common -> tmlibs/common`
  - `go-data -> go-wire/data`
  - All other `go-` libs, except `go-crypto` and `go-wire`, are merged under `tmlibs`
- No global loggers (loggers are passed into constructors, or preferably set with a SetLogger method)
- Return HTTP status codes with errors for RPC responses
- Limit `/blockchain_info` call to return a maximum of 20 blocks
- Use `.Wrap()` and `.Unwrap()` instead of eg. `PubKeyS` for `go-crypto` types
- RPC JSON responses use pretty printing (via `json.MarshalIndent`)
- Color code different instances of the consensus for tests
- Isolate viper to `cmd/tendermint/commands` and do not read config from file for tests


## 0.9.2 (April 26, 2017)

BUG FIXES:

- Fix bug in `ResetPrivValidator` where we were using the global config and log (causing external consumers, eg. basecoin, to fail).

## 0.9.1 (April 21, 2017)

FEATURES:

- Transaction indexing - txs are indexed by their hash using a simple key-value store; easily extended to more advanced indexers
- New `/tx?hash=X` endpoint to query for transactions and their DeliverTx result by hash. Optionally returns a proof of the tx's inclusion in the block
- `tendermint testnet` command initializes files for a testnet

IMPROVEMENTS:

- CLI now uses Cobra framework
- TMROOT is now TMHOME (TMROOT will stop working in 0.10.0)
- `/broadcast_tx_XXX` also returns the Hash (can be used to query for the tx)
- `/broadcast_tx_commit` also returns the height the block was committed in
- ABCIResponses struct persisted to disk before calling Commit; makes handshake replay much cleaner
- WAL uses #ENDHEIGHT instead of #HEIGHT (#HEIGHT will stop working in 0.10.0)
- Peers included via `--seeds`, under `seeds` in the config, or in `/dial_seeds` are now persistent, and will be reconnected to if the connection breaks

BUG FIXES:

- Fix bug in fast-sync where we stop syncing after a peer is removed, even if they're re-added later
- Fix handshake replay to handle validator set changes and results of DeliverTx when we crash after app.Commit but before state.Save()

## 0.9.0 (March 6, 2017)

BREAKING CHANGES:

- Update ABCI to v0.4.0, where Query is now `Query(RequestQuery) ResponseQuery`, enabling precise proofs at particular heights:

```
message RequestQuery{
	bytes data = 1;
	string path = 2;
	uint64 height = 3;
	bool prove = 4;
}

message ResponseQuery{
	CodeType          code        = 1;
	int64             index       = 2;
	bytes             key         = 3;
	bytes             value       = 4;
	bytes             proof       = 5;
	uint64            height      = 6;
	string            log         = 7;
}
```


- `BlockMeta` data type unifies its Hash and PartSetHash under a `BlockID`:

```
type BlockMeta struct {
	BlockID BlockID `json:"block_id"` // the block hash and partsethash
	Header  *Header `json:"header"`   // The block's Header
}
```

- `ValidatorSet.Proposer` is exposed as a field and persisted with the `State`. Use `GetProposer()` to initialize or update after validator-set changes.

- `tendermint gen_validator` command output is now pure JSON

FEATURES:

- New RPC endpoint `/commit?height=X` returns header and commit for block at height `X`
- Client API for each endpoint, including mocks for testing

IMPROVEMENTS:

- `Node` is now a `BaseService`
- Simplified starting Tendermint in-process from another application
- Better organized Makefile
- Scripts for auto-building binaries across platforms
- Docker image improved, slimmed down (using Alpine), and changed from tendermint/tmbase to tendermint/tendermint
- New repo files: `CONTRIBUTING.md`, Github `ISSUE_TEMPLATE`, `CHANGELOG.md`
- Improvements on CircleCI for managing build/test artifacts
- Handshake replay is doen through the consensus package, possibly using a mockApp
- Graceful shutdown of RPC listeners
- Tests for the PEX reactor and DialSeeds

BUG FIXES:

- Check peer.Send for failure before updating PeerState in consensus
- Fix panic in `/dial_seeds` with invalid addresses
- Fix proposer selection logic in ValidatorSet by taking the address into account in the `accumComparable`
- Fix inconcistencies with `ValidatorSet.Proposer` across restarts by persisting it in the `State`


## 0.8.0 (January 13, 2017)

BREAKING CHANGES:

- New data type `BlockID` to represent blocks:

```
type BlockID struct {
	Hash        []byte        `json:"hash"`
	PartsHeader PartSetHeader `json:"parts"`
}
```

- `Vote` data type now includes validator address and index:

```
type Vote struct {
	ValidatorAddress []byte           `json:"validator_address"`
	ValidatorIndex   int              `json:"validator_index"`
	Height           int              `json:"height"`
	Round            int              `json:"round"`
	Type             byte             `json:"type"`
	BlockID          BlockID          `json:"block_id"` // zero if vote is nil.
	Signature        crypto.Signature `json:"signature"`
}
```

- Update TMSP to v0.3.0, where it is now called ABCI and AppendTx is DeliverTx
- Hex strings in the RPC are now "0x" prefixed


FEATURES:

- New message type on the ConsensusReactor, `Maj23Msg`, for peers to alert others they've seen a Maj23,
in order to track and handle conflicting votes intelligently to prevent Byzantine faults from causing halts:

```
type VoteSetMaj23Message struct {
	Height  int
	Round   int
	Type    byte
	BlockID types.BlockID
}
```

- Configurable block part set size
- Validator set changes
- Optionally skip TimeoutCommit if we have all the votes
- Handshake between Tendermint and App on startup to sync latest state and ensure consistent recovery from crashes
- GRPC server for BroadcastTx endpoint

IMPROVEMENTS:

- Less verbose logging
- Better test coverage (37% -> 49%)
- Canonical SignBytes for signable types
- Write-Ahead Log for Mempool and Consensus via tmlibs/autofile
- Better in-process testing for the consensus reactor and byzantine faults
- Better crash/restart testing for individual nodes at preset failure points, and of networks at arbitrary points
- Better abstraction over timeout mechanics

BUG FIXES:

- Fix memory leak in mempool peer
- Fix panic on POLRound=-1
- Actually set the CommitTime
- Actually send BeginBlock message
- Fix a liveness issues caused by Byzantine proposals/votes. Uses the new `Maj23Msg`.


## 0.7.4 (December 14, 2016)

FEATURES:

- Enable the Peer Exchange reactor with the `--pex` flag for more resilient gossip network (feature still in development, beware dragons)

IMPROVEMENTS:

- Remove restrictions on RPC endpoint `/dial_seeds` to enable manual network configuration

## 0.7.3 (October 20, 2016)

IMPROVEMENTS:

- Type safe FireEvent
- More WAL/replay tests
- Cleanup some docs

BUG FIXES:

- Fix deadlock in mempool for synchronous apps
- Replay handles non-empty blocks
- Fix race condition in HeightVoteSet

## 0.7.2 (September 11, 2016)

BUG FIXES:

- Set mustConnect=false so tendermint will retry connecting to the app

## 0.7.1 (September 10, 2016)

FEATURES:

- New TMSP connection for Query/Info
- New RPC endpoints:
	- `tmsp_query`
	- `tmsp_info`
- Allow application to filter peers through Query (off by default)

IMPROVEMENTS:

- TMSP connection type enforced at compile time
- All listen/client urls use a "tcp://" or "unix://" prefix

BUG FIXES:

- Save LastSignature/LastSignBytes to `priv_validator.json` for recovery
- Fix event unsubscribe
- Fix fastsync/blockchain reactor

## 0.7.0 (August 7, 2016)

BREAKING CHANGES:

- Strict SemVer starting now!
- Update to ABCI v0.2.0
- Validation types now called Commit
- NewBlock event only returns the block header


FEATURES:

- TMSP and RPC support TCP and UNIX sockets
- Addition config options including block size and consensus parameters
- New WAL mode `cswal_light`; logs only the validator's own votes
- New RPC endpoints:
	- for starting/stopping profilers, and for updating config
	- `/broadcast_tx_commit`, returns when tx is included in a block, else an error
	- `/unsafe_flush_mempool`, empties the mempool


IMPROVEMENTS:

- Various optimizations
- Remove bad or invalidated transactions from the mempool cache (allows later duplicates)
- More elaborate testing using CircleCI including benchmarking throughput on 4 digitalocean droplets

BUG FIXES:

- Various fixes to WAL and replay logic
- Various race conditions

## PreHistory

Strict versioning only began with the release of v0.7.0, in late summer 2016.
The project itself began in early summer 2014 and was workable decentralized cryptocurrency software by the end of that year.
Through the course of 2015, in collaboration with Eris Industries (now Monax Indsutries),
many additional features were integrated, including an implementation from scratch of the Ethereum Virtual Machine.
That implementation now forms the heart of [Burrow](https://github.com/hyperledger/burrow).
In the later half of 2015, the consensus algorithm was upgraded with a more asynchronous design and a more deterministic and robust implementation.

By late 2015, frustration with the difficulty of forking a large monolithic stack to create alternative cryptocurrency designs led to the
invention of the Application Blockchain Interface (ABCI), then called the Tendermint Socket Protocol (TMSP).
The Ethereum Virtual Machine and various other transaction features were removed, and Tendermint was whittled down to a core consensus engine
driving an application running in another process.
The ABCI interface and implementation were iterated on and improved over the course of 2016,
until versioned history kicked in with v0.7.0.<|MERGE_RESOLUTION|>--- conflicted
+++ resolved
@@ -56,13 +56,11 @@
     - keep accums averaged near 0
 - [types] [\#2941](https://github.com/tendermint/tendermint/issues/2941) Preserve val.Accum during ValidatorSet.Update to avoid it being
   reset to 0 every time a validator is updated
-<<<<<<< HEAD
+- [p2p] \#2968 Panic on transport error rather than continuing to run but not
+  accept new connections
 - [p2p] \#2969 Fix mismatch in peer count between `/net_info` and the prometheus
   metrics
-=======
-- [p2p] \#2968 Panic on transport error rather than continuing to run but not
-  accept new connections
->>>>>>> 1bb7e31d
+
 
 ## v0.26.4
 
