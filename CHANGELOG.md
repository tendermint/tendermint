# Changelog

## Roadmap

BREAKING CHANGES:
- Better support for injecting randomness
- Upgrade consensus for more real-time use of evidence

FEATURES:
- Use the chain as its own CA for nodes and validators
- Tooling to run multiple blockchains/apps, possibly in a single process
- State syncing (without transaction replay)
- Add authentication and rate-limitting to the RPC

IMPROVEMENTS:
- Improve subtleties around mempool caching and logic
- Consensus optimizations:
	- cache block parts for faster agreement after round changes
	- propagate block parts rarest first
- Better testing of the consensus state machine (ie. use a DSL)
- Auto compiled serialization/deserialization code instead of go-wire reflection

BUG FIXES:
- Graceful handling/recovery for apps that have non-determinism or fail to halt
- Graceful handling/recovery for violations of safety, or liveness

## 0.18.0 (April 6th, 2018)

BREAKING:

- [types] Merkle tree uses different encoding for varints (see tmlibs v0.8.0)
- [types] ValidtorSet.GetByAddress returns -1 if no validator found
- [p2p] require all addresses come with an ID no matter what
<<<<<<< HEAD
- [rpc]: Changed the output format for the `/status` endpoint
=======
- [rpc] Listening address must contain tcp:// or unix:// prefix

FEATURES:

- [rpc] StartHTTPAndTLSServer (not used yet)
- [rpc] Include validator's voting power in `/status`
- [rpc] `/tx` and `/tx_search` responses now include the transaction hash
- [rpc] Include peer NodeIDs in `/net_info`
>>>>>>> 4930b61a

IMPROVEMENTS:
- [config] trim whitespace from elements of lists (like `persistent_peers`)
- [rpc] `/tx_search` results are sorted by height
- [p2p] do not try to connect to ourselves (ok, maybe only once)
- [p2p] seeds respond with a bias towards good peers

BUG FIXES:
- [rpc] fix subscribing using an abci.ResponseDeliverTx tag
- [rpc] fix tx_indexers matchRange
- [rpc] fix unsubscribing (see tmlibs v0.8.0)

## 0.17.1 (March 27th, 2018)

BUG FIXES:
- [types] Actually support `app_state` in genesis as `AppStateJSON`

## 0.17.0 (March 27th, 2018)

BREAKING:
- [types] WriteSignBytes -> SignBytes

IMPROVEMENTS:
- [all] renamed `dummy` (`persistent_dummy`) to `kvstore` (`persistent_kvstore`) (name "dummy" is deprecated and will not work in the next breaking release)
- [docs] note on determinism (docs/determinism.rst)
- [genesis] `app_options` field is deprecated. please rename it to `app_state` in your genesis file(s). `app_options` will not work in the next breaking release
- [p2p] dial seeds directly without potential peers
- [p2p] exponential backoff for addrs in the address book
- [p2p] mark peer as good if it contributed enough votes or block parts
- [p2p] stop peer if it sends incorrect data, msg to unknown channel, msg we did not expect
- [p2p] when `auth_enc` is true, all dialed peers must have a node ID in their address
- [spec] various improvements
- switched from glide to dep internally for package management
- [wire] prep work for upgrading to new go-wire (which is now called go-amino)

FEATURES:
- [config] exposed `auth_enc` flag to enable/disable encryption
- [config] added the `--p2p.private_peer_ids` flag and `PrivatePeerIDs` config variable (see config for description)
- [rpc] added `/health` endpoint, which returns empty result for now
- [types/priv_validator] new format and socket client, allowing for remote signing

BUG FIXES:
- [consensus] fix liveness bug by introducing ValidBlock mechanism

## 0.16.0 (February 20th, 2018)

BREAKING CHANGES:
- [config] use $TMHOME/config for all config and json files
- [p2p] old `--p2p.seeds` is now `--p2p.persistent_peers` (persistent peers to which TM will always connect to)
- [p2p] now `--p2p.seeds` only used for getting addresses (if addrbook is empty; not persistent)
- [p2p] NodeInfo: remove RemoteAddr and add Channels
    - we must have at least one overlapping channel with peer
    - we only send msgs for channels the peer advertised
- [p2p/conn] pong timeout
- [lite] comment out IAVL related code

FEATURES:
- [p2p] added new `/dial_peers&persistent=_` **unsafe** endpoint
- [p2p] persistent node key in `$THMHOME/config/node_key.json`
- [p2p] introduce peer ID and authenticate peers by ID using addresses like `ID@IP:PORT`
- [p2p/pex] new seed mode crawls the network and serves as a seed.
- [config] MempoolConfig.CacheSize
- [config] P2P.SeedMode (`--p2p.seed_mode`)

IMPROVEMENT:
- [p2p/pex] stricter rules in the PEX reactor for better handling of abuse
- [p2p] various improvements to code structure including subpackages for `pex` and `conn`
- [docs] new spec!
- [all] speed up the tests!

BUG FIX:
- [blockchain] StopPeerForError on timeout
- [consensus] StopPeerForError on a bad Maj23 message
- [state] flush mempool conn before calling commit
- [types] fix priv val signing things that only differ by timestamp
- [mempool] fix memory leak causing zombie peers
- [p2p/conn] fix potential deadlock

## 0.15.0 (December 29, 2017)

BREAKING CHANGES:
- [p2p] enable the Peer Exchange reactor by default
- [types] add Timestamp field to Proposal/Vote
- [types] add new fields to Header: TotalTxs, ConsensusParamsHash, LastResultsHash, EvidenceHash
- [types] add Evidence to Block
- [types] simplify ValidateBasic
- [state] updates to support changes to the header
- [state] Enforce <1/3 of validator set can change at a time

FEATURES:
- [state] Send indices of absent validators and addresses of byzantine validators in BeginBlock
- [state] Historical ConsensusParams and ABCIResponses
- [docs] Specification for the base Tendermint data structures.
- [evidence] New evidence reactor for gossiping and managing evidence
- [rpc] `/block_results?height=X` returns the DeliverTx results for a given height.

IMPROVEMENTS:
- [consensus] Better handling of corrupt WAL file

BUG FIXES:
- [lite] fix race
- [state] validate block.Header.ValidatorsHash
- [p2p] allow seed addresses to be prefixed with eg. `tcp://`
- [p2p] use consistent key to refer to peers so we dont try to connect to existing peers
- [cmd] fix `tendermint init` to ignore files that are there and generate files that aren't.

## 0.14.0 (December 11, 2017)

BREAKING CHANGES:
- consensus/wal: removed separator
- rpc/client: changed Subscribe/Unsubscribe/UnsubscribeAll funcs signatures to be identical to event bus.

FEATURES:
- new `tendermint lite` command (and `lite/proxy` pkg) for running a light-client RPC proxy.
    NOTE it is currently insecure and its APIs are not yet covered by semver

IMPROVEMENTS:
- rpc/client: can act as event bus subscriber (See https://github.com/tendermint/tendermint/issues/945).
- p2p: use exponential backoff from seconds to hours when attempting to reconnect to persistent peer
- config: moniker defaults to the machine's hostname instead of "anonymous"

BUG FIXES:
- p2p: no longer exit if one of the seed addresses is incorrect

## 0.13.0 (December 6, 2017)

BREAKING CHANGES:
- abci: update to v0.8 using gogo/protobuf; includes tx tags, vote info in RequestBeginBlock, data.Bytes everywhere, use int64, etc.
- types: block heights are now `int64` everywhere
- types & node: EventSwitch and EventCache have been replaced by EventBus and EventBuffer; event types have been overhauled
- node: EventSwitch methods now refer to EventBus
- rpc/lib/types: RPCResponse is no longer a pointer; WSRPCConnection interface has been modified
- rpc/client: WaitForOneEvent takes an EventsClient instead of types.EventSwitch
- rpc/client: Add/RemoveListenerForEvent are now Subscribe/Unsubscribe
- rpc/core/types: ResultABCIQuery wraps an abci.ResponseQuery
- rpc: `/subscribe` and `/unsubscribe` take `query` arg instead of `event`
- rpc: `/status` returns the LatestBlockTime in human readable form instead of in nanoseconds
- mempool: cached transactions return an error instead of an ABCI response with BadNonce

FEATURES:
- rpc: new `/unsubscribe_all` WebSocket RPC endpoint
- rpc: new `/tx_search` endpoint for filtering transactions by more complex queries
- p2p/trust: new trust metric for tracking peers. See ADR-006
- config: TxIndexConfig allows to set what DeliverTx tags to index

IMPROVEMENTS:
- New asynchronous events system using `tmlibs/pubsub`
- logging: Various small improvements
- consensus: Graceful shutdown when app crashes
- tests: Fix various non-deterministic errors
- p2p: more defensive programming

BUG FIXES:
- consensus: fix panic where prs.ProposalBlockParts is not initialized
- p2p: fix panic on bad channel

## 0.12.1 (November 27, 2017)

BUG FIXES:
- upgrade tmlibs dependency to enable Windows builds for Tendermint

## 0.12.0 (October 27, 2017)

BREAKING CHANGES:
 - rpc/client: websocket ResultsCh and ErrorsCh unified in ResponsesCh.
 - rpc/client: ABCIQuery no longer takes `prove`
 - state: remove GenesisDoc from state.
 - consensus: new binary WAL format provides efficiency and uses checksums to detect corruption
    - use scripts/wal2json to convert to json for debugging

FEATURES:
 - new `certifiers` pkg contains the tendermint light-client library (name subject to change)!
 - rpc: `/genesis` includes the `app_options` .
 - rpc: `/abci_query` takes an additional `height` parameter to support historical queries.
 - rpc/client: new ABCIQueryWithOptions supports options like `trusted` (set false to get a proof) and `height` to query a historical height.

IMPROVEMENTS:
 - rpc: `/genesis` result includes `app_options`
 - rpc/lib/client: add jitter to reconnects.
 - rpc/lib/types: `RPCError` satisfies the `error` interface.

BUG FIXES:
 - rpc/client: fix ws deadlock after stopping
 - blockchain: fix panic on AddBlock when peer is nil
 - mempool: fix sending on TxsAvailable when a tx has been invalidated
 - consensus: dont run WAL catchup if we fast synced

## 0.11.1 (October 10, 2017)

IMPROVEMENTS:
 - blockchain/reactor: respondWithNoResponseMessage for missing height

BUG FIXES:
 - rpc: fixed client WebSocket timeout
 - rpc: client now resubscribes on reconnection
 - rpc: fix panics on missing params
 - rpc: fix `/dump_consensus_state` to have normal json output (NOTE: technically breaking, but worth a bug fix label)
 - types: fixed out of range error in VoteSet.addVote
 - consensus: fix wal autofile via https://github.com/tendermint/tmlibs/blob/master/CHANGELOG.md#032-october-2-2017

## 0.11.0 (September 22, 2017)

BREAKING:
 - genesis file: validator `amount` is now `power`
 - abci: Info, BeginBlock, InitChain all take structs
 - rpc: various changes to match JSONRPC spec (http://www.jsonrpc.org/specification), including breaking ones:
    - requests that previously returned HTTP code 4XX now return 200 with an error code in the JSONRPC.
    - `rpctypes.RPCResponse` uses new `RPCError` type instead of `string`.

 - cmd: if there is no genesis, exit immediately instead of waiting around for one to show.
 - types: `Signer.Sign` returns an error.
 - state: every validator set change is persisted to disk, which required some changes to the `State` structure.
 - p2p: new `p2p.Peer` interface used for all reactor methods (instead of `*p2p.Peer` struct).

FEATURES:
 - rpc: `/validators?height=X` allows querying of validators at previous heights.
 - rpc: Leaving the `height` param empty for `/block`, `/validators`, and `/commit` will return the value for the latest height.

IMPROVEMENTS:
 - docs: Moved all docs from the website and tools repo in, converted to `.rst`, and cleaned up for presentation on `tendermint.readthedocs.io`

BUG FIXES:
 - fix WAL openning issue on Windows

## 0.10.4 (September 5, 2017)

IMPROVEMENTS:
- docs: Added Slate docs to each rpc function (see rpc/core)
- docs: Ported all website docs to Read The Docs
- config: expose some p2p params to tweak performance: RecvRate, SendRate, and MaxMsgPacketPayloadSize
- rpc: Upgrade the websocket client and server, including improved auto reconnect, and proper ping/pong

BUG FIXES:
- consensus: fix panic on getVoteBitArray
- consensus: hang instead of panicking on byzantine consensus failures
- cmd: dont load config for version command

## 0.10.3 (August 10, 2017)

FEATURES:
- control over empty block production:
  - new flag, `--consensus.create_empty_blocks`; when set to false, blocks are only created when there are txs or when the AppHash changes.
  - new config option, `consensus.create_empty_blocks_interval`; an empty block is created after this many seconds.
  - in normal operation, `create_empty_blocks = true` and `create_empty_blocks_interval = 0`, so blocks are being created all the time (as in all previous versions of tendermint). The number of empty blocks can be reduced by increasing `create_empty_blocks_interval` or by setting `create_empty_blocks = false`.
  - new `TxsAvailable()` method added to Mempool that returns a channel which fires when txs are available.
  - new heartbeat message added to consensus reactor to notify peers that a node is waiting for txs before entering propose step.
- rpc: Add `syncing` field to response returned by `/status`. Is `true` while in fast-sync mode.

IMPROVEMENTS:
- various improvements to documentation and code comments

BUG FIXES:
- mempool: pass height into constructor so it doesn't always start at 0

## 0.10.2 (July 10, 2017)

FEATURES:
- Enable lower latency block commits by adding consensus reactor sleep durations and p2p flush throttle timeout to the config

IMPROVEMENTS:
- More detailed logging in the consensus reactor and state machine
- More in-code documentation for many exposed functions, especially in consensus/reactor.go and p2p/switch.go
- Improved readability for some function definitions and code blocks with long lines

## 0.10.1 (June 28, 2017)

FEATURES:
- Use `--trace` to get stack traces for logged errors
- types: GenesisDoc.ValidatorHash returns the hash of the genesis validator set
- types: GenesisDocFromFile parses a GenesiDoc from a JSON file

IMPROVEMENTS:
- Add a Code of Conduct
- Variety of improvements as suggested by `megacheck` tool
- rpc: deduplicate tests between rpc/client and rpc/tests
- rpc: addresses without a protocol prefix default to `tcp://`. `http://` is also accepted as an alias for `tcp://`
- cmd: commands are more easily reuseable from other tools
- DOCKER: automate build/push

BUG FIXES:
- Fix log statements using keys with spaces (logger does not currently support spaces)
- rpc: set logger on websocket connection
- rpc: fix ws connection stability by setting write deadline on pings

## 0.10.0 (June 2, 2017)

Includes major updates to configuration, logging, and json serialization.
Also includes the Grand Repo-Merge of 2017.

BREAKING CHANGES:

- Config and Flags:
  - The `config` map is replaced with a [`Config` struct](https://github.com/tendermint/tendermint/blob/master/config/config.go#L11),
containing substructs: `BaseConfig`, `P2PConfig`, `MempoolConfig`, `ConsensusConfig`, `RPCConfig`
  - This affects the following flags:
    - `--seeds` is now `--p2p.seeds`
    - `--node_laddr` is now `--p2p.laddr`
    - `--pex` is now `--p2p.pex`
    - `--skip_upnp` is now `--p2p.skip_upnp`
    - `--rpc_laddr` is now `--rpc.laddr`
    - `--grpc_laddr` is now `--rpc.grpc_laddr`
  - Any configuration option now within a substract must come under that heading in the `config.toml`, for instance:
    ```
    [p2p]
    laddr="tcp://1.2.3.4:46656"

    [consensus]
    timeout_propose=1000
    ```
  - Use viper and `DefaultConfig() / TestConfig()` functions to handle defaults, and remove `config/tendermint` and `config/tendermint_test`
  - Change some function and method signatures to
  - Change some [function and method signatures](https://gist.github.com/ebuchman/640d5fc6c2605f73497992fe107ebe0b) accomodate new config

- Logger
  - Replace static `log15` logger with a simple interface, and provide a new implementation using `go-kit`.
See our new [logging library](https://github.com/tendermint/tmlibs/log) and [blog post](https://tendermint.com/blog/abstracting-the-logger-interface-in-go) for more details
  - Levels `warn` and `notice` are removed (you may need to change them in your `config.toml`!)
  - Change some [function and method signatures](https://gist.github.com/ebuchman/640d5fc6c2605f73497992fe107ebe0b) to accept a logger

- JSON serialization:
  - Replace `[TypeByte, Xxx]` with `{"type": "some-type", "data": Xxx}` in RPC and all `.json` files by using `go-wire/data`. For instance, a public key is now:
    ```
    "pub_key": {
      "type": "ed25519",
      "data": "83DDF8775937A4A12A2704269E2729FCFCD491B933C4B0A7FFE37FE41D7760D0"
    }
    ```
  - Remove type information about RPC responses, so `[TypeByte, {"jsonrpc": "2.0", ... }]` is now just `{"jsonrpc": "2.0", ... }`
  - Change `[]byte` to `data.Bytes` in all serialized types (for hex encoding)
  - Lowercase the JSON tags in `ValidatorSet` fields
  - Introduce `EventDataInner` for serializing events

- Other:
  - Send InitChain message in handshake if `appBlockHeight == 0`
  - Do not include the `Accum` field when computing the validator hash. This makes the ValidatorSetHash unique for a given validator set, rather than changing with every block (as the Accum changes)
  - Unsafe RPC calls are not enabled by default. This includes `/dial_seeds`, and all calls prefixed with `unsafe`. Use the `--rpc.unsafe` flag to enable.


FEATURES:

- Per-module log levels. For instance, the new default is `state:info,*:error`, which means the `state` package logs at `info` level, and everything else logs at `error` level
- Log if a node is validator or not in every consensus round
- Use ldflags to set git hash as part of the version
- Ignore `address` and `pub_key` fields in `priv_validator.json` and overwrite them with the values derrived from the `priv_key`

IMPROVEMENTS:

- Merge `tendermint/go-p2p -> tendermint/tendermint/p2p` and `tendermint/go-rpc -> tendermint/tendermint/rpc/lib`
- Update paths for grand repo merge:
  - `go-common -> tmlibs/common`
  - `go-data -> go-wire/data`
  - All other `go-` libs, except `go-crypto` and `go-wire`, are merged under `tmlibs`
- No global loggers (loggers are passed into constructors, or preferably set with a SetLogger method)
- Return HTTP status codes with errors for RPC responses
- Limit `/blockchain_info` call to return a maximum of 20 blocks
- Use `.Wrap()` and `.Unwrap()` instead of eg. `PubKeyS` for `go-crypto` types
- RPC JSON responses use pretty printing (via `json.MarshalIndent`)
- Color code different instances of the consensus for tests
- Isolate viper to `cmd/tendermint/commands` and do not read config from file for tests


## 0.9.2 (April 26, 2017)

BUG FIXES:

- Fix bug in `ResetPrivValidator` where we were using the global config and log (causing external consumers, eg. basecoin, to fail).

## 0.9.1 (April 21, 2017)

FEATURES:

- Transaction indexing - txs are indexed by their hash using a simple key-value store; easily extended to more advanced indexers
- New `/tx?hash=X` endpoint to query for transactions and their DeliverTx result by hash. Optionally returns a proof of the tx's inclusion in the block
- `tendermint testnet` command initializes files for a testnet

IMPROVEMENTS:

- CLI now uses Cobra framework
- TMROOT is now TMHOME (TMROOT will stop working in 0.10.0)
- `/broadcast_tx_XXX` also returns the Hash (can be used to query for the tx)
- `/broadcast_tx_commit` also returns the height the block was committed in
- ABCIResponses struct persisted to disk before calling Commit; makes handshake replay much cleaner
- WAL uses #ENDHEIGHT instead of #HEIGHT (#HEIGHT will stop working in 0.10.0)
- Peers included via `--seeds`, under `seeds` in the config, or in `/dial_seeds` are now persistent, and will be reconnected to if the connection breaks

BUG FIXES:

- Fix bug in fast-sync where we stop syncing after a peer is removed, even if they're re-added later
- Fix handshake replay to handle validator set changes and results of DeliverTx when we crash after app.Commit but before state.Save()

## 0.9.0 (March 6, 2017)

BREAKING CHANGES:

- Update ABCI to v0.4.0, where Query is now `Query(RequestQuery) ResponseQuery`, enabling precise proofs at particular heights:

```
message RequestQuery{
	bytes data = 1;
	string path = 2;
	uint64 height = 3;
	bool prove = 4;
}

message ResponseQuery{
	CodeType          code        = 1;
	int64             index       = 2;
	bytes             key         = 3;
	bytes             value       = 4;
	bytes             proof       = 5;
	uint64            height      = 6;
	string            log         = 7;
}
```


- `BlockMeta` data type unifies its Hash and PartSetHash under a `BlockID`:

```
type BlockMeta struct {
	BlockID BlockID `json:"block_id"` // the block hash and partsethash
	Header  *Header `json:"header"`   // The block's Header
}
```

- `ValidatorSet.Proposer` is exposed as a field and persisted with the `State`. Use `GetProposer()` to initialize or update after validator-set changes.

- `tendermint gen_validator` command output is now pure JSON

FEATURES:

- New RPC endpoint `/commit?height=X` returns header and commit for block at height `X`
- Client API for each endpoint, including mocks for testing

IMPROVEMENTS:

- `Node` is now a `BaseService`
- Simplified starting Tendermint in-process from another application
- Better organized Makefile
- Scripts for auto-building binaries across platforms
- Docker image improved, slimmed down (using Alpine), and changed from tendermint/tmbase to tendermint/tendermint
- New repo files: `CONTRIBUTING.md`, Github `ISSUE_TEMPLATE`, `CHANGELOG.md`
- Improvements on CircleCI for managing build/test artifacts
- Handshake replay is doen through the consensus package, possibly using a mockApp
- Graceful shutdown of RPC listeners
- Tests for the PEX reactor and DialSeeds

BUG FIXES:

- Check peer.Send for failure before updating PeerState in consensus
- Fix panic in `/dial_seeds` with invalid addresses
- Fix proposer selection logic in ValidatorSet by taking the address into account in the `accumComparable`
- Fix inconcistencies with `ValidatorSet.Proposer` across restarts by persisting it in the `State`


## 0.8.0 (January 13, 2017)

BREAKING CHANGES:

- New data type `BlockID` to represent blocks:

```
type BlockID struct {
	Hash        []byte        `json:"hash"`
	PartsHeader PartSetHeader `json:"parts"`
}
```

- `Vote` data type now includes validator address and index:

```
type Vote struct {
	ValidatorAddress []byte           `json:"validator_address"`
	ValidatorIndex   int              `json:"validator_index"`
	Height           int              `json:"height"`
	Round            int              `json:"round"`
	Type             byte             `json:"type"`
	BlockID          BlockID          `json:"block_id"` // zero if vote is nil.
	Signature        crypto.Signature `json:"signature"`
}
```

- Update TMSP to v0.3.0, where it is now called ABCI and AppendTx is DeliverTx
- Hex strings in the RPC are now "0x" prefixed


FEATURES:

- New message type on the ConsensusReactor, `Maj23Msg`, for peers to alert others they've seen a Maj23,
in order to track and handle conflicting votes intelligently to prevent Byzantine faults from causing halts:

```
type VoteSetMaj23Message struct {
	Height  int
	Round   int
	Type    byte
	BlockID types.BlockID
}
```

- Configurable block part set size
- Validator set changes
- Optionally skip TimeoutCommit if we have all the votes
- Handshake between Tendermint and App on startup to sync latest state and ensure consistent recovery from crashes
- GRPC server for BroadcastTx endpoint

IMPROVEMENTS:

- Less verbose logging
- Better test coverage (37% -> 49%)
- Canonical SignBytes for signable types
- Write-Ahead Log for Mempool and Consensus via tmlibs/autofile
- Better in-process testing for the consensus reactor and byzantine faults
- Better crash/restart testing for individual nodes at preset failure points, and of networks at arbitrary points
- Better abstraction over timeout mechanics

BUG FIXES:

- Fix memory leak in mempool peer
- Fix panic on POLRound=-1
- Actually set the CommitTime
- Actually send BeginBlock message
- Fix a liveness issues caused by Byzantine proposals/votes. Uses the new `Maj23Msg`.


## 0.7.4 (December 14, 2016)

FEATURES:

- Enable the Peer Exchange reactor with the `--pex` flag for more resilient gossip network (feature still in development, beware dragons)

IMPROVEMENTS:

- Remove restrictions on RPC endpoint `/dial_seeds` to enable manual network configuration

## 0.7.3 (October 20, 2016)

IMPROVEMENTS:

- Type safe FireEvent
- More WAL/replay tests
- Cleanup some docs

BUG FIXES:

- Fix deadlock in mempool for synchronous apps
- Replay handles non-empty blocks
- Fix race condition in HeightVoteSet

## 0.7.2 (September 11, 2016)

BUG FIXES:

- Set mustConnect=false so tendermint will retry connecting to the app

## 0.7.1 (September 10, 2016)

FEATURES:

- New TMSP connection for Query/Info
- New RPC endpoints:
	- `tmsp_query`
	- `tmsp_info`
- Allow application to filter peers through Query (off by default)

IMPROVEMENTS:

- TMSP connection type enforced at compile time
- All listen/client urls use a "tcp://" or "unix://" prefix

BUG FIXES:

- Save LastSignature/LastSignBytes to `priv_validator.json` for recovery
- Fix event unsubscribe
- Fix fastsync/blockchain reactor

## 0.7.0 (August 7, 2016)

BREAKING CHANGES:

- Strict SemVer starting now!
- Update to ABCI v0.2.0
- Validation types now called Commit
- NewBlock event only returns the block header


FEATURES:

- TMSP and RPC support TCP and UNIX sockets
- Addition config options including block size and consensus parameters
- New WAL mode `cswal_light`; logs only the validator's own votes
- New RPC endpoints:
	- for starting/stopping profilers, and for updating config
	- `/broadcast_tx_commit`, returns when tx is included in a block, else an error
	- `/unsafe_flush_mempool`, empties the mempool


IMPROVEMENTS:

- Various optimizations
- Remove bad or invalidated transactions from the mempool cache (allows later duplicates)
- More elaborate testing using CircleCI including benchmarking throughput on 4 digitalocean droplets

BUG FIXES:

- Various fixes to WAL and replay logic
- Various race conditions

## PreHistory

Strict versioning only began with the release of v0.7.0, in late summer 2016.
The project itself began in early summer 2014 and was workable decentralized cryptocurrency software by the end of that year.
Through the course of 2015, in collaboration with Eris Industries (now Monax Indsutries),
many additional features were integrated, including an implementation from scratch of the Ethereum Virtual Machine.
That implementation now forms the heart of [Burrow](https://github.com/hyperledger/burrow).
In the later half of 2015, the consensus algorithm was upgraded with a more asynchronous design and a more deterministic and robust implementation.

By late 2015, frustration with the difficulty of forking a large monolithic stack to create alternative cryptocurrency designs led to the
invention of the Application Blockchain Interface (ABCI), then called the Tendermint Socket Protocol (TMSP).
The Ethereum Virtual Machine and various other transaction features were removed, and Tendermint was whittled down to a core consensus engine
driving an application running in another process.
The ABCI interface and implementation were iterated on and improved over the course of 2016,
until versioned history kicked in with v0.7.0.<|MERGE_RESOLUTION|>--- conflicted
+++ resolved
@@ -31,9 +31,7 @@
 - [types] Merkle tree uses different encoding for varints (see tmlibs v0.8.0)
 - [types] ValidtorSet.GetByAddress returns -1 if no validator found
 - [p2p] require all addresses come with an ID no matter what
-<<<<<<< HEAD
 - [rpc]: Changed the output format for the `/status` endpoint
-=======
 - [rpc] Listening address must contain tcp:// or unix:// prefix
 
 FEATURES:
@@ -42,7 +40,7 @@
 - [rpc] Include validator's voting power in `/status`
 - [rpc] `/tx` and `/tx_search` responses now include the transaction hash
 - [rpc] Include peer NodeIDs in `/net_info`
->>>>>>> 4930b61a
+
 
 IMPROVEMENTS:
 - [config] trim whitespace from elements of lists (like `persistent_peers`)
