--- conflicted
+++ resolved
@@ -1,6 +1,5 @@
 # Changelog
 
-<<<<<<< HEAD
 ## v0.33
 
 Special thanks to external contributors on this release: @mrekucci, @PSalant726, @princesinha19, @greg-szabo, @dongsam, @cuonglm, @jgimeno, @yenkhoon
@@ -30,26 +29,12 @@
 https://github.com/tendermint/spec/blob/master/spec/consensus/light-client.md).
 `lite` package is now deprecated and will be removed in v0.34 release.
 
-Special thanks to external contributors on this release:
-@erikgrinaker, @PSalant726, @gchaincl, @gregzaitsev, @princesinha19, @Stumble
-=======
-## v0.32.9
-
-_January, 9, 2020_
-
-Special thanks to external contributors on this release: @greg-szabo, @gregzaitsev, @yenkhoon
->>>>>>> a3a09285
-
-Friendly reminder, we have a [bug bounty
-program](https://hackerone.com/tendermint).
-
-<<<<<<< HEAD
 ### BREAKING CHANGES:
 
 - CLI/RPC/Config
 
-  - [rpc] \#3471 Paginate `/validators` response (default: 30 vals per page)
-  - [rpc] \#3188 Remove `BlockMeta` in `ResultBlock` in favor of `BlockId` for `/block`
+  - [rpc] [\#3471](https://github.com/tendermint/tendermint/issues/3471) Paginate `/validators` response (default: 30 vals per page)
+  - [rpc] [\#3188](https://github.com/tendermint/tendermint/issues/3188) Remove `BlockMeta` in `ResultBlock` in favor of `BlockId` for `/block`
   - [rpc] `/block_results` response format updated (see RPC docs for details)
     ```
     {
@@ -77,11 +62,11 @@
     - ID is unique for each request;
     - Request.ID is now optional. Notification is a Request without an ID. Previously ID="" or ID=0 were considered as notifications.
 
-  - [config] \#4046 Rename tag(s) to CompositeKey & places where tag is still present it was renamed to event or events. Find how a compositeKey is constructed [here](https://github.com/tendermint/tendermint/blob/6d05c531f7efef6f0619155cf10ae8557dd7832f/docs/app-dev/indexing-transactions.md)
+  - [config] [\#4046](https://github.com/tendermint/tendermint/issues/4046) Rename tag(s) to CompositeKey & places where tag is still present it was renamed to event or events. Find how a compositeKey is constructed [here](https://github.com/tendermint/tendermint/blob/6d05c531f7efef6f0619155cf10ae8557dd7832f/docs/app-dev/indexing-transactions.md)
     - You will have to generate a new config for your Tendermint node(s)
-  - [genesis] \#2565 Add `consensus_params.evidence.max_age_duration`. Rename
+  - [genesis] [\#2565](https://github.com/tendermint/tendermint/issues/2565) Add `consensus_params.evidence.max_age_duration`. Rename
     `consensus_params.evidence.max_age` to `max_age_num_blocks`.
-  - [cli] \#1771 `tendermint lite` now uses new light client package (`lite2`)
+  - [cli] [\#1771](https://github.com/tendermint/tendermint/issues/1771) `tendermint lite` now uses new light client package (`lite2`)
     and has 3 more flags: `--trusting-period`, `--trusted-height` and
     `--trusted-hash`
 
@@ -91,35 +76,35 @@
 
 - Go API
 
-  - [rpc] \#3953 Modify NewHTTP, NewXXXClient functions to return an error on invalid remote instead of panicking (@mrekucci)
-  - [rpc/client] \#3471 `Validators` now requires two more args: `page` and `perPage`
-  - [libs/common] \#3262 Make error the last parameter of `Task` (@PSalant726)
-  - [cs/types] \#3262 Rename `GotVoteFromUnwantedRoundError` to `ErrGotVoteFromUnwantedRound` (@PSalant726)
-  - [libs/common] \#3862 Remove `errors.go` from `libs/common`
-  - [libs/common] \#4230 Move `KV` out of common to its own pkg
-  - [libs/common] \#4230 Rename `cmn.KVPair(s)` to `kv.Pair(s)`s
-  - [libs/common] \#4232 Move `Service` & `BaseService` from `libs/common` to `libs/service`
-  - [libs/common] \#4232 Move `common/nil.go` to `types/utils.go` & make the functions private
-  - [libs/common] \#4231 Move random functions from `libs/common` into pkg `rand`
-  - [libs/common] \#4237 Move byte functions from `libs/common` into pkg `bytes`
-  - [libs/common] \#4237 Move throttletimer functions from `libs/common` into pkg `timer`
-  - [libs/common] \#4237 Move tempfile functions from `libs/common` into pkg `tempfile`
-  - [libs/common] \#4240 Move os functions from `libs/common` into pkg `os`
-  - [libs/common] \#4240 Move net functions from `libs/common` into pkg `net`
-  - [libs/common] \#4240 Move mathematical functions and types out of `libs/common` to `math` pkg
-  - [libs/common] \#4240 Move string functions out of `libs/common` to `strings` pkg
-  - [libs/common] \#4240 Move async functions out of `libs/common` to `async` pkg
-  - [libs/common] \#4240 Move bit functions out of `libs/common` to `bits` pkg
-  - [libs/common] \#4240 Move cmap functions out of `libs/common` to `cmap` pkg
-  - [libs/common] \#4258 Remove `Rand` from all `rand` pkg functions
-  - [types] \#2565 Remove `MockBadEvidence` & `MockGoodEvidence` in favor of `MockEvidence`
+  - [rpc] [\#3953](https://github.com/tendermint/tendermint/issues/3953) Modify NewHTTP, NewXXXClient functions to return an error on invalid remote instead of panicking (@mrekucci)
+  - [rpc/client] [\#3471](https://github.com/tendermint/tendermint/issues/3471) `Validators` now requires two more args: `page` and `perPage`
+  - [libs/common] [\#3262](https://github.com/tendermint/tendermint/issues/3262) Make error the last parameter of `Task` (@PSalant726)
+  - [cs/types] [\#3262](https://github.com/tendermint/tendermint/issues/3262) Rename `GotVoteFromUnwantedRoundError` to `ErrGotVoteFromUnwantedRound` (@PSalant726)
+  - [libs/common] [\#3862](https://github.com/tendermint/tendermint/issues/3862) Remove `errors.go` from `libs/common`
+  - [libs/common] [\#4230](https://github.com/tendermint/tendermint/issues/4230) Move `KV` out of common to its own pkg
+  - [libs/common] [\#4230](https://github.com/tendermint/tendermint/issues/4230) Rename `cmn.KVPair(s)` to `kv.Pair(s)`s
+  - [libs/common] [\#4232](https://github.com/tendermint/tendermint/issues/4232) Move `Service` & `BaseService` from `libs/common` to `libs/service`
+  - [libs/common] [\#4232](https://github.com/tendermint/tendermint/issues/4232) Move `common/nil.go` to `types/utils.go` & make the functions private
+  - [libs/common] [\#4231](https://github.com/tendermint/tendermint/issues/4231) Move random functions from `libs/common` into pkg `rand`
+  - [libs/common] [\#4237](https://github.com/tendermint/tendermint/issues/4237) Move byte functions from `libs/common` into pkg `bytes`
+  - [libs/common] [\#4237](https://github.com/tendermint/tendermint/issues/4237) Move throttletimer functions from `libs/common` into pkg `timer`
+  - [libs/common] [\#4237](https://github.com/tendermint/tendermint/issues/4237) Move tempfile functions from `libs/common` into pkg `tempfile`
+  - [libs/common] [\#4240](https://github.com/tendermint/tendermint/issues/4240) Move os functions from `libs/common` into pkg `os`
+  - [libs/common] [\#4240](https://github.com/tendermint/tendermint/issues/4240) Move net functions from `libs/common` into pkg `net`
+  - [libs/common] [\#4240](https://github.com/tendermint/tendermint/issues/4240) Move mathematical functions and types out of `libs/common` to `math` pkg
+  - [libs/common] [\#4240](https://github.com/tendermint/tendermint/issues/4240) Move string functions out of `libs/common` to `strings` pkg
+  - [libs/common] [\#4240](https://github.com/tendermint/tendermint/issues/4240) Move async functions out of `libs/common` to `async` pkg
+  - [libs/common] [\#4240](https://github.com/tendermint/tendermint/issues/4240) Move bit functions out of `libs/common` to `bits` pkg
+  - [libs/common] [\#4240](https://github.com/tendermint/tendermint/issues/4240) Move cmap functions out of `libs/common` to `cmap` pkg
+  - [libs/common] [\#4258](https://github.com/tendermint/tendermint/issues/4258) Remove `Rand` from all `rand` pkg functions
+  - [types] [\#2565](https://github.com/tendermint/tendermint/issues/2565) Remove `MockBadEvidence` & `MockGoodEvidence` in favor of `MockEvidence`
 
 
 - Blockchain Protocol
 
-  - [abci] \#2521 Remove `TotalTxs` and `NumTxs` from `Header`
+  - [abci] [\#2521](https://github.com/tendermint/tendermint/issues/2521) Remove `TotalTxs` and `NumTxs` from `Header`
   - [types] [\#4151](https://github.com/tendermint/tendermint/pull/4151) Enforce ordering of votes in DuplicateVoteEvidence to be lexicographically sorted on BlockID
-  - [types] \#1648 Change `Commit` to consist of just signatures
+  - [types] [\#1648](https://github.com/tendermint/tendermint/issues/1648) Change `Commit` to consist of just signatures
 
 - P2P Protocol
 
@@ -134,26 +119,26 @@
 
 ### FEATURES:
 
-- [p2p] \#4053 Add `unconditional_peer_ids` and `persistent_peers_max_dial_period` config variables (see ADR-050) (@dongsam)
+- [p2p] [\#4053](https://github.com/tendermint/tendermint/issues/4053) Add `unconditional_peer_ids` and `persistent_peers_max_dial_period` config variables (see ADR-050) (@dongsam)
 - [tools] [\#4227](https://github.com/tendermint/tendermint/pull/4227) Implement `tendermint debug kill` and
   `tendermint debug dump` commands for Tendermint node debugging functionality. See `--help` in both
   commands for further documentation and usage.
-- [cli] \#4234 Add `--db_backend and --db_dir` flags (@princesinha19)
-- [cli] \#4113 Add optional `--genesis_hash` flag to check genesis hash upon startup
-- [config] \#3831 Add support for [RocksDB](https://rocksdb.org/) (@Stumble)
-- [rpc] \#3985 Add new `/block_by_hash` endpoint, which allows to fetch a block by its hash (@princesinha19)
-- [metrics] \#4263 Add
+- [cli] [\#4234](https://github.com/tendermint/tendermint/issues/4234) Add `--db_backend and --db_dir` flags (@princesinha19)
+- [cli] [\#4113](https://github.com/tendermint/tendermint/issues/4113) Add optional `--genesis_hash` flag to check genesis hash upon startup
+- [config] [\#3831](https://github.com/tendermint/tendermint/issues/3831) Add support for [RocksDB](https://rocksdb.org/) (@Stumble)
+- [rpc] [\#3985](https://github.com/tendermint/tendermint/issues/3985) Add new `/block_by_hash` endpoint, which allows to fetch a block by its hash (@princesinha19)
+- [metrics] [\#4263](https://github.com/tendermint/tendermint/issues/4263) Add
   - `consensus_validator_power`: track your validators power
   - `consensus_validator_last_signed_height`: track at which height the validator last signed
   - `consensus_validator_missed_blocks`: total amount of missed blocks for a validator
   as gauges in prometheus for validator specific metrics
 - [rpc/lib] [\#4248](https://github.com/tendermint/tendermint/issues/4248) RPC client basic authentication support (@greg-szabo)
-- [lite2] \#1771 Light client with weak subjectivity
+- [lite2] [\#1771](https://github.com/tendermint/tendermint/issues/1771) Light client with weak subjectivity
 
 ### IMPROVEMENTS:
 
-- [rpc] \#3188 Added `block_size` to `BlockMeta` this is reflected in `/blockchain`
-- [types] \#2521 Add `NumTxs` to `BlockMeta` and `EventDataNewBlockHeader`
+- [rpc] [\#3188](https://github.com/tendermint/tendermint/issues/3188) Added `block_size` to `BlockMeta` this is reflected in `/blockchain`
+- [types] [\#2521](https://github.com/tendermint/tendermint/issues/2521) Add `NumTxs` to `BlockMeta` and `EventDataNewBlockHeader`
 - [docs] [\#4111](https://github.com/tendermint/tendermint/issues/4111) Replaced dead whitepaper link in README.md
 - [p2p] [\#4185](https://github.com/tendermint/tendermint/pull/4185) Simplify `SecretConnection` handshake with merlin
 - [cli] [\#4065](https://github.com/tendermint/tendermint/issues/4065) Add `--consensus.create_empty_blocks_interval` flag (@jgimeno)
@@ -161,7 +146,7 @@
 - [crypto] [\#4190](https://github.com/tendermint/tendermint/pull/4190) Added SR25519 signature scheme
 - [abci] [\#4177] kvstore: Return `LastBlockHeight` and `LastBlockAppHash` in `Info` (@princesinha19)
 - [rpc] [\#2741](https://github.com/tendermint/tendermint/issues/2741) Add `proposer` to `/consensus_state` response (@princesinha19)
-- [deps] [\#4289](https://github.com/tendermint/tendermint/pull/4289) Update tm-db to 0.4.0, this includes major breaking changes in the dep that change how errors are handled. 
+- [deps] [\#4289](https://github.com/tendermint/tendermint/pull/4289) Update tm-db to 0.4.0, this includes major breaking changes in the dep that change how errors are handled.
 
 ### BUG FIXES:
 
@@ -169,13 +154,24 @@
 - [rpc] [\#4141](https://github.com/tendermint/tendermint/pull/4141) JSONRPCClient: validate that Response.ID matches Request.ID
 - [rpc] [\#4141](https://github.com/tendermint/tendermint/pull/4141) WSClient: check for unsolicited responses
 - [types] [\4164](https://github.com/tendermint/tendermint/pull/4164) Prevent temporary power overflows on validator updates
-- [cs] \#4069 Don't panic when block meta is not found in store (@gregzaitsev)
-- [types] \#4164 Prevent temporary power overflows on validator updates (joint
+- [cs] [\#4069](https://github.com/tendermint/tendermint/issues/4069) Don't panic when block meta is not found in store (@gregzaitsev)
+- [types] [\#4164](https://github.com/tendermint/tendermint/issues/4164) Prevent temporary power overflows on validator updates (joint
   efforts of @gchaincl and @ancazamfir)
-- [p2p] \#4140 `SecretConnection`: use the transcript solely for authentication (i.e. MAC)
-- [consensus/types] \#4243 fix BenchmarkRoundStateDeepCopy panics (@cuonglm)
-- [rpc] \#4256 Pass `outCapacity` to `eventBus#Subscribe` when subscribing using a local client
-=======
+- [p2p] [\#4140](https://github.com/tendermint/tendermint/issues/4140) `SecretConnection`: use the transcript solely for authentication (i.e. MAC)
+- [consensus/types] [\#4243](https://github.com/tendermint/tendermint/issues/4243) fix BenchmarkRoundStateDeepCopy panics (@cuonglm)
+- [rpc] [\#4256](https://github.com/tendermint/tendermint/issues/4256) Pass `outCapacity` to `eventBus#Subscribe` when subscribing using a local client
+
+Special thanks to external contributors on this release:
+@erikgrinaker, @PSalant726, @gchaincl, @gregzaitsev, @princesinha19, @Stumble
+
+## v0.32.9
+
+_January, 9, 2020_
+
+Special thanks to external contributors on this release: @greg-szabo, @gregzaitsev, @yenkhoon
+
+Friendly reminder, we have a [bug bounty
+program](https://hackerone.com/tendermint).
 
 ### FEATURES:
 
@@ -187,12 +183,10 @@
   - `consensus_validator_missed_blocks`: total amount of missed blocks for a validator
     as gauges in prometheus for validator specific metrics
 
-
 ### BUG FIXES:
 
 - [rpc/lib] [\#4051](https://github.com/tendermint/tendermint/pull/4131) Fix RPC client, which was previously resolving https protocol to http (@yenkhoon)
 - [cs] [\#4069](https://github.com/tendermint/tendermint/issues/4069) Don't panic when block meta is not found in store (@gregzaitsev)
->>>>>>> a3a09285
 
 ## v0.32.8
 
