--- conflicted
+++ resolved
@@ -28,9 +28,8 @@
 
 BREAKING:
 
-<<<<<<< HEAD
 - [rpc]: Changed the output format for the `/status` endpoint
-=======
+
 Upgrade from go-wire to go-amino. This is a sweeping change that breaks everything that is
 serialized to disk or over the network.
 
@@ -38,7 +37,6 @@
 
 See `scripts/wire2amino.go` for a tool to upgrade
 genesis/priv_validator/node_key JSON files.
->>>>>>> dcd00b0e
 
 ## 0.18.0 (April 6th, 2018)
 
