# Changelog

## 0.22.5

*July 23th, 2018*

BREAKING CHANGES:
- [crypto] Refactor `tendermint/crypto` into many subpackages
- [libs/common] remove exponentially distributed random numbers

IMPROVEMENTS:
- [abci, libs/common] Generated gogoproto static marshaller methods
- [config] Increase default send/recv rates to 5 mB/s
<<<<<<< HEAD
- [p2p] reject addresses coming from private peers
=======
- [p2p] allow persistent peers to be private
>>>>>>> 059a03a6

BUG FIXES:
- [mempool] fixed a race condition when `create_empty_blocks=false` where a
  transaction is published at an old height.
- [p2p] dial external IP setup by `persistent_peers`, not internal NAT IP
- [rpc] make `/status` RPC endpoint resistant to consensus halt

## 0.22.4

*July 14th, 2018*

BREAKING CHANGES:
- [genesis] removed deprecated `app_options` field.
- [types] Genesis.AppStateJSON -> Genesis.AppState

FEATURES:
- [tools] Merged in from github.com/tendermint/tools

BUG FIXES:
- [tools/tm-bench] Various fixes
- [consensus] Wait for WAL to stop on shutdown
- [abci] Fix #1891, pending requests cannot hang when abci server dies.
  Previously a crash in BeginBlock could leave tendermint in broken state.

## 0.22.3

*July 10th, 2018*

IMPROVEMENTS
- Update dependencies
    * pin all values in Gopkg.toml to version or commit
    * update golang/protobuf to v1.1.0

## 0.22.2

*July 10th, 2018*

IMPROVEMENTS
- More cleanup post repo merge!
- [docs] Include `ecosystem.json` and `tendermint-bft.md` from deprecated `aib-data` repository.
- [config] Add `instrumentation.max_open_connections`, which limits the number
  of requests in flight to Prometheus server (if enabled). Default: 3.


BUG FIXES
- [rpc] Allow unquoted integers in requests
    - NOTE: this is only for URI requests. JSONRPC requests and all responses
      will use quoted integers (the proto3 JSON standard).
- [consensus] Fix halt on shutdown

## 0.22.1

*July 5th, 2018*

IMPROVEMENTS

* Cleanup post repo-merge.
* [docs] Various improvements.

BUG FIXES

* [state] Return error when EndBlock returns a 0-power validator that isn't
  already in the validator set.
* [consensus] Shut down WAL properly.


## 0.22.0

*July 2nd, 2018*

BREAKING CHANGES:
- [config]
    * Remove `max_block_size_txs` and `max_block_size_bytes` in favor of
        consensus params from the genesis file.
    * Rename `skip_upnp` to `upnp`, and turn it off by default.
    * Change `max_packet_msg_size` back to `max_packet_msg_payload_size`
- [rpc]
    * All integers are encoded as strings (part of the update for Amino v0.10.1)
    * `syncing` is now called `catching_up`
- [types] Update Amino to v0.10.1
    * Amino is now fully proto3 compatible for the basic types
    * JSON-encoded types now use the type name instead of the prefix bytes
    * Integers are encoded as strings
- [crypto] Update go-crypto to v0.10.0 and merge into `crypto`
    * privKey.Sign returns error.
    * ed25519 address changed to the first 20-bytes of the SHA256 of the raw pubkey bytes
    * `tmlibs/merkle` -> `crypto/merkle`. Uses SHA256 instead of RIPEMD160
- [tmlibs] Update to v0.9.0 and merge into `libs`
    * remove `merkle` package (moved to `crypto/merkle`)

FEATURES
- [cmd] Added metrics (served under `/metrics` using a Prometheus client;
  disabled by default). See the new `instrumentation` section in the config and
  [metrics](https://tendermint.readthedocs.io/projects/tools/en/develop/metrics.html)
  guide.
- [p2p] Add IPv6 support to peering.
- [p2p] Add `external_address` to config to allow specifying the address for
  peers to dial

IMPROVEMENT
- [rpc/client] Supports https and wss now.
- [crypto] Make public key size into public constants
- [mempool] Log tx hash, not entire tx
- [abci] Merged in github.com/tendermint/abci
- [crypto] Merged in github.com/tendermint/go-crypto
- [libs] Merged in github.com/tendermint/tmlibs
- [docs] Move from .rst to .md

BUG FIXES:
- [rpc] Limit maximum number of HTTP/WebSocket connections
  (`rpc.max_open_connections`) and gRPC connections
  (`rpc.grpc_max_open_connections`). Check out "Running In Production" guide if
  you want to increase them.
- [rpc] Limit maximum request body size to 1MB (header is limited to 1MB).
- [consensus] Fix a halting bug where `create_empty_blocks=false`
- [p2p] Fix panic in seed mode

## 0.21.0

*June 21th, 2018*

BREAKING CHANGES

- [config] Change default ports from 4665X to 2665X. Ports over 32768 are
  ephemeral and reserved for use by the kernel.
- [cmd] `unsafe_reset_all` removes the addrbook.json

IMPROVEMENT

- [pubsub] Set default capacity to 0
- [docs] Various improvements

BUG FIXES

- [consensus] Fix an issue where we don't make blocks after `fast_sync` when `create_empty_blocks=false`
- [mempool] Fix #1761 where we don't process txs if `cache_size=0`
- [rpc] Fix memory leak in Websocket (when using `/subscribe` method)
- [config] Escape paths in config - fixes config paths on Windows

## 0.20.0

*June 6th, 2018*

This is the first in a series of breaking releases coming to Tendermint after
soliciting developer feedback and conducting security audits.

This release does not break any blockchain data structures or
protocols other than the ABCI messages between Tendermint and the application.

Applications that upgrade for ABCI v0.11.0 should be able to continue running Tendermint
v0.20.0 on blockchains created with v0.19.X

BREAKING CHANGES

- [abci] Upgrade to
  [v0.11.0](https://github.com/tendermint/abci/blob/master/CHANGELOG.md#0110)
- [abci] Change Query path for filtering peers by node ID from
  `p2p/filter/pubkey/<id>` to `p2p/filter/id/<id>`

## 0.19.9

*June 5th, 2018*

BREAKING CHANGES

- [types/priv_validator] Moved to top level `privval` package

FEATURES

- [config] Collapse PeerConfig into P2PConfig
- [docs] Add quick-install script
- [docs/spec] Add table of Amino prefixes

BUG FIXES

- [rpc] Return 404 for unknown endpoints
- [consensus] Flush WAL on stop
- [evidence] Don't send evidence to peers that are behind
- [p2p] Fix memory leak on peer disconnects
- [rpc] Fix panic when `per_page=0`

## 0.19.8

*June 4th, 2018*

BREAKING:

- [p2p] Remove `auth_enc` config option, peer connections are always auth
  encrypted. Technically a breaking change but seems no one was using it and
  arguably a bug fix :)

BUG FIXES

- [mempool] Fix deadlock under high load when `skip_timeout_commit=true` and
  `create_empty_blocks=false`

## 0.19.7

*May 31st, 2018*

BREAKING:

- [libs/pubsub] TagMap#Get returns a string value
- [libs/pubsub] NewTagMap accepts a map of strings

FEATURES

- [rpc] the RPC documentation is now published to https://tendermint.github.io/slate
- [p2p] AllowDuplicateIP config option to refuse connections from same IP.
    - true by default for now, false by default in next breaking release
- [docs] Add docs for query, tx indexing, events, pubsub
- [docs] Add some notes about running Tendermint in production

IMPROVEMENTS:

- [consensus] Consensus reactor now receives events from a separate synchronous event bus,
  which is not dependant on external RPC load
- [consensus/wal] do not look for height in older files if we've seen height - 1
- [docs] Various cleanup and link fixes

## 0.19.6

*May 29th, 2018*

BUG FIXES

- [blockchain] Fix fast-sync deadlock during high peer turnover

BUG FIX:

- [evidence] Dont send peers evidence from heights they haven't synced to yet
- [p2p] Refuse connections to more than one peer with the same IP
- [docs] Various fixes

## 0.19.5

*May 20th, 2018*

BREAKING CHANGES

- [rpc/client] TxSearch and UnconfirmedTxs have new arguments (see below)
- [rpc/client] TxSearch returns ResultTxSearch
- [version] Breaking changes to Go APIs will not be reflected in breaking
  version change, but will be included in changelog.

FEATURES

- [rpc] `/tx_search` takes `page` (starts at 1) and `per_page` (max 100, default 30) args to paginate results
- [rpc] `/unconfirmed_txs` takes `limit` (max 100, default 30) arg to limit the output
- [config] `mempool.size` and `mempool.cache_size` options

IMPROVEMENTS

- [docs] Lots of updates
- [consensus] Only Fsync() the WAL before executing msgs from ourselves

BUG FIXES

- [mempool] Enforce upper bound on number of transactions

## 0.19.4 (May 17th, 2018)

IMPROVEMENTS

- [state] Improve tx indexing by using batches
- [consensus, state] Improve logging (more consensus logs, fewer tx logs)
- [spec] Moved to `docs/spec` (TODO cleanup the rest of the docs ...)

BUG FIXES

- [consensus] Fix issue #1575 where a late proposer can get stuck

## 0.19.3 (May 14th, 2018)

FEATURES

- [rpc] New `/consensus_state` returns just the votes seen at the current height

IMPROVEMENTS

- [rpc] Add stringified votes and fraction of power voted to `/dump_consensus_state`
- [rpc] Add PeerStateStats to `/dump_consensus_state`

BUG FIXES

- [cmd] Set GenesisTime during `tendermint init`
- [consensus] fix ValidBlock rules

## 0.19.2 (April 30th, 2018)

FEATURES:

- [p2p] Allow peers with different Minor versions to connect
- [rpc] `/net_info` includes `n_peers`

IMPROVEMENTS:

- [p2p] Various code comments, cleanup, error types
- [p2p] Change some Error logs to Debug

BUG FIXES:

- [p2p] Fix reconnect to persistent peer when first dial fails
- [p2p] Validate NodeInfo.ListenAddr
- [p2p] Only allow (MaxNumPeers - MaxNumOutboundPeers) inbound peers
- [p2p/pex] Limit max msg size to 64kB
- [p2p] Fix panic when pex=false
- [p2p] Allow multiple IPs per ID in AddrBook
- [p2p] Fix before/after bugs in addrbook isBad()

## 0.19.1 (April 27th, 2018)

Note this release includes some small breaking changes in the RPC and one in the
config that are really bug fixes. v0.19.1 will work with existing chains, and make Tendermint
easier to use and debug. With <3

BREAKING (MINOR)

- [config] Removed `wal_light` setting. If you really needed this, let us know

FEATURES:

- [networks] moved in tooling from devops repo: terraform and ansible scripts for deploying testnets !
- [cmd] Added `gen_node_key` command

BUG FIXES

Some of these are breaking in the RPC response, but they're really bugs!

- [spec] Document address format and pubkey encoding pre and post Amino
- [rpc] Lower case JSON field names
- [rpc] Fix missing entries, improve, and lower case the fields in `/dump_consensus_state`
- [rpc] Fix NodeInfo.Channels format to hex
- [rpc] Add Validator address to `/status`
- [rpc] Fix `prove` in ABCIQuery
- [cmd] MarshalJSONIndent on init

## 0.19.0 (April 13th, 2018)

BREAKING:
- [cmd] improved `testnet` command; now it can fill in `persistent_peers` for you in the config file and much more (see `tendermint testnet --help` for details)
- [cmd] `show_node_id` now returns an error if there is no node key
- [rpc]: changed the output format for the `/status` endpoint (see https://godoc.org/github.com/tendermint/tendermint/rpc/core#Status)

Upgrade from go-wire to go-amino. This is a sweeping change that breaks everything that is
serialized to disk or over the network.

See github.com/tendermint/go-amino for details on the new format.

See `scripts/wire2amino.go` for a tool to upgrade
genesis/priv_validator/node_key JSON files.

FEATURES

- [test] docker-compose for local testnet setup (thanks Greg!)

## 0.18.0 (April 6th, 2018)

BREAKING:

- [types] Merkle tree uses different encoding for varints (see tmlibs v0.8.0)
- [types] ValidtorSet.GetByAddress returns -1 if no validator found
- [p2p] require all addresses come with an ID no matter what
- [rpc] Listening address must contain tcp:// or unix:// prefix

FEATURES:

- [rpc] StartHTTPAndTLSServer (not used yet)
- [rpc] Include validator's voting power in `/status`
- [rpc] `/tx` and `/tx_search` responses now include the transaction hash
- [rpc] Include peer NodeIDs in `/net_info`

IMPROVEMENTS:
- [config] trim whitespace from elements of lists (like `persistent_peers`)
- [rpc] `/tx_search` results are sorted by height
- [p2p] do not try to connect to ourselves (ok, maybe only once)
- [p2p] seeds respond with a bias towards good peers

BUG FIXES:
- [rpc] fix subscribing using an abci.ResponseDeliverTx tag
- [rpc] fix tx_indexers matchRange
- [rpc] fix unsubscribing (see tmlibs v0.8.0)

## 0.17.1 (March 27th, 2018)

BUG FIXES:
- [types] Actually support `app_state` in genesis as `AppStateJSON`

## 0.17.0 (March 27th, 2018)

BREAKING:
- [types] WriteSignBytes -> SignBytes

IMPROVEMENTS:
- [all] renamed `dummy` (`persistent_dummy`) to `kvstore` (`persistent_kvstore`) (name "dummy" is deprecated and will not work in the next breaking release)
- [docs] note on determinism (docs/determinism.rst)
- [genesis] `app_options` field is deprecated. please rename it to `app_state` in your genesis file(s). `app_options` will not work in the next breaking release
- [p2p] dial seeds directly without potential peers
- [p2p] exponential backoff for addrs in the address book
- [p2p] mark peer as good if it contributed enough votes or block parts
- [p2p] stop peer if it sends incorrect data, msg to unknown channel, msg we did not expect
- [p2p] when `auth_enc` is true, all dialed peers must have a node ID in their address
- [spec] various improvements
- switched from glide to dep internally for package management
- [wire] prep work for upgrading to new go-wire (which is now called go-amino)

FEATURES:
- [config] exposed `auth_enc` flag to enable/disable encryption
- [config] added the `--p2p.private_peer_ids` flag and `PrivatePeerIDs` config variable (see config for description)
- [rpc] added `/health` endpoint, which returns empty result for now
- [types/priv_validator] new format and socket client, allowing for remote signing

BUG FIXES:
- [consensus] fix liveness bug by introducing ValidBlock mechanism

## 0.16.0 (February 20th, 2018)

BREAKING CHANGES:
- [config] use $TMHOME/config for all config and json files
- [p2p] old `--p2p.seeds` is now `--p2p.persistent_peers` (persistent peers to which TM will always connect to)
- [p2p] now `--p2p.seeds` only used for getting addresses (if addrbook is empty; not persistent)
- [p2p] NodeInfo: remove RemoteAddr and add Channels
    - we must have at least one overlapping channel with peer
    - we only send msgs for channels the peer advertised
- [p2p/conn] pong timeout
- [lite] comment out IAVL related code

FEATURES:
- [p2p] added new `/dial_peers&persistent=_` **unsafe** endpoint
- [p2p] persistent node key in `$THMHOME/config/node_key.json`
- [p2p] introduce peer ID and authenticate peers by ID using addresses like `ID@IP:PORT`
- [p2p/pex] new seed mode crawls the network and serves as a seed.
- [config] MempoolConfig.CacheSize
- [config] P2P.SeedMode (`--p2p.seed_mode`)

IMPROVEMENT:
- [p2p/pex] stricter rules in the PEX reactor for better handling of abuse
- [p2p] various improvements to code structure including subpackages for `pex` and `conn`
- [docs] new spec!
- [all] speed up the tests!

BUG FIX:
- [blockchain] StopPeerForError on timeout
- [consensus] StopPeerForError on a bad Maj23 message
- [state] flush mempool conn before calling commit
- [types] fix priv val signing things that only differ by timestamp
- [mempool] fix memory leak causing zombie peers
- [p2p/conn] fix potential deadlock

## 0.15.0 (December 29, 2017)

BREAKING CHANGES:
- [p2p] enable the Peer Exchange reactor by default
- [types] add Timestamp field to Proposal/Vote
- [types] add new fields to Header: TotalTxs, ConsensusParamsHash, LastResultsHash, EvidenceHash
- [types] add Evidence to Block
- [types] simplify ValidateBasic
- [state] updates to support changes to the header
- [state] Enforce <1/3 of validator set can change at a time

FEATURES:
- [state] Send indices of absent validators and addresses of byzantine validators in BeginBlock
- [state] Historical ConsensusParams and ABCIResponses
- [docs] Specification for the base Tendermint data structures.
- [evidence] New evidence reactor for gossiping and managing evidence
- [rpc] `/block_results?height=X` returns the DeliverTx results for a given height.

IMPROVEMENTS:
- [consensus] Better handling of corrupt WAL file

BUG FIXES:
- [lite] fix race
- [state] validate block.Header.ValidatorsHash
- [p2p] allow seed addresses to be prefixed with eg. `tcp://`
- [p2p] use consistent key to refer to peers so we dont try to connect to existing peers
- [cmd] fix `tendermint init` to ignore files that are there and generate files that aren't.

## 0.14.0 (December 11, 2017)

BREAKING CHANGES:
- consensus/wal: removed separator
- rpc/client: changed Subscribe/Unsubscribe/UnsubscribeAll funcs signatures to be identical to event bus.

FEATURES:
- new `tendermint lite` command (and `lite/proxy` pkg) for running a light-client RPC proxy.
    NOTE it is currently insecure and its APIs are not yet covered by semver

IMPROVEMENTS:
- rpc/client: can act as event bus subscriber (See https://github.com/tendermint/tendermint/issues/945).
- p2p: use exponential backoff from seconds to hours when attempting to reconnect to persistent peer
- config: moniker defaults to the machine's hostname instead of "anonymous"

BUG FIXES:
- p2p: no longer exit if one of the seed addresses is incorrect

## 0.13.0 (December 6, 2017)

BREAKING CHANGES:
- abci: update to v0.8 using gogo/protobuf; includes tx tags, vote info in RequestBeginBlock, data.Bytes everywhere, use int64, etc.
- types: block heights are now `int64` everywhere
- types & node: EventSwitch and EventCache have been replaced by EventBus and EventBuffer; event types have been overhauled
- node: EventSwitch methods now refer to EventBus
- rpc/lib/types: RPCResponse is no longer a pointer; WSRPCConnection interface has been modified
- rpc/client: WaitForOneEvent takes an EventsClient instead of types.EventSwitch
- rpc/client: Add/RemoveListenerForEvent are now Subscribe/Unsubscribe
- rpc/core/types: ResultABCIQuery wraps an abci.ResponseQuery
- rpc: `/subscribe` and `/unsubscribe` take `query` arg instead of `event`
- rpc: `/status` returns the LatestBlockTime in human readable form instead of in nanoseconds
- mempool: cached transactions return an error instead of an ABCI response with BadNonce

FEATURES:
- rpc: new `/unsubscribe_all` WebSocket RPC endpoint
- rpc: new `/tx_search` endpoint for filtering transactions by more complex queries
- p2p/trust: new trust metric for tracking peers. See ADR-006
- config: TxIndexConfig allows to set what DeliverTx tags to index

IMPROVEMENTS:
- New asynchronous events system using `tmlibs/pubsub`
- logging: Various small improvements
- consensus: Graceful shutdown when app crashes
- tests: Fix various non-deterministic errors
- p2p: more defensive programming

BUG FIXES:
- consensus: fix panic where prs.ProposalBlockParts is not initialized
- p2p: fix panic on bad channel

## 0.12.1 (November 27, 2017)

BUG FIXES:
- upgrade tmlibs dependency to enable Windows builds for Tendermint

## 0.12.0 (October 27, 2017)

BREAKING CHANGES:
 - rpc/client: websocket ResultsCh and ErrorsCh unified in ResponsesCh.
 - rpc/client: ABCIQuery no longer takes `prove`
 - state: remove GenesisDoc from state.
 - consensus: new binary WAL format provides efficiency and uses checksums to detect corruption
    - use scripts/wal2json to convert to json for debugging

FEATURES:
 - new `certifiers` pkg contains the tendermint light-client library (name subject to change)!
 - rpc: `/genesis` includes the `app_options` .
 - rpc: `/abci_query` takes an additional `height` parameter to support historical queries.
 - rpc/client: new ABCIQueryWithOptions supports options like `trusted` (set false to get a proof) and `height` to query a historical height.

IMPROVEMENTS:
 - rpc: `/genesis` result includes `app_options`
 - rpc/lib/client: add jitter to reconnects.
 - rpc/lib/types: `RPCError` satisfies the `error` interface.

BUG FIXES:
 - rpc/client: fix ws deadlock after stopping
 - blockchain: fix panic on AddBlock when peer is nil
 - mempool: fix sending on TxsAvailable when a tx has been invalidated
 - consensus: dont run WAL catchup if we fast synced

## 0.11.1 (October 10, 2017)

IMPROVEMENTS:
 - blockchain/reactor: respondWithNoResponseMessage for missing height

BUG FIXES:
 - rpc: fixed client WebSocket timeout
 - rpc: client now resubscribes on reconnection
 - rpc: fix panics on missing params
 - rpc: fix `/dump_consensus_state` to have normal json output (NOTE: technically breaking, but worth a bug fix label)
 - types: fixed out of range error in VoteSet.addVote
 - consensus: fix wal autofile via https://github.com/tendermint/tmlibs/blob/master/CHANGELOG.md#032-october-2-2017

## 0.11.0 (September 22, 2017)

BREAKING:
 - genesis file: validator `amount` is now `power`
 - abci: Info, BeginBlock, InitChain all take structs
 - rpc: various changes to match JSONRPC spec (http://www.jsonrpc.org/specification), including breaking ones:
    - requests that previously returned HTTP code 4XX now return 200 with an error code in the JSONRPC.
    - `rpctypes.RPCResponse` uses new `RPCError` type instead of `string`.

 - cmd: if there is no genesis, exit immediately instead of waiting around for one to show.
 - types: `Signer.Sign` returns an error.
 - state: every validator set change is persisted to disk, which required some changes to the `State` structure.
 - p2p: new `p2p.Peer` interface used for all reactor methods (instead of `*p2p.Peer` struct).

FEATURES:
 - rpc: `/validators?height=X` allows querying of validators at previous heights.
 - rpc: Leaving the `height` param empty for `/block`, `/validators`, and `/commit` will return the value for the latest height.

IMPROVEMENTS:
 - docs: Moved all docs from the website and tools repo in, converted to `.rst`, and cleaned up for presentation on `tendermint.readthedocs.io`

BUG FIXES:
 - fix WAL openning issue on Windows

## 0.10.4 (September 5, 2017)

IMPROVEMENTS:
- docs: Added Slate docs to each rpc function (see rpc/core)
- docs: Ported all website docs to Read The Docs
- config: expose some p2p params to tweak performance: RecvRate, SendRate, and MaxMsgPacketPayloadSize
- rpc: Upgrade the websocket client and server, including improved auto reconnect, and proper ping/pong

BUG FIXES:
- consensus: fix panic on getVoteBitArray
- consensus: hang instead of panicking on byzantine consensus failures
- cmd: dont load config for version command

## 0.10.3 (August 10, 2017)

FEATURES:
- control over empty block production:
  - new flag, `--consensus.create_empty_blocks`; when set to false, blocks are only created when there are txs or when the AppHash changes.
  - new config option, `consensus.create_empty_blocks_interval`; an empty block is created after this many seconds.
  - in normal operation, `create_empty_blocks = true` and `create_empty_blocks_interval = 0`, so blocks are being created all the time (as in all previous versions of tendermint). The number of empty blocks can be reduced by increasing `create_empty_blocks_interval` or by setting `create_empty_blocks = false`.
  - new `TxsAvailable()` method added to Mempool that returns a channel which fires when txs are available.
  - new heartbeat message added to consensus reactor to notify peers that a node is waiting for txs before entering propose step.
- rpc: Add `syncing` field to response returned by `/status`. Is `true` while in fast-sync mode.

IMPROVEMENTS:
- various improvements to documentation and code comments

BUG FIXES:
- mempool: pass height into constructor so it doesn't always start at 0

## 0.10.2 (July 10, 2017)

FEATURES:
- Enable lower latency block commits by adding consensus reactor sleep durations and p2p flush throttle timeout to the config

IMPROVEMENTS:
- More detailed logging in the consensus reactor and state machine
- More in-code documentation for many exposed functions, especially in consensus/reactor.go and p2p/switch.go
- Improved readability for some function definitions and code blocks with long lines

## 0.10.1 (June 28, 2017)

FEATURES:
- Use `--trace` to get stack traces for logged errors
- types: GenesisDoc.ValidatorHash returns the hash of the genesis validator set
- types: GenesisDocFromFile parses a GenesiDoc from a JSON file

IMPROVEMENTS:
- Add a Code of Conduct
- Variety of improvements as suggested by `megacheck` tool
- rpc: deduplicate tests between rpc/client and rpc/tests
- rpc: addresses without a protocol prefix default to `tcp://`. `http://` is also accepted as an alias for `tcp://`
- cmd: commands are more easily reuseable from other tools
- DOCKER: automate build/push

BUG FIXES:
- Fix log statements using keys with spaces (logger does not currently support spaces)
- rpc: set logger on websocket connection
- rpc: fix ws connection stability by setting write deadline on pings

## 0.10.0 (June 2, 2017)

Includes major updates to configuration, logging, and json serialization.
Also includes the Grand Repo-Merge of 2017.

BREAKING CHANGES:

- Config and Flags:
  - The `config` map is replaced with a [`Config` struct](https://github.com/tendermint/tendermint/blob/master/config/config.go#L11),
containing substructs: `BaseConfig`, `P2PConfig`, `MempoolConfig`, `ConsensusConfig`, `RPCConfig`
  - This affects the following flags:
    - `--seeds` is now `--p2p.seeds`
    - `--node_laddr` is now `--p2p.laddr`
    - `--pex` is now `--p2p.pex`
    - `--skip_upnp` is now `--p2p.skip_upnp`
    - `--rpc_laddr` is now `--rpc.laddr`
    - `--grpc_laddr` is now `--rpc.grpc_laddr`
  - Any configuration option now within a substract must come under that heading in the `config.toml`, for instance:
    ```
    [p2p]
    laddr="tcp://1.2.3.4:46656"

    [consensus]
    timeout_propose=1000
    ```
  - Use viper and `DefaultConfig() / TestConfig()` functions to handle defaults, and remove `config/tendermint` and `config/tendermint_test`
  - Change some function and method signatures to
  - Change some [function and method signatures](https://gist.github.com/ebuchman/640d5fc6c2605f73497992fe107ebe0b) accomodate new config

- Logger
  - Replace static `log15` logger with a simple interface, and provide a new implementation using `go-kit`.
See our new [logging library](https://github.com/tendermint/tmlibs/log) and [blog post](https://tendermint.com/blog/abstracting-the-logger-interface-in-go) for more details
  - Levels `warn` and `notice` are removed (you may need to change them in your `config.toml`!)
  - Change some [function and method signatures](https://gist.github.com/ebuchman/640d5fc6c2605f73497992fe107ebe0b) to accept a logger

- JSON serialization:
  - Replace `[TypeByte, Xxx]` with `{"type": "some-type", "data": Xxx}` in RPC and all `.json` files by using `go-wire/data`. For instance, a public key is now:
    ```
    "pub_key": {
      "type": "ed25519",
      "data": "83DDF8775937A4A12A2704269E2729FCFCD491B933C4B0A7FFE37FE41D7760D0"
    }
    ```
  - Remove type information about RPC responses, so `[TypeByte, {"jsonrpc": "2.0", ... }]` is now just `{"jsonrpc": "2.0", ... }`
  - Change `[]byte` to `data.Bytes` in all serialized types (for hex encoding)
  - Lowercase the JSON tags in `ValidatorSet` fields
  - Introduce `EventDataInner` for serializing events

- Other:
  - Send InitChain message in handshake if `appBlockHeight == 0`
  - Do not include the `Accum` field when computing the validator hash. This makes the ValidatorSetHash unique for a given validator set, rather than changing with every block (as the Accum changes)
  - Unsafe RPC calls are not enabled by default. This includes `/dial_seeds`, and all calls prefixed with `unsafe`. Use the `--rpc.unsafe` flag to enable.


FEATURES:

- Per-module log levels. For instance, the new default is `state:info,*:error`, which means the `state` package logs at `info` level, and everything else logs at `error` level
- Log if a node is validator or not in every consensus round
- Use ldflags to set git hash as part of the version
- Ignore `address` and `pub_key` fields in `priv_validator.json` and overwrite them with the values derrived from the `priv_key`

IMPROVEMENTS:

- Merge `tendermint/go-p2p -> tendermint/tendermint/p2p` and `tendermint/go-rpc -> tendermint/tendermint/rpc/lib`
- Update paths for grand repo merge:
  - `go-common -> tmlibs/common`
  - `go-data -> go-wire/data`
  - All other `go-` libs, except `go-crypto` and `go-wire`, are merged under `tmlibs`
- No global loggers (loggers are passed into constructors, or preferably set with a SetLogger method)
- Return HTTP status codes with errors for RPC responses
- Limit `/blockchain_info` call to return a maximum of 20 blocks
- Use `.Wrap()` and `.Unwrap()` instead of eg. `PubKeyS` for `go-crypto` types
- RPC JSON responses use pretty printing (via `json.MarshalIndent`)
- Color code different instances of the consensus for tests
- Isolate viper to `cmd/tendermint/commands` and do not read config from file for tests


## 0.9.2 (April 26, 2017)

BUG FIXES:

- Fix bug in `ResetPrivValidator` where we were using the global config and log (causing external consumers, eg. basecoin, to fail).

## 0.9.1 (April 21, 2017)

FEATURES:

- Transaction indexing - txs are indexed by their hash using a simple key-value store; easily extended to more advanced indexers
- New `/tx?hash=X` endpoint to query for transactions and their DeliverTx result by hash. Optionally returns a proof of the tx's inclusion in the block
- `tendermint testnet` command initializes files for a testnet

IMPROVEMENTS:

- CLI now uses Cobra framework
- TMROOT is now TMHOME (TMROOT will stop working in 0.10.0)
- `/broadcast_tx_XXX` also returns the Hash (can be used to query for the tx)
- `/broadcast_tx_commit` also returns the height the block was committed in
- ABCIResponses struct persisted to disk before calling Commit; makes handshake replay much cleaner
- WAL uses #ENDHEIGHT instead of #HEIGHT (#HEIGHT will stop working in 0.10.0)
- Peers included via `--seeds`, under `seeds` in the config, or in `/dial_seeds` are now persistent, and will be reconnected to if the connection breaks

BUG FIXES:

- Fix bug in fast-sync where we stop syncing after a peer is removed, even if they're re-added later
- Fix handshake replay to handle validator set changes and results of DeliverTx when we crash after app.Commit but before state.Save()

## 0.9.0 (March 6, 2017)

BREAKING CHANGES:

- Update ABCI to v0.4.0, where Query is now `Query(RequestQuery) ResponseQuery`, enabling precise proofs at particular heights:

```
message RequestQuery{
	bytes data = 1;
	string path = 2;
	uint64 height = 3;
	bool prove = 4;
}

message ResponseQuery{
	CodeType          code        = 1;
	int64             index       = 2;
	bytes             key         = 3;
	bytes             value       = 4;
	bytes             proof       = 5;
	uint64            height      = 6;
	string            log         = 7;
}
```


- `BlockMeta` data type unifies its Hash and PartSetHash under a `BlockID`:

```
type BlockMeta struct {
	BlockID BlockID `json:"block_id"` // the block hash and partsethash
	Header  *Header `json:"header"`   // The block's Header
}
```

- `ValidatorSet.Proposer` is exposed as a field and persisted with the `State`. Use `GetProposer()` to initialize or update after validator-set changes.

- `tendermint gen_validator` command output is now pure JSON

FEATURES:

- New RPC endpoint `/commit?height=X` returns header and commit for block at height `X`
- Client API for each endpoint, including mocks for testing

IMPROVEMENTS:

- `Node` is now a `BaseService`
- Simplified starting Tendermint in-process from another application
- Better organized Makefile
- Scripts for auto-building binaries across platforms
- Docker image improved, slimmed down (using Alpine), and changed from tendermint/tmbase to tendermint/tendermint
- New repo files: `CONTRIBUTING.md`, Github `ISSUE_TEMPLATE`, `CHANGELOG.md`
- Improvements on CircleCI for managing build/test artifacts
- Handshake replay is doen through the consensus package, possibly using a mockApp
- Graceful shutdown of RPC listeners
- Tests for the PEX reactor and DialSeeds

BUG FIXES:

- Check peer.Send for failure before updating PeerState in consensus
- Fix panic in `/dial_seeds` with invalid addresses
- Fix proposer selection logic in ValidatorSet by taking the address into account in the `accumComparable`
- Fix inconcistencies with `ValidatorSet.Proposer` across restarts by persisting it in the `State`


## 0.8.0 (January 13, 2017)

BREAKING CHANGES:

- New data type `BlockID` to represent blocks:

```
type BlockID struct {
	Hash        []byte        `json:"hash"`
	PartsHeader PartSetHeader `json:"parts"`
}
```

- `Vote` data type now includes validator address and index:

```
type Vote struct {
	ValidatorAddress []byte           `json:"validator_address"`
	ValidatorIndex   int              `json:"validator_index"`
	Height           int              `json:"height"`
	Round            int              `json:"round"`
	Type             byte             `json:"type"`
	BlockID          BlockID          `json:"block_id"` // zero if vote is nil.
	Signature        crypto.Signature `json:"signature"`
}
```

- Update TMSP to v0.3.0, where it is now called ABCI and AppendTx is DeliverTx
- Hex strings in the RPC are now "0x" prefixed


FEATURES:

- New message type on the ConsensusReactor, `Maj23Msg`, for peers to alert others they've seen a Maj23,
in order to track and handle conflicting votes intelligently to prevent Byzantine faults from causing halts:

```
type VoteSetMaj23Message struct {
	Height  int
	Round   int
	Type    byte
	BlockID types.BlockID
}
```

- Configurable block part set size
- Validator set changes
- Optionally skip TimeoutCommit if we have all the votes
- Handshake between Tendermint and App on startup to sync latest state and ensure consistent recovery from crashes
- GRPC server for BroadcastTx endpoint

IMPROVEMENTS:

- Less verbose logging
- Better test coverage (37% -> 49%)
- Canonical SignBytes for signable types
- Write-Ahead Log for Mempool and Consensus via tmlibs/autofile
- Better in-process testing for the consensus reactor and byzantine faults
- Better crash/restart testing for individual nodes at preset failure points, and of networks at arbitrary points
- Better abstraction over timeout mechanics

BUG FIXES:

- Fix memory leak in mempool peer
- Fix panic on POLRound=-1
- Actually set the CommitTime
- Actually send BeginBlock message
- Fix a liveness issues caused by Byzantine proposals/votes. Uses the new `Maj23Msg`.


## 0.7.4 (December 14, 2016)

FEATURES:

- Enable the Peer Exchange reactor with the `--pex` flag for more resilient gossip network (feature still in development, beware dragons)

IMPROVEMENTS:

- Remove restrictions on RPC endpoint `/dial_seeds` to enable manual network configuration

## 0.7.3 (October 20, 2016)

IMPROVEMENTS:

- Type safe FireEvent
- More WAL/replay tests
- Cleanup some docs

BUG FIXES:

- Fix deadlock in mempool for synchronous apps
- Replay handles non-empty blocks
- Fix race condition in HeightVoteSet

## 0.7.2 (September 11, 2016)

BUG FIXES:

- Set mustConnect=false so tendermint will retry connecting to the app

## 0.7.1 (September 10, 2016)

FEATURES:

- New TMSP connection for Query/Info
- New RPC endpoints:
	- `tmsp_query`
	- `tmsp_info`
- Allow application to filter peers through Query (off by default)

IMPROVEMENTS:

- TMSP connection type enforced at compile time
- All listen/client urls use a "tcp://" or "unix://" prefix

BUG FIXES:

- Save LastSignature/LastSignBytes to `priv_validator.json` for recovery
- Fix event unsubscribe
- Fix fastsync/blockchain reactor

## 0.7.0 (August 7, 2016)

BREAKING CHANGES:

- Strict SemVer starting now!
- Update to ABCI v0.2.0
- Validation types now called Commit
- NewBlock event only returns the block header


FEATURES:

- TMSP and RPC support TCP and UNIX sockets
- Addition config options including block size and consensus parameters
- New WAL mode `cswal_light`; logs only the validator's own votes
- New RPC endpoints:
	- for starting/stopping profilers, and for updating config
	- `/broadcast_tx_commit`, returns when tx is included in a block, else an error
	- `/unsafe_flush_mempool`, empties the mempool


IMPROVEMENTS:

- Various optimizations
- Remove bad or invalidated transactions from the mempool cache (allows later duplicates)
- More elaborate testing using CircleCI including benchmarking throughput on 4 digitalocean droplets

BUG FIXES:

- Various fixes to WAL and replay logic
- Various race conditions

## PreHistory

Strict versioning only began with the release of v0.7.0, in late summer 2016.
The project itself began in early summer 2014 and was workable decentralized cryptocurrency software by the end of that year.
Through the course of 2015, in collaboration with Eris Industries (now Monax Indsutries),
many additional features were integrated, including an implementation from scratch of the Ethereum Virtual Machine.
That implementation now forms the heart of [Burrow](https://github.com/hyperledger/burrow).
In the later half of 2015, the consensus algorithm was upgraded with a more asynchronous design and a more deterministic and robust implementation.

By late 2015, frustration with the difficulty of forking a large monolithic stack to create alternative cryptocurrency designs led to the
invention of the Application Blockchain Interface (ABCI), then called the Tendermint Socket Protocol (TMSP).
The Ethereum Virtual Machine and various other transaction features were removed, and Tendermint was whittled down to a core consensus engine
driving an application running in another process.
The ABCI interface and implementation were iterated on and improved over the course of 2016,
until versioned history kicked in with v0.7.0.<|MERGE_RESOLUTION|>--- conflicted
+++ resolved
@@ -11,11 +11,8 @@
 IMPROVEMENTS:
 - [abci, libs/common] Generated gogoproto static marshaller methods
 - [config] Increase default send/recv rates to 5 mB/s
-<<<<<<< HEAD
 - [p2p] reject addresses coming from private peers
-=======
 - [p2p] allow persistent peers to be private
->>>>>>> 059a03a6
 
 BUG FIXES:
 - [mempool] fixed a race condition when `create_empty_blocks=false` where a
