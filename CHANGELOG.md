# Changelog

<<<<<<< HEAD
## 0.20 (TBD)

- [p2p] Change the KDF to HKDF from SHA256 & RIPEMD160 for better security.
=======
## 0.19.5 (TBD)
>>>>>>> 2a26c47d

## 0.19.4 (May 17th, 2018)

IMPROVEMENTS

- [state] Improve tx indexing by using batches
- [consensus, state] Improve logging (more consensus logs, fewer tx logs)
- [spec] Moved to `docs/spec` (TODO cleanup the rest of the docs ...)


BUG FIXES

- [consensus] Fix issue #1575 where a late proposer can get stuck

## 0.19.3 (May 14th, 2018)

FEATURES

- [rpc] New `/consensus_state` returns just the votes seen at the current height

IMPROVEMENTS

- [rpc] Add stringified votes and fraction of power voted to `/dump_consensus_state`
- [rpc] Add PeerStateStats to `/dump_consensus_state`

BUG FIXES

- [cmd] Set GenesisTime during `tendermint init`
- [consensus] fix ValidBlock rules

## 0.20.0 (TBD)

BREAKING:

- [p2p] Change the key/nonce derivation in secret connection to use hkdf instead of a raw hash function.



## 0.19.2 (April 30th, 2018)

FEATURES:

- [p2p] Allow peers with different Minor versions to connect
- [rpc] `/net_info` includes `n_peers`

IMPROVEMENTS:

- [p2p] Various code comments, cleanup, error types
- [p2p] Change some Error logs to Debug

BUG FIXES:

- [p2p] Fix reconnect to persistent peer when first dial fails
- [p2p] Validate NodeInfo.ListenAddr
- [p2p] Only allow (MaxNumPeers - MaxNumOutboundPeers) inbound peers
- [p2p/pex] Limit max msg size to 64kB
- [p2p] Fix panic when pex=false
- [p2p] Allow multiple IPs per ID in AddrBook
- [p2p] Fix before/after bugs in addrbook isBad()

## 0.19.1 (April 27th, 2018)

Note this release includes some small breaking changes in the RPC and one in the
config that are really bug fixes. v0.19.1 will work with existing chains, and make Tendermint
easier to use and debug. With <3

BREAKING (MINOR)

- [config] Removed `wal_light` setting. If you really needed this, let us know

FEATURES:

- [networks] moved in tooling from devops repo: terraform and ansible scripts for deploying testnets !
- [cmd] Added `gen_node_key` command

BUG FIXES

Some of these are breaking in the RPC response, but they're really bugs!

- [spec] Document address format and pubkey encoding pre and post Amino
- [rpc] Lower case JSON field names
- [rpc] Fix missing entries, improve, and lower case the fields in `/dump_consensus_state`
- [rpc] Fix NodeInfo.Channels format to hex
- [rpc] Add Validator address to `/status`
- [rpc] Fix `prove` in ABCIQuery
- [cmd] MarshalJSONIndent on init

## 0.19.0 (April 13th, 2018)

BREAKING:
- [cmd] improved `testnet` command; now it can fill in `persistent_peers` for you in the config file and much more (see `tendermint testnet --help` for details)
- [cmd] `show_node_id` now returns an error if there is no node key
- [rpc]: changed the output format for the `/status` endpoint (see https://godoc.org/github.com/tendermint/tendermint/rpc/core#Status)

Upgrade from go-wire to go-amino. This is a sweeping change that breaks everything that is
serialized to disk or over the network.

See github.com/tendermint/go-amino for details on the new format.

See `scripts/wire2amino.go` for a tool to upgrade
genesis/priv_validator/node_key JSON files.

FEATURES

- [test] docker-compose for local testnet setup (thanks Greg!)

## 0.18.0 (April 6th, 2018)

BREAKING:

- [types] Merkle tree uses different encoding for varints (see tmlibs v0.8.0)
- [types] ValidtorSet.GetByAddress returns -1 if no validator found
- [p2p] require all addresses come with an ID no matter what
- [rpc] Listening address must contain tcp:// or unix:// prefix

FEATURES:

- [rpc] StartHTTPAndTLSServer (not used yet)
- [rpc] Include validator's voting power in `/status`
- [rpc] `/tx` and `/tx_search` responses now include the transaction hash
- [rpc] Include peer NodeIDs in `/net_info`

IMPROVEMENTS:
- [config] trim whitespace from elements of lists (like `persistent_peers`)
- [rpc] `/tx_search` results are sorted by height
- [p2p] do not try to connect to ourselves (ok, maybe only once)
- [p2p] seeds respond with a bias towards good peers

BUG FIXES:
- [rpc] fix subscribing using an abci.ResponseDeliverTx tag
- [rpc] fix tx_indexers matchRange
- [rpc] fix unsubscribing (see tmlibs v0.8.0)

## 0.17.1 (March 27th, 2018)

BUG FIXES:
- [types] Actually support `app_state` in genesis as `AppStateJSON`

## 0.17.0 (March 27th, 2018)

BREAKING:
- [types] WriteSignBytes -> SignBytes

IMPROVEMENTS:
- [all] renamed `dummy` (`persistent_dummy`) to `kvstore` (`persistent_kvstore`) (name "dummy" is deprecated and will not work in the next breaking release)
- [docs] note on determinism (docs/determinism.rst)
- [genesis] `app_options` field is deprecated. please rename it to `app_state` in your genesis file(s). `app_options` will not work in the next breaking release
- [p2p] dial seeds directly without potential peers
- [p2p] exponential backoff for addrs in the address book
- [p2p] mark peer as good if it contributed enough votes or block parts
- [p2p] stop peer if it sends incorrect data, msg to unknown channel, msg we did not expect
- [p2p] when `auth_enc` is true, all dialed peers must have a node ID in their address
- [spec] various improvements
- switched from glide to dep internally for package management
- [wire] prep work for upgrading to new go-wire (which is now called go-amino)

FEATURES:
- [config] exposed `auth_enc` flag to enable/disable encryption
- [config] added the `--p2p.private_peer_ids` flag and `PrivatePeerIDs` config variable (see config for description)
- [rpc] added `/health` endpoint, which returns empty result for now
- [types/priv_validator] new format and socket client, allowing for remote signing

BUG FIXES:
- [consensus] fix liveness bug by introducing ValidBlock mechanism

## 0.16.0 (February 20th, 2018)

BREAKING CHANGES:
- [config] use $TMHOME/config for all config and json files
- [p2p] old `--p2p.seeds` is now `--p2p.persistent_peers` (persistent peers to which TM will always connect to)
- [p2p] now `--p2p.seeds` only used for getting addresses (if addrbook is empty; not persistent)
- [p2p] NodeInfo: remove RemoteAddr and add Channels
    - we must have at least one overlapping channel with peer
    - we only send msgs for channels the peer advertised
- [p2p/conn] pong timeout
- [lite] comment out IAVL related code

FEATURES:
- [p2p] added new `/dial_peers&persistent=_` **unsafe** endpoint
- [p2p] persistent node key in `$THMHOME/config/node_key.json`
- [p2p] introduce peer ID and authenticate peers by ID using addresses like `ID@IP:PORT`
- [p2p/pex] new seed mode crawls the network and serves as a seed.
- [config] MempoolConfig.CacheSize
- [config] P2P.SeedMode (`--p2p.seed_mode`)

IMPROVEMENT:
- [p2p/pex] stricter rules in the PEX reactor for better handling of abuse
- [p2p] various improvements to code structure including subpackages for `pex` and `conn`
- [docs] new spec!
- [all] speed up the tests!

BUG FIX:
- [blockchain] StopPeerForError on timeout
- [consensus] StopPeerForError on a bad Maj23 message
- [state] flush mempool conn before calling commit
- [types] fix priv val signing things that only differ by timestamp
- [mempool] fix memory leak causing zombie peers
- [p2p/conn] fix potential deadlock

## 0.15.0 (December 29, 2017)

BREAKING CHANGES:
- [p2p] enable the Peer Exchange reactor by default
- [types] add Timestamp field to Proposal/Vote
- [types] add new fields to Header: TotalTxs, ConsensusParamsHash, LastResultsHash, EvidenceHash
- [types] add Evidence to Block
- [types] simplify ValidateBasic
- [state] updates to support changes to the header
- [state] Enforce <1/3 of validator set can change at a time

FEATURES:
- [state] Send indices of absent validators and addresses of byzantine validators in BeginBlock
- [state] Historical ConsensusParams and ABCIResponses
- [docs] Specification for the base Tendermint data structures.
- [evidence] New evidence reactor for gossiping and managing evidence
- [rpc] `/block_results?height=X` returns the DeliverTx results for a given height.

IMPROVEMENTS:
- [consensus] Better handling of corrupt WAL file

BUG FIXES:
- [lite] fix race
- [state] validate block.Header.ValidatorsHash
- [p2p] allow seed addresses to be prefixed with eg. `tcp://`
- [p2p] use consistent key to refer to peers so we dont try to connect to existing peers
- [cmd] fix `tendermint init` to ignore files that are there and generate files that aren't.

## 0.14.0 (December 11, 2017)

BREAKING CHANGES:
- consensus/wal: removed separator
- rpc/client: changed Subscribe/Unsubscribe/UnsubscribeAll funcs signatures to be identical to event bus.

FEATURES:
- new `tendermint lite` command (and `lite/proxy` pkg) for running a light-client RPC proxy.
    NOTE it is currently insecure and its APIs are not yet covered by semver

IMPROVEMENTS:
- rpc/client: can act as event bus subscriber (See https://github.com/tendermint/tendermint/issues/945).
- p2p: use exponential backoff from seconds to hours when attempting to reconnect to persistent peer
- config: moniker defaults to the machine's hostname instead of "anonymous"

BUG FIXES:
- p2p: no longer exit if one of the seed addresses is incorrect

## 0.13.0 (December 6, 2017)

BREAKING CHANGES:
- abci: update to v0.8 using gogo/protobuf; includes tx tags, vote info in RequestBeginBlock, data.Bytes everywhere, use int64, etc.
- types: block heights are now `int64` everywhere
- types & node: EventSwitch and EventCache have been replaced by EventBus and EventBuffer; event types have been overhauled
- node: EventSwitch methods now refer to EventBus
- rpc/lib/types: RPCResponse is no longer a pointer; WSRPCConnection interface has been modified
- rpc/client: WaitForOneEvent takes an EventsClient instead of types.EventSwitch
- rpc/client: Add/RemoveListenerForEvent are now Subscribe/Unsubscribe
- rpc/core/types: ResultABCIQuery wraps an abci.ResponseQuery
- rpc: `/subscribe` and `/unsubscribe` take `query` arg instead of `event`
- rpc: `/status` returns the LatestBlockTime in human readable form instead of in nanoseconds
- mempool: cached transactions return an error instead of an ABCI response with BadNonce

FEATURES:
- rpc: new `/unsubscribe_all` WebSocket RPC endpoint
- rpc: new `/tx_search` endpoint for filtering transactions by more complex queries
- p2p/trust: new trust metric for tracking peers. See ADR-006
- config: TxIndexConfig allows to set what DeliverTx tags to index

IMPROVEMENTS:
- New asynchronous events system using `tmlibs/pubsub`
- logging: Various small improvements
- consensus: Graceful shutdown when app crashes
- tests: Fix various non-deterministic errors
- p2p: more defensive programming

BUG FIXES:
- consensus: fix panic where prs.ProposalBlockParts is not initialized
- p2p: fix panic on bad channel

## 0.12.1 (November 27, 2017)

BUG FIXES:
- upgrade tmlibs dependency to enable Windows builds for Tendermint

## 0.12.0 (October 27, 2017)

BREAKING CHANGES:
 - rpc/client: websocket ResultsCh and ErrorsCh unified in ResponsesCh.
 - rpc/client: ABCIQuery no longer takes `prove`
 - state: remove GenesisDoc from state.
 - consensus: new binary WAL format provides efficiency and uses checksums to detect corruption
    - use scripts/wal2json to convert to json for debugging

FEATURES:
 - new `certifiers` pkg contains the tendermint light-client library (name subject to change)!
 - rpc: `/genesis` includes the `app_options` .
 - rpc: `/abci_query` takes an additional `height` parameter to support historical queries.
 - rpc/client: new ABCIQueryWithOptions supports options like `trusted` (set false to get a proof) and `height` to query a historical height.

IMPROVEMENTS:
 - rpc: `/genesis` result includes `app_options`
 - rpc/lib/client: add jitter to reconnects.
 - rpc/lib/types: `RPCError` satisfies the `error` interface.

BUG FIXES:
 - rpc/client: fix ws deadlock after stopping
 - blockchain: fix panic on AddBlock when peer is nil
 - mempool: fix sending on TxsAvailable when a tx has been invalidated
 - consensus: dont run WAL catchup if we fast synced

## 0.11.1 (October 10, 2017)

IMPROVEMENTS:
 - blockchain/reactor: respondWithNoResponseMessage for missing height

BUG FIXES:
 - rpc: fixed client WebSocket timeout
 - rpc: client now resubscribes on reconnection
 - rpc: fix panics on missing params
 - rpc: fix `/dump_consensus_state` to have normal json output (NOTE: technically breaking, but worth a bug fix label)
 - types: fixed out of range error in VoteSet.addVote
 - consensus: fix wal autofile via https://github.com/tendermint/tmlibs/blob/master/CHANGELOG.md#032-october-2-2017

## 0.11.0 (September 22, 2017)

BREAKING:
 - genesis file: validator `amount` is now `power`
 - abci: Info, BeginBlock, InitChain all take structs
 - rpc: various changes to match JSONRPC spec (http://www.jsonrpc.org/specification), including breaking ones:
    - requests that previously returned HTTP code 4XX now return 200 with an error code in the JSONRPC.
    - `rpctypes.RPCResponse` uses new `RPCError` type instead of `string`.

 - cmd: if there is no genesis, exit immediately instead of waiting around for one to show.
 - types: `Signer.Sign` returns an error.
 - state: every validator set change is persisted to disk, which required some changes to the `State` structure.
 - p2p: new `p2p.Peer` interface used for all reactor methods (instead of `*p2p.Peer` struct).

FEATURES:
 - rpc: `/validators?height=X` allows querying of validators at previous heights.
 - rpc: Leaving the `height` param empty for `/block`, `/validators`, and `/commit` will return the value for the latest height.

IMPROVEMENTS:
 - docs: Moved all docs from the website and tools repo in, converted to `.rst`, and cleaned up for presentation on `tendermint.readthedocs.io`

BUG FIXES:
 - fix WAL openning issue on Windows

## 0.10.4 (September 5, 2017)

IMPROVEMENTS:
- docs: Added Slate docs to each rpc function (see rpc/core)
- docs: Ported all website docs to Read The Docs
- config: expose some p2p params to tweak performance: RecvRate, SendRate, and MaxMsgPacketPayloadSize
- rpc: Upgrade the websocket client and server, including improved auto reconnect, and proper ping/pong

BUG FIXES:
- consensus: fix panic on getVoteBitArray
- consensus: hang instead of panicking on byzantine consensus failures
- cmd: dont load config for version command

## 0.10.3 (August 10, 2017)

FEATURES:
- control over empty block production:
  - new flag, `--consensus.create_empty_blocks`; when set to false, blocks are only created when there are txs or when the AppHash changes.
  - new config option, `consensus.create_empty_blocks_interval`; an empty block is created after this many seconds.
  - in normal operation, `create_empty_blocks = true` and `create_empty_blocks_interval = 0`, so blocks are being created all the time (as in all previous versions of tendermint). The number of empty blocks can be reduced by increasing `create_empty_blocks_interval` or by setting `create_empty_blocks = false`.
  - new `TxsAvailable()` method added to Mempool that returns a channel which fires when txs are available.
  - new heartbeat message added to consensus reactor to notify peers that a node is waiting for txs before entering propose step.
- rpc: Add `syncing` field to response returned by `/status`. Is `true` while in fast-sync mode.

IMPROVEMENTS:
- various improvements to documentation and code comments

BUG FIXES:
- mempool: pass height into constructor so it doesn't always start at 0

## 0.10.2 (July 10, 2017)

FEATURES:
- Enable lower latency block commits by adding consensus reactor sleep durations and p2p flush throttle timeout to the config

IMPROVEMENTS:
- More detailed logging in the consensus reactor and state machine
- More in-code documentation for many exposed functions, especially in consensus/reactor.go and p2p/switch.go
- Improved readability for some function definitions and code blocks with long lines

## 0.10.1 (June 28, 2017)

FEATURES:
- Use `--trace` to get stack traces for logged errors
- types: GenesisDoc.ValidatorHash returns the hash of the genesis validator set
- types: GenesisDocFromFile parses a GenesiDoc from a JSON file

IMPROVEMENTS:
- Add a Code of Conduct
- Variety of improvements as suggested by `megacheck` tool
- rpc: deduplicate tests between rpc/client and rpc/tests
- rpc: addresses without a protocol prefix default to `tcp://`. `http://` is also accepted as an alias for `tcp://`
- cmd: commands are more easily reuseable from other tools
- DOCKER: automate build/push

BUG FIXES:
- Fix log statements using keys with spaces (logger does not currently support spaces)
- rpc: set logger on websocket connection
- rpc: fix ws connection stability by setting write deadline on pings

## 0.10.0 (June 2, 2017)

Includes major updates to configuration, logging, and json serialization.
Also includes the Grand Repo-Merge of 2017.

BREAKING CHANGES:

- Config and Flags:
  - The `config` map is replaced with a [`Config` struct](https://github.com/tendermint/tendermint/blob/master/config/config.go#L11),
containing substructs: `BaseConfig`, `P2PConfig`, `MempoolConfig`, `ConsensusConfig`, `RPCConfig`
  - This affects the following flags:
    - `--seeds` is now `--p2p.seeds`
    - `--node_laddr` is now `--p2p.laddr`
    - `--pex` is now `--p2p.pex`
    - `--skip_upnp` is now `--p2p.skip_upnp`
    - `--rpc_laddr` is now `--rpc.laddr`
    - `--grpc_laddr` is now `--rpc.grpc_laddr`
  - Any configuration option now within a substract must come under that heading in the `config.toml`, for instance:
    ```
    [p2p]
    laddr="tcp://1.2.3.4:46656"

    [consensus]
    timeout_propose=1000
    ```
  - Use viper and `DefaultConfig() / TestConfig()` functions to handle defaults, and remove `config/tendermint` and `config/tendermint_test`
  - Change some function and method signatures to
  - Change some [function and method signatures](https://gist.github.com/ebuchman/640d5fc6c2605f73497992fe107ebe0b) accomodate new config

- Logger
  - Replace static `log15` logger with a simple interface, and provide a new implementation using `go-kit`.
See our new [logging library](https://github.com/tendermint/tmlibs/log) and [blog post](https://tendermint.com/blog/abstracting-the-logger-interface-in-go) for more details
  - Levels `warn` and `notice` are removed (you may need to change them in your `config.toml`!)
  - Change some [function and method signatures](https://gist.github.com/ebuchman/640d5fc6c2605f73497992fe107ebe0b) to accept a logger

- JSON serialization:
  - Replace `[TypeByte, Xxx]` with `{"type": "some-type", "data": Xxx}` in RPC and all `.json` files by using `go-wire/data`. For instance, a public key is now:
    ```
    "pub_key": {
      "type": "ed25519",
      "data": "83DDF8775937A4A12A2704269E2729FCFCD491B933C4B0A7FFE37FE41D7760D0"
    }
    ```
  - Remove type information about RPC responses, so `[TypeByte, {"jsonrpc": "2.0", ... }]` is now just `{"jsonrpc": "2.0", ... }`
  - Change `[]byte` to `data.Bytes` in all serialized types (for hex encoding)
  - Lowercase the JSON tags in `ValidatorSet` fields
  - Introduce `EventDataInner` for serializing events

- Other:
  - Send InitChain message in handshake if `appBlockHeight == 0`
  - Do not include the `Accum` field when computing the validator hash. This makes the ValidatorSetHash unique for a given validator set, rather than changing with every block (as the Accum changes)
  - Unsafe RPC calls are not enabled by default. This includes `/dial_seeds`, and all calls prefixed with `unsafe`. Use the `--rpc.unsafe` flag to enable.


FEATURES:

- Per-module log levels. For instance, the new default is `state:info,*:error`, which means the `state` package logs at `info` level, and everything else logs at `error` level
- Log if a node is validator or not in every consensus round
- Use ldflags to set git hash as part of the version
- Ignore `address` and `pub_key` fields in `priv_validator.json` and overwrite them with the values derrived from the `priv_key`

IMPROVEMENTS:

- Merge `tendermint/go-p2p -> tendermint/tendermint/p2p` and `tendermint/go-rpc -> tendermint/tendermint/rpc/lib`
- Update paths for grand repo merge:
  - `go-common -> tmlibs/common`
  - `go-data -> go-wire/data`
  - All other `go-` libs, except `go-crypto` and `go-wire`, are merged under `tmlibs`
- No global loggers (loggers are passed into constructors, or preferably set with a SetLogger method)
- Return HTTP status codes with errors for RPC responses
- Limit `/blockchain_info` call to return a maximum of 20 blocks
- Use `.Wrap()` and `.Unwrap()` instead of eg. `PubKeyS` for `go-crypto` types
- RPC JSON responses use pretty printing (via `json.MarshalIndent`)
- Color code different instances of the consensus for tests
- Isolate viper to `cmd/tendermint/commands` and do not read config from file for tests


## 0.9.2 (April 26, 2017)

BUG FIXES:

- Fix bug in `ResetPrivValidator` where we were using the global config and log (causing external consumers, eg. basecoin, to fail).

## 0.9.1 (April 21, 2017)

FEATURES:

- Transaction indexing - txs are indexed by their hash using a simple key-value store; easily extended to more advanced indexers
- New `/tx?hash=X` endpoint to query for transactions and their DeliverTx result by hash. Optionally returns a proof of the tx's inclusion in the block
- `tendermint testnet` command initializes files for a testnet

IMPROVEMENTS:

- CLI now uses Cobra framework
- TMROOT is now TMHOME (TMROOT will stop working in 0.10.0)
- `/broadcast_tx_XXX` also returns the Hash (can be used to query for the tx)
- `/broadcast_tx_commit` also returns the height the block was committed in
- ABCIResponses struct persisted to disk before calling Commit; makes handshake replay much cleaner
- WAL uses #ENDHEIGHT instead of #HEIGHT (#HEIGHT will stop working in 0.10.0)
- Peers included via `--seeds`, under `seeds` in the config, or in `/dial_seeds` are now persistent, and will be reconnected to if the connection breaks

BUG FIXES:

- Fix bug in fast-sync where we stop syncing after a peer is removed, even if they're re-added later
- Fix handshake replay to handle validator set changes and results of DeliverTx when we crash after app.Commit but before state.Save()

## 0.9.0 (March 6, 2017)

BREAKING CHANGES:

- Update ABCI to v0.4.0, where Query is now `Query(RequestQuery) ResponseQuery`, enabling precise proofs at particular heights:

```
message RequestQuery{
	bytes data = 1;
	string path = 2;
	uint64 height = 3;
	bool prove = 4;
}

message ResponseQuery{
	CodeType          code        = 1;
	int64             index       = 2;
	bytes             key         = 3;
	bytes             value       = 4;
	bytes             proof       = 5;
	uint64            height      = 6;
	string            log         = 7;
}
```


- `BlockMeta` data type unifies its Hash and PartSetHash under a `BlockID`:

```
type BlockMeta struct {
	BlockID BlockID `json:"block_id"` // the block hash and partsethash
	Header  *Header `json:"header"`   // The block's Header
}
```

- `ValidatorSet.Proposer` is exposed as a field and persisted with the `State`. Use `GetProposer()` to initialize or update after validator-set changes.

- `tendermint gen_validator` command output is now pure JSON

FEATURES:

- New RPC endpoint `/commit?height=X` returns header and commit for block at height `X`
- Client API for each endpoint, including mocks for testing

IMPROVEMENTS:

- `Node` is now a `BaseService`
- Simplified starting Tendermint in-process from another application
- Better organized Makefile
- Scripts for auto-building binaries across platforms
- Docker image improved, slimmed down (using Alpine), and changed from tendermint/tmbase to tendermint/tendermint
- New repo files: `CONTRIBUTING.md`, Github `ISSUE_TEMPLATE`, `CHANGELOG.md`
- Improvements on CircleCI for managing build/test artifacts
- Handshake replay is doen through the consensus package, possibly using a mockApp
- Graceful shutdown of RPC listeners
- Tests for the PEX reactor and DialSeeds

BUG FIXES:

- Check peer.Send for failure before updating PeerState in consensus
- Fix panic in `/dial_seeds` with invalid addresses
- Fix proposer selection logic in ValidatorSet by taking the address into account in the `accumComparable`
- Fix inconcistencies with `ValidatorSet.Proposer` across restarts by persisting it in the `State`


## 0.8.0 (January 13, 2017)

BREAKING CHANGES:

- New data type `BlockID` to represent blocks:

```
type BlockID struct {
	Hash        []byte        `json:"hash"`
	PartsHeader PartSetHeader `json:"parts"`
}
```

- `Vote` data type now includes validator address and index:

```
type Vote struct {
	ValidatorAddress []byte           `json:"validator_address"`
	ValidatorIndex   int              `json:"validator_index"`
	Height           int              `json:"height"`
	Round            int              `json:"round"`
	Type             byte             `json:"type"`
	BlockID          BlockID          `json:"block_id"` // zero if vote is nil.
	Signature        crypto.Signature `json:"signature"`
}
```

- Update TMSP to v0.3.0, where it is now called ABCI and AppendTx is DeliverTx
- Hex strings in the RPC are now "0x" prefixed


FEATURES:

- New message type on the ConsensusReactor, `Maj23Msg`, for peers to alert others they've seen a Maj23,
in order to track and handle conflicting votes intelligently to prevent Byzantine faults from causing halts:

```
type VoteSetMaj23Message struct {
	Height  int
	Round   int
	Type    byte
	BlockID types.BlockID
}
```

- Configurable block part set size
- Validator set changes
- Optionally skip TimeoutCommit if we have all the votes
- Handshake between Tendermint and App on startup to sync latest state and ensure consistent recovery from crashes
- GRPC server for BroadcastTx endpoint

IMPROVEMENTS:

- Less verbose logging
- Better test coverage (37% -> 49%)
- Canonical SignBytes for signable types
- Write-Ahead Log for Mempool and Consensus via tmlibs/autofile
- Better in-process testing for the consensus reactor and byzantine faults
- Better crash/restart testing for individual nodes at preset failure points, and of networks at arbitrary points
- Better abstraction over timeout mechanics

BUG FIXES:

- Fix memory leak in mempool peer
- Fix panic on POLRound=-1
- Actually set the CommitTime
- Actually send BeginBlock message
- Fix a liveness issues caused by Byzantine proposals/votes. Uses the new `Maj23Msg`.


## 0.7.4 (December 14, 2016)

FEATURES:

- Enable the Peer Exchange reactor with the `--pex` flag for more resilient gossip network (feature still in development, beware dragons)

IMPROVEMENTS:

- Remove restrictions on RPC endpoint `/dial_seeds` to enable manual network configuration

## 0.7.3 (October 20, 2016)

IMPROVEMENTS:

- Type safe FireEvent
- More WAL/replay tests
- Cleanup some docs

BUG FIXES:

- Fix deadlock in mempool for synchronous apps
- Replay handles non-empty blocks
- Fix race condition in HeightVoteSet

## 0.7.2 (September 11, 2016)

BUG FIXES:

- Set mustConnect=false so tendermint will retry connecting to the app

## 0.7.1 (September 10, 2016)

FEATURES:

- New TMSP connection for Query/Info
- New RPC endpoints:
	- `tmsp_query`
	- `tmsp_info`
- Allow application to filter peers through Query (off by default)

IMPROVEMENTS:

- TMSP connection type enforced at compile time
- All listen/client urls use a "tcp://" or "unix://" prefix

BUG FIXES:

- Save LastSignature/LastSignBytes to `priv_validator.json` for recovery
- Fix event unsubscribe
- Fix fastsync/blockchain reactor

## 0.7.0 (August 7, 2016)

BREAKING CHANGES:

- Strict SemVer starting now!
- Update to ABCI v0.2.0
- Validation types now called Commit
- NewBlock event only returns the block header


FEATURES:

- TMSP and RPC support TCP and UNIX sockets
- Addition config options including block size and consensus parameters
- New WAL mode `cswal_light`; logs only the validator's own votes
- New RPC endpoints:
	- for starting/stopping profilers, and for updating config
	- `/broadcast_tx_commit`, returns when tx is included in a block, else an error
	- `/unsafe_flush_mempool`, empties the mempool


IMPROVEMENTS:

- Various optimizations
- Remove bad or invalidated transactions from the mempool cache (allows later duplicates)
- More elaborate testing using CircleCI including benchmarking throughput on 4 digitalocean droplets

BUG FIXES:

- Various fixes to WAL and replay logic
- Various race conditions

## PreHistory

Strict versioning only began with the release of v0.7.0, in late summer 2016.
The project itself began in early summer 2014 and was workable decentralized cryptocurrency software by the end of that year.
Through the course of 2015, in collaboration with Eris Industries (now Monax Indsutries),
many additional features were integrated, including an implementation from scratch of the Ethereum Virtual Machine.
That implementation now forms the heart of [Burrow](https://github.com/hyperledger/burrow).
In the later half of 2015, the consensus algorithm was upgraded with a more asynchronous design and a more deterministic and robust implementation.

By late 2015, frustration with the difficulty of forking a large monolithic stack to create alternative cryptocurrency designs led to the
invention of the Application Blockchain Interface (ABCI), then called the Tendermint Socket Protocol (TMSP).
The Ethereum Virtual Machine and various other transaction features were removed, and Tendermint was whittled down to a core consensus engine
driving an application running in another process.
The ABCI interface and implementation were iterated on and improved over the course of 2016,
until versioned history kicked in with v0.7.0.<|MERGE_RESOLUTION|>--- conflicted
+++ resolved
@@ -1,12 +1,10 @@
 # Changelog
 
-<<<<<<< HEAD
 ## 0.20 (TBD)
 
 - [p2p] Change the KDF to HKDF from SHA256 & RIPEMD160 for better security.
-=======
+
 ## 0.19.5 (TBD)
->>>>>>> 2a26c47d
 
 ## 0.19.4 (May 17th, 2018)
 
