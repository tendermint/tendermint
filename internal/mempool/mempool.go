--- conflicted
+++ resolved
@@ -426,14 +426,7 @@
 	txmp.metrics.Size.Set(float64(size))
 	if size > 0 {
 		if recheck {
-<<<<<<< HEAD
-			txmp.logger.Debug("executing re-CheckTx for all remaining transactions",
-				"num_txs", txmp.Size(),
-				"height", blockHeight)
-			txmp.updateReCheckTxs(ctx)
-=======
 			txmp.recheckTransactions(ctx)
->>>>>>> 023c21f3
 		} else {
 			txmp.notifyTxsAvailable()
 		}
@@ -547,22 +540,8 @@
 			return nil
 		}
 
-<<<<<<< HEAD
-		// evict an existing transaction(s)
-		//
-		// NOTE:
-		// - The transaction, toEvict, can be removed while a concurrent
-		//   reCheckTx callback is being executed for the same transaction.
-		for _, toEvict := range evictTxs {
-			txmp.removeTx(toEvict, true)
-			txmp.logger.Debug("evicted existing good transaction; mempool full",
-				"old_tx", tmstrings.LazySprintf("%X", toEvict.tx.Hash()),
-				"old_priority", toEvict.priority,
-				"new_tx", tmstrings.LazySprintf("%X", wtx.tx.Hash()),
-				"new_priority", wtx.priority,
-=======
 		txmp.logger.Debug("evicting lower-priority transactions",
-			"new_tx", fmt.Sprintf("%X", wtx.tx.Hash()),
+			"new_tx", tmstrings.LazySprintf("%X", wtx.tx.Hash()),
 			"new_priority", priority,
 		)
 
@@ -584,9 +563,8 @@
 
 			txmp.logger.Debug(
 				"evicted valid existing transaction; mempool full",
-				"old_tx", fmt.Sprintf("%X", w.tx.Hash()),
+				"old_tx", tmstrings.LazySprintf("%X", w.tx.Hash()),
 				"old_priority", w.priority,
->>>>>>> 023c21f3
 			)
 			txmp.removeTxByElement(vic)
 			txmp.cache.Remove(w.tx)
@@ -608,18 +586,10 @@
 
 	txmp.metrics.TxSizeBytes.Observe(float64(wtx.Size()))
 	txmp.metrics.Size.Set(float64(txmp.Size()))
-<<<<<<< HEAD
-
-	txmp.insertTx(wtx)
-	txmp.logger.Debug("inserted good transaction",
-		"priority", wtx.priority,
-		"tx", tmstrings.LazySprintf("%X", wtx.tx.Hash()),
-=======
 	txmp.logger.Debug(
 		"inserted new valid transaction",
 		"priority", wtx.Priority(),
-		"tx", fmt.Sprintf("%X", wtx.tx.Hash()),
->>>>>>> 023c21f3
+		"tx", tmstrings.LazySprintf("%X", wtx.tx.Hash()),
 		"height", txmp.height,
 		"num_txs", txmp.Size(),
 	)
@@ -657,38 +627,10 @@
 	}
 	wtx := elt.Value.(*WrappedTx)
 
-<<<<<<< HEAD
-	// Only evaluate transactions that have not been removed. This can happen
-	// if an existing transaction is evicted during CheckTx and while this
-	// callback is being executed for the same evicted transaction.
-	if !txmp.txStore.IsTxRemoved(wtx.hash) {
-		var err error
-		if txmp.postCheck != nil {
-			err = txmp.postCheck(tx, res)
-		}
-
-		if res.Code == abci.CodeTypeOK && err == nil {
-			wtx.priority = res.Priority
-		} else {
-			txmp.logger.Debug("existing transaction no longer valid; failed re-CheckTx callback",
-				"priority", wtx.priority,
-				"tx", tmstrings.LazySprintf("%X", wtx.tx.Hash()),
-				"err", err,
-				"code", res.Code,
-			)
-
-			if wtx.gossipEl != txmp.recheckCursor {
-				panic("corrupted reCheckTx cursor")
-			}
-
-			txmp.removeTx(wtx, !txmp.config.KeepInvalidTxsInCache)
-		}
-=======
 	// If a postcheck hook is defined, call it before checking the result.
 	var err error
 	if txmp.postCheck != nil {
 		err = txmp.postCheck(tx, checkTxRes)
->>>>>>> 023c21f3
 	}
 
 	if checkTxRes.Code == abci.CodeTypeOK && err == nil {
