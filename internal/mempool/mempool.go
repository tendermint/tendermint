--- conflicted
+++ resolved
@@ -37,31 +37,8 @@
 	txsAvailable         chan struct{}
 	notifiedTxsAvailable bool
 
-<<<<<<< HEAD
-// Mempool defines the mempool interface.
-//
-// Updates to the mempool need to be synchronized with committing a block so
-// applications can reset their transient state on Commit.
-type Mempool interface {
-	// CheckTx executes a new transaction against the application to determine
-	// its validity and whether it should be added to the mempool.
-	CheckTx(ctx context.Context, tx types.Tx, callback func(*abci.Response), txInfo TxInfo) error
-
-	// RemoveTxByKey removes a transaction, identified by its key,
-	// from the mempool.
-	RemoveTxByKey(txKey types.TxKey) error
-
-	// ReapMaxBytesMaxGas reaps transactions from the mempool up to maxBytes
-	// bytes total with the condition that the total gasWanted must be less than
-	// maxGas.
-	//
-	// If both maxes are negative, there is no cap on the size of all returned
-	// transactions (~ all available transactions).
-	ReapMaxBytesMaxGas(maxBytes, maxGas int64) types.Txs
-=======
 	// height defines the last block height process during Update()
 	height int64
->>>>>>> 6c40ad39
 
 	// sizeBytes defines the total size of the mempool (sum of all tx bytes)
 	sizeBytes int64
