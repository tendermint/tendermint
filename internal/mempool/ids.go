--- conflicted
+++ resolved
@@ -7,15 +7,8 @@
 	"github.com/tendermint/tendermint/types"
 )
 
-<<<<<<< HEAD
-// nolint: revive
-// TODO: Rename type.
-type MempoolIDs struct {
-	mtx       tmsync.RWMutex
-=======
 type IDs struct {
 	mtx       sync.RWMutex
->>>>>>> 6c40ad39
 	peerMap   map[types.NodeID]uint16
 	nextID    uint16              // assumes that a node will never have over 65536 active peers
 	activeIDs map[uint16]struct{} // used to check if a given peerID key is used
