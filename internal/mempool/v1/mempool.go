package v1

import (
	"bytes"
	"context"
	"fmt"
	"sync/atomic"
	"time"

	abci "github.com/tendermint/tendermint/abci/types"
	"github.com/tendermint/tendermint/config"
	"github.com/tendermint/tendermint/internal/libs/clist"
	tmsync "github.com/tendermint/tendermint/internal/libs/sync"
	"github.com/tendermint/tendermint/internal/mempool"
	"github.com/tendermint/tendermint/libs/log"
	tmmath "github.com/tendermint/tendermint/libs/math"
	pubmempool "github.com/tendermint/tendermint/pkg/mempool"
	"github.com/tendermint/tendermint/proxy"
	"github.com/tendermint/tendermint/types"
)

var _ mempool.Mempool = (*TxMempool)(nil)

// TxMempoolOption sets an optional parameter on the TxMempool.
type TxMempoolOption func(*TxMempool)

// TxMempool defines a prioritized mempool data structure used by the v1 mempool
// reactor. It keeps a thread-safe priority queue of transactions that is used
// when a block proposer constructs a block and a thread-safe linked-list that
// is used to gossip transactions to peers in a FIFO manner.
type TxMempool struct {
	logger       log.Logger
	metrics      *mempool.Metrics
	config       *config.MempoolConfig
	proxyAppConn proxy.AppConnMempool

	// txsAvailable fires once for each height when the mempool is not empty
	txsAvailable         chan struct{}
	notifiedTxsAvailable bool

	// height defines the last block height process during Update()
	height int64

	// sizeBytes defines the total size of the mempool (sum of all tx bytes)
	sizeBytes int64

	// cache defines a fixed-size cache of already seen transactions as this
	// reduces pressure on the proxyApp.
	cache mempool.TxCache

	// txStore defines the main storage of valid transactions. Indexes are built
	// on top of this store.
	txStore *TxStore

	// gossipIndex defines the gossiping index of valid transactions via a
	// thread-safe linked-list. We also use the gossip index as a cursor for
	// rechecking transactions already in the mempool.
	gossipIndex *clist.CList

	// recheckCursor and recheckEnd are used as cursors based on the gossip index
	// to recheck transactions that are already in the mempool. Iteration is not
	// thread-safe and transaction may be mutated in serial order.
	//
	// XXX/TODO: It might be somewhat of a codesmell to use the gossip index for
	// iterator and cursor management when rechecking transactions. If the gossip
	// index changes or is removed in a future refactor, this will have to be
	// refactored. Instead, we should consider just keeping a slice of a snapshot
	// of the mempool's current transactions during Update and an integer cursor
	// into that slice. This, however, requires additional O(n) space complexity.
	recheckCursor *clist.CElement // next expected response
	recheckEnd    *clist.CElement // re-checking stops here

	// priorityIndex defines the priority index of valid transactions via a
	// thread-safe priority queue.
	priorityIndex *TxPriorityQueue

	// heightIndex defines a height-based, in ascending order, transaction index.
	// i.e. older transactions are first.
	heightIndex *WrappedTxList

	// timestampIndex defines a timestamp-based, in ascending order, transaction
	// index. i.e. older transactions are first.
	timestampIndex *WrappedTxList

	// A read/write lock is used to safe guard updates, insertions and deletions
	// from the mempool. A read-lock is implicitly acquired when executing CheckTx,
	// however, a caller must explicitly grab a write-lock via Lock when updating
	// the mempool via Update().
	mtx       tmsync.RWMutex
	preCheck  mempool.PreCheckFunc
	postCheck mempool.PostCheckFunc
}

func NewTxMempool(
	logger log.Logger,
	cfg *config.MempoolConfig,
	proxyAppConn proxy.AppConnMempool,
	height int64,
	options ...TxMempoolOption,
) *TxMempool {

	txmp := &TxMempool{
		logger:        logger,
		config:        cfg,
		proxyAppConn:  proxyAppConn,
		height:        height,
		cache:         mempool.NopTxCache{},
		metrics:       mempool.NopMetrics(),
		txStore:       NewTxStore(),
		gossipIndex:   clist.New(),
		priorityIndex: NewTxPriorityQueue(),
		heightIndex: NewWrappedTxList(func(wtx1, wtx2 *WrappedTx) bool {
			return wtx1.height >= wtx2.height
		}),
		timestampIndex: NewWrappedTxList(func(wtx1, wtx2 *WrappedTx) bool {
			return wtx1.timestamp.After(wtx2.timestamp) || wtx1.timestamp.Equal(wtx2.timestamp)
		}),
	}

	if cfg.CacheSize > 0 {
		txmp.cache = mempool.NewLRUTxCache(cfg.CacheSize)
	}

	proxyAppConn.SetResponseCallback(txmp.defaultTxCallback)

	for _, opt := range options {
		opt(txmp)
	}

	return txmp
}

// WithPreCheck sets a filter for the mempool to reject a transaction if f(tx)
// returns an error. This is executed before CheckTx. It only applies to the
// first created block. After that, Update() overwrites the existing value.
func WithPreCheck(f mempool.PreCheckFunc) TxMempoolOption {
	return func(txmp *TxMempool) { txmp.preCheck = f }
}

// WithPostCheck sets a filter for the mempool to reject a transaction if
// f(tx, resp) returns an error. This is executed after CheckTx. It only applies
// to the first created block. After that, Update overwrites the existing value.
func WithPostCheck(f mempool.PostCheckFunc) TxMempoolOption {
	return func(txmp *TxMempool) { txmp.postCheck = f }
}

// WithMetrics sets the mempool's metrics collector.
func WithMetrics(metrics *mempool.Metrics) TxMempoolOption {
	return func(txmp *TxMempool) { txmp.metrics = metrics }
}

// Lock obtains a write-lock on the mempool. A caller must be sure to explicitly
// release the lock when finished.
func (txmp *TxMempool) Lock() {
	txmp.mtx.Lock()
}

// Unlock releases a write-lock on the mempool.
func (txmp *TxMempool) Unlock() {
	txmp.mtx.Unlock()
}

// Size returns the number of valid transactions in the mempool. It is
// thread-safe.
func (txmp *TxMempool) Size() int {
	return txmp.txStore.Size()
}

// SizeBytes return the total sum in bytes of all the valid transactions in the
// mempool. It is thread-safe.
func (txmp *TxMempool) SizeBytes() int64 {
	return atomic.LoadInt64(&txmp.sizeBytes)
}

// FlushAppConn executes FlushSync on the mempool's proxyAppConn.
//
// NOTE: The caller must obtain a write-lock via Lock() prior to execution.
func (txmp *TxMempool) FlushAppConn() error {
	return txmp.proxyAppConn.FlushSync(context.Background())
}

// WaitForNextTx returns a blocking channel that will be closed when the next
// valid transaction is available to gossip. It is thread-safe.
func (txmp *TxMempool) WaitForNextTx() <-chan struct{} {
	return txmp.gossipIndex.WaitChan()
}

// NextGossipTx returns the next valid transaction to gossip. A caller must wait
// for WaitForNextTx to signal a transaction is available to gossip first. It is
// thread-safe.
func (txmp *TxMempool) NextGossipTx() *WrappedTx {
	return txmp.gossipIndex.Front().Value.(*WrappedTx)
}

// EnableTxsAvailable enables the mempool to trigger events when transactions
// are available on a block by block basis.
func (txmp *TxMempool) EnableTxsAvailable() {
	txmp.mtx.Lock()
	defer txmp.mtx.Unlock()

	txmp.txsAvailable = make(chan struct{}, 1)
}

// TxsAvailable returns a channel which fires once for every height, and only
// when transactions are available in the mempool. It is thread-safe.
func (txmp *TxMempool) TxsAvailable() <-chan struct{} {
	return txmp.txsAvailable
}

// CheckTx executes the ABCI CheckTx method for a given transaction. It acquires
// a read-lock attempts to execute the application's CheckTx ABCI method via
// CheckTxAsync. We return an error if any of the following happen:
//
// - The CheckTxAsync execution fails.
// - The transaction already exists in the cache and we've already received the
//   transaction from the peer. Otherwise, if it solely exists in the cache, we
//   return nil.
// - The transaction size exceeds the maximum transaction size as defined by the
//   configuration provided to the mempool.
// - The transaction fails Pre-Check (if it is defined).
// - The proxyAppConn fails, e.g. the buffer is full.
//
// If the mempool is full, we still execute CheckTx and attempt to find a lower
// priority transaction to evict. If such a transaction exists, we remove the
// lower priority transaction and add the new one with higher priority.
//
// NOTE:
// - The applications' CheckTx implementation may panic.
// - The caller is not to explicitly require any locks for executing CheckTx.
func (txmp *TxMempool) CheckTx(
	ctx context.Context,
	tx types.Tx,
	cb func(*abci.Response),
	txInfo mempool.TxInfo,
) error {

	txmp.mtx.RLock()
	defer txmp.mtx.RUnlock()

	txSize := len(tx)
	if txSize > txmp.config.MaxTxBytes {
		return pubmempool.ErrTxTooLarge{
			Max:    txmp.config.MaxTxBytes,
			Actual: txSize,
		}
	}

	if txmp.preCheck != nil {
		if err := txmp.preCheck(tx); err != nil {
			return pubmempool.ErrPreCheck{
				Reason: err,
			}
		}
	}

	if err := txmp.proxyAppConn.Error(); err != nil {
		return err
	}

	txHash := mempool.TxKey(tx)

	// We add the transaction to the mempool's cache and if the transaction already
	// exists, i.e. false is returned, then we check if we've seen this transaction
	// from the same sender and error if we have. Otherwise, we return nil.
	if !txmp.cache.Push(tx) {
		wtx, ok := txmp.txStore.GetOrSetPeerByTxHash(txHash, txInfo.SenderID)
		if wtx != nil && ok {
			// We already have the transaction stored and the we've already seen this
			// transaction from txInfo.SenderID.
			return pubmempool.ErrTxInCache
		}

		txmp.logger.Debug("tx exists already in cache", "tx_hash", tx.Hash())
		return nil
	}

	if ctx == nil {
		ctx = context.Background()
	}

	reqRes, err := txmp.proxyAppConn.CheckTxAsync(ctx, abci.RequestCheckTx{Tx: tx})
	if err != nil {
		txmp.cache.Remove(tx)
		return err
	}

	reqRes.SetCallback(func(res *abci.Response) {
		if txmp.recheckCursor != nil {
			panic("recheck cursor is non-nil in CheckTx callback")
		}

		wtx := &WrappedTx{
			tx:        tx,
			hash:      txHash,
			timestamp: time.Now().UTC(),
			height:    txmp.height,
		}
		txmp.initTxCallback(wtx, res, txInfo)

		if cb != nil {
			cb(res)
		}
	})

	return nil
}

// Flush flushes out the mempool. It acquires a read-lock, fetches all the
// transactions currently in the transaction store and removes each transaction
// from the store and all indexes and finally resets the cache.
//
// NOTE:
// - Flushing the mempool may leave the mempool in an inconsistent state.
func (txmp *TxMempool) Flush() {
	txmp.mtx.RLock()
	defer txmp.mtx.RUnlock()

	txmp.heightIndex.Reset()
	txmp.timestampIndex.Reset()

	for _, wtx := range txmp.txStore.GetAllTxs() {
<<<<<<< HEAD
		txmp.removeTx(wtx, false)
=======
		if !txmp.txStore.IsTxRemoved(wtx.hash) {
			txmp.txStore.RemoveTx(wtx)
			txmp.priorityIndex.RemoveTx(wtx)
			txmp.gossipIndex.Remove(wtx.gossipEl)
			wtx.gossipEl.DetachPrev()
		}
>>>>>>> 21309ccb
	}

	atomic.SwapInt64(&txmp.sizeBytes, 0)
	txmp.cache.Reset()
}

// ReapMaxBytesMaxGas returns a list of transactions within the provided size
// and gas constraints. Transaction are retrieved in priority order.
//
// NOTE:
// - A read-lock is acquired.
// - Transactions returned are not actually removed from the mempool transaction
//   store or indexes.
func (txmp *TxMempool) ReapMaxBytesMaxGas(maxBytes, maxGas int64) types.Txs {
	txmp.mtx.RLock()
	defer txmp.mtx.RUnlock()

	var (
		totalGas  int64
		totalSize int64
	)

	// wTxs contains a list of *WrappedTx retrieved from the priority queue that
	// need to be re-enqueued prior to returning.
	wTxs := make([]*WrappedTx, 0, txmp.priorityIndex.NumTxs())
	defer func() {
		for _, wtx := range wTxs {
			txmp.priorityIndex.PushTx(wtx)
		}
	}()

	txs := make([]types.Tx, 0, txmp.priorityIndex.NumTxs())
	for txmp.priorityIndex.NumTxs() > 0 {
		wtx := txmp.priorityIndex.PopTx()
		txs = append(txs, wtx.tx)
		wTxs = append(wTxs, wtx)
		size := types.ComputeProtoSizeForTxs([]types.Tx{wtx.tx})

		// Ensure we have capacity for the transaction with respect to the
		// transaction size.
		if maxBytes > -1 && totalSize+size > maxBytes {
			return txs[:len(txs)-1]
		}

		totalSize += size

		// ensure we have capacity for the transaction with respect to total gas
		gas := totalGas + wtx.gasWanted
		if maxGas > -1 && gas > maxGas {
			return txs[:len(txs)-1]
		}

		totalGas = gas
	}

	return txs
}

// ReapMaxTxs returns a list of transactions within the provided number of
// transactions bound. Transaction are retrieved in priority order.
//
// NOTE:
// - A read-lock is acquired.
// - Transactions returned are not actually removed from the mempool transaction
//   store or indexes.
func (txmp *TxMempool) ReapMaxTxs(max int) types.Txs {
	txmp.mtx.RLock()
	defer txmp.mtx.RUnlock()

	numTxs := txmp.priorityIndex.NumTxs()
	if max < 0 {
		max = numTxs
	}

	cap := tmmath.MinInt(numTxs, max)

	// wTxs contains a list of *WrappedTx retrieved from the priority queue that
	// need to be re-enqueued prior to returning.
	wTxs := make([]*WrappedTx, 0, cap)
	defer func() {
		for _, wtx := range wTxs {
			txmp.priorityIndex.PushTx(wtx)
		}
	}()

	txs := make([]types.Tx, 0, cap)
	for txmp.priorityIndex.NumTxs() > 0 && len(txs) < max {
		wtx := txmp.priorityIndex.PopTx()
		txs = append(txs, wtx.tx)
		wTxs = append(wTxs, wtx)
	}

	return txs
}

// Update iterates over all the transactions provided by the caller, i.e. the
// block producer, and removes them from the cache (if applicable) and removes
// the transactions from the main transaction store and associated indexes.
// Finally, if there are trainsactions remaining in the mempool, we initiate a
// re-CheckTx for them (if applicable), otherwise, we notify the caller more
// transactions are available.
//
// NOTE:
// - The caller must explicitly acquire a write-lock via Lock().
func (txmp *TxMempool) Update(
	blockHeight int64,
	blockTxs types.Txs,
	deliverTxResponses []*abci.ResponseDeliverTx,
	newPreFn mempool.PreCheckFunc,
	newPostFn mempool.PostCheckFunc,
) error {

	txmp.height = blockHeight
	txmp.notifiedTxsAvailable = false

	if newPreFn != nil {
		txmp.preCheck = newPreFn
	}
	if newPostFn != nil {
		txmp.postCheck = newPostFn
	}

	for i, tx := range blockTxs {
		if deliverTxResponses[i].Code == abci.CodeTypeOK {
			// add the valid committed transaction to the cache (if missing)
			_ = txmp.cache.Push(tx)
		} else if !txmp.config.KeepInvalidTxsInCache {
			// allow invalid transactions to be re-submitted
			txmp.cache.Remove(tx)
		}

		// remove the committed transaction from the transaction store and indexes
		if wtx := txmp.txStore.GetTxByHash(mempool.TxKey(tx)); wtx != nil {
			txmp.removeTx(wtx, false)
		}
	}

	txmp.purgeExpiredTxs(blockHeight)

	// If there any uncommitted transactions left in the mempool, we either
	// initiate re-CheckTx per remaining transaction or notify that remaining
	// transactions are left.
	if txmp.Size() > 0 {
		if txmp.config.Recheck {
			txmp.logger.Debug(
				"executing re-CheckTx for all remaining transactions",
				"num_txs", txmp.Size(),
				"height", blockHeight,
			)
			txmp.updateReCheckTxs()
		} else {
			txmp.notifyTxsAvailable()
		}
	}

	txmp.metrics.Size.Set(float64(txmp.Size()))
	return nil
}

// initTxCallback performs the initial, i.e. the first, callback after CheckTx
// has been executed by the ABCI application. In other words, initTxCallback is
// called after executing CheckTx when we see a unique transaction for the first
// time. CheckTx can be called again for the same transaction at a later point
// in time when re-checking, however, this callback will not be called.
//
// After the ABCI application executes CheckTx, initTxCallback is called with
// the ABCI *Response object and TxInfo. If postCheck is defined on the mempool,
// we execute that first. If there is no error from postCheck (if defined) and
// the ABCI CheckTx response code is OK, we attempt to insert the transaction.
//
// When attempting to insert the transaction, we first check if there is
// sufficient capacity. If there is sufficient capacity, the transaction is
// inserted into the txStore and indexed across all indexes. Otherwise, if the
// mempool is full, we attempt to find a lower priority transaction to evict in
// place of the new incoming transaction. If no such transaction exists, the
// new incoming transaction is rejected.
//
// If the new incoming transaction fails CheckTx or postCheck fails, we reject
// the new incoming transaction.
//
// NOTE:
// - An explicit lock is NOT required.
func (txmp *TxMempool) initTxCallback(wtx *WrappedTx, res *abci.Response, txInfo mempool.TxInfo) {
	checkTxRes, ok := res.Value.(*abci.Response_CheckTx)
	if ok {
		var err error
		if txmp.postCheck != nil {
			err = txmp.postCheck(wtx.tx, checkTxRes.CheckTx)
		}

		if checkTxRes.CheckTx.Code == abci.CodeTypeOK && err == nil {
			sender := checkTxRes.CheckTx.Sender
			priority := checkTxRes.CheckTx.Priority

			if len(sender) > 0 {
				if wtx := txmp.txStore.GetTxBySender(sender); wtx != nil {
					txmp.logger.Error(
						"rejected incoming good transaction; tx already exists for sender",
						"tx", fmt.Sprintf("%X", wtx.tx.Hash()),
						"sender", sender,
					)
					txmp.metrics.RejectedTxs.Add(1)
					return
				}
			}

			if err := txmp.canAddTx(wtx); err != nil {
				evictTxs := txmp.priorityIndex.GetEvictableTxs(
					priority,
					int64(wtx.Size()),
					txmp.SizeBytes(),
					txmp.config.MaxTxsBytes,
				)
				if len(evictTxs) == 0 {
					// No room for the new incoming transaction so we just remove it from
					// the cache.
					txmp.cache.Remove(wtx.tx)
					txmp.logger.Error(
						"rejected incoming good transaction; mempool full",
						"tx", fmt.Sprintf("%X", wtx.tx.Hash()),
						"err", err.Error(),
					)
					txmp.metrics.RejectedTxs.Add(1)
					return
				}

				// evict an existing transaction(s)
				//
				// NOTE:
				// - The transaction, toEvict, can be removed while a concurrent
				//   reCheckTx callback is being executed for the same transaction.
				for _, toEvict := range evictTxs {
					txmp.removeTx(toEvict, true)
					txmp.logger.Debug(
						"evicted existing good transaction; mempool full",
						"old_tx", fmt.Sprintf("%X", toEvict.tx.Hash()),
						"old_priority", toEvict.priority,
						"new_tx", fmt.Sprintf("%X", wtx.tx.Hash()),
						"new_priority", wtx.priority,
					)
					txmp.metrics.EvictedTxs.Add(1)
				}
			}

			wtx.gasWanted = checkTxRes.CheckTx.GasWanted
			wtx.priority = priority
			wtx.sender = sender
			wtx.peers = map[uint16]struct{}{
				txInfo.SenderID: {},
			}

			txmp.metrics.TxSizeBytes.Observe(float64(wtx.Size()))
			txmp.metrics.Size.Set(float64(txmp.Size()))

			txmp.insertTx(wtx)
			txmp.logger.Debug(
				"inserted good transaction",
				"priority", wtx.priority,
				"tx", fmt.Sprintf("%X", wtx.tx.Hash()),
				"height", txmp.height,
				"num_txs", txmp.Size(),
			)
			txmp.notifyTxsAvailable()

		} else {
			// ignore bad transactions
			txmp.logger.Info(
				"rejected bad transaction",
				"priority", wtx.priority,
				"tx", fmt.Sprintf("%X", wtx.tx.Hash()),
				"peer_id", txInfo.SenderNodeID,
				"code", checkTxRes.CheckTx.Code,
				"post_check_err", err,
			)

			txmp.metrics.FailedTxs.Add(1)

			if !txmp.config.KeepInvalidTxsInCache {
				txmp.cache.Remove(wtx.tx)
			}
		}
	}
}

// defaultTxCallback performs the default CheckTx application callback. This is
// NOT executed when a transaction is first seen/received. Instead, this callback
// is executed during re-checking transactions (if enabled). A caller, i.e a
// block proposer, acquires a mempool write-lock via Lock() and when executing
// Update(), if the mempool is non-empty and Recheck is enabled, then all
// remaining transactions will be rechecked via CheckTxAsync. The order in which
// they are rechecked must be the same order in which this callback is called
// per transaction.
func (txmp *TxMempool) defaultTxCallback(req *abci.Request, res *abci.Response) {
	if txmp.recheckCursor == nil {
		return
	}

	txmp.metrics.RecheckTimes.Add(1)

	checkTxRes, ok := res.Value.(*abci.Response_CheckTx)
	if ok {
		tx := req.GetCheckTx().Tx
		wtx := txmp.recheckCursor.Value.(*WrappedTx)
		if !bytes.Equal(tx, wtx.tx) {
			panic(fmt.Sprintf("re-CheckTx transaction mismatch; got: %X, expected: %X", wtx.tx.Hash(), mempool.TxKey(tx)))
		}

		// Only evaluate transactions that have not been removed. This can happen
		// if an existing transaction is evicted during CheckTx and while this
		// callback is being executed for the same evicted transaction.
		if !txmp.txStore.IsTxRemoved(wtx.hash) {
			var err error
			if txmp.postCheck != nil {
				err = txmp.postCheck(tx, checkTxRes.CheckTx)
			}

			if checkTxRes.CheckTx.Code == abci.CodeTypeOK && err == nil {
				wtx.priority = checkTxRes.CheckTx.Priority
			} else {
				txmp.logger.Debug(
					"existing transaction no longer valid; failed re-CheckTx callback",
					"priority", wtx.priority,
					"tx", fmt.Sprintf("%X", mempool.TxHashFromBytes(wtx.tx)),
					"err", err,
					"code", checkTxRes.CheckTx.Code,
				)

				if wtx.gossipEl != txmp.recheckCursor {
					panic("corrupted reCheckTx cursor")
				}

				txmp.removeTx(wtx, !txmp.config.KeepInvalidTxsInCache)
			}
		}

		// move reCheckTx cursor to next element
		if txmp.recheckCursor == txmp.recheckEnd {
			txmp.recheckCursor = nil
		} else {
			txmp.recheckCursor = txmp.recheckCursor.Next()
		}

		if txmp.recheckCursor == nil {
			txmp.logger.Debug("finished rechecking transactions")

			if txmp.Size() > 0 {
				txmp.notifyTxsAvailable()
			}
		}

		txmp.metrics.Size.Set(float64(txmp.Size()))
	}
}

// updateReCheckTxs updates the recheck cursors by using the gossipIndex. For
// each transaction, it executes CheckTxAsync. The global callback defined on
// the proxyAppConn will be executed for each transaction after CheckTx is
// executed.
//
// NOTE:
// - The caller must have a write-lock when executing updateReCheckTxs.
func (txmp *TxMempool) updateReCheckTxs() {
	if txmp.Size() == 0 {
		panic("attempted to update re-CheckTx txs when mempool is empty")
	}

	txmp.recheckCursor = txmp.gossipIndex.Front()
	txmp.recheckEnd = txmp.gossipIndex.Back()
	ctx := context.Background()

	for e := txmp.gossipIndex.Front(); e != nil; e = e.Next() {
		wtx := e.Value.(*WrappedTx)

		// Only execute CheckTx if the transaction is not marked as removed which
		// could happen if the transaction was evicted.
		if !txmp.txStore.IsTxRemoved(wtx.hash) {
			_, err := txmp.proxyAppConn.CheckTxAsync(ctx, abci.RequestCheckTx{
				Tx:   wtx.tx,
				Type: abci.CheckTxType_Recheck,
			})
			if err != nil {
				// no need in retrying since the tx will be rechecked after the next block
				txmp.logger.Error("failed to execute CheckTx during rechecking", "err", err)
			}
		}
	}

	if _, err := txmp.proxyAppConn.FlushAsync(ctx); err != nil {
		txmp.logger.Error("failed to flush transactions during rechecking", "err", err)
	}
}

// canAddTx returns an error if we cannot insert the provided *WrappedTx into
// the mempool due to mempool configured constraints. Otherwise, nil is returned
// and the transaction can be inserted into the mempool.
func (txmp *TxMempool) canAddTx(wtx *WrappedTx) error {
	var (
		numTxs    = txmp.Size()
		sizeBytes = txmp.SizeBytes()
	)

	if numTxs >= txmp.config.Size || int64(wtx.Size())+sizeBytes > txmp.config.MaxTxsBytes {
		return pubmempool.ErrMempoolIsFull{
			NumTxs:      numTxs,
			MaxTxs:      txmp.config.Size,
			TxsBytes:    sizeBytes,
			MaxTxsBytes: txmp.config.MaxTxsBytes,
		}
	}

	return nil
}

func (txmp *TxMempool) insertTx(wtx *WrappedTx) {
	txmp.txStore.SetTx(wtx)
	txmp.priorityIndex.PushTx(wtx)
	txmp.heightIndex.Insert(wtx)
	txmp.timestampIndex.Insert(wtx)

	// Insert the transaction into the gossip index and mark the reference to the
	// linked-list element, which will be needed at a later point when the
	// transaction is removed.
	gossipEl := txmp.gossipIndex.PushBack(wtx)
	wtx.gossipEl = gossipEl

	atomic.AddInt64(&txmp.sizeBytes, int64(wtx.Size()))
}

func (txmp *TxMempool) removeTx(wtx *WrappedTx, removeFromCache bool) {
	if txmp.txStore.IsTxRemoved(wtx.hash) {
		return
	}

	txmp.txStore.RemoveTx(wtx)
	txmp.priorityIndex.RemoveTx(wtx)
	txmp.heightIndex.Remove(wtx)
	txmp.timestampIndex.Remove(wtx)

	// Remove the transaction from the gossip index and cleanup the linked-list
	// element so it can be garbage collected.
	txmp.gossipIndex.Remove(wtx.gossipEl)
	wtx.gossipEl.DetachPrev()

	atomic.AddInt64(&txmp.sizeBytes, int64(-wtx.Size()))

	if removeFromCache {
		txmp.cache.Remove(wtx.tx)
	}
}

// purgeExpiredTxs removes all transactions that have exceeded their respective
// height and/or time based TTLs from their respective indexes. Every expired
// transaction will be removed from the mempool entirely, except for the cache.
//
// NOTE: purgeExpiredTxs must only be called during TxMempool#Update in which
// the caller has a write-lock on the mempool and so we can safely iterate over
// the height and time based indexes.
func (txmp *TxMempool) purgeExpiredTxs(blockHeight int64) {
	now := time.Now()
	expiredTxs := make(map[[mempool.TxKeySize]byte]*WrappedTx)

	if txmp.config.TTLNumBlocks > 0 {
		purgeIdx := -1
		for i, wtx := range txmp.heightIndex.txs {
			if (blockHeight - wtx.height) > txmp.config.TTLNumBlocks {
				expiredTxs[mempool.TxKey(wtx.tx)] = wtx
				purgeIdx = i
			} else {
				// since the index is sorted, we know no other txs can be be purged
				break
			}
		}

		if purgeIdx >= 0 {
			txmp.heightIndex.txs = txmp.heightIndex.txs[purgeIdx+1:]
		}
	}

	if txmp.config.TTLDuration > 0 {
		purgeIdx := -1
		for i, wtx := range txmp.timestampIndex.txs {
			if now.Sub(wtx.timestamp) > txmp.config.TTLDuration {
				expiredTxs[mempool.TxKey(wtx.tx)] = wtx
				purgeIdx = i
			} else {
				// since the index is sorted, we know no other txs can be be purged
				break
			}
		}

		if purgeIdx >= 0 {
			txmp.timestampIndex.txs = txmp.timestampIndex.txs[purgeIdx+1:]
		}
	}

	for _, wtx := range expiredTxs {
		txmp.removeTx(wtx, false)
	}
}

func (txmp *TxMempool) notifyTxsAvailable() {
	if txmp.Size() == 0 {
		panic("attempt to notify txs available but mempool is empty!")
	}

	if txmp.txsAvailable != nil && !txmp.notifiedTxsAvailable {
		// channel cap is 1, so this will send once
		txmp.notifiedTxsAvailable = true

		select {
		case txmp.txsAvailable <- struct{}{}:
		default:
		}
	}
}<|MERGE_RESOLUTION|>--- conflicted
+++ resolved
@@ -319,16 +319,7 @@
 	txmp.timestampIndex.Reset()
 
 	for _, wtx := range txmp.txStore.GetAllTxs() {
-<<<<<<< HEAD
 		txmp.removeTx(wtx, false)
-=======
-		if !txmp.txStore.IsTxRemoved(wtx.hash) {
-			txmp.txStore.RemoveTx(wtx)
-			txmp.priorityIndex.RemoveTx(wtx)
-			txmp.gossipIndex.Remove(wtx.gossipEl)
-			wtx.gossipEl.DetachPrev()
-		}
->>>>>>> 21309ccb
 	}
 
 	atomic.SwapInt64(&txmp.sizeBytes, 0)
