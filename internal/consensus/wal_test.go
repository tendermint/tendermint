--- conflicted
+++ resolved
@@ -2,12 +2,8 @@
 
 import (
 	"bytes"
-<<<<<<< HEAD
-	"crypto/rand"
+	"context"
 	"io/ioutil"
-=======
-	"context"
->>>>>>> 6c40ad39
 	"os"
 	"path/filepath"
 
