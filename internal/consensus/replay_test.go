package consensus

import (
	"bytes"
	"context"
	"errors"
	"fmt"
	"io"
	"math/rand"
	"os"
	"runtime"
	"testing"
	"time"

	"github.com/fortytw2/leaktest"
	"github.com/gogo/protobuf/proto"
	"github.com/stretchr/testify/assert"
	"github.com/stretchr/testify/require"
	dbm "github.com/tendermint/tm-db"

	abciclient "github.com/tendermint/tendermint/abci/client"
	"github.com/tendermint/tendermint/abci/example/kvstore"
	abci "github.com/tendermint/tendermint/abci/types"
	"github.com/tendermint/tendermint/config"
	"github.com/tendermint/tendermint/crypto"
	"github.com/tendermint/tendermint/crypto/encoding"
	"github.com/tendermint/tendermint/internal/eventbus"
	"github.com/tendermint/tendermint/internal/mempool"
	"github.com/tendermint/tendermint/internal/proxy"
	"github.com/tendermint/tendermint/internal/pubsub"
	sm "github.com/tendermint/tendermint/internal/state"
	sf "github.com/tendermint/tendermint/internal/state/test/factory"
	"github.com/tendermint/tendermint/internal/store"
	"github.com/tendermint/tendermint/internal/test/factory"
	"github.com/tendermint/tendermint/libs/log"
	tmrand "github.com/tendermint/tendermint/libs/rand"
	"github.com/tendermint/tendermint/privval"
	tmproto "github.com/tendermint/tendermint/proto/tendermint/types"
	"github.com/tendermint/tendermint/types"
)

// These tests ensure we can always recover from failure at any part of the consensus process.
// There are two general failure scenarios: failure during consensus, and failure while applying the block.
// Only the latter interacts with the app and store,
// but the former has to deal with restrictions on re-use of priv_validator keys.
// The `WAL Tests` are for failures during the consensus;
// the `Handshake Tests` are for failures in applying the block.
// With the help of the WAL, we can recover from it all!

//------------------------------------------------------------------------------------------
// WAL Tests

// TODO: It would be better to verify explicitly which states we can recover from without the wal
// and which ones we need the wal for - then we'd also be able to only flush the
// wal writer when we need to, instead of with every message.

func startNewStateAndWaitForBlock(ctx context.Context, t *testing.T, consensusReplayConfig *config.Config,
	lastBlockHeight int64, blockDB dbm.DB, stateStore sm.Store) {
	logger := log.NewNopLogger()
	state, err := sm.MakeGenesisStateFromFile(consensusReplayConfig.GenesisFile())
	require.NoError(t, err)
	privValidator := loadPrivValidator(t, consensusReplayConfig)
	blockStore := store.NewBlockStore(dbm.NewMemDB())
	cs := newStateWithConfigAndBlockStore(
		ctx,
		t,
		logger,
		consensusReplayConfig,
		state,
		privValidator,
		kvstore.NewApplication(),
		blockStore,
	)

	bytes, err := os.ReadFile(cs.config.WalFile())
	require.NoError(t, err)
	require.NotNil(t, bytes)

	require.NoError(t, cs.Start(ctx))
	defer func() {
		cs.Stop()
	}()
	t.Cleanup(cs.Wait)
	// This is just a signal that we haven't halted; its not something contained
	// in the WAL itself. Assuming the consensus state is running, replay of any
	// WAL, including the empty one, should eventually be followed by a new
	// block, or else something is wrong.
	newBlockSub, err := cs.eventBus.SubscribeWithArgs(ctx, pubsub.SubscribeArgs{
		ClientID: testSubscriber,
		Query:    types.EventQueryNewBlock,
	})
	require.NoError(t, err)
	ctxto, cancel := context.WithTimeout(ctx, 120*time.Second)
	defer cancel()
	_, err = newBlockSub.Next(ctxto)
	if errors.Is(err, context.DeadlineExceeded) {
		t.Fatal("Timed out waiting for new block (see trace above)")
	} else if err != nil {
		t.Fatal("newBlockSub was canceled")
	}
}

func sendTxs(ctx context.Context, t *testing.T, cs *State) {
	t.Helper()
	for i := 0; i < 256; i++ {
		select {
		case <-ctx.Done():
			return
		default:
			tx := []byte{byte(i)}

			require.NoError(t, assertMempool(t, cs.txNotifier).CheckTx(ctx, tx, nil, mempool.TxInfo{}))

			i++
		}
	}
}

// TestWALCrash uses crashing WAL to test we can recover from any WAL failure.
func TestWALCrash(t *testing.T) {
	testCases := []struct {
		name         string
		initFn       func(dbm.DB, *State, context.Context)
		heightToStop int64
	}{
		{"empty block",
			func(stateDB dbm.DB, cs *State, ctx context.Context) {},
			1},
		{"many non-empty blocks",
			func(stateDB dbm.DB, cs *State, ctx context.Context) {
				go sendTxs(ctx, t, cs)
			},
			3},
	}

	for _, tc := range testCases {
		tc := tc
		t.Run(tc.name, func(t *testing.T) {
			ctx, cancel := context.WithCancel(context.Background())
			defer cancel()

			consensusReplayConfig, err := ResetConfig(t.TempDir(), tc.name)
			require.NoError(t, err)
			crashWALandCheckLiveness(ctx, t, consensusReplayConfig, tc.initFn, tc.heightToStop)
		})
	}
}

func crashWALandCheckLiveness(rctx context.Context, t *testing.T, consensusReplayConfig *config.Config,
	initFn func(dbm.DB, *State, context.Context), heightToStop int64) {
	walPanicked := make(chan error)
	crashingWal := &crashingWAL{panicCh: walPanicked, heightToStop: heightToStop}

	i := 1
LOOP:
	for {
		// create consensus state from a clean slate
		logger := log.NewNopLogger()
		blockDB := dbm.NewMemDB()
		stateDB := dbm.NewMemDB()
		stateStore := sm.NewStore(stateDB)
		blockStore := store.NewBlockStore(blockDB)
		state, err := sm.MakeGenesisStateFromFile(consensusReplayConfig.GenesisFile())
		require.NoError(t, err)
		privValidator := loadPrivValidator(t, consensusReplayConfig)
		cs := newStateWithConfigAndBlockStore(
			rctx,
			t,
			logger,
			consensusReplayConfig,
			state,
			privValidator,
			kvstore.NewApplication(),
			blockStore,
		)

		// start sending transactions
		ctx, cancel := context.WithCancel(rctx)
		initFn(stateDB, cs, ctx)

		// clean up WAL file from the previous iteration
		walFile := cs.config.WalFile()
		os.Remove(walFile)

		// set crashing WAL
		csWal, err := cs.OpenWAL(ctx, walFile)
		require.NoError(t, err)
		crashingWal.next = csWal

		// reset the message counter
		crashingWal.msgIndex = 1
		cs.wal = crashingWal

		// start consensus state
		err = cs.Start(ctx)
		require.NoError(t, err)

		i++

		select {
		case <-rctx.Done():
			t.Fatal("context canceled before test completed")
		case err := <-walPanicked:
			// make sure we can make blocks after a crash
			startNewStateAndWaitForBlock(ctx, t, consensusReplayConfig, cs.Height, blockDB, stateStore)

			// stop consensus state and transactions sender (initFn)
			cs.Stop()
			cancel()

			// if we reached the required height, exit
			if _, ok := err.(ReachedHeightToStopError); ok {
				break LOOP
			}
		case <-time.After(10 * time.Second):
			t.Fatal("WAL did not panic for 10 seconds (check the log)")
		}
	}
}

// crashingWAL is a WAL which crashes or rather simulates a crash during Save
// (before and after). It remembers a message for which we last panicked
// (lastPanickedForMsgIndex), so we don't panic for it in subsequent iterations.
type crashingWAL struct {
	next         WAL
	panicCh      chan error
	heightToStop int64

	msgIndex                int // current message index
	lastPanickedForMsgIndex int // last message for which we panicked
}

var _ WAL = &crashingWAL{}

// WALWriteError indicates a WAL crash.
type WALWriteError struct {
	msg string
}

func (e WALWriteError) Error() string {
	return e.msg
}

// ReachedHeightToStopError indicates we've reached the required consensus
// height and may exit.
type ReachedHeightToStopError struct {
	height int64
}

func (e ReachedHeightToStopError) Error() string {
	return fmt.Sprintf("reached height to stop %d", e.height)
}

// Write simulate WAL's crashing by sending an error to the panicCh and then
// exiting the cs.receiveRoutine.
func (w *crashingWAL) Write(m WALMessage) error {
	if endMsg, ok := m.(EndHeightMessage); ok {
		if endMsg.Height == w.heightToStop {
			w.panicCh <- ReachedHeightToStopError{endMsg.Height}
			runtime.Goexit()
			return nil
		}

		return w.next.Write(m)
	}

	if w.msgIndex > w.lastPanickedForMsgIndex {
		w.lastPanickedForMsgIndex = w.msgIndex
		_, file, line, _ := runtime.Caller(1)
		w.panicCh <- WALWriteError{fmt.Sprintf("failed to write %T to WAL (fileline: %s:%d)", m, file, line)}
		runtime.Goexit()
		return nil
	}

	w.msgIndex++
	return w.next.Write(m)
}

func (w *crashingWAL) WriteSync(m WALMessage) error {
	return w.Write(m)
}

func (w *crashingWAL) FlushAndSync() error { return w.next.FlushAndSync() }

func (w *crashingWAL) SearchForEndHeight(
	height int64,
	options *WALSearchOptions) (rd io.ReadCloser, found bool, err error) {
	return w.next.SearchForEndHeight(height, options)
}

func (w *crashingWAL) Start(ctx context.Context) error { return w.next.Start(ctx) }
func (w *crashingWAL) Stop()                           { w.next.Stop() }
func (w *crashingWAL) Wait()                           { w.next.Wait() }

//------------------------------------------------------------------------------------------
type simulatorTestSuite struct {
	GenesisState sm.State
	Config       *config.Config
	Chain        []*types.Block
	Commits      []*types.Commit
	CleanupFunc  cleanupFunc

	Mempool mempool.Mempool
	Evpool  sm.EvidencePool
}

const (
	numBlocks = 6
)

//---------------------------------------
// Test handshake/replay

// 0 - all synced up
// 1 - saved block but app and state are behind
// 2 - save block and committed but state is behind
// 3 - save block and committed with truncated block store and state behind
var modes = []uint{0, 1, 2, 3}

// This is actually not a test, it's for storing validator change tx data for testHandshakeReplay
func setupSimulator(ctx context.Context, t *testing.T) *simulatorTestSuite {
	t.Helper()
	cfg := configSetup(t)

	sim := &simulatorTestSuite{
		Mempool: emptyMempool{},
		Evpool:  sm.EmptyEvidencePool{},
	}

	nPeers := 7
	nVals := 4

	css, genDoc, cfg, cleanup := randConsensusNetWithPeers(
		ctx,
		t,
		cfg,
		nVals,
		nPeers,
		"replay_test",
		newMockTickerFunc(true),
		newEpehemeralKVStore)
	sim.Config = cfg
	defer func() { t.Cleanup(cleanup) }()

	var err error
	sim.GenesisState, err = sm.MakeGenesisState(genDoc)
	require.NoError(t, err)

	partSize := types.BlockPartSizeBytes

	newRoundCh := subscribe(ctx, t, css[0].eventBus, types.EventQueryNewRound)
	proposalCh := subscribe(ctx, t, css[0].eventBus, types.EventQueryCompleteProposal)

	vss := make([]*validatorStub, nPeers)
	for i := 0; i < nPeers; i++ {
		vss[i] = newValidatorStub(css[i].privValidator, int32(i))
	}
	height, round := css[0].Height, css[0].Round

	// start the machine
	startTestRound(ctx, css[0], height, round)
	incrementHeight(vss...)
	ensureNewRound(t, newRoundCh, height, 0)
	ensureNewProposal(t, proposalCh, height, round)
	rs := css[0].GetRoundState()

	signAddVotes(ctx, t, css[0], tmproto.PrecommitType, sim.Config.ChainID(),
		types.BlockID{Hash: rs.ProposalBlock.Hash(), PartSetHeader: rs.ProposalBlockParts.Header()},
		vss[1:nVals]...)

	ensureNewRound(t, newRoundCh, height+1, 0)

	// HEIGHT 2
	height++
	incrementHeight(vss...)
	newValidatorPubKey1, err := css[nVals].privValidator.GetPubKey(ctx)
	require.NoError(t, err)
	valPubKey1ABCI, err := encoding.PubKeyToProto(newValidatorPubKey1)
	require.NoError(t, err)
	newValidatorTx1 := kvstore.MakeValSetChangeTx(valPubKey1ABCI, testMinPower)
	err = assertMempool(t, css[0].txNotifier).CheckTx(ctx, newValidatorTx1, nil, mempool.TxInfo{})
	assert.NoError(t, err)
	propBlock, err := css[0].createProposalBlock(ctx) // changeProposer(t, cs1, vs2)
	require.NoError(t, err)
	propBlockParts, err := propBlock.MakePartSet(partSize)
	require.NoError(t, err)
	blockID := types.BlockID{Hash: propBlock.Hash(), PartSetHeader: propBlockParts.Header()}

	proposal := types.NewProposal(vss[1].Height, round, -1, blockID, propBlock.Header.Time)
	p := proposal.ToProto()
	if err := vss[1].SignProposal(ctx, cfg.ChainID(), p); err != nil {
		t.Fatal("failed to sign bad proposal", err)
	}
	proposal.Signature = p.Signature

	// set the proposal block
	if err := css[0].SetProposalAndBlock(ctx, proposal, propBlock, propBlockParts, "some peer"); err != nil {
		t.Fatal(err)
	}
	ensureNewProposal(t, proposalCh, height, round)
	rs = css[0].GetRoundState()
	signAddVotes(ctx, t, css[0], tmproto.PrecommitType, sim.Config.ChainID(),
		types.BlockID{Hash: rs.ProposalBlock.Hash(), PartSetHeader: rs.ProposalBlockParts.Header()},
		vss[1:nVals]...)
	ensureNewRound(t, newRoundCh, height+1, 0)

	// HEIGHT 3
	height++
	incrementHeight(vss...)
	updateValidatorPubKey1, err := css[nVals].privValidator.GetPubKey(ctx)
	require.NoError(t, err)
	updatePubKey1ABCI, err := encoding.PubKeyToProto(updateValidatorPubKey1)
	require.NoError(t, err)
	updateValidatorTx1 := kvstore.MakeValSetChangeTx(updatePubKey1ABCI, 25)
	err = assertMempool(t, css[0].txNotifier).CheckTx(ctx, updateValidatorTx1, nil, mempool.TxInfo{})
	assert.NoError(t, err)
	propBlock, err = css[0].createProposalBlock(ctx) // changeProposer(t, cs1, vs2)
	require.NoError(t, err)
	propBlockParts, err = propBlock.MakePartSet(partSize)
	require.NoError(t, err)
	blockID = types.BlockID{Hash: propBlock.Hash(), PartSetHeader: propBlockParts.Header()}

	proposal = types.NewProposal(vss[2].Height, round, -1, blockID, propBlock.Header.Time)
	p = proposal.ToProto()
	if err := vss[2].SignProposal(ctx, cfg.ChainID(), p); err != nil {
		t.Fatal("failed to sign bad proposal", err)
	}
	proposal.Signature = p.Signature

	// set the proposal block
	if err := css[0].SetProposalAndBlock(ctx, proposal, propBlock, propBlockParts, "some peer"); err != nil {
		t.Fatal(err)
	}
	ensureNewProposal(t, proposalCh, height, round)
	rs = css[0].GetRoundState()
	signAddVotes(ctx, t, css[0], tmproto.PrecommitType, sim.Config.ChainID(),
		types.BlockID{Hash: rs.ProposalBlock.Hash(), PartSetHeader: rs.ProposalBlockParts.Header()},
		vss[1:nVals]...)
	ensureNewRound(t, newRoundCh, height+1, 0)

	// HEIGHT 4
	height++
	incrementHeight(vss...)
	newValidatorPubKey2, err := css[nVals+1].privValidator.GetPubKey(ctx)
	require.NoError(t, err)
	newVal2ABCI, err := encoding.PubKeyToProto(newValidatorPubKey2)
	require.NoError(t, err)
	newValidatorTx2 := kvstore.MakeValSetChangeTx(newVal2ABCI, testMinPower)
	err = assertMempool(t, css[0].txNotifier).CheckTx(ctx, newValidatorTx2, nil, mempool.TxInfo{})
	assert.NoError(t, err)
	newValidatorPubKey3, err := css[nVals+2].privValidator.GetPubKey(ctx)
	require.NoError(t, err)
	newVal3ABCI, err := encoding.PubKeyToProto(newValidatorPubKey3)
	require.NoError(t, err)
	newValidatorTx3 := kvstore.MakeValSetChangeTx(newVal3ABCI, testMinPower)
	err = assertMempool(t, css[0].txNotifier).CheckTx(ctx, newValidatorTx3, nil, mempool.TxInfo{})
	assert.NoError(t, err)
	propBlock, err = css[0].createProposalBlock(ctx) // changeProposer(t, cs1, vs2)
	require.NoError(t, err)
	propBlockParts, err = propBlock.MakePartSet(partSize)
	require.NoError(t, err)
	blockID = types.BlockID{Hash: propBlock.Hash(), PartSetHeader: propBlockParts.Header()}
	newVss := make([]*validatorStub, nVals+1)
	copy(newVss, vss[:nVals+1])
	newVss = sortVValidatorStubsByPower(ctx, t, newVss)

	valIndexFn := func(cssIdx int) int {
		for i, vs := range newVss {
			vsPubKey, err := vs.GetPubKey(ctx)
			require.NoError(t, err)

			cssPubKey, err := css[cssIdx].privValidator.GetPubKey(ctx)
			require.NoError(t, err)

			if vsPubKey.Equals(cssPubKey) {
				return i
			}
		}
		t.Fatalf("validator css[%d] not found in newVss", cssIdx)
		return -1
	}

	selfIndex := valIndexFn(0)
	require.NotEqual(t, -1, selfIndex)

	proposal = types.NewProposal(vss[3].Height, round, -1, blockID, propBlock.Header.Time)
	p = proposal.ToProto()
	if err := vss[3].SignProposal(ctx, cfg.ChainID(), p); err != nil {
		t.Fatal("failed to sign bad proposal", err)
	}
	proposal.Signature = p.Signature

	// set the proposal block
	if err := css[0].SetProposalAndBlock(ctx, proposal, propBlock, propBlockParts, "some peer"); err != nil {
		t.Fatal(err)
	}
	ensureNewProposal(t, proposalCh, height, round)

	removeValidatorTx2 := kvstore.MakeValSetChangeTx(newVal2ABCI, 0)
	err = assertMempool(t, css[0].txNotifier).CheckTx(ctx, removeValidatorTx2, nil, mempool.TxInfo{})
	assert.NoError(t, err)

	rs = css[0].GetRoundState()
	for i := 0; i < nVals+1; i++ {
		if i == selfIndex {
			continue
		}
		signAddVotes(ctx, t, css[0],
			tmproto.PrecommitType, sim.Config.ChainID(),
			types.BlockID{Hash: rs.ProposalBlock.Hash(), PartSetHeader: rs.ProposalBlockParts.Header()},
			newVss[i])
	}
	ensureNewRound(t, newRoundCh, height+1, 0)

	// HEIGHT 5
	height++
	incrementHeight(vss...)
	// Reflect the changes to vss[nVals] at height 3 and resort newVss.
	newVssIdx := valIndexFn(nVals)
	require.NotEqual(t, -1, newVssIdx)

	newVss[newVssIdx].VotingPower = 25
	newVss = sortVValidatorStubsByPower(ctx, t, newVss)

	selfIndex = valIndexFn(0)
	require.NotEqual(t, -1, selfIndex)
	ensureNewProposal(t, proposalCh, height, round)
	rs = css[0].GetRoundState()
	for i := 0; i < nVals+1; i++ {
		if i == selfIndex {
			continue
		}
		signAddVotes(ctx, t, css[0],
			tmproto.PrecommitType, sim.Config.ChainID(),
			types.BlockID{Hash: rs.ProposalBlock.Hash(), PartSetHeader: rs.ProposalBlockParts.Header()},
			newVss[i])
	}
	ensureNewRound(t, newRoundCh, height+1, 0)

	// HEIGHT 6
	height++
	incrementHeight(vss...)
	removeValidatorTx3 := kvstore.MakeValSetChangeTx(newVal3ABCI, 0)
	err = assertMempool(t, css[0].txNotifier).CheckTx(ctx, removeValidatorTx3, nil, mempool.TxInfo{})
	assert.NoError(t, err)
	propBlock, err = css[0].createProposalBlock(ctx) // changeProposer(t, cs1, vs2)
	require.NoError(t, err)
	propBlockParts, err = propBlock.MakePartSet(partSize)
	require.NoError(t, err)
	blockID = types.BlockID{Hash: propBlock.Hash(), PartSetHeader: propBlockParts.Header()}
	newVss = make([]*validatorStub, nVals+3)
	copy(newVss, vss[:nVals+3])
	newVss = sortVValidatorStubsByPower(ctx, t, newVss)

	selfIndex = valIndexFn(0)
	require.NotEqual(t, -1, selfIndex)
	proposal = types.NewProposal(vss[1].Height, round, -1, blockID, propBlock.Header.Time)
	p = proposal.ToProto()
	if err := vss[1].SignProposal(ctx, cfg.ChainID(), p); err != nil {
		t.Fatal("failed to sign bad proposal", err)
	}
	proposal.Signature = p.Signature

	// set the proposal block
	if err := css[0].SetProposalAndBlock(ctx, proposal, propBlock, propBlockParts, "some peer"); err != nil {
		t.Fatal(err)
	}
	ensureNewProposal(t, proposalCh, height, round)
	rs = css[0].GetRoundState()
	for i := 0; i < nVals+3; i++ {
		if i == selfIndex {
			continue
		}
		signAddVotes(ctx, t, css[0],
			tmproto.PrecommitType, sim.Config.ChainID(),
			types.BlockID{Hash: rs.ProposalBlock.Hash(), PartSetHeader: rs.ProposalBlockParts.Header()},
			newVss[i])
	}
	ensureNewRound(t, newRoundCh, height+1, 0)

	sim.Chain = make([]*types.Block, 0)
	sim.Commits = make([]*types.Commit, 0)
	for i := 1; i <= numBlocks; i++ {
		sim.Chain = append(sim.Chain, css[0].blockStore.LoadBlock(int64(i)))
		sim.Commits = append(sim.Commits, css[0].blockStore.LoadBlockCommit(int64(i)))
	}

	return sim
}

// Sync from scratch
func TestHandshakeReplayAll(t *testing.T) {
	ctx, cancel := context.WithCancel(context.Background())
	defer cancel()

	sim := setupSimulator(ctx, t)

	t.Cleanup(leaktest.Check(t))

	for _, m := range modes {
		testHandshakeReplay(ctx, t, sim, 0, m, false)
	}
	for _, m := range modes {
		testHandshakeReplay(ctx, t, sim, 0, m, true)
	}
}

// Sync many, not from scratch
func TestHandshakeReplaySome(t *testing.T) {
	ctx, cancel := context.WithCancel(context.Background())
	defer cancel()

	sim := setupSimulator(ctx, t)

	t.Cleanup(leaktest.Check(t))

	for _, m := range modes {
		testHandshakeReplay(ctx, t, sim, 2, m, false)
	}
	for _, m := range modes {
		testHandshakeReplay(ctx, t, sim, 2, m, true)
	}
}

// Sync from lagging by one
func TestHandshakeReplayOne(t *testing.T) {
	ctx, cancel := context.WithCancel(context.Background())
	defer cancel()

	sim := setupSimulator(ctx, t)

	for _, m := range modes {
		testHandshakeReplay(ctx, t, sim, numBlocks-1, m, false)
	}
	for _, m := range modes {
		testHandshakeReplay(ctx, t, sim, numBlocks-1, m, true)
	}
}

// Sync from caught up
func TestHandshakeReplayNone(t *testing.T) {
	ctx, cancel := context.WithCancel(context.Background())
	defer cancel()

	sim := setupSimulator(ctx, t)

	t.Cleanup(leaktest.Check(t))

	for _, m := range modes {
		testHandshakeReplay(ctx, t, sim, numBlocks, m, false)
	}
	for _, m := range modes {
		testHandshakeReplay(ctx, t, sim, numBlocks, m, true)
	}
}

func tempWALWithData(t *testing.T, data []byte) string {
	t.Helper()

	walFile, err := os.CreateTemp(t.TempDir(), "wal")
	require.NoError(t, err, "failed to create temp WAL file")
	t.Cleanup(func() { _ = os.RemoveAll(walFile.Name()) })

	_, err = walFile.Write(data)
	require.NoError(t, err, "failed to  write to temp WAL file")

	require.NoError(t, walFile.Close(), "failed to close temp WAL file")
	return walFile.Name()
}

// Make some blocks. Start a fresh app and apply nBlocks blocks.
// Then restart the app and sync it up with the remaining blocks
func testHandshakeReplay(
	rctx context.Context,
	t *testing.T,
	sim *simulatorTestSuite,
	nBlocks int,
	mode uint,
	testValidatorsChange bool,
) {
	var chain []*types.Block
	var commits []*types.Commit
	var store *mockBlockStore
	var stateDB dbm.DB
	var genesisState sm.State

	ctx, cancel := context.WithCancel(rctx)
	t.Cleanup(cancel)

	cfg := sim.Config

	logger := log.NewNopLogger()
	if testValidatorsChange {
		testConfig, err := ResetConfig(t.TempDir(), fmt.Sprintf("%s_%v_m", t.Name(), mode))
		require.NoError(t, err)
		defer func() { _ = os.RemoveAll(testConfig.RootDir) }()
		stateDB = dbm.NewMemDB()

		genesisState = sim.GenesisState
		cfg = sim.Config
		chain = append([]*types.Block{}, sim.Chain...) // copy chain
		commits = sim.Commits
		store = newMockBlockStore(t, cfg, genesisState.ConsensusParams)
	} else { // test single node
		testConfig, err := ResetConfig(t.TempDir(), fmt.Sprintf("%s_%v_s", t.Name(), mode))
		require.NoError(t, err)
		defer func() { _ = os.RemoveAll(testConfig.RootDir) }()
		walBody, err := WALWithNBlocks(ctx, t, logger, numBlocks)
		require.NoError(t, err)
		walFile := tempWALWithData(t, walBody)
		cfg.Consensus.SetWalFile(walFile)

		privVal, err := privval.LoadFilePV(cfg.PrivValidator.KeyFile(), cfg.PrivValidator.StateFile())
		require.NoError(t, err)

		wal, err := NewWAL(ctx, logger, walFile)
		require.NoError(t, err)
		err = wal.Start(ctx)
		require.NoError(t, err)
		t.Cleanup(func() { cancel(); wal.Wait() })
		chain, commits = makeBlockchainFromWAL(t, wal)
		pubKey, err := privVal.GetPubKey(ctx)
		require.NoError(t, err)
		stateDB, genesisState, store = stateAndStore(t, cfg, pubKey, kvstore.ProtocolVersion)

	}
	stateStore := sm.NewStore(stateDB)
	store.chain = chain
	store.commits = commits

	state := genesisState.Copy()
	// run the chain through state.ApplyBlock to build up the tendermint state
	state = buildTMStateFromChain(
		ctx,
		t,
		cfg,
		logger,
		sim.Mempool,
		sim.Evpool,
		stateStore,
		state,
		chain,
		nBlocks,
		mode,
		store,
	)
	latestAppHash := state.AppHash

	eventBus := eventbus.NewDefault(logger)
	require.NoError(t, eventBus.Start(ctx))

	client := abciclient.NewLocalClient(logger, kvstore.NewApplication())
	if nBlocks > 0 {
		// run nBlocks against a new client to build up the app state.
		// use a throwaway tendermint state
		proxyApp := proxy.New(client, logger, proxy.NopMetrics())
		stateDB1 := dbm.NewMemDB()
		stateStore := sm.NewStore(stateDB1)
		err := stateStore.Save(genesisState)
		require.NoError(t, err)
		buildAppStateFromChain(ctx, t, proxyApp, stateStore, sim.Mempool, sim.Evpool, genesisState, chain, eventBus, nBlocks, mode, store)
	}

	// Prune block store if requested
	expectError := false
	if mode == 3 {
		pruned, err := store.PruneBlocks(2)
		require.NoError(t, err)
		require.EqualValues(t, 1, pruned)
		expectError = int64(nBlocks) < 2
	}

	// now start the app using the handshake - it should sync
	genDoc, err := sm.MakeGenesisDocFromFile(cfg.GenesisFile())
	require.NoError(t, err)
	handshaker := NewHandshaker(logger, stateStore, state, store, eventBus, genDoc)
	proxyApp := proxy.New(client, logger, proxy.NopMetrics())
	require.NoError(t, proxyApp.Start(ctx), "Error starting proxy app connections")
	require.True(t, proxyApp.IsRunning())
	require.NotNil(t, proxyApp)
	t.Cleanup(func() { cancel(); proxyApp.Wait() })

	err = handshaker.Handshake(ctx, proxyApp)
	if expectError {
		require.Error(t, err)
		return
	}
	require.NoError(t, err, "Error on abci handshake")

	// get the latest app hash from the app
	res, err := proxyApp.Info(ctx, abci.RequestInfo{Version: ""})
	if err != nil {
		t.Fatal(err)
	}

	// the app hash should be synced up
	if !bytes.Equal(latestAppHash, res.LastBlockAppHash) {
		t.Fatalf(
			"Expected app hashes to match after handshake/replay. got %X, expected %X",
			res.LastBlockAppHash,
			latestAppHash)
	}

	expectedBlocksToSync := numBlocks - nBlocks
	if nBlocks == numBlocks && mode > 0 {
		expectedBlocksToSync++
	} else if nBlocks > 0 && mode == 1 {
		expectedBlocksToSync++
	}

	if handshaker.NBlocks() != expectedBlocksToSync {
		t.Fatalf("Expected handshake to sync %d blocks, got %d", expectedBlocksToSync, handshaker.NBlocks())
	}
}

func applyBlock(
	ctx context.Context,
	t *testing.T,
	stateStore sm.Store,
	mempool mempool.Mempool,
	evpool sm.EvidencePool,
	st sm.State,
	blk *types.Block,
	appClient abciclient.Client,
	blockStore *mockBlockStore,
	eventBus *eventbus.EventBus,
) sm.State {
	testPartSize := types.BlockPartSizeBytes
	blockExec := sm.NewBlockExecutor(stateStore, log.NewNopLogger(), appClient, mempool, evpool, blockStore, eventBus, sm.NopMetrics())

	bps, err := blk.MakePartSet(testPartSize)
	require.NoError(t, err)
	blkID := types.BlockID{Hash: blk.Hash(), PartSetHeader: bps.Header()}
	newState, err := blockExec.ApplyBlock(ctx, st, blkID, blk)
	require.NoError(t, err)
	return newState
}

func buildAppStateFromChain(
	ctx context.Context,
	t *testing.T,
	appClient abciclient.Client,
	stateStore sm.Store,
	mempool mempool.Mempool,
	evpool sm.EvidencePool,
	state sm.State,
	chain []*types.Block,
	eventBus *eventbus.EventBus,
	nBlocks int,
	mode uint,
	blockStore *mockBlockStore,
) {
	t.Helper()
	// start a new app without handshake, play nBlocks blocks
	require.NoError(t, appClient.Start(ctx))

	state.Version.Consensus.App = kvstore.ProtocolVersion // simulate handshake, receive app version
	validators := types.TM2PB.ValidatorUpdates(state.Validators)
	_, err := appClient.InitChain(ctx, abci.RequestInitChain{
		Validators: validators,
	})
	require.NoError(t, err)

	require.NoError(t, stateStore.Save(state)) // save height 1's validatorsInfo

	switch mode {
	case 0:
		for i := 0; i < nBlocks; i++ {
			block := chain[i]
			state = applyBlock(ctx, t, stateStore, mempool, evpool, state, block, appClient, blockStore, eventBus)
		}
	case 1, 2, 3:
		for i := 0; i < nBlocks-1; i++ {
			block := chain[i]
			state = applyBlock(ctx, t, stateStore, mempool, evpool, state, block, appClient, blockStore, eventBus)
		}

		if mode == 2 || mode == 3 {
			// update the kvstore height and apphash
			// as if we ran commit but not
			state = applyBlock(ctx, t, stateStore, mempool, evpool, state, chain[nBlocks-1], appClient, blockStore, eventBus)
		}
	default:
		require.Fail(t, "unknown mode %v", mode)
	}

}

func buildTMStateFromChain(
	ctx context.Context,
	t *testing.T,
	cfg *config.Config,
	logger log.Logger,
	mempool mempool.Mempool,
	evpool sm.EvidencePool,
	stateStore sm.Store,
	state sm.State,
	chain []*types.Block,
	nBlocks int,
	mode uint,
	blockStore *mockBlockStore,
) sm.State {
	t.Helper()

	// run the whole chain against this client to build up the tendermint state
	client := abciclient.NewLocalClient(logger, kvstore.NewApplication())

	proxyApp := proxy.New(client, logger, proxy.NopMetrics())
	require.NoError(t, proxyApp.Start(ctx))

	state.Version.Consensus.App = kvstore.ProtocolVersion // simulate handshake, receive app version
	validators := types.TM2PB.ValidatorUpdates(state.Validators)
	_, err := proxyApp.InitChain(ctx, abci.RequestInitChain{
		Validators: validators,
	})
	require.NoError(t, err)

	require.NoError(t, stateStore.Save(state))

	eventBus := eventbus.NewDefault(logger)
	require.NoError(t, eventBus.Start(ctx))

	switch mode {
	case 0:
		// sync right up
		for _, block := range chain {
			state = applyBlock(ctx, t, stateStore, mempool, evpool, state, block, proxyApp, blockStore, eventBus)
		}

	case 1, 2, 3:
		// sync up to the penultimate as if we stored the block.
		// whether we commit or not depends on the appHash
		for _, block := range chain[:len(chain)-1] {
			state = applyBlock(ctx, t, stateStore, mempool, evpool, state, block, proxyApp, blockStore, eventBus)
		}

		// apply the final block to a state copy so we can
		// get the right next appHash but keep the state back
		applyBlock(ctx, t, stateStore, mempool, evpool, state, chain[len(chain)-1], proxyApp, blockStore, eventBus)
	default:
		require.Fail(t, "unknown mode %v", mode)
	}

	return state
}

func TestHandshakeErrorsIfAppReturnsWrongAppHash(t *testing.T) {
	// 1. Initialize tendermint and commit 3 blocks with the following app hashes:
	//		- 0x01
	//		- 0x02
	//		- 0x03

	ctx, cancel := context.WithCancel(context.Background())
	defer cancel()

	cfg, err := ResetConfig(t.TempDir(), "handshake_test_")
	require.NoError(t, err)
	t.Cleanup(func() { os.RemoveAll(cfg.RootDir) })
	privVal, err := privval.LoadFilePV(cfg.PrivValidator.KeyFile(), cfg.PrivValidator.StateFile())
	require.NoError(t, err)
	const appVersion = 0x0
	pubKey, err := privVal.GetPubKey(ctx)
	require.NoError(t, err)
	stateDB, state, store := stateAndStore(t, cfg, pubKey, appVersion)
	stateStore := sm.NewStore(stateDB)
	genDoc, err := sm.MakeGenesisDocFromFile(cfg.GenesisFile())
	require.NoError(t, err)
	state.LastValidators = state.Validators.Copy()
	// mode = 0 for committing all the blocks
	blocks := sf.MakeBlocks(ctx, t, 3, &state, privVal)

	store.chain = blocks

	logger := log.NewNopLogger()

	eventBus := eventbus.NewDefault(logger)
	require.NoError(t, eventBus.Start(ctx))

	// 2. Tendermint must panic if app returns wrong hash for the first block
	//		- RANDOM HASH
	//		- 0x02
	//		- 0x03
	{
		app := &badApp{numBlocks: 3, allHashesAreWrong: true}
		client := abciclient.NewLocalClient(logger, app)
		proxyApp := proxy.New(client, logger, proxy.NopMetrics())
		err := proxyApp.Start(ctx)
		require.NoError(t, err)
		t.Cleanup(func() { cancel(); proxyApp.Wait() })

		h := NewHandshaker(logger, stateStore, state, store, eventBus, genDoc)
		assert.Error(t, h.Handshake(ctx, proxyApp))
	}

	// 3. Tendermint must panic if app returns wrong hash for the last block
	//		- 0x01
	//		- 0x02
	//		- RANDOM HASH
	{
		app := &badApp{numBlocks: 3, onlyLastHashIsWrong: true}
		client := abciclient.NewLocalClient(logger, app)
		proxyApp := proxy.New(client, logger, proxy.NopMetrics())
		err := proxyApp.Start(ctx)
		require.NoError(t, err)
		t.Cleanup(func() { cancel(); proxyApp.Wait() })

		h := NewHandshaker(logger, stateStore, state, store, eventBus, genDoc)
		require.Error(t, h.Handshake(ctx, proxyApp))
	}
}

type badApp struct {
	abci.BaseApplication
	numBlocks           byte
	height              byte
	allHashesAreWrong   bool
	onlyLastHashIsWrong bool
}

<<<<<<< HEAD
func (app *badApp) Commit(context.Context) (*abci.ResponseCommit, error) {
=======
func (app *badApp) Commit(context.Context) abci.ResponseCommit {
>>>>>>> 8345dc4f
	app.height++
	if app.onlyLastHashIsWrong {
		if app.height == app.numBlocks {
			return &abci.ResponseCommit{Data: tmrand.Bytes(8)}, nil
		}
		return &abci.ResponseCommit{Data: []byte{app.height}}, nil
	} else if app.allHashesAreWrong {
		return &abci.ResponseCommit{Data: tmrand.Bytes(8)}, nil
	}

	panic("either allHashesAreWrong or onlyLastHashIsWrong must be set")
}

//--------------------------
// utils for making blocks

func makeBlockchainFromWAL(t *testing.T, wal WAL) ([]*types.Block, []*types.Commit) {
	t.Helper()
	var height int64

	// Search for height marker
	gr, found, err := wal.SearchForEndHeight(height, &WALSearchOptions{})
	require.NoError(t, err)
	require.True(t, found, "wal does not contain height %d", height)
	defer gr.Close()

	// log.Notice("Build a blockchain by reading from the WAL")

	var (
		blocks          []*types.Block
		commits         []*types.Commit
		thisBlockParts  *types.PartSet
		thisBlockCommit *types.Commit
	)

	dec := NewWALDecoder(gr)
	for {
		msg, err := dec.Decode()
		if err == io.EOF {
			break
		}
		require.NoError(t, err)

		piece := readPieceFromWAL(msg)
		if piece == nil {
			continue
		}

		switch p := piece.(type) {
		case EndHeightMessage:
			// if its not the first one, we have a full block
			if thisBlockParts != nil {
				var pbb = new(tmproto.Block)
				bz, err := io.ReadAll(thisBlockParts.GetReader())
				require.NoError(t, err)

				require.NoError(t, proto.Unmarshal(bz, pbb))

				block, err := types.BlockFromProto(pbb)
				require.NoError(t, err)

				require.Equal(t, block.Height, height+1,
					"read bad block from wal. got height %d, expected %d", block.Height, height+1)

				commitHeight := thisBlockCommit.Height
				require.Equal(t, commitHeight, height+1,
					"commit doesnt match. got height %d, expected %d", commitHeight, height+1)

				blocks = append(blocks, block)
				commits = append(commits, thisBlockCommit)
				height++
			}
		case *types.PartSetHeader:
			thisBlockParts = types.NewPartSetFromHeader(*p)
		case *types.Part:
			_, err := thisBlockParts.AddPart(p)
			require.NoError(t, err)
		case *types.Vote:
			if p.Type == tmproto.PrecommitType {
				thisBlockCommit = types.NewCommit(p.Height, p.Round,
					p.BlockID, []types.CommitSig{p.CommitSig()})
			}
		}
	}
	// grab the last block too
	bz, err := io.ReadAll(thisBlockParts.GetReader())
	require.NoError(t, err)

	var pbb = new(tmproto.Block)
	require.NoError(t, proto.Unmarshal(bz, pbb))

	block, err := types.BlockFromProto(pbb)
	require.NoError(t, err)

	require.Equal(t, block.Height, height+1, "read bad block from wal. got height %d, expected %d", block.Height, height+1)
	commitHeight := thisBlockCommit.Height
	require.Equal(t, commitHeight, height+1, "commit does not match. got height %d, expected %d", commitHeight, height+1)

	blocks = append(blocks, block)
	commits = append(commits, thisBlockCommit)
	return blocks, commits
}

func readPieceFromWAL(msg *TimedWALMessage) interface{} {
	// for logging
	switch m := msg.Msg.(type) {
	case msgInfo:
		switch msg := m.Msg.(type) {
		case *ProposalMessage:
			return &msg.Proposal.BlockID.PartSetHeader
		case *BlockPartMessage:
			return msg.Part
		case *VoteMessage:
			return msg.Vote
		}
	case EndHeightMessage:
		return m
	}

	return nil
}

// fresh state and mock store
func stateAndStore(
	t *testing.T,
	cfg *config.Config,
	pubKey crypto.PubKey,
	appVersion uint64,
) (dbm.DB, sm.State, *mockBlockStore) {
	stateDB := dbm.NewMemDB()
	stateStore := sm.NewStore(stateDB)
	state, err := sm.MakeGenesisStateFromFile(cfg.GenesisFile())
	require.NoError(t, err)
	state.Version.Consensus.App = appVersion
	store := newMockBlockStore(t, cfg, state.ConsensusParams)
	require.NoError(t, stateStore.Save(state))

	return stateDB, state, store
}

//----------------------------------
// mock block store

type mockBlockStore struct {
	cfg     *config.Config
	params  types.ConsensusParams
	chain   []*types.Block
	commits []*types.Commit
	base    int64
	t       *testing.T
}

// TODO: NewBlockStore(db.NewMemDB) ...
func newMockBlockStore(t *testing.T, cfg *config.Config, params types.ConsensusParams) *mockBlockStore {
	return &mockBlockStore{
		cfg:    cfg,
		params: params,
		t:      t,
	}
}

func (bs *mockBlockStore) Height() int64                       { return int64(len(bs.chain)) }
func (bs *mockBlockStore) Base() int64                         { return bs.base }
func (bs *mockBlockStore) Size() int64                         { return bs.Height() - bs.Base() + 1 }
func (bs *mockBlockStore) LoadBaseMeta() *types.BlockMeta      { return bs.LoadBlockMeta(bs.base) }
func (bs *mockBlockStore) LoadBlock(height int64) *types.Block { return bs.chain[height-1] }
func (bs *mockBlockStore) LoadBlockByHash(hash []byte) *types.Block {
	return bs.chain[int64(len(bs.chain))-1]
}
func (bs *mockBlockStore) LoadBlockMetaByHash(hash []byte) *types.BlockMeta { return nil }
func (bs *mockBlockStore) LoadBlockMeta(height int64) *types.BlockMeta {
	block := bs.chain[height-1]
	bps, err := block.MakePartSet(types.BlockPartSizeBytes)
	require.NoError(bs.t, err)
	return &types.BlockMeta{
		BlockID: types.BlockID{Hash: block.Hash(), PartSetHeader: bps.Header()},
		Header:  block.Header,
	}
}
func (bs *mockBlockStore) LoadBlockPart(height int64, index int) *types.Part { return nil }
func (bs *mockBlockStore) SaveBlock(block *types.Block, blockParts *types.PartSet, seenCommit *types.Commit) {
}
func (bs *mockBlockStore) LoadBlockCommit(height int64) *types.Commit {
	return bs.commits[height-1]
}
func (bs *mockBlockStore) LoadSeenCommit() *types.Commit {
	return bs.commits[len(bs.commits)-1]
}

func (bs *mockBlockStore) PruneBlocks(height int64) (uint64, error) {
	pruned := uint64(0)
	for i := int64(0); i < height-1; i++ {
		bs.chain[i] = nil
		bs.commits[i] = nil
		pruned++
	}
	bs.base = height
	return pruned, nil
}

//---------------------------------------
// Test handshake/init chain

func TestHandshakeUpdatesValidators(t *testing.T) {
	ctx, cancel := context.WithCancel(context.Background())
	defer cancel()

	logger := log.NewNopLogger()
	votePower := 10 + int64(rand.Uint32())
	val, _, err := factory.Validator(ctx, votePower)
	require.NoError(t, err)
	vals := types.NewValidatorSet([]*types.Validator{val})
	app := &initChainApp{vals: types.TM2PB.ValidatorUpdates(vals)}
	client := abciclient.NewLocalClient(logger, app)

	eventBus := eventbus.NewDefault(logger)
	require.NoError(t, eventBus.Start(ctx))

	cfg, err := ResetConfig(t.TempDir(), "handshake_test_")
	require.NoError(t, err)
	t.Cleanup(func() { _ = os.RemoveAll(cfg.RootDir) })

	privVal, err := privval.LoadFilePV(cfg.PrivValidator.KeyFile(), cfg.PrivValidator.StateFile())
	require.NoError(t, err)
	pubKey, err := privVal.GetPubKey(ctx)
	require.NoError(t, err)
	stateDB, state, store := stateAndStore(t, cfg, pubKey, 0x0)
	stateStore := sm.NewStore(stateDB)

	oldValAddr := state.Validators.Validators[0].Address

	// now start the app using the handshake - it should sync
	genDoc, err := sm.MakeGenesisDocFromFile(cfg.GenesisFile())
	require.NoError(t, err)

	handshaker := NewHandshaker(logger, stateStore, state, store, eventBus, genDoc)
	proxyApp := proxy.New(client, logger, proxy.NopMetrics())
	require.NoError(t, proxyApp.Start(ctx), "Error starting proxy app connections")

	require.NoError(t, handshaker.Handshake(ctx, proxyApp), "error on abci handshake")

	// reload the state, check the validator set was updated
	state, err = stateStore.Load()
	require.NoError(t, err)

	newValAddr := state.Validators.Validators[0].Address
	expectValAddr := val.Address
	assert.NotEqual(t, oldValAddr, newValAddr)
	assert.Equal(t, newValAddr, expectValAddr)
}

// returns the vals on InitChain
type initChainApp struct {
	abci.BaseApplication
	vals []abci.ValidatorUpdate
}

<<<<<<< HEAD
func (ica *initChainApp) InitChain(_ context.Context, req abci.RequestInitChain) (*abci.ResponseInitChain, error) {
	return &abci.ResponseInitChain{Validators: ica.vals}, nil
=======
func (ica *initChainApp) InitChain(_ context.Context, req abci.RequestInitChain) abci.ResponseInitChain {
	return abci.ResponseInitChain{
		Validators: ica.vals,
	}
>>>>>>> 8345dc4f
}<|MERGE_RESOLUTION|>--- conflicted
+++ resolved
@@ -1017,11 +1017,7 @@
 	onlyLastHashIsWrong bool
 }
 
-<<<<<<< HEAD
 func (app *badApp) Commit(context.Context) (*abci.ResponseCommit, error) {
-=======
-func (app *badApp) Commit(context.Context) abci.ResponseCommit {
->>>>>>> 8345dc4f
 	app.height++
 	if app.onlyLastHashIsWrong {
 		if app.height == app.numBlocks {
@@ -1279,13 +1275,6 @@
 	vals []abci.ValidatorUpdate
 }
 
-<<<<<<< HEAD
 func (ica *initChainApp) InitChain(_ context.Context, req abci.RequestInitChain) (*abci.ResponseInitChain, error) {
 	return &abci.ResponseInitChain{Validators: ica.vals}, nil
-=======
-func (ica *initChainApp) InitChain(_ context.Context, req abci.RequestInitChain) abci.ResponseInitChain {
-	return abci.ResponseInitChain{
-		Validators: ica.vals,
-	}
->>>>>>> 8345dc4f
 }