package consensus

import (
	"context"
	"errors"
	"fmt"
	"os"
	"sync"
	"testing"
	"time"

	"github.com/fortytw2/leaktest"
	"github.com/stretchr/testify/assert"
	"github.com/stretchr/testify/mock"
	"github.com/stretchr/testify/require"
	dbm "github.com/tendermint/tm-db"

	abciclient "github.com/tendermint/tendermint/abci/client"
	"github.com/tendermint/tendermint/abci/example/kvstore"
	abci "github.com/tendermint/tendermint/abci/types"
	"github.com/tendermint/tendermint/config"
	"github.com/tendermint/tendermint/crypto/encoding"
	"github.com/tendermint/tendermint/internal/eventbus"
	"github.com/tendermint/tendermint/internal/mempool"
	"github.com/tendermint/tendermint/internal/p2p"
	"github.com/tendermint/tendermint/internal/p2p/p2ptest"
	tmpubsub "github.com/tendermint/tendermint/internal/pubsub"
	sm "github.com/tendermint/tendermint/internal/state"
	statemocks "github.com/tendermint/tendermint/internal/state/mocks"
	"github.com/tendermint/tendermint/internal/store"
	"github.com/tendermint/tendermint/internal/test/factory"
	"github.com/tendermint/tendermint/libs/log"
	tmcons "github.com/tendermint/tendermint/proto/tendermint/consensus"
	"github.com/tendermint/tendermint/types"
)

var (
	defaultTestTime = time.Date(2019, 1, 1, 0, 0, 0, 0, time.UTC)
)

type reactorTestSuite struct {
	network             *p2ptest.Network
	states              map[types.NodeID]*State
	reactors            map[types.NodeID]*Reactor
	subs                map[types.NodeID]eventbus.Subscription
	blocksyncSubs       map[types.NodeID]eventbus.Subscription
	stateChannels       map[types.NodeID]*p2p.Channel
	dataChannels        map[types.NodeID]*p2p.Channel
	voteChannels        map[types.NodeID]*p2p.Channel
	voteSetBitsChannels map[types.NodeID]*p2p.Channel
}

func chDesc(chID p2p.ChannelID, size int) *p2p.ChannelDescriptor {
	return &p2p.ChannelDescriptor{
		ID:                 chID,
		MessageType:        new(tmcons.Message),
		RecvBufferCapacity: size,
	}
}

func setup(
	ctx context.Context,
	t *testing.T,
	numNodes int,
	states []*State,
	size int,
) *reactorTestSuite {
	t.Helper()

	rts := &reactorTestSuite{
		network:       p2ptest.MakeNetwork(ctx, t, p2ptest.NetworkOptions{NumNodes: numNodes}),
		states:        make(map[types.NodeID]*State),
		reactors:      make(map[types.NodeID]*Reactor, numNodes),
		subs:          make(map[types.NodeID]eventbus.Subscription, numNodes),
		blocksyncSubs: make(map[types.NodeID]eventbus.Subscription, numNodes),
	}

	rts.stateChannels = rts.network.MakeChannelsNoCleanup(ctx, t, chDesc(StateChannel, size))
	rts.dataChannels = rts.network.MakeChannelsNoCleanup(ctx, t, chDesc(DataChannel, size))
	rts.voteChannels = rts.network.MakeChannelsNoCleanup(ctx, t, chDesc(VoteChannel, size))
	rts.voteSetBitsChannels = rts.network.MakeChannelsNoCleanup(ctx, t, chDesc(VoteSetBitsChannel, size))

	ctx, cancel := context.WithCancel(ctx)
	t.Cleanup(cancel)

	chCreator := func(nodeID types.NodeID) p2p.ChannelCreator {
		return func(ctx context.Context, desc *p2p.ChannelDescriptor) (*p2p.Channel, error) {
			switch desc.ID {
			case StateChannel:
				return rts.stateChannels[nodeID], nil
			case DataChannel:
				return rts.dataChannels[nodeID], nil
			case VoteChannel:
				return rts.voteChannels[nodeID], nil
			case VoteSetBitsChannel:
				return rts.voteSetBitsChannels[nodeID], nil
			default:
				return nil, fmt.Errorf("invalid channel; %v", desc.ID)
			}
		}
	}

	i := 0
	for nodeID, node := range rts.network.Nodes {
		state := states[i]

<<<<<<< HEAD
		reactor := NewReactor(ctx,
=======
		reactor := NewReactor(
>>>>>>> 9d1e8eaa
			state.logger.With("node", nodeID),
			state,
			chCreator(nodeID),
			func(ctx context.Context) *p2p.PeerUpdates { return node.MakePeerUpdates(ctx, t) },
			state.eventBus,
			true,
			NopMetrics(),
		)

		blocksSub, err := state.eventBus.SubscribeWithArgs(ctx, tmpubsub.SubscribeArgs{
			ClientID: testSubscriber,
			Query:    types.EventQueryNewBlock,
			Limit:    size,
		})
		require.NoError(t, err)

		fsSub, err := state.eventBus.SubscribeWithArgs(ctx, tmpubsub.SubscribeArgs{
			ClientID: testSubscriber,
			Query:    types.EventQueryBlockSyncStatus,
			Limit:    size,
		})
		require.NoError(t, err)

		rts.states[nodeID] = state
		rts.subs[nodeID] = blocksSub
		rts.reactors[nodeID] = reactor
		rts.blocksyncSubs[nodeID] = fsSub

		// simulate handle initChain in handshake
		if state.state.LastBlockHeight == 0 {
			require.NoError(t, state.blockExec.Store().Save(state.state))
		}

		require.NoError(t, reactor.Start(ctx))
		require.True(t, reactor.IsRunning())
		t.Cleanup(reactor.Wait)

		i++
	}

	require.Len(t, rts.reactors, numNodes)

	// start the in-memory network and connect all peers with each other
	rts.network.Start(ctx, t)

	t.Cleanup(leaktest.Check(t))

	return rts
}

func validateBlock(block *types.Block, activeVals map[string]struct{}) error {
	if block.LastCommit.Size() != len(activeVals) {
		return fmt.Errorf(
			"commit size doesn't match number of active validators. Got %d, expected %d",
			block.LastCommit.Size(), len(activeVals),
		)
	}

	for _, commitSig := range block.LastCommit.Signatures {
		if _, ok := activeVals[string(commitSig.ValidatorAddress)]; !ok {
			return fmt.Errorf("found vote for inactive validator %X", commitSig.ValidatorAddress)
		}
	}

	return nil
}

func waitForAndValidateBlock(
	bctx context.Context,
	t *testing.T,
	n int,
	activeVals map[string]struct{},
	blocksSubs []eventbus.Subscription,
	states []*State,
	txs ...[]byte,
) {
	t.Helper()

	ctx, cancel := context.WithCancel(bctx)
	defer cancel()

	fn := func(j int) {
		msg, err := blocksSubs[j].Next(ctx)
		switch {
		case errors.Is(err, context.DeadlineExceeded):
			return
		case errors.Is(err, context.Canceled):
			return
		case err != nil:
			cancel() // terminate other workers
			require.NoError(t, err)
			return
		}

		newBlock := msg.Data().(types.EventDataNewBlock).Block
		require.NoError(t, validateBlock(newBlock, activeVals))

		for _, tx := range txs {
			err := assertMempool(t, states[j].txNotifier).CheckTx(ctx, tx, nil, mempool.TxInfo{})
			if errors.Is(err, types.ErrTxInCache) {
				continue
			}
			require.NoError(t, err)
		}
	}

	var wg sync.WaitGroup
	for i := 0; i < n; i++ {
		wg.Add(1)
		go func(j int) {
			defer wg.Done()
			fn(j)
		}(i)
	}

	wg.Wait()

	if err := ctx.Err(); errors.Is(err, context.DeadlineExceeded) {
		t.Fatal("encountered timeout")
	}
}

func waitForAndValidateBlockWithTx(
	bctx context.Context,
	t *testing.T,
	n int,
	activeVals map[string]struct{},
	blocksSubs []eventbus.Subscription,
	states []*State,
	txs ...[]byte,
) {
	t.Helper()

	ctx, cancel := context.WithCancel(bctx)
	defer cancel()
	fn := func(j int) {
		ntxs := 0
		for {
			msg, err := blocksSubs[j].Next(ctx)
			switch {
			case errors.Is(err, context.DeadlineExceeded):
				return
			case errors.Is(err, context.Canceled):
				return
			case err != nil:
				cancel() // terminate other workers
				t.Fatalf("problem waiting for %d subscription: %v", j, err)
				return
			}

			newBlock := msg.Data().(types.EventDataNewBlock).Block
			require.NoError(t, validateBlock(newBlock, activeVals))

			// check that txs match the txs we're waiting for.
			// note they could be spread over multiple blocks,
			// but they should be in order.
			for _, tx := range newBlock.Data.Txs {
				require.EqualValues(t, txs[ntxs], tx)
				ntxs++
			}

			if ntxs == len(txs) {
				break
			}
		}
	}

	var wg sync.WaitGroup
	for i := 0; i < n; i++ {
		wg.Add(1)
		go func(j int) {
			defer wg.Done()
			fn(j)
		}(i)
	}

	wg.Wait()
	if err := ctx.Err(); errors.Is(err, context.DeadlineExceeded) {
		t.Fatal("encountered timeout")
	}
}

func waitForBlockWithUpdatedValsAndValidateIt(
	bctx context.Context,
	t *testing.T,
	n int,
	updatedVals map[string]struct{},
	blocksSubs []eventbus.Subscription,
	css []*State,
) {
	t.Helper()
	ctx, cancel := context.WithCancel(bctx)
	defer cancel()

	fn := func(j int) {
		var newBlock *types.Block

		for {
			msg, err := blocksSubs[j].Next(ctx)
			switch {
			case errors.Is(err, context.DeadlineExceeded):
				return
			case errors.Is(err, context.Canceled):
				return
			case err != nil:
				cancel() // terminate other workers
				t.Fatalf("problem waiting for %d subscription: %v", j, err)
				return
			}

			newBlock = msg.Data().(types.EventDataNewBlock).Block
			if newBlock.LastCommit.Size() == len(updatedVals) {
				break
			}
		}

		require.NoError(t, validateBlock(newBlock, updatedVals))
	}

	var wg sync.WaitGroup
	for i := 0; i < n; i++ {
		wg.Add(1)
		go func(j int) {
			defer wg.Done()
			fn(j)
		}(i)
	}

	wg.Wait()
	if err := ctx.Err(); errors.Is(err, context.DeadlineExceeded) {
		t.Fatal("encountered timeout")
	}
}

func ensureBlockSyncStatus(t *testing.T, msg tmpubsub.Message, complete bool, height int64) {
	t.Helper()
	status, ok := msg.Data().(types.EventDataBlockSyncStatus)

	require.True(t, ok)
	require.Equal(t, complete, status.Complete)
	require.Equal(t, height, status.Height)
}

func TestReactorBasic(t *testing.T) {
	ctx, cancel := context.WithTimeout(context.Background(), time.Minute)
	defer cancel()

	cfg := configSetup(t)

	n := 2
	states, cleanup := makeConsensusState(ctx, t,
		cfg, n, "consensus_reactor_test",
		newMockTickerFunc(true))
	t.Cleanup(cleanup)

	rts := setup(ctx, t, n, states, 100) // buffer must be large enough to not deadlock

	for _, reactor := range rts.reactors {
		state := reactor.state.GetState()
		reactor.SwitchToConsensus(ctx, state, false)
	}

	var wg sync.WaitGroup
	errCh := make(chan error, len(rts.subs))

	for _, sub := range rts.subs {
		wg.Add(1)

		// wait till everyone makes the first new block
		go func(s eventbus.Subscription) {
			defer wg.Done()
			_, err := s.Next(ctx)
			switch {
			case errors.Is(err, context.DeadlineExceeded):
				return
			case errors.Is(err, context.Canceled):
				return
			case err != nil:
				errCh <- err
				cancel() // terminate other workers
				return
			}
		}(sub)
	}

	wg.Wait()
	if err := ctx.Err(); errors.Is(err, context.DeadlineExceeded) {
		t.Fatal("encountered timeout")
	}
	select {
	case err := <-errCh:
		if err != nil {
			t.Fatal(err)
		}
	default:
	}

	errCh = make(chan error, len(rts.blocksyncSubs))
	for _, sub := range rts.blocksyncSubs {
		wg.Add(1)

		// wait till everyone makes the consensus switch
		go func(s eventbus.Subscription) {
			defer wg.Done()
			msg, err := s.Next(ctx)
			switch {
			case errors.Is(err, context.DeadlineExceeded):
				return
			case errors.Is(err, context.Canceled):
				return
			case err != nil:
				errCh <- err
				cancel() // terminate other workers
				return
			}
			ensureBlockSyncStatus(t, msg, true, 0)
		}(sub)
	}

	wg.Wait()
	if err := ctx.Err(); errors.Is(err, context.DeadlineExceeded) {
		t.Fatal("encountered timeout")
	}

	select {
	case err := <-errCh:
		if err != nil {
			t.Fatal(err)
		}
	default:
	}
}

func TestReactorWithEvidence(t *testing.T) {
	ctx, cancel := context.WithTimeout(context.Background(), time.Minute)
	defer cancel()

	cfg := configSetup(t)

	n := 2
	testName := "consensus_reactor_test"
	tickerFunc := newMockTickerFunc(true)

	valSet, privVals := factory.ValidatorSet(ctx, t, n, 30)
	genDoc := factory.GenesisDoc(cfg, time.Now(), valSet.Validators, factory.ConsensusParams())
	states := make([]*State, n)
	logger := consensusLogger()

	for i := 0; i < n; i++ {
		stateDB := dbm.NewMemDB() // each state needs its own db
		stateStore := sm.NewStore(stateDB)
		state, err := sm.MakeGenesisState(genDoc)
		require.NoError(t, err)
		require.NoError(t, stateStore.Save(state))
		thisConfig, err := ResetConfig(t.TempDir(), fmt.Sprintf("%s_%d", testName, i))
		require.NoError(t, err)

		defer os.RemoveAll(thisConfig.RootDir)

		app := kvstore.NewApplication()
		vals := types.TM2PB.ValidatorUpdates(state.Validators)
		app.InitChain(abci.RequestInitChain{Validators: vals})

		pv := privVals[i]
		blockDB := dbm.NewMemDB()
		blockStore := store.NewBlockStore(blockDB)

		// one for mempool, one for consensus
		proxyAppConnMem := abciclient.NewLocalClient(logger, app)
		proxyAppConnCon := abciclient.NewLocalClient(logger, app)

		mempool := mempool.NewTxMempool(
			log.NewNopLogger().With("module", "mempool"),
			thisConfig.Mempool,
			proxyAppConnMem,
		)

		if thisConfig.Consensus.WaitForTxs() {
			mempool.EnableTxsAvailable()
		}

		// mock the evidence pool
		// everyone includes evidence of another double signing
		vIdx := (i + 1) % n

		ev, err := types.NewMockDuplicateVoteEvidenceWithValidator(ctx, 1, defaultTestTime, privVals[vIdx], cfg.ChainID())
		require.NoError(t, err)
		evpool := &statemocks.EvidencePool{}
		evpool.On("CheckEvidence", ctx, mock.AnythingOfType("types.EvidenceList")).Return(nil)
		evpool.On("PendingEvidence", mock.AnythingOfType("int64")).Return([]types.Evidence{
			ev}, int64(len(ev.Bytes())))
		evpool.On("Update", ctx, mock.AnythingOfType("state.State"), mock.AnythingOfType("types.EvidenceList")).Return()

		evpool2 := sm.EmptyEvidencePool{}

		eventBus := eventbus.NewDefault(log.NewNopLogger().With("module", "events"))
		require.NoError(t, eventBus.Start(ctx))

		blockExec := sm.NewBlockExecutor(stateStore, log.NewNopLogger(), proxyAppConnCon, mempool, evpool, blockStore, eventBus, sm.NopMetrics())

		cs, err := NewState(ctx, logger.With("validator", i, "module", "consensus"),
			thisConfig.Consensus, stateStore, blockExec, blockStore, mempool, evpool2, eventBus)
		require.NoError(t, err)
		cs.SetPrivValidator(ctx, pv)

		cs.SetTimeoutTicker(tickerFunc())

		states[i] = cs
	}

	rts := setup(ctx, t, n, states, 100) // buffer must be large enough to not deadlock

	for _, reactor := range rts.reactors {
		state := reactor.state.GetState()
		reactor.SwitchToConsensus(ctx, state, false)
	}

	var wg sync.WaitGroup
	for _, sub := range rts.subs {
		wg.Add(1)

		// We expect for each validator that is the proposer to propose one piece of
		// evidence.
		go func(s eventbus.Subscription) {
			defer wg.Done()
			msg, err := s.Next(ctx)
			if !assert.NoError(t, err) {
				cancel()
				return
			}

			block := msg.Data().(types.EventDataNewBlock).Block
			require.Len(t, block.Evidence, 1)
		}(sub)
	}

	wg.Wait()
}

func TestReactorCreatesBlockWhenEmptyBlocksFalse(t *testing.T) {
	ctx, cancel := context.WithTimeout(context.Background(), time.Minute)
	defer cancel()

	cfg := configSetup(t)

	n := 2
	states, cleanup := makeConsensusState(ctx,
		t,
		cfg,
		n,
		"consensus_reactor_test",
		newMockTickerFunc(true),
		func(c *config.Config) {
			c.Consensus.CreateEmptyBlocks = false
		},
	)
	t.Cleanup(cleanup)

	rts := setup(ctx, t, n, states, 100) // buffer must be large enough to not deadlock

	for _, reactor := range rts.reactors {
		state := reactor.state.GetState()
		reactor.SwitchToConsensus(ctx, state, false)
	}

	// send a tx
	require.NoError(
		t,
		assertMempool(t, states[1].txNotifier).CheckTx(
			ctx,
			[]byte{1, 2, 3},
			nil,
			mempool.TxInfo{},
		),
	)

	var wg sync.WaitGroup
	for _, sub := range rts.subs {
		wg.Add(1)

		// wait till everyone makes the first new block
		go func(s eventbus.Subscription) {
			defer wg.Done()
			_, err := s.Next(ctx)
			if !assert.NoError(t, err) {
				cancel()
			}
		}(sub)
	}

	wg.Wait()
}

func TestReactorRecordsVotesAndBlockParts(t *testing.T) {
	ctx, cancel := context.WithTimeout(context.Background(), time.Minute)
	defer cancel()

	cfg := configSetup(t)

	n := 2
	states, cleanup := makeConsensusState(ctx, t,
		cfg, n, "consensus_reactor_test",
		newMockTickerFunc(true))
	t.Cleanup(cleanup)

	rts := setup(ctx, t, n, states, 100) // buffer must be large enough to not deadlock

	for _, reactor := range rts.reactors {
		state := reactor.state.GetState()
		reactor.SwitchToConsensus(ctx, state, false)
	}

	var wg sync.WaitGroup
	for _, sub := range rts.subs {
		wg.Add(1)

		// wait till everyone makes the first new block
		go func(s eventbus.Subscription) {
			defer wg.Done()
			_, err := s.Next(ctx)
			if !assert.NoError(t, err) {
				cancel()
			}
		}(sub)
	}

	wg.Wait()

	// Require at least one node to have sent block parts, but we can't know which
	// peer sent it.
	require.Eventually(
		t,
		func() bool {
			for _, reactor := range rts.reactors {
				for _, ps := range reactor.peers {
					if ps.BlockPartsSent() > 0 {
						return true
					}
				}
			}

			return false
		},
		time.Second,
		10*time.Millisecond,
		"number of block parts sent should've increased",
	)

	nodeID := rts.network.RandomNode().NodeID
	reactor := rts.reactors[nodeID]
	peers := rts.network.Peers(nodeID)

	ps, ok := reactor.GetPeerState(peers[0].NodeID)
	require.True(t, ok)
	require.NotNil(t, ps)
	require.Greater(t, ps.VotesSent(), 0, "number of votes sent should've increased")
}

func TestReactorVotingPowerChange(t *testing.T) {
	ctx, cancel := context.WithTimeout(context.Background(), time.Minute)
	defer cancel()

	cfg := configSetup(t)

	n := 2
	states, cleanup := makeConsensusState(ctx,
		t,
		cfg,
		n,
		"consensus_voting_power_changes_test",
		newMockTickerFunc(true),
	)

	t.Cleanup(cleanup)

	rts := setup(ctx, t, n, states, 100) // buffer must be large enough to not deadlock

	for _, reactor := range rts.reactors {
		state := reactor.state.GetState()
		reactor.SwitchToConsensus(ctx, state, false)
	}

	// map of active validators
	activeVals := make(map[string]struct{})
	for i := 0; i < n; i++ {
		pubKey, err := states[i].privValidator.GetPubKey(ctx)
		require.NoError(t, err)

		addr := pubKey.Address()
		activeVals[string(addr)] = struct{}{}
	}

	var wg sync.WaitGroup
	for _, sub := range rts.subs {
		wg.Add(1)

		// wait till everyone makes the first new block
		go func(s eventbus.Subscription) {
			defer wg.Done()
			_, err := s.Next(ctx)
			if !assert.NoError(t, err) {
				cancel()
			}
		}(sub)
	}

	wg.Wait()

	blocksSubs := []eventbus.Subscription{}
	for _, sub := range rts.subs {
		blocksSubs = append(blocksSubs, sub)
	}

	val1PubKey, err := states[0].privValidator.GetPubKey(ctx)
	require.NoError(t, err)

	val1PubKeyABCI, err := encoding.PubKeyToProto(val1PubKey)
	require.NoError(t, err)

	updateValidatorTx := kvstore.MakeValSetChangeTx(val1PubKeyABCI, 25)
	previousTotalVotingPower := states[0].GetRoundState().LastValidators.TotalVotingPower()

	waitForAndValidateBlock(ctx, t, n, activeVals, blocksSubs, states, updateValidatorTx)
	waitForAndValidateBlockWithTx(ctx, t, n, activeVals, blocksSubs, states, updateValidatorTx)
	waitForAndValidateBlock(ctx, t, n, activeVals, blocksSubs, states)
	waitForAndValidateBlock(ctx, t, n, activeVals, blocksSubs, states)

	require.NotEqualf(
		t, previousTotalVotingPower, states[0].GetRoundState().LastValidators.TotalVotingPower(),
		"expected voting power to change (before: %d, after: %d)",
		previousTotalVotingPower,
		states[0].GetRoundState().LastValidators.TotalVotingPower(),
	)

	updateValidatorTx = kvstore.MakeValSetChangeTx(val1PubKeyABCI, 2)
	previousTotalVotingPower = states[0].GetRoundState().LastValidators.TotalVotingPower()

	waitForAndValidateBlock(ctx, t, n, activeVals, blocksSubs, states, updateValidatorTx)
	waitForAndValidateBlockWithTx(ctx, t, n, activeVals, blocksSubs, states, updateValidatorTx)
	waitForAndValidateBlock(ctx, t, n, activeVals, blocksSubs, states)
	waitForAndValidateBlock(ctx, t, n, activeVals, blocksSubs, states)

	require.NotEqualf(
		t, states[0].GetRoundState().LastValidators.TotalVotingPower(), previousTotalVotingPower,
		"expected voting power to change (before: %d, after: %d)",
		previousTotalVotingPower, states[0].GetRoundState().LastValidators.TotalVotingPower(),
	)

	updateValidatorTx = kvstore.MakeValSetChangeTx(val1PubKeyABCI, 26)
	previousTotalVotingPower = states[0].GetRoundState().LastValidators.TotalVotingPower()

	waitForAndValidateBlock(ctx, t, n, activeVals, blocksSubs, states, updateValidatorTx)
	waitForAndValidateBlockWithTx(ctx, t, n, activeVals, blocksSubs, states, updateValidatorTx)
	waitForAndValidateBlock(ctx, t, n, activeVals, blocksSubs, states)
	waitForAndValidateBlock(ctx, t, n, activeVals, blocksSubs, states)

	require.NotEqualf(
		t, previousTotalVotingPower, states[0].GetRoundState().LastValidators.TotalVotingPower(),
		"expected voting power to change (before: %d, after: %d)",
		previousTotalVotingPower,
		states[0].GetRoundState().LastValidators.TotalVotingPower(),
	)
}

func TestReactorValidatorSetChanges(t *testing.T) {
	ctx, cancel := context.WithTimeout(context.Background(), 2*time.Minute)
	defer cancel()

	cfg := configSetup(t)

	nPeers := 7
	nVals := 4
	states, _, _, cleanup := randConsensusNetWithPeers(
		ctx,
		t,
		cfg,
		nVals,
		nPeers,
		"consensus_val_set_changes_test",
		newMockTickerFunc(true),
		newEpehemeralKVStore,
	)
	t.Cleanup(cleanup)

	rts := setup(ctx, t, nPeers, states, 100) // buffer must be large enough to not deadlock

	for _, reactor := range rts.reactors {
		state := reactor.state.GetState()
		reactor.SwitchToConsensus(ctx, state, false)
	}

	// map of active validators
	activeVals := make(map[string]struct{})
	for i := 0; i < nVals; i++ {
		pubKey, err := states[i].privValidator.GetPubKey(ctx)
		require.NoError(t, err)

		activeVals[string(pubKey.Address())] = struct{}{}
	}

	var wg sync.WaitGroup
	for _, sub := range rts.subs {
		wg.Add(1)

		// wait till everyone makes the first new block
		go func(s eventbus.Subscription) {
			defer wg.Done()
			_, err := s.Next(ctx)
			switch {
			case err == nil:
			case errors.Is(err, context.DeadlineExceeded):
			default:
				t.Log(err)
				cancel()
			}
		}(sub)
	}

	wg.Wait()

	// after the wait returns, either there was an error with a
	// subscription (very unlikely, and causes the context to be
	// canceled manually), there was a timeout and the test's root context
	// was canceled (somewhat likely,) or the test can proceed
	// (common.)
	if err := ctx.Err(); errors.Is(err, context.DeadlineExceeded) {
		t.Fatal("encountered timeout")
	} else if errors.Is(err, context.Canceled) {
		t.Fatal("subscription encountered unexpected error")
	}

	newValidatorPubKey1, err := states[nVals].privValidator.GetPubKey(ctx)
	require.NoError(t, err)

	valPubKey1ABCI, err := encoding.PubKeyToProto(newValidatorPubKey1)
	require.NoError(t, err)

	newValidatorTx1 := kvstore.MakeValSetChangeTx(valPubKey1ABCI, testMinPower)

	blocksSubs := []eventbus.Subscription{}
	for _, sub := range rts.subs {
		blocksSubs = append(blocksSubs, sub)
	}

	// wait till everyone makes block 2
	// ensure the commit includes all validators
	// send newValTx to change vals in block 3
	waitForAndValidateBlock(ctx, t, nPeers, activeVals, blocksSubs, states, newValidatorTx1)

	// wait till everyone makes block 3.
	// it includes the commit for block 2, which is by the original validator set
	waitForAndValidateBlockWithTx(ctx, t, nPeers, activeVals, blocksSubs, states, newValidatorTx1)

	// wait till everyone makes block 4.
	// it includes the commit for block 3, which is by the original validator set
	waitForAndValidateBlock(ctx, t, nPeers, activeVals, blocksSubs, states)

	// the commits for block 4 should be with the updated validator set
	activeVals[string(newValidatorPubKey1.Address())] = struct{}{}

	// wait till everyone makes block 5
	// it includes the commit for block 4, which should have the updated validator set
	waitForBlockWithUpdatedValsAndValidateIt(ctx, t, nPeers, activeVals, blocksSubs, states)

	updateValidatorPubKey1, err := states[nVals].privValidator.GetPubKey(ctx)
	require.NoError(t, err)

	updatePubKey1ABCI, err := encoding.PubKeyToProto(updateValidatorPubKey1)
	require.NoError(t, err)

	updateValidatorTx1 := kvstore.MakeValSetChangeTx(updatePubKey1ABCI, 25)
	previousTotalVotingPower := states[nVals].GetRoundState().LastValidators.TotalVotingPower()

	waitForAndValidateBlock(ctx, t, nPeers, activeVals, blocksSubs, states, updateValidatorTx1)
	waitForAndValidateBlockWithTx(ctx, t, nPeers, activeVals, blocksSubs, states, updateValidatorTx1)
	waitForAndValidateBlock(ctx, t, nPeers, activeVals, blocksSubs, states)
	waitForBlockWithUpdatedValsAndValidateIt(ctx, t, nPeers, activeVals, blocksSubs, states)

	require.NotEqualf(
		t, states[nVals].GetRoundState().LastValidators.TotalVotingPower(), previousTotalVotingPower,
		"expected voting power to change (before: %d, after: %d)",
		previousTotalVotingPower, states[nVals].GetRoundState().LastValidators.TotalVotingPower(),
	)

	newValidatorPubKey2, err := states[nVals+1].privValidator.GetPubKey(ctx)
	require.NoError(t, err)

	newVal2ABCI, err := encoding.PubKeyToProto(newValidatorPubKey2)
	require.NoError(t, err)

	newValidatorTx2 := kvstore.MakeValSetChangeTx(newVal2ABCI, testMinPower)

	newValidatorPubKey3, err := states[nVals+2].privValidator.GetPubKey(ctx)
	require.NoError(t, err)

	newVal3ABCI, err := encoding.PubKeyToProto(newValidatorPubKey3)
	require.NoError(t, err)

	newValidatorTx3 := kvstore.MakeValSetChangeTx(newVal3ABCI, testMinPower)

	waitForAndValidateBlock(ctx, t, nPeers, activeVals, blocksSubs, states, newValidatorTx2, newValidatorTx3)
	waitForAndValidateBlockWithTx(ctx, t, nPeers, activeVals, blocksSubs, states, newValidatorTx2, newValidatorTx3)
	waitForAndValidateBlock(ctx, t, nPeers, activeVals, blocksSubs, states)

	activeVals[string(newValidatorPubKey2.Address())] = struct{}{}
	activeVals[string(newValidatorPubKey3.Address())] = struct{}{}

	waitForBlockWithUpdatedValsAndValidateIt(ctx, t, nPeers, activeVals, blocksSubs, states)

	removeValidatorTx2 := kvstore.MakeValSetChangeTx(newVal2ABCI, 0)
	removeValidatorTx3 := kvstore.MakeValSetChangeTx(newVal3ABCI, 0)

	waitForAndValidateBlock(ctx, t, nPeers, activeVals, blocksSubs, states, removeValidatorTx2, removeValidatorTx3)
	waitForAndValidateBlockWithTx(ctx, t, nPeers, activeVals, blocksSubs, states, removeValidatorTx2, removeValidatorTx3)
	waitForAndValidateBlock(ctx, t, nPeers, activeVals, blocksSubs, states)

	delete(activeVals, string(newValidatorPubKey2.Address()))
	delete(activeVals, string(newValidatorPubKey3.Address()))

	waitForBlockWithUpdatedValsAndValidateIt(ctx, t, nPeers, activeVals, blocksSubs, states)
}<|MERGE_RESOLUTION|>--- conflicted
+++ resolved
@@ -104,11 +104,7 @@
 	for nodeID, node := range rts.network.Nodes {
 		state := states[i]
 
-<<<<<<< HEAD
-		reactor := NewReactor(ctx,
-=======
 		reactor := NewReactor(
->>>>>>> 9d1e8eaa
 			state.logger.With("node", nodeID),
 			state,
 			chCreator(nodeID),
