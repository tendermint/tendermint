//nolint: lll
package consensus

import (
	"bytes"
	"context"
	"errors"
	"fmt"
	"os"
	"path/filepath"
	"sort"
	"sync"
	"testing"
	"time"

<<<<<<< HEAD
	"github.com/dashevo/dashd-go/btcjson"
=======
	"github.com/stretchr/testify/assert"
>>>>>>> 6c40ad39
	"github.com/stretchr/testify/require"
	dbm "github.com/tendermint/tm-db"

	abcicli "github.com/tendermint/tendermint/abci/client"
	"github.com/tendermint/tendermint/abci/example/kvstore"
	abci "github.com/tendermint/tendermint/abci/types"
	"github.com/tendermint/tendermint/config"
	"github.com/tendermint/tendermint/crypto"
	"github.com/tendermint/tendermint/dash/llmq"
	cstypes "github.com/tendermint/tendermint/internal/consensus/types"
	"github.com/tendermint/tendermint/internal/eventbus"
	"github.com/tendermint/tendermint/internal/mempool"
	tmpubsub "github.com/tendermint/tendermint/internal/pubsub"
	sm "github.com/tendermint/tendermint/internal/state"
	"github.com/tendermint/tendermint/internal/store"
	"github.com/tendermint/tendermint/internal/test/factory"
	tmbytes "github.com/tendermint/tendermint/libs/bytes"
	"github.com/tendermint/tendermint/libs/log"
	tmos "github.com/tendermint/tendermint/libs/os"
<<<<<<< HEAD
	tmpubsub "github.com/tendermint/tendermint/libs/pubsub"
=======
	tmtime "github.com/tendermint/tendermint/libs/time"
>>>>>>> 6c40ad39
	"github.com/tendermint/tendermint/privval"
	tmproto "github.com/tendermint/tendermint/proto/tendermint/types"
	"github.com/tendermint/tendermint/types"
)

const (
	testSubscriber = "test-client"
	ensureTimeout  = time.Millisecond * 800
)

// A cleanupFunc cleans up any config / test files created for a particular
// test.
type cleanupFunc func()

func configSetup(t *testing.T) *config.Config {
	t.Helper()

<<<<<<< HEAD
	cfg, err := ResetConfig("consensus_reactor_test")
	require.NoError(t, err)
	t.Cleanup(func() { os.RemoveAll(cfg.RootDir) })

	consensusReplayConfig, err := ResetConfig("consensus_replay_test")
	require.NoError(t, err)
	t.Cleanup(func() { os.RemoveAll(consensusReplayConfig.RootDir) })

	configStateTest, err := ResetConfig("consensus_state_test")
	require.NoError(t, err)
	t.Cleanup(func() { os.RemoveAll(configStateTest.RootDir) })

	configMempoolTest, err := ResetConfig("consensus_mempool_test")
	require.NoError(t, err)
	t.Cleanup(func() { os.RemoveAll(configMempoolTest.RootDir) })

	configByzantineTest, err := ResetConfig("consensus_byzantine_test")
	require.NoError(t, err)
	t.Cleanup(func() { os.RemoveAll(configByzantineTest.RootDir) })
=======
	cfg, err := ResetConfig(t.TempDir(), "consensus_reactor_test")
	require.NoError(t, err)
	t.Cleanup(func() { os.RemoveAll(cfg.RootDir) })

	consensusReplayConfig, err := ResetConfig(t.TempDir(), "consensus_replay_test")
	require.NoError(t, err)
	t.Cleanup(func() { os.RemoveAll(consensusReplayConfig.RootDir) })

	configStateTest, err := ResetConfig(t.TempDir(), "consensus_state_test")
	require.NoError(t, err)
	t.Cleanup(func() { os.RemoveAll(configStateTest.RootDir) })

	configMempoolTest, err := ResetConfig(t.TempDir(), "consensus_mempool_test")
	require.NoError(t, err)
	t.Cleanup(func() { os.RemoveAll(configMempoolTest.RootDir) })

	configByzantineTest, err := ResetConfig(t.TempDir(), "consensus_byzantine_test")
	require.NoError(t, err)
	t.Cleanup(func() { os.RemoveAll(configByzantineTest.RootDir) })

	walDir := filepath.Dir(cfg.Consensus.WalFile())
	ensureDir(t, walDir, 0700)
>>>>>>> 6c40ad39

	return cfg
}

func ensureDir(t *testing.T, dir string, mode os.FileMode) {
	t.Helper()
	require.NoError(t, tmos.EnsureDir(dir, mode))
}

<<<<<<< HEAD
func ResetConfig(name string) (*config.Config, error) {
	return config.ResetTestRoot(name)
=======
func ResetConfig(dir, name string) (*config.Config, error) {
	return config.ResetTestRoot(dir, name)
>>>>>>> 6c40ad39
}

//-------------------------------------------------------------------------------
// validator stub (a kvstore consensus peer we control)

type validatorStub struct {
	Index  int32 // Validator index. NOTE: we don't assume validator set changes.
	Height int64
	Round  int32
	clock  tmtime.Source
	types.PrivValidator
	VotingPower int64
	lastVote    *types.Vote
}

const testMinPower int64 = types.DefaultDashVotingPower

func newValidatorStub(privValidator types.PrivValidator, valIndex int32, initialHeight int64) *validatorStub {
	return &validatorStub{
		Index:         valIndex,
		PrivValidator: privValidator,
		VotingPower:   testMinPower,
<<<<<<< HEAD
		Height:        initialHeight,
=======
		clock:         tmtime.DefaultSource{},
>>>>>>> 6c40ad39
	}
}

func (vs *validatorStub) signVote(
	ctx context.Context,
	voteType tmproto.SignedMsgType,
<<<<<<< HEAD
	hash []byte,
	lastAppHash []byte,
	quorumType btcjson.LLMQType,
	quorumHash crypto.QuorumHash,
	header types.PartSetHeader) (*types.Vote, error) {

	proTxHash, err := vs.PrivValidator.GetProTxHash(context.Background())
=======
	chainID string,
	blockID types.BlockID,
	voteExtension []byte) (*types.Vote, error) {

	pubKey, err := vs.PrivValidator.GetPubKey(ctx)
>>>>>>> 6c40ad39
	if err != nil {
		return nil, fmt.Errorf("can't get proTxHash: %w", err)
	}

	vote := &types.Vote{
<<<<<<< HEAD
		ValidatorIndex:     vs.Index,
		ValidatorProTxHash: proTxHash,
		Height:             vs.Height,
		Round:              vs.Round,
		Type:               voteType,
		BlockID:            types.BlockID{Hash: hash, PartSetHeader: header},
	}

	stateID := types.StateID{
		Height:      vote.Height - 1,
		LastAppHash: lastAppHash,
	}
	v := vote.ToProto()

	if err := vs.PrivValidator.SignVote(context.Background(), cfg.ChainID(), quorumType, quorumHash, v, stateID, nil); err != nil {
=======
		Type:             voteType,
		Height:           vs.Height,
		Round:            vs.Round,
		BlockID:          blockID,
		Timestamp:        vs.clock.Now(),
		ValidatorAddress: pubKey.Address(),
		ValidatorIndex:   vs.Index,
		Extension:        voteExtension,
	}
	v := vote.ToProto()
	if err = vs.PrivValidator.SignVote(ctx, chainID, v); err != nil {
>>>>>>> 6c40ad39
		return nil, fmt.Errorf("sign vote failed: %w", err)
	}

	// ref: signVote in FilePV, the vote should use the previous vote info when the sign data is the same.
	if signDataIsEqual(vs.lastVote, v) {
<<<<<<< HEAD
		v.BlockSignature = vs.lastVote.BlockSignature
		v.StateSignature = vs.lastVote.StateSignature
	}

	vote.BlockSignature = v.BlockSignature
	vote.StateSignature = v.StateSignature
=======
		v.Signature = vs.lastVote.Signature
		v.Timestamp = vs.lastVote.Timestamp
		v.ExtensionSignature = vs.lastVote.ExtensionSignature
	}

	vote.Signature = v.Signature
	vote.Timestamp = v.Timestamp
	vote.ExtensionSignature = v.ExtensionSignature
>>>>>>> 6c40ad39

	return vote, err
}

<<<<<<< HEAD
// SignDigest vote for type/hash/header
func signVote(vs *validatorStub, cfg *config.Config, voteType tmproto.SignedMsgType, hash []byte, lastAppHash []byte, quorumType btcjson.LLMQType,
	quorumHash crypto.QuorumHash, header types.PartSetHeader) *types.Vote {
	v, err := vs.signVote(cfg, voteType, hash, lastAppHash, quorumType, quorumHash, header)
	if err != nil {
		panic(fmt.Errorf("failed to sign vote: %v", err))
=======
// Sign vote for type/hash/header
func signVote(
	ctx context.Context,
	t *testing.T,
	vs *validatorStub,
	voteType tmproto.SignedMsgType,
	chainID string,
	blockID types.BlockID) *types.Vote {

	var ext []byte
	if voteType == tmproto.PrecommitType {
		ext = []byte("extension")
>>>>>>> 6c40ad39
	}
	v, err := vs.signVote(ctx, voteType, chainID, blockID, ext)
	require.NoError(t, err, "failed to sign vote")

	vs.lastVote = v

	return v
}

func signVotes(
	ctx context.Context,
	t *testing.T,
	voteType tmproto.SignedMsgType,
<<<<<<< HEAD
	hash []byte,
	lastAppHash []byte,
	quorumType btcjson.LLMQType,
	quorumHash crypto.QuorumHash,
	header types.PartSetHeader,
	vss ...*validatorStub) []*types.Vote {
	votes := make([]*types.Vote, len(vss))
	for i, vs := range vss {
		votes[i] = signVote(vs, cfg, voteType, hash, lastAppHash, quorumType, quorumHash, header)
=======
	chainID string,
	blockID types.BlockID,
	vss ...*validatorStub,
) []*types.Vote {
	votes := make([]*types.Vote, len(vss))
	for i, vs := range vss {
		votes[i] = signVote(ctx, t, vs, voteType, chainID, blockID)
>>>>>>> 6c40ad39
	}
	return votes
}

func incrementHeight(vss ...*validatorStub) {
	for _, vs := range vss {
		vs.Height++
	}
}

func incrementRound(vss ...*validatorStub) {
	for _, vs := range vss {
		vs.Round++
	}
}

type ValidatorStubsByPower []*validatorStub

func (vss ValidatorStubsByPower) Len() int {
	return len(vss)
}

<<<<<<< HEAD
func (vss ValidatorStubsByPower) Less(i, j int) bool {
	vssi, err := vss[i].GetProTxHash(context.Background())
	if err != nil {
		panic(err)
	}
	vssj, err := vss[j].GetProTxHash(context.Background())
	if err != nil {
		panic(err)
	}

	if vss[i].VotingPower == vss[j].VotingPower {
		return bytes.Compare(vssi.Bytes(), vssj.Bytes()) == -1
=======
func sortVValidatorStubsByPower(ctx context.Context, t *testing.T, vss []*validatorStub) []*validatorStub {
	t.Helper()
	sort.Slice(vss, func(i, j int) bool {
		vssi, err := vss[i].GetPubKey(ctx)
		require.NoError(t, err)

		vssj, err := vss[j].GetPubKey(ctx)
		require.NoError(t, err)

		if vss[i].VotingPower == vss[j].VotingPower {
			return bytes.Compare(vssi.Address(), vssj.Address()) == -1
		}
		return vss[i].VotingPower > vss[j].VotingPower
	})

	for idx, vs := range vss {
		vs.Index = int32(idx)
>>>>>>> 6c40ad39
	}

	return vss
}

//-------------------------------------------------------------------------------
// Functions for transitioning the consensus state

func startTestRound(ctx context.Context, cs *State, height int64, round int32) {
	cs.enterNewRound(ctx, height, round)
	cs.startRoutines(ctx, 0)
}

// Create proposal block from cs1 but sign it with vs.
func decideProposal(
	ctx context.Context,
	t *testing.T,
	cs1 *State,
	vs *validatorStub,
	height int64,
	round int32,
) (proposal *types.Proposal, block *types.Block) {
	t.Helper()

	cs1.mtx.Lock()
	block, err := cs1.createProposalBlock(ctx)
	require.NoError(t, err)
	blockParts, err := block.MakePartSet(types.BlockPartSizeBytes)
	require.NoError(t, err)
	validRound := cs1.ValidRound
	chainID := cs1.state.ChainID

	validatorsAtProposalHeight := cs1.state.ValidatorsAtHeight(height)
	quorumType := validatorsAtProposalHeight.QuorumType
	quorumHash := validatorsAtProposalHeight.QuorumHash
	cs1.mtx.Unlock()

	require.NotNil(t, block, "Failed to createProposalBlock. Did you forget to add commit for previous block?")

	// Make proposal
	polRound, propBlockID := validRound, types.BlockID{Hash: block.Hash(), PartSetHeader: blockParts.Header()}
<<<<<<< HEAD
	proposal = types.NewProposal(height, 1, round, polRound, propBlockID)
	p := proposal.ToProto()

	proTxHash, _ := vs.GetProTxHash(context.Background())
	pubKey, _ := vs.GetPubKey(context.Background(), validatorsAtProposalHeight.QuorumHash)

	signID, err := vs.SignProposal(context.Background(), chainID, quorumType, quorumHash, p)

	if err != nil {
		panic(err)
	}
	cs1.Logger.Debug("signed proposal common test", "height", proposal.Height, "round", proposal.Round,
		"proposerProTxHash", proTxHash.ShortString(), "public key", pubKey.Bytes(), "quorum type",
		validatorsAtProposalHeight.QuorumType, "quorum hash", validatorsAtProposalHeight.QuorumHash, "signID", signID)
=======
	proposal = types.NewProposal(height, round, polRound, propBlockID, block.Header.Time)
	p := proposal.ToProto()
	require.NoError(t, vs.SignProposal(ctx, chainID, p))
>>>>>>> 6c40ad39

	proposal.Signature = p.Signature

	return proposal, block
}

func addVotes(to *State, votes ...*types.Vote) {
	for _, vote := range votes {
		to.peerMsgQueue <- msgInfo{Msg: &VoteMessage{vote}}
	}
}

func signAddVotes(
	ctx context.Context,
	t *testing.T,
	to *State,
	voteType tmproto.SignedMsgType,
	chainID string,
	blockID types.BlockID,
	vss ...*validatorStub,
) {
<<<<<<< HEAD
	votes := signVotes(cfg, voteType, hash, to.state.AppHash, to.Validators.QuorumType, to.Validators.QuorumHash, header, vss...)
	addVotes(to, votes...)
=======
	addVotes(to, signVotes(ctx, t, voteType, chainID, blockID, vss...)...)
>>>>>>> 6c40ad39
}

func validatePrevote(
	ctx context.Context,
	t *testing.T,
	cs *State,
	round int32,
	privVal *validatorStub,
	blockHash []byte,
) {
	t.Helper()

	cs.mtx.RLock()
	defer cs.mtx.RUnlock()

	prevotes := cs.Votes.Prevotes(round)
<<<<<<< HEAD
	proTxHash, err := privVal.GetProTxHash(context.Background())
	require.NoError(t, err)
	var vote *types.Vote
	if vote = prevotes.GetByProTxHash(proTxHash); vote == nil {
		panic("Failed to find prevote from validator")
	}
=======
	pubKey, err := privVal.GetPubKey(ctx)
	require.NoError(t, err)

	address := pubKey.Address()

	vote := prevotes.GetByAddress(address)
	require.NotNil(t, vote, "Failed to find prevote from validator")

>>>>>>> 6c40ad39
	if blockHash == nil {
		require.Nil(t, vote.BlockID.Hash, "Expected prevote to be for nil, got %X", vote.BlockID.Hash)
	} else {
		require.True(t, bytes.Equal(vote.BlockID.Hash, blockHash), "Expected prevote to be for %X, got %X", blockHash, vote.BlockID.Hash)
	}
}

<<<<<<< HEAD
func validateLastCommit(t *testing.T, cs *State, privVal *validatorStub, blockHash []byte) {
	commit := cs.LastCommit
	err := commit.ValidateBasic()
	if err != nil {
		panic(fmt.Sprintf("Expected commit to be valid %v, %v", commit, err))
	}
	if !bytes.Equal(commit.BlockID.Hash, blockHash) {
		panic(fmt.Sprintf("Expected commit to be for %X, got %X", blockHash, commit.BlockID.Hash))
	}
=======
func validateLastPrecommit(ctx context.Context, t *testing.T, cs *State, privVal *validatorStub, blockHash []byte) {
	t.Helper()

	votes := cs.LastCommit
	pv, err := privVal.GetPubKey(ctx)
	require.NoError(t, err)
	address := pv.Address()

	vote := votes.GetByAddress(address)
	require.NotNil(t, vote)

	require.True(t, bytes.Equal(vote.BlockID.Hash, blockHash),
		"Expected precommit to be for %X, got %X", blockHash, vote.BlockID.Hash)
>>>>>>> 6c40ad39
}

func validatePrecommit(
	ctx context.Context,
	t *testing.T,
	cs *State,
	thisRound,
	lockRound int32,
	privVal *validatorStub,
	votedBlockHash,
	lockedBlockHash []byte,
) {
	t.Helper()

	precommits := cs.Votes.Precommits(thisRound)
<<<<<<< HEAD
	proTxHash, err := privVal.GetProTxHash(context.Background())
	require.NoError(t, err)
	var vote *types.Vote
	if vote = precommits.GetByProTxHash(proTxHash); vote == nil {
		panic("Failed to find precommit from validator")
	}
=======
	pv, err := privVal.GetPubKey(ctx)
	require.NoError(t, err)
	address := pv.Address()

	vote := precommits.GetByAddress(address)
	require.NotNil(t, vote, "Failed to find precommit from validator")
>>>>>>> 6c40ad39

	if votedBlockHash == nil {
		require.Nil(t, vote.BlockID.Hash, "Expected precommit to be for nil")
	} else {
		require.True(t, bytes.Equal(vote.BlockID.Hash, votedBlockHash), "Expected precommit to be for proposal block")
	}

	rs := cs.GetRoundState()
	if lockedBlockHash == nil {
		require.False(t, rs.LockedRound != lockRound || rs.LockedBlock != nil,
			"Expected to be locked on nil at round %d. Got locked at round %d with block %v",
			lockRound,
			rs.LockedRound,
			rs.LockedBlock)
	} else {
		require.False(t, rs.LockedRound != lockRound || !bytes.Equal(rs.LockedBlock.Hash(), lockedBlockHash),
			"Expected block to be locked on round %d, got %d. Got locked block %X, expected %X",
			lockRound,
			rs.LockedRound,
			rs.LockedBlock.Hash(),
			lockedBlockHash)
	}
}

func subscribeToVoter(ctx context.Context, t *testing.T, cs *State, addr []byte) <-chan tmpubsub.Message {
	t.Helper()

	ch := make(chan tmpubsub.Message, 1)
	if err := cs.eventBus.Observe(ctx, func(msg tmpubsub.Message) error {
		vote := msg.Data().(types.EventDataVote)
		// we only fire for our own votes
		if bytes.Equal(addr, vote.Vote.ValidatorAddress) {
			select {
			case <-ctx.Done():
				return ctx.Err()
			case ch <- msg:
			}
		}
		return nil
	}, types.EventQueryVote); err != nil {
		t.Fatalf("Failed to observe query %v: %v", types.EventQueryVote, err)
	}
	return ch
}

<<<<<<< HEAD
func subscribeToVoter(cs *State, proTxHash []byte) <-chan tmpubsub.Message {
	votesSub, err := cs.eventBus.SubscribeUnbuffered(context.Background(), testSubscriber, types.EventQueryVote)
=======
func subscribeToVoterBuffered(ctx context.Context, t *testing.T, cs *State, addr []byte) <-chan tmpubsub.Message {
	t.Helper()
	votesSub, err := cs.eventBus.SubscribeWithArgs(ctx, tmpubsub.SubscribeArgs{
		ClientID: testSubscriber,
		Query:    types.EventQueryVote,
		Limit:    10})
>>>>>>> 6c40ad39
	if err != nil {
		t.Fatalf("failed to subscribe %s to %v", testSubscriber, types.EventQueryVote)
	}
	ch := make(chan tmpubsub.Message, 10)
	go func() {
		for {
			msg, err := votesSub.Next(ctx)
			if err != nil {
				if !errors.Is(err, tmpubsub.ErrTerminated) && !errors.Is(err, context.Canceled) {
					t.Errorf("error terminating pubsub %s", err)
				}
				return
			}
			vote := msg.Data().(types.EventDataVote)
			// we only fire for our own votes
<<<<<<< HEAD
			if bytes.Equal(proTxHash, vote.Vote.ValidatorProTxHash) {
				ch <- msg
=======
			if bytes.Equal(addr, vote.Vote.ValidatorAddress) {
				select {
				case <-ctx.Done():
				case ch <- msg:
				}
>>>>>>> 6c40ad39
			}
		}
	}()
	return ch
}

//-------------------------------------------------------------------------------
// consensus states

<<<<<<< HEAD
func newState(state sm.State, pv types.PrivValidator, app abci.Application) (*State, error) {
	cfg, err := config.ResetTestRoot("consensus_state_test")
	if err != nil {
		return nil, err
	}
	return newStateWithConfig(cfg, state, pv, app), nil
=======
func newState(
	ctx context.Context,
	t *testing.T,
	logger log.Logger,
	state sm.State,
	pv types.PrivValidator,
	app abci.Application,
) *State {
	t.Helper()

	cfg, err := config.ResetTestRoot(t.TempDir(), "consensus_state_test")
	require.NoError(t, err)

	return newStateWithConfig(ctx, t, logger, cfg, state, pv, app)
>>>>>>> 6c40ad39
}

func newStateWithConfig(
	ctx context.Context,
	t *testing.T,
	logger log.Logger,
	thisConfig *config.Config,
	state sm.State,
	pv types.PrivValidator,
	app abci.Application,
) *State {
	t.Helper()
	return newStateWithConfigAndBlockStore(ctx, t, logger, thisConfig, state, pv, app, store.NewBlockStore(dbm.NewMemDB()))
}

func newStateWithConfigAndBlockStore(
	ctx context.Context,
	t *testing.T,
	logger log.Logger,
	thisConfig *config.Config,
	state sm.State,
	pv types.PrivValidator,
	app abci.Application,
	blockStore *store.BlockStore,
) *State {
<<<<<<< HEAD

	// one for mempool, one for consensus, one for signature validation
	mtx := new(tmsync.Mutex)
	proxyAppConnMem := abcicli.NewLocalClient(mtx, app)
	proxyAppConnCon := abcicli.NewLocalClient(mtx, app)
	proxyAppConnQry := abcicli.NewLocalClient(mtx, app)
=======
	t.Helper()

	// one for mempool, one for consensus
	proxyAppConnMem := abciclient.NewLocalClient(logger, app)
	proxyAppConnCon := abciclient.NewLocalClient(logger, app)
>>>>>>> 6c40ad39

	// Make Mempool

	mempool := mempool.NewTxMempool(
		logger.With("module", "mempool"),
		thisConfig.Mempool,
		proxyAppConnMem,
	)

	if thisConfig.Consensus.WaitForTxs() {
		mempool.EnableTxsAvailable()
	}

	evpool := sm.EmptyEvidencePool{}

	// Make State
	stateDB := dbm.NewMemDB()
	stateStore := sm.NewStore(stateDB)
	require.NoError(t, stateStore.Save(state))

	eventBus := eventbus.NewDefault(logger.With("module", "events"))
	require.NoError(t, eventBus.Start(ctx))

	blockExec := sm.NewBlockExecutor(stateStore, logger, proxyAppConnCon, mempool, evpool, blockStore, eventBus, sm.NopMetrics())
	cs, err := NewState(logger.With("module", "consensus"),
		thisConfig.Consensus,
		stateStore,
		blockExec,
		blockStore,
		mempool,
		evpool,
		eventBus,
	)
	if err != nil {
		t.Fatal(err)
	}

<<<<<<< HEAD
	blockExec := sm.NewBlockExecutor(stateStore, log.TestingLogger(), proxyAppConnCon, proxyAppConnQry, mempool, evpool, blockStore, nil)

	logger := log.TestingLogger().With("module", "consensus")
	cs := NewStateWithLogger(thisConfig.Consensus, state, blockExec, blockStore, mempool, evpool, logger, 0)
	cs.SetLogger(logger)
	cs.SetPrivValidator(pv)
=======
	cs.SetPrivValidator(ctx, pv)
>>>>>>> 6c40ad39

	return cs
}

func loadPrivValidator(t *testing.T, cfg *config.Config) *privval.FilePV {
	t.Helper()
	privValidatorKeyFile := cfg.PrivValidator.KeyFile()
	ensureDir(t, filepath.Dir(privValidatorKeyFile), 0700)
	privValidatorStateFile := cfg.PrivValidator.StateFile()
	privValidator, err := privval.LoadOrGenFilePV(privValidatorKeyFile, privValidatorStateFile)
	require.NoError(t, err)
	require.NoError(t, privValidator.Reset())
	return privValidator
}

<<<<<<< HEAD
func randState(cfg *config.Config, nValidators int) (*State, []*validatorStub, error) {
=======
type makeStateArgs struct {
	config      *config.Config
	logger      log.Logger
	validators  int
	application abci.Application
}

func makeState(ctx context.Context, t *testing.T, args makeStateArgs) (*State, []*validatorStub) {
	t.Helper()
>>>>>>> 6c40ad39
	// Get State
	validators := 4
	if args.validators != 0 {
		validators = args.validators
	}
	var app abci.Application
	app = kvstore.NewApplication()
	if args.application != nil {
		app = args.application
	}
	if args.config == nil {
		args.config = configSetup(t)
	}
	if args.logger == nil {
		args.logger = log.NewNopLogger()
	}

	state, privVals := makeGenesisState(ctx, t, args.config, genesisStateArgs{
		Params:     factory.ConsensusParams(),
		Validators: validators,
	})

<<<<<<< HEAD
	cs, err := newState(state, privVals[0], kvstore.NewApplication())
	if err != nil {
		return nil, nil, err
	}

	for i := 0; i < nValidators; i++ {
		vss[i] = newValidatorStub(privVals[i], int32(i), cs.state.InitialHeight)
=======
	vss := make([]*validatorStub, validators)

	cs := newState(ctx, t, args.logger, state, privVals[0], app)

	for i := 0; i < validators; i++ {
		vss[i] = newValidatorStub(privVals[i], int32(i))
>>>>>>> 6c40ad39
	}

	return cs, vss, nil
}

//-------------------------------------------------------------------------------

func ensureNoMessageBeforeTimeout(t *testing.T, ch <-chan tmpubsub.Message, timeout time.Duration,
	errorMessage string) {
	t.Helper()
	select {
	case <-time.After(timeout):
		break
	case <-ch:
		t.Fatal(errorMessage)
	}
}

func ensureNoNewEventOnChannel(t *testing.T, ch <-chan tmpubsub.Message) {
	t.Helper()
	ensureNoMessageBeforeTimeout(
		t,
		ch,
		ensureTimeout,
		"We should be stuck waiting, not receiving new event on the channel")
}

func ensureNoNewRoundStep(t *testing.T, stepCh <-chan tmpubsub.Message) {
	t.Helper()
	ensureNoMessageBeforeTimeout(
		t,
		stepCh,
		ensureTimeout,
		"We should be stuck waiting, not receiving NewRoundStep event")
}

func ensureNoNewTimeout(t *testing.T, stepCh <-chan tmpubsub.Message, timeout int64) {
	t.Helper()
	timeoutDuration := time.Duration(timeout*10) * time.Nanosecond
	ensureNoMessageBeforeTimeout(
		t,
		stepCh,
		timeoutDuration,
		"We should be stuck waiting, not receiving NewTimeout event")
}

func ensureNewEvent(t *testing.T, ch <-chan tmpubsub.Message, height int64, round int32, timeout time.Duration) {
	t.Helper()
	msg := ensureMessageBeforeTimeout(t, ch, ensureTimeout)
	roundStateEvent, ok := msg.Data().(types.EventDataRoundState)
	require.True(t, ok,
		"expected a EventDataRoundState, got %T. Wrong subscription channel?",
		msg.Data())

	require.Equal(t, height, roundStateEvent.Height)
	require.Equal(t, round, roundStateEvent.Round)
	// TODO: We could check also for a step at this point!
}

func ensureNewRound(t *testing.T, roundCh <-chan tmpubsub.Message, height int64, round int32) {
	t.Helper()
	msg := ensureMessageBeforeTimeout(t, roundCh, ensureTimeout)
	newRoundEvent, ok := msg.Data().(types.EventDataNewRound)
	require.True(t, ok, "expected a EventDataNewRound, got %T. Wrong subscription channel?",
		msg.Data())

	require.Equal(t, height, newRoundEvent.Height)
	require.Equal(t, round, newRoundEvent.Round)
}

func ensureNewTimeout(t *testing.T, timeoutCh <-chan tmpubsub.Message, height int64, round int32, timeout int64) {
	t.Helper()
	timeoutDuration := time.Duration(timeout*10) * time.Nanosecond
	ensureNewEvent(t, timeoutCh, height, round, timeoutDuration)
}

func ensureNewProposal(t *testing.T, proposalCh <-chan tmpubsub.Message, height int64, round int32) types.BlockID {
	t.Helper()
	msg := ensureMessageBeforeTimeout(t, proposalCh, ensureTimeout)
	proposalEvent, ok := msg.Data().(types.EventDataCompleteProposal)
	require.True(t, ok, "expected a EventDataCompleteProposal, got %T. Wrong subscription channel?",
		msg.Data())
	require.Equal(t, height, proposalEvent.Height)
	require.Equal(t, round, proposalEvent.Round)
	return proposalEvent.BlockID
}

func ensureNewValidBlock(t *testing.T, validBlockCh <-chan tmpubsub.Message, height int64, round int32) {
	t.Helper()
	ensureNewEvent(t, validBlockCh, height, round, ensureTimeout)
}

func ensureNewBlock(t *testing.T, blockCh <-chan tmpubsub.Message, height int64) {
	t.Helper()
	msg := ensureMessageBeforeTimeout(t, blockCh, ensureTimeout)
	blockEvent, ok := msg.Data().(types.EventDataNewBlock)
	require.True(t, ok, "expected a EventDataNewBlock, got %T. Wrong subscription channel?",
		msg.Data())
	require.Equal(t, height, blockEvent.Block.Height)
}

func ensureNewBlockHeader(t *testing.T, blockCh <-chan tmpubsub.Message, height int64, blockHash tmbytes.HexBytes) {
	t.Helper()
	msg := ensureMessageBeforeTimeout(t, blockCh, ensureTimeout)
	blockHeaderEvent, ok := msg.Data().(types.EventDataNewBlockHeader)
	require.True(t, ok, "expected a EventDataNewBlockHeader, got %T. Wrong subscription channel?",
		msg.Data())

	require.Equal(t, height, blockHeaderEvent.Header.Height)
	require.True(t, bytes.Equal(blockHeaderEvent.Header.Hash(), blockHash))
}

func ensureLock(t *testing.T, lockCh <-chan tmpubsub.Message, height int64, round int32) {
	t.Helper()
	ensureNewEvent(t, lockCh, height, round, ensureTimeout)
}

func ensureRelock(t *testing.T, relockCh <-chan tmpubsub.Message, height int64, round int32) {
	t.Helper()
	ensureNewEvent(t, relockCh, height, round, ensureTimeout)
}

func ensureProposal(t *testing.T, proposalCh <-chan tmpubsub.Message, height int64, round int32, propID types.BlockID) {
	ensureProposalWithTimeout(t, proposalCh, height, round, &propID, ensureTimeout)
}

func ensureProposalWithTimeout(t *testing.T, proposalCh <-chan tmpubsub.Message, height int64, round int32, propID *types.BlockID, timeout time.Duration) {
	t.Helper()
	msg := ensureMessageBeforeTimeout(t, proposalCh, timeout)
	proposalEvent, ok := msg.Data().(types.EventDataCompleteProposal)
	require.True(t, ok, "expected a EventDataCompleteProposal, got %T. Wrong subscription channel?",
		msg.Data())
	require.Equal(t, height, proposalEvent.Height)
	require.Equal(t, round, proposalEvent.Round)
	if propID != nil {
		require.True(t, proposalEvent.BlockID.Equals(*propID),
			"Proposed block does not match expected block (%v != %v)", proposalEvent.BlockID, propID)
	}
}

func ensurePrecommit(t *testing.T, voteCh <-chan tmpubsub.Message, height int64, round int32) {
	t.Helper()
	ensureVote(t, voteCh, height, round, tmproto.PrecommitType)
}

func ensurePrevote(t *testing.T, voteCh <-chan tmpubsub.Message, height int64, round int32) {
	t.Helper()
	ensureVote(t, voteCh, height, round, tmproto.PrevoteType)
}

func ensurePrevoteMatch(t *testing.T, voteCh <-chan tmpubsub.Message, height int64, round int32, hash []byte) {
	t.Helper()
	ensureVoteMatch(t, voteCh, height, round, hash, tmproto.PrevoteType)
}

func ensurePrecommitMatch(t *testing.T, voteCh <-chan tmpubsub.Message, height int64, round int32, hash []byte) {
	t.Helper()
	ensureVoteMatch(t, voteCh, height, round, hash, tmproto.PrecommitType)
}

func ensureVoteMatch(t *testing.T, voteCh <-chan tmpubsub.Message, height int64, round int32, hash []byte, voteType tmproto.SignedMsgType) {
	t.Helper()
	select {
	case <-time.After(ensureTimeout):
		t.Fatal("Timeout expired while waiting for NewVote event")
	case msg := <-voteCh:
		voteEvent, ok := msg.Data().(types.EventDataVote)
		require.True(t, ok, "expected a EventDataVote, got %T. Wrong subscription channel?",
			msg.Data())

		vote := voteEvent.Vote
		assert.Equal(t, height, vote.Height, "expected height %d, but got %d", height, vote.Height)
		assert.Equal(t, round, vote.Round, "expected round %d, but got %d", round, vote.Round)
		assert.Equal(t, voteType, vote.Type, "expected type %s, but got %s", voteType, vote.Type)
		if hash == nil {
			require.Nil(t, vote.BlockID.Hash, "Expected prevote to be for nil, got %X", vote.BlockID.Hash)
		} else {
			require.True(t, bytes.Equal(vote.BlockID.Hash, hash), "Expected prevote to be for %X, got %X", hash, vote.BlockID.Hash)
		}
	}
}

func ensureVote(t *testing.T, voteCh <-chan tmpubsub.Message, height int64, round int32, voteType tmproto.SignedMsgType) {
	t.Helper()
	msg := ensureMessageBeforeTimeout(t, voteCh, ensureTimeout)
	voteEvent, ok := msg.Data().(types.EventDataVote)
	require.True(t, ok, "expected a EventDataVote, got %T. Wrong subscription channel?",
		msg.Data())

	vote := voteEvent.Vote
	require.Equal(t, height, vote.Height, "expected height %d, but got %d", height, vote.Height)
	require.Equal(t, round, vote.Round, "expected round %d, but got %d", round, vote.Round)
	require.Equal(t, voteType, vote.Type, "expected type %s, but got %s", voteType, vote.Type)
}

func ensureNewEventOnChannel(t *testing.T, ch <-chan tmpubsub.Message) {
	t.Helper()
	ensureMessageBeforeTimeout(t, ch, ensureTimeout)
}

func ensureMessageBeforeTimeout(t *testing.T, ch <-chan tmpubsub.Message, to time.Duration) tmpubsub.Message {
	t.Helper()
	select {
	case <-time.After(to):
		t.Fatalf("Timeout expired while waiting for message")
	case msg := <-ch:
		return msg
	}
	panic("unreachable")
}

//-------------------------------------------------------------------------------
// consensus nets

// consensusLogger is a TestingLogger which uses a different
// color for each validator ("validator" key must exist).
func consensusLogger() log.Logger {
	return log.NewNopLogger().With("module", "consensus")
}

func makeConsensusState(
	ctx context.Context,
	t *testing.T,
	cfg *config.Config,
	nValidators int,
	testName string,
	tickerFunc func() TimeoutTicker,
	configOpts ...func(*config.Config),
) ([]*State, cleanupFunc) {
	t.Helper()
	tempDir := t.TempDir()

<<<<<<< HEAD
	genDoc, privVals := factory.RandGenesisDoc(cfg, nValidators, 1)
=======
	valSet, privVals := factory.ValidatorSet(ctx, t, nValidators, 30)
	genDoc := factory.GenesisDoc(cfg, time.Now(), valSet.Validators, factory.ConsensusParams())
>>>>>>> 6c40ad39
	css := make([]*State, nValidators)
	logger := consensusLogger()

	closeFuncs := make([]func() error, 0, nValidators)
	configRootDirs := make([]string, 0, nValidators)

	for i := 0; i < nValidators; i++ {
		blockStore := store.NewBlockStore(dbm.NewMemDB()) // each state needs its own db
		state, err := sm.MakeGenesisState(genDoc)
		require.NoError(t, err)
<<<<<<< HEAD
		thisConfig, err := ResetConfig(fmt.Sprintf("%s_%d", testName, i))
=======
		thisConfig, err := ResetConfig(tempDir, fmt.Sprintf("%s_%d", testName, i))
>>>>>>> 6c40ad39
		require.NoError(t, err)

		configRootDirs = append(configRootDirs, thisConfig.RootDir)

		for _, opt := range configOpts {
			opt(thisConfig)
		}

		walDir := filepath.Dir(thisConfig.Consensus.WalFile())
		ensureDir(t, walDir, 0700)

		app := kvstore.NewApplication()
		closeFuncs = append(closeFuncs, app.Close)

		vals := types.TM2PB.ValidatorUpdates(state.Validators)
<<<<<<< HEAD
		app.InitChain(abci.RequestInitChain{ValidatorSet: &vals})
=======
		_, err = app.InitChain(ctx, &abci.RequestInitChain{Validators: vals})
		require.NoError(t, err)
>>>>>>> 6c40ad39

		l := logger.With("validator", i, "module", "consensus")
		css[i] = newStateWithConfigAndBlockStore(ctx, t, l, thisConfig, state, privVals[i], app, blockStore)
		css[i].SetTimeoutTicker(tickerFunc())
	}

	return css, func() {
		for _, closer := range closeFuncs {
			_ = closer()
		}
		for _, dir := range configRootDirs {
			os.RemoveAll(dir)
		}
	}
}

// nPeers = nValidators + nNotValidator
func randConsensusNetWithPeers(
	ctx context.Context,
	t *testing.T,
	cfg *config.Config,
	nValidators int,
	nPeers int,
	testName string,
	tickerFunc func() TimeoutTicker,
	appFunc func(log.Logger, string) abci.Application,
) ([]*State, *types.GenesisDoc, *config.Config, cleanupFunc) {
<<<<<<< HEAD
	genDoc, privVals := factory.RandGenesisDoc(cfg, nValidators, 1)
=======
	t.Helper()

	valSet, privVals := factory.ValidatorSet(ctx, t, nValidators, testMinPower)
	genDoc := factory.GenesisDoc(cfg, time.Now(), valSet.Validators, factory.ConsensusParams())
>>>>>>> 6c40ad39
	css := make([]*State, nPeers)
	t.Helper()
	logger := consensusLogger()
	var peer0Config *config.Config
	closeFuncs := make([]func() error, 0, nValidators)
	configRootDirs := make([]string, 0, nPeers)
	for i := 0; i < nPeers; i++ {
		state, _ := sm.MakeGenesisState(genDoc)
<<<<<<< HEAD
		thisConfig, err := ResetConfig(fmt.Sprintf("%s_%d", testName, i))
		if err != nil {
			panic(err)
		}
=======
		thisConfig, err := ResetConfig(t.TempDir(), fmt.Sprintf("%s_%d", testName, i))
		require.NoError(t, err)
>>>>>>> 6c40ad39

		configRootDirs = append(configRootDirs, thisConfig.RootDir)
		ensureDir(t, filepath.Dir(thisConfig.Consensus.WalFile()), 0700) // dir for wal
		if i == 0 {
			peer0Config = thisConfig
		}
		var privVal types.PrivValidator
		if i < nValidators {
			privVal = privVals[i]
		} else {
<<<<<<< HEAD
			tempKeyFile, err := ioutil.TempFile("", "priv_validator_key_")
			if err != nil {
				panic(err)
			}
			tempStateFile, err := ioutil.TempFile("", "priv_validator_state_")
			if err != nil {
				panic(err)
			}
			privVal = privval.GenFilePV(tempKeyFile.Name(), tempStateFile.Name())

			// These validator might not have the public keys, for testing purposes let's assume they don't
			state.Validators.HasPublicKeys = false
			state.NextValidators.HasPublicKeys = false
		}

		app := appFunc(path.Join(cfg.DBDir(), fmt.Sprintf("%s_%d", testName, i)))
		if appCloser, ok := app.(io.Closer); ok {
			closeFuncs = append(closeFuncs, appCloser.Close)
		}
=======
			tempKeyFile, err := os.CreateTemp(t.TempDir(), "priv_validator_key_")
			require.NoError(t, err)

			tempStateFile, err := os.CreateTemp(t.TempDir(), "priv_validator_state_")
			require.NoError(t, err)

			privVal, err = privval.GenFilePV(tempKeyFile.Name(), tempStateFile.Name(), "")
			require.NoError(t, err)
		}

		app := appFunc(logger, filepath.Join(cfg.DBDir(), fmt.Sprintf("%s_%d", testName, i)))
>>>>>>> 6c40ad39
		vals := types.TM2PB.ValidatorUpdates(state.Validators)
		switch app.(type) {
		// simulate handshake, receive app version. If don't do this, replay test will fail
		case *kvstore.PersistentKVStoreApplication:
			state.Version.Consensus.App = kvstore.ProtocolVersion
		case *kvstore.Application:
			state.Version.Consensus.App = kvstore.ProtocolVersion
		}
<<<<<<< HEAD
		app.InitChain(abci.RequestInitChain{ValidatorSet: &vals})
		// sm.SaveState(stateDB,state)	//height 1's validatorsInfo already saved in LoadStateFromDBOrGenesisDoc above

		proTxHash, _ := privVal.GetProTxHash(context.Background())
		css[i] = newStateWithConfig(thisConfig, state, privVal, app)
		css[i].SetLogger(logger.With("validator", i, "node_proTxHash", proTxHash.ShortString(), "module", "consensus"))
=======
		_, err = app.InitChain(ctx, &abci.RequestInitChain{Validators: vals})
		require.NoError(t, err)
		// sm.SaveState(stateDB,state)	//height 1's validatorsInfo already saved in LoadStateFromDBOrGenesisDoc above

		css[i] = newStateWithConfig(ctx, t, logger.With("validator", i, "module", "consensus"), thisConfig, state, privVal, app)
>>>>>>> 6c40ad39
		css[i].SetTimeoutTicker(tickerFunc())
	}
	return css, genDoc, peer0Config, func() {
		for _, closer := range closeFuncs {
			_ = closer()
		}
		for _, dir := range configRootDirs {
			os.RemoveAll(dir)
		}
	}
}

<<<<<<< HEAD
//-------------------------------------------------------------------------------
// genesis

func randGenesisState(cfg *config.Config, numValidators int, randPower bool, minPower int64) (sm.State, []types.PrivValidator) {
	genDoc, privValidators := factory.RandGenesisDoc(cfg, numValidators, 1)
	s0, _ := sm.MakeGenesisState(genDoc)
=======
type genesisStateArgs struct {
	Validators int
	Power      int64
	Params     *types.ConsensusParams
	Time       time.Time
}

func makeGenesisState(ctx context.Context, t *testing.T, cfg *config.Config, args genesisStateArgs) (sm.State, []types.PrivValidator) {
	t.Helper()
	if args.Power == 0 {
		args.Power = 1
	}
	if args.Validators == 0 {
		args.Power = 4
	}
	valSet, privValidators := factory.ValidatorSet(ctx, t, args.Validators, args.Power)
	if args.Params == nil {
		args.Params = types.DefaultConsensusParams()
	}
	if args.Time.IsZero() {
		args.Time = time.Now()
	}
	genDoc := factory.GenesisDoc(cfg, args.Time, valSet.Validators, args.Params)
	s0, err := sm.MakeGenesisState(genDoc)
	require.NoError(t, err)
>>>>>>> 6c40ad39
	return s0, privValidators
}

func newMockTickerFunc(onlyOnce bool) func() TimeoutTicker {
	return func() TimeoutTicker {
		return &mockTicker{
			c:        make(chan timeoutInfo, 100),
			onlyOnce: onlyOnce,
		}
	}
}

// mock ticker only fires on RoundStepNewHeight
// and only once if onlyOnce=true
type mockTicker struct {
	c chan timeoutInfo

	mtx      sync.Mutex
	onlyOnce bool
	fired    bool
}

func (m *mockTicker) Start(context.Context) error { return nil }
func (m *mockTicker) Stop()                       {}
func (m *mockTicker) IsRunning() bool             { return false }

func (m *mockTicker) ScheduleTimeout(ti timeoutInfo) {
	m.mtx.Lock()
	defer m.mtx.Unlock()
	if m.onlyOnce && m.fired {
		return
	}
	if ti.Step == cstypes.RoundStepNewHeight {
		m.c <- ti
		m.fired = true
	}
}

func (m *mockTicker) Chan() <-chan timeoutInfo {
	return m.c
}

<<<<<<< HEAD
func (*mockTicker) SetLogger(log.Logger) {}

func newKVStore() abci.Application {
=======
func newEpehemeralKVStore(_ log.Logger, _ string) abci.Application {
>>>>>>> 6c40ad39
	return kvstore.NewApplication()
}

func signDataIsEqual(v1 *types.Vote, v2 *tmproto.Vote) bool {
	if v1 == nil || v2 == nil {
		return false
	}

	return v1.Type == v2.Type &&
		bytes.Equal(v1.BlockID.Hash, v2.BlockID.GetHash()) &&
		v1.Height == v2.GetHeight() &&
		v1.Round == v2.Round &&
<<<<<<< HEAD
		bytes.Equal(v1.ValidatorProTxHash.Bytes(), v2.GetValidatorProTxHash()) &&
		v1.ValidatorIndex == v2.GetValidatorIndex()
}

type stateQuorumManager struct {
	states   []*State
	stateMap map[string]int
}

func newStateQuorumManager(states []*State) (*stateQuorumManager, error) {
	manager := stateQuorumManager{
		states:   states,
		stateMap: make(map[string]int),
	}
	for i, state := range states {
		proTxHash, err := state.privValidator.GetProTxHash(context.Background())
		if err != nil {
			return nil, err
		}
		manager.stateMap[proTxHash.String()] = i
	}
	return &manager, nil
}

func (s *stateQuorumManager) addValidator(height int64, cnt int) (*quorumData, error) {
	currentValidators := s.validatorSet()
	currentValidatorCount := len(currentValidators.Validators)
	proTxHashes := currentValidators.GetProTxHashes()
	for i := 0; i < cnt; i++ {
		proTxHash, err := s.states[currentValidatorCount+i].privValidator.GetProTxHash(context.Background())
		if err != nil {
			panic(err)
		}
		proTxHashes = append(proTxHashes, proTxHash)
	}
	return s.generateKeysAndUpdateState(proTxHashes, height)
}

func (s *stateQuorumManager) remValidators(height int64, cnt int) (*quorumData, error) {
	currentValidators := s.validatorSet()
	currentValidatorCount := len(currentValidators.Validators)
	if cnt >= currentValidatorCount {
		return nil, fmt.Errorf("you can not remove all validators")
	}
	validatorProTxHashes := currentValidators.GetProTxHashes()
	removedValidatorProTxHashes := validatorProTxHashes[len(validatorProTxHashes)-cnt:]
	return s.remValidatorsByProTxHash(height, removedValidatorProTxHashes)
}

func (s *stateQuorumManager) remValidatorsByProTxHash(height int64, removal []crypto.ProTxHash) (*quorumData, error) {
	currentValidators := s.validatorSet()
	removalMap := make(map[string]struct{})
	for _, proTxHash := range removal {
		removalMap[proTxHash.String()] = struct{}{}
	}
	l := len(currentValidators.GetProTxHashes()) - len(removal)
	validatorProTxHashes := make([]crypto.ProTxHash, 0, l)
	for _, validatorProTxHash := range currentValidators.GetProTxHashes() {
		if _, ok := removalMap[validatorProTxHash.String()]; !ok {
			validatorProTxHashes = append(validatorProTxHashes, validatorProTxHash)
		}
	}
	return s.generateKeysAndUpdateState(validatorProTxHashes, height)
}

func (s *stateQuorumManager) generateKeysAndUpdateState(
	proTxHashes []crypto.ProTxHash,
	height int64,
) (*quorumData, error) {
	// now that we have the list of all the protxhashes we need to regenerate the keys and the threshold public key
	lq, err := llmq.Generate(proTxHashes)
	if err != nil {
		return nil, err
	}
	qd := quorumData{
		Data:       *lq,
		quorumHash: crypto.RandQuorumHash(),
	}
	vsu, err := abci.LLMQToValidatorSetProto(*lq, abci.WithQuorumHash(qd.quorumHash))
	if err != nil {
		return nil, err
	}
	qd.tx, err = kvstore.MarshalValidatorSetUpdate(vsu)
	if err != nil {
		return nil, err
	}
	iter := lq.Iter()
	for iter.Next() {
		proTxHash, qks := iter.Value()
		_, err = s.updateState(
			proTxHash,
			qks.PrivKey,
			qd.quorumHash,
			lq.ThresholdPubKey,
			height+3,
		)
		if err != nil {
			return nil, err
		}
	}
	return &qd, nil
}

func (s *stateQuorumManager) updateState(
	proTxHash crypto.ProTxHash,
	privKey crypto.PrivKey,
	quorumHash crypto.QuorumHash,
	thresholdPubKey crypto.PubKey,
	height int64,
) (*types.Validator, error) {
	j, ok := s.stateMap[proTxHash.String()]
	if !ok {
		return nil, fmt.Errorf("a validator (%s) not found", proTxHash.ShortString())
	}
	privVal := s.states[j].privValidator
	privVal.UpdatePrivateKey(context.Background(), privKey, quorumHash, thresholdPubKey, height)
	return privVal.ExtractIntoValidator(context.Background(), quorumHash), nil
}

func (s *stateQuorumManager) validatorSet() *types.ValidatorSet {
	_, vals := s.states[0].GetValidatorSet()
	return vals
}

type quorumData struct {
	llmq.Data
	quorumHash crypto.QuorumHash
	tx         []byte
=======
		bytes.Equal(v1.ValidatorAddress.Bytes(), v2.GetValidatorAddress()) &&
		v1.ValidatorIndex == v2.GetValidatorIndex() &&
		bytes.Equal(v1.Extension, v2.Extension)
>>>>>>> 6c40ad39
}<|MERGE_RESOLUTION|>--- conflicted
+++ resolved
@@ -6,6 +6,7 @@
 	"context"
 	"errors"
 	"fmt"
+	"io"
 	"os"
 	"path/filepath"
 	"sort"
@@ -13,22 +14,17 @@
 	"testing"
 	"time"
 
-<<<<<<< HEAD
 	"github.com/dashevo/dashd-go/btcjson"
-=======
 	"github.com/stretchr/testify/assert"
->>>>>>> 6c40ad39
 	"github.com/stretchr/testify/require"
 	dbm "github.com/tendermint/tm-db"
 
-	abcicli "github.com/tendermint/tendermint/abci/client"
 	"github.com/tendermint/tendermint/abci/example/kvstore"
 	abci "github.com/tendermint/tendermint/abci/types"
 	"github.com/tendermint/tendermint/config"
 	"github.com/tendermint/tendermint/crypto"
 	"github.com/tendermint/tendermint/dash/llmq"
 	cstypes "github.com/tendermint/tendermint/internal/consensus/types"
-	"github.com/tendermint/tendermint/internal/eventbus"
 	"github.com/tendermint/tendermint/internal/mempool"
 	tmpubsub "github.com/tendermint/tendermint/internal/pubsub"
 	sm "github.com/tendermint/tendermint/internal/state"
@@ -37,11 +33,8 @@
 	tmbytes "github.com/tendermint/tendermint/libs/bytes"
 	"github.com/tendermint/tendermint/libs/log"
 	tmos "github.com/tendermint/tendermint/libs/os"
-<<<<<<< HEAD
 	tmpubsub "github.com/tendermint/tendermint/libs/pubsub"
-=======
 	tmtime "github.com/tendermint/tendermint/libs/time"
->>>>>>> 6c40ad39
 	"github.com/tendermint/tendermint/privval"
 	tmproto "github.com/tendermint/tendermint/proto/tendermint/types"
 	"github.com/tendermint/tendermint/types"
@@ -59,27 +52,6 @@
 func configSetup(t *testing.T) *config.Config {
 	t.Helper()
 
-<<<<<<< HEAD
-	cfg, err := ResetConfig("consensus_reactor_test")
-	require.NoError(t, err)
-	t.Cleanup(func() { os.RemoveAll(cfg.RootDir) })
-
-	consensusReplayConfig, err := ResetConfig("consensus_replay_test")
-	require.NoError(t, err)
-	t.Cleanup(func() { os.RemoveAll(consensusReplayConfig.RootDir) })
-
-	configStateTest, err := ResetConfig("consensus_state_test")
-	require.NoError(t, err)
-	t.Cleanup(func() { os.RemoveAll(configStateTest.RootDir) })
-
-	configMempoolTest, err := ResetConfig("consensus_mempool_test")
-	require.NoError(t, err)
-	t.Cleanup(func() { os.RemoveAll(configMempoolTest.RootDir) })
-
-	configByzantineTest, err := ResetConfig("consensus_byzantine_test")
-	require.NoError(t, err)
-	t.Cleanup(func() { os.RemoveAll(configByzantineTest.RootDir) })
-=======
 	cfg, err := ResetConfig(t.TempDir(), "consensus_reactor_test")
 	require.NoError(t, err)
 	t.Cleanup(func() { os.RemoveAll(cfg.RootDir) })
@@ -102,7 +74,6 @@
 
 	walDir := filepath.Dir(cfg.Consensus.WalFile())
 	ensureDir(t, walDir, 0700)
->>>>>>> 6c40ad39
 
 	return cfg
 }
@@ -112,13 +83,8 @@
 	require.NoError(t, tmos.EnsureDir(dir, mode))
 }
 
-<<<<<<< HEAD
-func ResetConfig(name string) (*config.Config, error) {
-	return config.ResetTestRoot(name)
-=======
 func ResetConfig(dir, name string) (*config.Config, error) {
 	return config.ResetTestRoot(dir, name)
->>>>>>> 6c40ad39
 }
 
 //-------------------------------------------------------------------------------
@@ -141,44 +107,34 @@
 		Index:         valIndex,
 		PrivValidator: privValidator,
 		VotingPower:   testMinPower,
-<<<<<<< HEAD
+		clock:         tmtime.DefaultSource{},
 		Height:        initialHeight,
-=======
-		clock:         tmtime.DefaultSource{},
->>>>>>> 6c40ad39
 	}
 }
 
 func (vs *validatorStub) signVote(
 	ctx context.Context,
 	voteType tmproto.SignedMsgType,
-<<<<<<< HEAD
-	hash []byte,
+	chainID string,
+	blockID types.BlockID,
 	lastAppHash []byte,
 	quorumType btcjson.LLMQType,
 	quorumHash crypto.QuorumHash,
-	header types.PartSetHeader) (*types.Vote, error) {
-
-	proTxHash, err := vs.PrivValidator.GetProTxHash(context.Background())
-=======
-	chainID string,
-	blockID types.BlockID,
 	voteExtension []byte) (*types.Vote, error) {
 
-	pubKey, err := vs.PrivValidator.GetPubKey(ctx)
->>>>>>> 6c40ad39
+	proTxHash, err := vs.PrivValidator.GetProTxHash(ctx)
 	if err != nil {
 		return nil, fmt.Errorf("can't get proTxHash: %w", err)
 	}
 
 	vote := &types.Vote{
-<<<<<<< HEAD
-		ValidatorIndex:     vs.Index,
-		ValidatorProTxHash: proTxHash,
+		Type:               voteType,
 		Height:             vs.Height,
 		Round:              vs.Round,
-		Type:               voteType,
-		BlockID:            types.BlockID{Hash: hash, PartSetHeader: header},
+		BlockID:            blockID,
+		ValidatorProTxHash: proTxHash,
+		ValidatorIndex:     vs.Index,
+		Extension:          voteExtension,
 	}
 
 	stateID := types.StateID{
@@ -187,54 +143,24 @@
 	}
 	v := vote.ToProto()
 
-	if err := vs.PrivValidator.SignVote(context.Background(), cfg.ChainID(), quorumType, quorumHash, v, stateID, nil); err != nil {
-=======
-		Type:             voteType,
-		Height:           vs.Height,
-		Round:            vs.Round,
-		BlockID:          blockID,
-		Timestamp:        vs.clock.Now(),
-		ValidatorAddress: pubKey.Address(),
-		ValidatorIndex:   vs.Index,
-		Extension:        voteExtension,
-	}
-	v := vote.ToProto()
-	if err = vs.PrivValidator.SignVote(ctx, chainID, v); err != nil {
->>>>>>> 6c40ad39
+	if err := vs.PrivValidator.SignVote(ctx, chainID, quorumType, quorumHash, v, stateID, nil); err != nil {
 		return nil, fmt.Errorf("sign vote failed: %w", err)
 	}
 
 	// ref: signVote in FilePV, the vote should use the previous vote info when the sign data is the same.
 	if signDataIsEqual(vs.lastVote, v) {
-<<<<<<< HEAD
 		v.BlockSignature = vs.lastVote.BlockSignature
 		v.StateSignature = vs.lastVote.StateSignature
+		v.ExtensionSignature = vs.lastVote.ExtensionSignature
 	}
 
 	vote.BlockSignature = v.BlockSignature
 	vote.StateSignature = v.StateSignature
-=======
-		v.Signature = vs.lastVote.Signature
-		v.Timestamp = vs.lastVote.Timestamp
-		v.ExtensionSignature = vs.lastVote.ExtensionSignature
-	}
-
-	vote.Signature = v.Signature
-	vote.Timestamp = v.Timestamp
 	vote.ExtensionSignature = v.ExtensionSignature
->>>>>>> 6c40ad39
 
 	return vote, err
 }
 
-<<<<<<< HEAD
-// SignDigest vote for type/hash/header
-func signVote(vs *validatorStub, cfg *config.Config, voteType tmproto.SignedMsgType, hash []byte, lastAppHash []byte, quorumType btcjson.LLMQType,
-	quorumHash crypto.QuorumHash, header types.PartSetHeader) *types.Vote {
-	v, err := vs.signVote(cfg, voteType, hash, lastAppHash, quorumType, quorumHash, header)
-	if err != nil {
-		panic(fmt.Errorf("failed to sign vote: %v", err))
-=======
 // Sign vote for type/hash/header
 func signVote(
 	ctx context.Context,
@@ -242,12 +168,14 @@
 	vs *validatorStub,
 	voteType tmproto.SignedMsgType,
 	chainID string,
-	blockID types.BlockID) *types.Vote {
+	blockID types.BlockID,
+	lastAppHash []byte,
+	quorumType btcjson.LLMQType,
+	quorumHash crypto.QuorumHash) *types.Vote {
 
 	var ext []byte
 	if voteType == tmproto.PrecommitType {
 		ext = []byte("extension")
->>>>>>> 6c40ad39
 	}
 	v, err := vs.signVote(ctx, voteType, chainID, blockID, ext)
 	require.NoError(t, err, "failed to sign vote")
@@ -261,25 +189,16 @@
 	ctx context.Context,
 	t *testing.T,
 	voteType tmproto.SignedMsgType,
-<<<<<<< HEAD
-	hash []byte,
+	chainID string,
+	blockID types.BlockID,
 	lastAppHash []byte,
 	quorumType btcjson.LLMQType,
 	quorumHash crypto.QuorumHash,
-	header types.PartSetHeader,
-	vss ...*validatorStub) []*types.Vote {
-	votes := make([]*types.Vote, len(vss))
-	for i, vs := range vss {
-		votes[i] = signVote(vs, cfg, voteType, hash, lastAppHash, quorumType, quorumHash, header)
-=======
-	chainID string,
-	blockID types.BlockID,
 	vss ...*validatorStub,
 ) []*types.Vote {
 	votes := make([]*types.Vote, len(vss))
 	for i, vs := range vss {
-		votes[i] = signVote(ctx, t, vs, voteType, chainID, blockID)
->>>>>>> 6c40ad39
+		votes[i] = signVote(ctx, t, vs, voteType, chainID, blockID, lastAppHash, quorumType, quorumHash)
 	}
 	return votes
 }
@@ -302,7 +221,6 @@
 	return len(vss)
 }
 
-<<<<<<< HEAD
 func (vss ValidatorStubsByPower) Less(i, j int) bool {
 	vssi, err := vss[i].GetProTxHash(context.Background())
 	if err != nil {
@@ -315,25 +233,27 @@
 
 	if vss[i].VotingPower == vss[j].VotingPower {
 		return bytes.Compare(vssi.Bytes(), vssj.Bytes()) == -1
-=======
+	}
+	return vss[i].VotingPower > vss[j].VotingPower
+}
+
 func sortVValidatorStubsByPower(ctx context.Context, t *testing.T, vss []*validatorStub) []*validatorStub {
 	t.Helper()
 	sort.Slice(vss, func(i, j int) bool {
-		vssi, err := vss[i].GetPubKey(ctx)
+		vssi, err := vss[i].GetProTxHash(ctx)
 		require.NoError(t, err)
 
-		vssj, err := vss[j].GetPubKey(ctx)
+		vssj, err := vss[j].GetProTxHash(ctx)
 		require.NoError(t, err)
 
 		if vss[i].VotingPower == vss[j].VotingPower {
-			return bytes.Compare(vssi.Address(), vssj.Address()) == -1
+			return bytes.Compare(vssi.Bytes(), vssj.Bytes()) == -1
 		}
 		return vss[i].VotingPower > vss[j].VotingPower
 	})
 
 	for idx, vs := range vss {
 		vs.Index = int32(idx)
->>>>>>> 6c40ad39
 	}
 
 	return vss
@@ -375,26 +295,18 @@
 
 	// Make proposal
 	polRound, propBlockID := validRound, types.BlockID{Hash: block.Hash(), PartSetHeader: blockParts.Header()}
-<<<<<<< HEAD
-	proposal = types.NewProposal(height, 1, round, polRound, propBlockID)
+	proposal = types.NewProposal(height, 1, round, polRound, propBlockID, block.Header.Time)
 	p := proposal.ToProto()
 
-	proTxHash, _ := vs.GetProTxHash(context.Background())
-	pubKey, _ := vs.GetPubKey(context.Background(), validatorsAtProposalHeight.QuorumHash)
-
-	signID, err := vs.SignProposal(context.Background(), chainID, quorumType, quorumHash, p)
-
-	if err != nil {
-		panic(err)
-	}
-	cs1.Logger.Debug("signed proposal common test", "height", proposal.Height, "round", proposal.Round,
+	proTxHash, _ := vs.GetProTxHash(ctx)
+	pubKey, _ := vs.GetPubKey(ctx, validatorsAtProposalHeight.QuorumHash)
+
+	signID, err := vs.SignProposal(ctx, chainID,quorumType, quorumHash, p)
+	require.NoError(t, err)
+
+	cs1.logger.Debug("signed proposal common test", "height", proposal.Height, "round", proposal.Round,
 		"proposerProTxHash", proTxHash.ShortString(), "public key", pubKey.Bytes(), "quorum type",
 		validatorsAtProposalHeight.QuorumType, "quorum hash", validatorsAtProposalHeight.QuorumHash, "signID", signID)
-=======
-	proposal = types.NewProposal(height, round, polRound, propBlockID, block.Header.Time)
-	p := proposal.ToProto()
-	require.NoError(t, vs.SignProposal(ctx, chainID, p))
->>>>>>> 6c40ad39
 
 	proposal.Signature = p.Signature
 
@@ -416,12 +328,7 @@
 	blockID types.BlockID,
 	vss ...*validatorStub,
 ) {
-<<<<<<< HEAD
-	votes := signVotes(cfg, voteType, hash, to.state.AppHash, to.Validators.QuorumType, to.Validators.QuorumHash, header, vss...)
-	addVotes(to, votes...)
-=======
-	addVotes(to, signVotes(ctx, t, voteType, chainID, blockID, vss...)...)
->>>>>>> 6c40ad39
+	addVotes(to, signVotes(ctx, t, voteType, chainID, blockID, to.state.AppHash, to.Validators.QuorumType, to.Validators.QuorumHash, vss...)...)
 }
 
 func validatePrevote(
@@ -438,23 +345,12 @@
 	defer cs.mtx.RUnlock()
 
 	prevotes := cs.Votes.Prevotes(round)
-<<<<<<< HEAD
-	proTxHash, err := privVal.GetProTxHash(context.Background())
+	proTxHash, err := privVal.GetProTxHash(ctx)
 	require.NoError(t, err)
 	var vote *types.Vote
 	if vote = prevotes.GetByProTxHash(proTxHash); vote == nil {
 		panic("Failed to find prevote from validator")
 	}
-=======
-	pubKey, err := privVal.GetPubKey(ctx)
-	require.NoError(t, err)
-
-	address := pubKey.Address()
-
-	vote := prevotes.GetByAddress(address)
-	require.NotNil(t, vote, "Failed to find prevote from validator")
-
->>>>>>> 6c40ad39
 	if blockHash == nil {
 		require.Nil(t, vote.BlockID.Hash, "Expected prevote to be for nil, got %X", vote.BlockID.Hash)
 	} else {
@@ -462,31 +358,13 @@
 	}
 }
 
-<<<<<<< HEAD
-func validateLastCommit(t *testing.T, cs *State, privVal *validatorStub, blockHash []byte) {
+func validateLastPrecommit(ctx context.Context, t *testing.T, cs *State, privVal *validatorStub, blockHash []byte) {
+	t.Helper()
+
 	commit := cs.LastCommit
 	err := commit.ValidateBasic()
-	if err != nil {
-		panic(fmt.Sprintf("Expected commit to be valid %v, %v", commit, err))
-	}
-	if !bytes.Equal(commit.BlockID.Hash, blockHash) {
-		panic(fmt.Sprintf("Expected commit to be for %X, got %X", blockHash, commit.BlockID.Hash))
-	}
-=======
-func validateLastPrecommit(ctx context.Context, t *testing.T, cs *State, privVal *validatorStub, blockHash []byte) {
-	t.Helper()
-
-	votes := cs.LastCommit
-	pv, err := privVal.GetPubKey(ctx)
-	require.NoError(t, err)
-	address := pv.Address()
-
-	vote := votes.GetByAddress(address)
-	require.NotNil(t, vote)
-
-	require.True(t, bytes.Equal(vote.BlockID.Hash, blockHash),
-		"Expected precommit to be for %X, got %X", blockHash, vote.BlockID.Hash)
->>>>>>> 6c40ad39
+	require.NoError(t, err, "Expected commit to be valid %v, %v", commit, err)
+	require.True(t, bytes.Equal(commit.BlockID.Hash, blockHash), "Expected commit to be for %X, got %X", blockHash, commit.BlockID.Hash)
 }
 
 func validatePrecommit(
@@ -502,21 +380,10 @@
 	t.Helper()
 
 	precommits := cs.Votes.Precommits(thisRound)
-<<<<<<< HEAD
-	proTxHash, err := privVal.GetProTxHash(context.Background())
-	require.NoError(t, err)
-	var vote *types.Vote
-	if vote = precommits.GetByProTxHash(proTxHash); vote == nil {
-		panic("Failed to find precommit from validator")
-	}
-=======
-	pv, err := privVal.GetPubKey(ctx)
-	require.NoError(t, err)
-	address := pv.Address()
-
-	vote := precommits.GetByAddress(address)
+	proTxHash, err := privVal.GetProTxHash(ctx)
+	require.NoError(t, err)
+	vote := precommits.GetByProTxHash(proTxHash)
 	require.NotNil(t, vote, "Failed to find precommit from validator")
->>>>>>> 6c40ad39
 
 	if votedBlockHash == nil {
 		require.Nil(t, vote.BlockID.Hash, "Expected precommit to be for nil")
@@ -562,17 +429,12 @@
 	return ch
 }
 
-<<<<<<< HEAD
-func subscribeToVoter(cs *State, proTxHash []byte) <-chan tmpubsub.Message {
-	votesSub, err := cs.eventBus.SubscribeUnbuffered(context.Background(), testSubscriber, types.EventQueryVote)
-=======
-func subscribeToVoterBuffered(ctx context.Context, t *testing.T, cs *State, addr []byte) <-chan tmpubsub.Message {
+func subscribeToVoterBuffered(ctx context.Context, t *testing.T, cs *State, proTxHash []byte) <-chan tmpubsub.Message {
 	t.Helper()
 	votesSub, err := cs.eventBus.SubscribeWithArgs(ctx, tmpubsub.SubscribeArgs{
 		ClientID: testSubscriber,
 		Query:    types.EventQueryVote,
 		Limit:    10})
->>>>>>> 6c40ad39
 	if err != nil {
 		t.Fatalf("failed to subscribe %s to %v", testSubscriber, types.EventQueryVote)
 	}
@@ -588,16 +450,11 @@
 			}
 			vote := msg.Data().(types.EventDataVote)
 			// we only fire for our own votes
-<<<<<<< HEAD
 			if bytes.Equal(proTxHash, vote.Vote.ValidatorProTxHash) {
-				ch <- msg
-=======
-			if bytes.Equal(addr, vote.Vote.ValidatorAddress) {
 				select {
 				case <-ctx.Done():
 				case ch <- msg:
 				}
->>>>>>> 6c40ad39
 			}
 		}
 	}()
@@ -607,14 +464,6 @@
 //-------------------------------------------------------------------------------
 // consensus states
 
-<<<<<<< HEAD
-func newState(state sm.State, pv types.PrivValidator, app abci.Application) (*State, error) {
-	cfg, err := config.ResetTestRoot("consensus_state_test")
-	if err != nil {
-		return nil, err
-	}
-	return newStateWithConfig(cfg, state, pv, app), nil
-=======
 func newState(
 	ctx context.Context,
 	t *testing.T,
@@ -629,7 +478,6 @@
 	require.NoError(t, err)
 
 	return newStateWithConfig(ctx, t, logger, cfg, state, pv, app)
->>>>>>> 6c40ad39
 }
 
 func newStateWithConfig(
@@ -655,20 +503,11 @@
 	app abci.Application,
 	blockStore *store.BlockStore,
 ) *State {
-<<<<<<< HEAD
-
-	// one for mempool, one for consensus, one for signature validation
-	mtx := new(tmsync.Mutex)
-	proxyAppConnMem := abcicli.NewLocalClient(mtx, app)
-	proxyAppConnCon := abcicli.NewLocalClient(mtx, app)
-	proxyAppConnQry := abcicli.NewLocalClient(mtx, app)
-=======
 	t.Helper()
 
 	// one for mempool, one for consensus
 	proxyAppConnMem := abciclient.NewLocalClient(logger, app)
 	proxyAppConnCon := abciclient.NewLocalClient(logger, app)
->>>>>>> 6c40ad39
 
 	// Make Mempool
 
@@ -701,21 +540,13 @@
 		mempool,
 		evpool,
 		eventBus,
+		0,
 	)
 	if err != nil {
 		t.Fatal(err)
 	}
 
-<<<<<<< HEAD
-	blockExec := sm.NewBlockExecutor(stateStore, log.TestingLogger(), proxyAppConnCon, proxyAppConnQry, mempool, evpool, blockStore, nil)
-
-	logger := log.TestingLogger().With("module", "consensus")
-	cs := NewStateWithLogger(thisConfig.Consensus, state, blockExec, blockStore, mempool, evpool, logger, 0)
-	cs.SetLogger(logger)
-	cs.SetPrivValidator(pv)
-=======
 	cs.SetPrivValidator(ctx, pv)
->>>>>>> 6c40ad39
 
 	return cs
 }
@@ -731,9 +562,6 @@
 	return privValidator
 }
 
-<<<<<<< HEAD
-func randState(cfg *config.Config, nValidators int) (*State, []*validatorStub, error) {
-=======
 type makeStateArgs struct {
 	config      *config.Config
 	logger      log.Logger
@@ -743,7 +571,6 @@
 
 func makeState(ctx context.Context, t *testing.T, args makeStateArgs) (*State, []*validatorStub) {
 	t.Helper()
->>>>>>> 6c40ad39
 	// Get State
 	validators := 4
 	if args.validators != 0 {
@@ -766,25 +593,15 @@
 		Validators: validators,
 	})
 
-<<<<<<< HEAD
-	cs, err := newState(state, privVals[0], kvstore.NewApplication())
-	if err != nil {
-		return nil, nil, err
-	}
-
-	for i := 0; i < nValidators; i++ {
+	vss := make([]*validatorStub, validators)
+
+	cs := newState(ctx, t, args.logger, state, privVals[0], app)
+
+	for i := 0; i < validators; i++ {
 		vss[i] = newValidatorStub(privVals[i], int32(i), cs.state.InitialHeight)
-=======
-	vss := make([]*validatorStub, validators)
-
-	cs := newState(ctx, t, args.logger, state, privVals[0], app)
-
-	for i := 0; i < validators; i++ {
-		vss[i] = newValidatorStub(privVals[i], int32(i))
->>>>>>> 6c40ad39
-	}
-
-	return cs, vss, nil
+	}
+
+	return cs, vss
 }
 
 //-------------------------------------------------------------------------------
@@ -1014,12 +831,7 @@
 	t.Helper()
 	tempDir := t.TempDir()
 
-<<<<<<< HEAD
 	genDoc, privVals := factory.RandGenesisDoc(cfg, nValidators, 1)
-=======
-	valSet, privVals := factory.ValidatorSet(ctx, t, nValidators, 30)
-	genDoc := factory.GenesisDoc(cfg, time.Now(), valSet.Validators, factory.ConsensusParams())
->>>>>>> 6c40ad39
 	css := make([]*State, nValidators)
 	logger := consensusLogger()
 
@@ -1030,11 +842,7 @@
 		blockStore := store.NewBlockStore(dbm.NewMemDB()) // each state needs its own db
 		state, err := sm.MakeGenesisState(genDoc)
 		require.NoError(t, err)
-<<<<<<< HEAD
-		thisConfig, err := ResetConfig(fmt.Sprintf("%s_%d", testName, i))
-=======
 		thisConfig, err := ResetConfig(tempDir, fmt.Sprintf("%s_%d", testName, i))
->>>>>>> 6c40ad39
 		require.NoError(t, err)
 
 		configRootDirs = append(configRootDirs, thisConfig.RootDir)
@@ -1050,12 +858,8 @@
 		closeFuncs = append(closeFuncs, app.Close)
 
 		vals := types.TM2PB.ValidatorUpdates(state.Validators)
-<<<<<<< HEAD
-		app.InitChain(abci.RequestInitChain{ValidatorSet: &vals})
-=======
-		_, err = app.InitChain(ctx, &abci.RequestInitChain{Validators: vals})
+		_, err = app.InitChain(ctx, &abci.RequestInitChain{ValidatorSet: &vals})
 		require.NoError(t, err)
->>>>>>> 6c40ad39
 
 		l := logger.With("validator", i, "module", "consensus")
 		css[i] = newStateWithConfigAndBlockStore(ctx, t, l, thisConfig, state, privVals[i], app, blockStore)
@@ -1083,14 +887,9 @@
 	tickerFunc func() TimeoutTicker,
 	appFunc func(log.Logger, string) abci.Application,
 ) ([]*State, *types.GenesisDoc, *config.Config, cleanupFunc) {
-<<<<<<< HEAD
+	t.Helper()
+
 	genDoc, privVals := factory.RandGenesisDoc(cfg, nValidators, 1)
-=======
-	t.Helper()
-
-	valSet, privVals := factory.ValidatorSet(ctx, t, nValidators, testMinPower)
-	genDoc := factory.GenesisDoc(cfg, time.Now(), valSet.Validators, factory.ConsensusParams())
->>>>>>> 6c40ad39
 	css := make([]*State, nPeers)
 	t.Helper()
 	logger := consensusLogger()
@@ -1099,15 +898,8 @@
 	configRootDirs := make([]string, 0, nPeers)
 	for i := 0; i < nPeers; i++ {
 		state, _ := sm.MakeGenesisState(genDoc)
-<<<<<<< HEAD
-		thisConfig, err := ResetConfig(fmt.Sprintf("%s_%d", testName, i))
-		if err != nil {
-			panic(err)
-		}
-=======
 		thisConfig, err := ResetConfig(t.TempDir(), fmt.Sprintf("%s_%d", testName, i))
 		require.NoError(t, err)
->>>>>>> 6c40ad39
 
 		configRootDirs = append(configRootDirs, thisConfig.RootDir)
 		ensureDir(t, filepath.Dir(thisConfig.Consensus.WalFile()), 0700) // dir for wal
@@ -1118,39 +910,24 @@
 		if i < nValidators {
 			privVal = privVals[i]
 		} else {
-<<<<<<< HEAD
-			tempKeyFile, err := ioutil.TempFile("", "priv_validator_key_")
-			if err != nil {
-				panic(err)
-			}
-			tempStateFile, err := ioutil.TempFile("", "priv_validator_state_")
-			if err != nil {
-				panic(err)
-			}
-			privVal = privval.GenFilePV(tempKeyFile.Name(), tempStateFile.Name())
+			tempKeyFile, err := os.CreateTemp(t.TempDir(), "priv_validator_key_")
+			require.NoError(t, err)
+
+			tempStateFile, err := os.CreateTemp(t.TempDir(), "priv_validator_state_")
+			require.NoError(t, err)
+
+			privVal, err = privval.GenFilePV(tempKeyFile.Name(), tempStateFile.Name())
+			require.NoError(t, err)
 
 			// These validator might not have the public keys, for testing purposes let's assume they don't
 			state.Validators.HasPublicKeys = false
 			state.NextValidators.HasPublicKeys = false
 		}
 
-		app := appFunc(path.Join(cfg.DBDir(), fmt.Sprintf("%s_%d", testName, i)))
+		app := appFunc(logger, filepath.Join(cfg.DBDir(), fmt.Sprintf("%s_%d", testName, i)))
 		if appCloser, ok := app.(io.Closer); ok {
 			closeFuncs = append(closeFuncs, appCloser.Close)
 		}
-=======
-			tempKeyFile, err := os.CreateTemp(t.TempDir(), "priv_validator_key_")
-			require.NoError(t, err)
-
-			tempStateFile, err := os.CreateTemp(t.TempDir(), "priv_validator_state_")
-			require.NoError(t, err)
-
-			privVal, err = privval.GenFilePV(tempKeyFile.Name(), tempStateFile.Name(), "")
-			require.NoError(t, err)
-		}
-
-		app := appFunc(logger, filepath.Join(cfg.DBDir(), fmt.Sprintf("%s_%d", testName, i)))
->>>>>>> 6c40ad39
 		vals := types.TM2PB.ValidatorUpdates(state.Validators)
 		switch app.(type) {
 		// simulate handshake, receive app version. If don't do this, replay test will fail
@@ -1159,20 +936,13 @@
 		case *kvstore.Application:
 			state.Version.Consensus.App = kvstore.ProtocolVersion
 		}
-<<<<<<< HEAD
-		app.InitChain(abci.RequestInitChain{ValidatorSet: &vals})
+		app.InitChain(ctx, &abci.RequestInitChain{ValidatorSet: &vals})
 		// sm.SaveState(stateDB,state)	//height 1's validatorsInfo already saved in LoadStateFromDBOrGenesisDoc above
 
-		proTxHash, _ := privVal.GetProTxHash(context.Background())
-		css[i] = newStateWithConfig(thisConfig, state, privVal, app)
-		css[i].SetLogger(logger.With("validator", i, "node_proTxHash", proTxHash.ShortString(), "module", "consensus"))
-=======
-		_, err = app.InitChain(ctx, &abci.RequestInitChain{Validators: vals})
-		require.NoError(t, err)
-		// sm.SaveState(stateDB,state)	//height 1's validatorsInfo already saved in LoadStateFromDBOrGenesisDoc above
-
-		css[i] = newStateWithConfig(ctx, t, logger.With("validator", i, "module", "consensus"), thisConfig, state, privVal, app)
->>>>>>> 6c40ad39
+		proTxHash, _ := privVal.GetProTxHash(ctx)
+		css[i] = newStateWithConfig(ctx, t,
+			logger.With("validator", i, "node_proTxHash", proTxHash.ShortString(), "module", "consensus"),
+			thisConfig, state, privVal, app)
 		css[i].SetTimeoutTicker(tickerFunc())
 	}
 	return css, genDoc, peer0Config, func() {
@@ -1185,14 +955,6 @@
 	}
 }
 
-<<<<<<< HEAD
-//-------------------------------------------------------------------------------
-// genesis
-
-func randGenesisState(cfg *config.Config, numValidators int, randPower bool, minPower int64) (sm.State, []types.PrivValidator) {
-	genDoc, privValidators := factory.RandGenesisDoc(cfg, numValidators, 1)
-	s0, _ := sm.MakeGenesisState(genDoc)
-=======
 type genesisStateArgs struct {
 	Validators int
 	Power      int64
@@ -1208,7 +970,7 @@
 	if args.Validators == 0 {
 		args.Power = 4
 	}
-	valSet, privValidators := factory.ValidatorSet(ctx, t, args.Validators, args.Power)
+	valSet, privValidators := types.RandValidatorSet(args.Validators)
 	if args.Params == nil {
 		args.Params = types.DefaultConsensusParams()
 	}
@@ -1218,7 +980,6 @@
 	genDoc := factory.GenesisDoc(cfg, args.Time, valSet.Validators, args.Params)
 	s0, err := sm.MakeGenesisState(genDoc)
 	require.NoError(t, err)
->>>>>>> 6c40ad39
 	return s0, privValidators
 }
 
@@ -1261,13 +1022,7 @@
 	return m.c
 }
 
-<<<<<<< HEAD
-func (*mockTicker) SetLogger(log.Logger) {}
-
-func newKVStore() abci.Application {
-=======
 func newEpehemeralKVStore(_ log.Logger, _ string) abci.Application {
->>>>>>> 6c40ad39
 	return kvstore.NewApplication()
 }
 
@@ -1280,9 +1035,9 @@
 		bytes.Equal(v1.BlockID.Hash, v2.BlockID.GetHash()) &&
 		v1.Height == v2.GetHeight() &&
 		v1.Round == v2.Round &&
-<<<<<<< HEAD
 		bytes.Equal(v1.ValidatorProTxHash.Bytes(), v2.GetValidatorProTxHash()) &&
-		v1.ValidatorIndex == v2.GetValidatorIndex()
+		v1.ValidatorIndex == v2.GetValidatorIndex() &&
+		bytes.Equal(v1.Extension, v2.Extension)
 }
 
 type stateQuorumManager struct {
@@ -1409,9 +1164,4 @@
 	llmq.Data
 	quorumHash crypto.QuorumHash
 	tx         []byte
-=======
-		bytes.Equal(v1.ValidatorAddress.Bytes(), v2.GetValidatorAddress()) &&
-		v1.ValidatorIndex == v2.GetValidatorIndex() &&
-		bytes.Equal(v1.Extension, v2.Extension)
->>>>>>> 6c40ad39
 }