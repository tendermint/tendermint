--- conflicted
+++ resolved
@@ -799,13 +799,9 @@
 	tickerFunc func() TimeoutTicker,
 	appFunc func(string) abci.Application,
 ) ([]*State, *types.GenesisDoc, *config.Config, cleanupFunc) {
-<<<<<<< HEAD
+	t.Helper()
+
 	genDoc, privVals := factory.RandGenesisDoc(ctx, t, cfg, nValidators, false, testMinPower)
-=======
-	t.Helper()
-
-	genDoc, privVals := factory.RandGenesisDoc(ctx, cfg, nValidators, false, testMinPower)
->>>>>>> 74a89418
 	css := make([]*State, nPeers)
 	logger := consensusLogger()
 
