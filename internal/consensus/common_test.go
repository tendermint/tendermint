//nolint: lll
package consensus

import (
	"bytes"
	"context"
	"errors"
	"fmt"
	"io"
	"os"
	"path/filepath"
	"sort"
	"sync"
	"testing"
	"time"

	"github.com/dashevo/dashd-go/btcjson"
	"github.com/stretchr/testify/assert"
	"github.com/stretchr/testify/require"
	dbm "github.com/tendermint/tm-db"

	abciclient "github.com/tendermint/tendermint/abci/client"
	"github.com/tendermint/tendermint/abci/example/kvstore"
	abci "github.com/tendermint/tendermint/abci/types"
	"github.com/tendermint/tendermint/config"
	"github.com/tendermint/tendermint/crypto"
	"github.com/tendermint/tendermint/dash/llmq"
	cstypes "github.com/tendermint/tendermint/internal/consensus/types"
	"github.com/tendermint/tendermint/internal/eventbus"
	"github.com/tendermint/tendermint/internal/mempool"
	tmpubsub "github.com/tendermint/tendermint/internal/pubsub"
	sm "github.com/tendermint/tendermint/internal/state"
	"github.com/tendermint/tendermint/internal/store"
	"github.com/tendermint/tendermint/internal/test/factory"
	tmbytes "github.com/tendermint/tendermint/libs/bytes"
	"github.com/tendermint/tendermint/libs/log"
	tmos "github.com/tendermint/tendermint/libs/os"
	tmtime "github.com/tendermint/tendermint/libs/time"
	"github.com/tendermint/tendermint/privval"
	tmproto "github.com/tendermint/tendermint/proto/tendermint/types"
	"github.com/tendermint/tendermint/types"
)

const (
	testSubscriber = "test-client"
	ensureTimeout  = time.Millisecond * 800
)

// A cleanupFunc cleans up any config / test files created for a particular
// test.
type cleanupFunc func()

func configSetup(t *testing.T) *config.Config {
	t.Helper()

	cfg, err := ResetConfig(t.TempDir(), "consensus_reactor_test")
	require.NoError(t, err)
	t.Cleanup(func() { _ = os.RemoveAll(cfg.RootDir) })
	walDir := filepath.Dir(cfg.Consensus.WalFile())
	ensureDir(t, walDir, 0700)

	return cfg
}

func ensureDir(t *testing.T, dir string, mode os.FileMode) {
	t.Helper()
	require.NoError(t, tmos.EnsureDir(dir, mode))
}

func ResetConfig(dir, name string) (*config.Config, error) {
	return config.ResetTestRoot(dir, name)
}

//-------------------------------------------------------------------------------
// validator stub (a kvstore consensus peer we control)

type validatorStub struct {
	Index  int32 // Validator index. NOTE: we don't assume validator set changes.
	Height int64
	Round  int32
	clock  tmtime.Source
	types.PrivValidator
	VotingPower int64
	lastVote    *types.Vote
}

const testMinPower int64 = types.DefaultDashVotingPower

func newValidatorStub(privValidator types.PrivValidator, valIndex int32, initialHeight int64) *validatorStub {
	return &validatorStub{
		Index:         valIndex,
		PrivValidator: privValidator,
		VotingPower:   testMinPower,
		clock:         tmtime.DefaultSource{},
		Height:        initialHeight,
	}
}

func (vs *validatorStub) signVote(
	ctx context.Context,
	voteType tmproto.SignedMsgType,
	chainID string,
	blockID types.BlockID,
	lastAppHash []byte,
	quorumType btcjson.LLMQType,
	quorumHash crypto.QuorumHash,
<<<<<<< HEAD
	exts types.VoteExtensions) (*types.Vote, error) {
=======
	voteExtensions []types.VoteExtension) (*types.Vote, error) {
>>>>>>> e0da04db

	proTxHash, err := vs.PrivValidator.GetProTxHash(ctx)
	if err != nil {
		return nil, fmt.Errorf("can't get proTxHash: %w", err)
	}

	vote := &types.Vote{
		Type:               voteType,
		Height:             vs.Height,
		Round:              vs.Round,
		BlockID:            blockID,
		ValidatorProTxHash: proTxHash,
		ValidatorIndex:     vs.Index,
		VoteExtensions:     exts,
	}

	stateID := types.StateID{
		Height:      vote.Height - 1,
		LastAppHash: lastAppHash,
	}
	v := vote.ToProto()

	if err := vs.PrivValidator.SignVote(ctx, chainID, quorumType, quorumHash, v, stateID, nil); err != nil {
		return nil, fmt.Errorf("sign vote failed: %w", err)
	}

	// ref: signVote in FilePV, the vote should use the previous vote info when the sign data is the same.
	if signDataIsEqual(vs.lastVote, v) {
		err = vs.lastVote.PopulateSignsToProto(v)
		if err != nil {
			return nil, err
		}
	}

	err = vote.PopulateSignsFromProto(v)
	if err != nil {
		return nil, err
	}
	return vote, nil
}

// Sign vote for type/hash/header
func signVote(
	ctx context.Context,
	t *testing.T,
	vs *validatorStub,
	voteType tmproto.SignedMsgType,
	chainID string,
	blockID types.BlockID,
	lastAppHash []byte,
	quorumType btcjson.LLMQType,
	quorumHash crypto.QuorumHash) *types.Vote {

	exts := make(types.VoteExtensions)
	if voteType == tmproto.PrecommitType {
		exts.Add(tmproto.VoteExtensionType_DEFAULT, []byte("extension"))
	}
	v, err := vs.signVote(ctx, voteType, chainID, blockID, lastAppHash, quorumType, quorumHash, exts)
	require.NoError(t, err, "failed to sign vote")

	vs.lastVote = v

	return v
}

func signVotes(
	ctx context.Context,
	t *testing.T,
	voteType tmproto.SignedMsgType,
	chainID string,
	blockID types.BlockID,
	lastAppHash []byte,
	quorumType btcjson.LLMQType,
	quorumHash crypto.QuorumHash,
	vss ...*validatorStub,
) []*types.Vote {
	votes := make([]*types.Vote, len(vss))
	for i, vs := range vss {
		votes[i] = signVote(ctx, t, vs, voteType, chainID, blockID, lastAppHash, quorumType, quorumHash)
	}
	return votes
}

func incrementHeight(vss ...*validatorStub) {
	for _, vs := range vss {
		vs.Height++
	}
}

func incrementRound(vss ...*validatorStub) {
	for _, vs := range vss {
		vs.Round++
	}
}

func sortVValidatorStubsByPower(ctx context.Context, t *testing.T, vss []*validatorStub) []*validatorStub {
	t.Helper()
	sort.Slice(vss, func(i, j int) bool {
		vssi, err := vss[i].GetProTxHash(ctx)
		require.NoError(t, err)

		vssj, err := vss[j].GetProTxHash(ctx)
		require.NoError(t, err)

		if vss[i].VotingPower == vss[j].VotingPower {
			return bytes.Compare(vssi.Bytes(), vssj.Bytes()) == -1
		}
		return vss[i].VotingPower > vss[j].VotingPower
	})

	for idx, vs := range vss {
		vs.Index = int32(idx)
	}

	return vss
}

//-------------------------------------------------------------------------------
// Functions for transitioning the consensus state

func startTestRound(ctx context.Context, cs *State, height int64, round int32) {
	cs.enterNewRound(ctx, height, round)
	cs.startRoutines(ctx, 0)
}

// Create proposal block from cs1 but sign it with vs.
func decideProposal(
	ctx context.Context,
	t *testing.T,
	cs1 *State,
	vs *validatorStub,
	height int64,
	round int32,
) (proposal *types.Proposal, block *types.Block) {
	t.Helper()

	cs1.mtx.Lock()
	block, err := cs1.createProposalBlock(ctx)
	require.NoError(t, err)
	blockParts, err := block.MakePartSet(types.BlockPartSizeBytes)
	require.NoError(t, err)
	validRound := cs1.ValidRound
	chainID := cs1.state.ChainID

	validatorsAtProposalHeight := cs1.state.ValidatorsAtHeight(height)
	quorumType := validatorsAtProposalHeight.QuorumType
	quorumHash := validatorsAtProposalHeight.QuorumHash
	cs1.mtx.Unlock()

	require.NotNil(t, block, "Failed to createProposalBlock. Did you forget to add commit for previous block?")

	// Make proposal
	polRound, propBlockID := validRound, types.BlockID{Hash: block.Hash(), PartSetHeader: blockParts.Header()}
	proposal = types.NewProposal(height, 1, round, polRound, propBlockID, block.Header.Time)
	p := proposal.ToProto()

	proTxHash, _ := vs.GetProTxHash(ctx)
	pubKey, _ := vs.GetPubKey(ctx, validatorsAtProposalHeight.QuorumHash)

	signID, err := vs.SignProposal(ctx, chainID, quorumType, quorumHash, p)
	require.NoError(t, err)

	cs1.logger.Debug("signed proposal common test", "height", proposal.Height, "round", proposal.Round,
		"proposerProTxHash", proTxHash.ShortString(), "public key", pubKey.HexString(), "quorum type",
		validatorsAtProposalHeight.QuorumType, "quorum hash", validatorsAtProposalHeight.QuorumHash, "signID", signID.String())

	proposal.Signature = p.Signature

	return proposal, block
}

func addVotes(to *State, votes ...*types.Vote) {
	for _, vote := range votes {
		to.peerMsgQueue <- msgInfo{Msg: &VoteMessage{vote}}
	}
}

func signAddVotes(
	ctx context.Context,
	t *testing.T,
	to *State,
	voteType tmproto.SignedMsgType,
	chainID string,
	blockID types.BlockID,
	vss ...*validatorStub,
) {
	addVotes(to, signVotes(ctx, t, voteType, chainID, blockID, to.state.AppHash, to.Validators.QuorumType, to.Validators.QuorumHash, vss...)...)
}

func validatePrevote(
	ctx context.Context,
	t *testing.T,
	cs *State,
	round int32,
	privVal *validatorStub,
	blockHash []byte,
) {
	t.Helper()

	cs.mtx.RLock()
	defer cs.mtx.RUnlock()

	prevotes := cs.Votes.Prevotes(round)
	proTxHash, err := privVal.GetProTxHash(ctx)
	require.NoError(t, err)
	var vote *types.Vote
	if vote = prevotes.GetByProTxHash(proTxHash); vote == nil {
		panic("Failed to find prevote from validator")
	}
	if blockHash == nil {
		require.Nil(t, vote.BlockID.Hash, "Expected prevote to be for nil, got %X", vote.BlockID.Hash)
	} else {
		require.True(t, bytes.Equal(vote.BlockID.Hash, blockHash), "Expected prevote to be for %X, got %X", blockHash, vote.BlockID.Hash)
	}
}

func validateLastCommit(ctx context.Context, t *testing.T, cs *State, privVal *validatorStub, blockHash []byte) {
	t.Helper()

	commit := cs.LastCommit
	err := commit.ValidateBasic()
	require.NoError(t, err, "Expected commit to be valid %v, %v", commit, err)
	require.True(t, bytes.Equal(commit.BlockID.Hash, blockHash), "Expected commit to be for %X, got %X", blockHash, commit.BlockID.Hash)
}

func validatePrecommit(
	ctx context.Context,
	t *testing.T,
	cs *State,
	thisRound,
	lockRound int32,
	privVal *validatorStub,
	votedBlockHash,
	lockedBlockHash []byte,
) {
	t.Helper()

	precommits := cs.Votes.Precommits(thisRound)
	proTxHash, err := privVal.GetProTxHash(ctx)
	require.NoError(t, err)
	vote := precommits.GetByProTxHash(proTxHash)
	require.NotNil(t, vote, "Failed to find precommit from validator")

	if votedBlockHash == nil {
		require.Nil(t, vote.BlockID.Hash, "Expected precommit to be for nil")
	} else {
		require.True(t, bytes.Equal(vote.BlockID.Hash, votedBlockHash), "Expected precommit to be for proposal block")
	}

	rs := cs.GetRoundState()
	if lockedBlockHash == nil {
		require.False(t, rs.LockedRound != lockRound || rs.LockedBlock != nil,
			"Expected to be locked on nil at round %d. Got locked at round %d with block %v",
			lockRound,
			rs.LockedRound,
			rs.LockedBlock)
	} else {
		require.False(t, rs.LockedRound != lockRound || !bytes.Equal(rs.LockedBlock.Hash(), lockedBlockHash),
			"Expected block to be locked on round %d, got %d. Got locked block %X, expected %X",
			lockRound,
			rs.LockedRound,
			rs.LockedBlock.Hash(),
			lockedBlockHash)
	}
}

func subscribeToVoter(ctx context.Context, t *testing.T, cs *State, proTxHash []byte) <-chan tmpubsub.Message {
	t.Helper()

	ch := make(chan tmpubsub.Message, 1)
	if err := cs.eventBus.Observe(ctx, func(msg tmpubsub.Message) error {
		vote := msg.Data().(types.EventDataVote)
		// we only fire for our own votes
		if bytes.Equal(proTxHash, vote.Vote.ValidatorProTxHash) {
			select {
			case <-ctx.Done():
				return ctx.Err()
			case ch <- msg:
			}
		}
		return nil
	}, types.EventQueryVote); err != nil {
		t.Fatalf("Failed to observe query %v: %v", types.EventQueryVote, err)
	}
	return ch
}

func subscribeToVoterBuffered(ctx context.Context, t *testing.T, cs *State, proTxHash []byte) <-chan tmpubsub.Message {
	t.Helper()
	votesSub, err := cs.eventBus.SubscribeWithArgs(ctx, tmpubsub.SubscribeArgs{
		ClientID: testSubscriber,
		Query:    types.EventQueryVote,
		Limit:    10})
	if err != nil {
		t.Fatalf("failed to subscribe %s to %v", testSubscriber, types.EventQueryVote)
	}
	ch := make(chan tmpubsub.Message, 10)
	go func() {
		for {
			msg, err := votesSub.Next(ctx)
			if err != nil {
				if !errors.Is(err, tmpubsub.ErrTerminated) && !errors.Is(err, context.Canceled) {
					t.Errorf("error terminating pubsub %s", err)
				}
				return
			}
			vote := msg.Data().(types.EventDataVote)
			// we only fire for our own votes
			if bytes.Equal(proTxHash, vote.Vote.ValidatorProTxHash) {
				select {
				case <-ctx.Done():
				case ch <- msg:
				}
			}
		}
	}()
	return ch
}

//-------------------------------------------------------------------------------
// consensus states

func newState(
	ctx context.Context,
	t *testing.T,
	logger log.Logger,
	state sm.State,
	pv types.PrivValidator,
	app abci.Application,
) *State {
	t.Helper()

	cfg, err := config.ResetTestRoot(t.TempDir(), "consensus_state_test")
	require.NoError(t, err)

	return newStateWithConfig(ctx, t, logger, cfg, state, pv, app)
}

func newStateWithConfig(
	ctx context.Context,
	t *testing.T,
	logger log.Logger,
	thisConfig *config.Config,
	state sm.State,
	pv types.PrivValidator,
	app abci.Application,
) *State {
	t.Helper()
	return newStateWithConfigAndBlockStore(ctx, t, logger, thisConfig, state, pv, app, store.NewBlockStore(dbm.NewMemDB()))
}

func newStateWithConfigAndBlockStore(
	ctx context.Context,
	t *testing.T,
	logger log.Logger,
	thisConfig *config.Config,
	state sm.State,
	pv types.PrivValidator,
	app abci.Application,
	blockStore *store.BlockStore,
) *State {
	t.Helper()

	// one for mempool, one for consensus
	proxyAppConnMem := abciclient.NewLocalClient(logger, app)
	proxyAppConnCon := abciclient.NewLocalClient(logger, app)

	// Make Mempool

	mempool := mempool.NewTxMempool(
		logger.With("module", "mempool"),
		thisConfig.Mempool,
		proxyAppConnMem,
	)

	if thisConfig.Consensus.WaitForTxs() {
		mempool.EnableTxsAvailable()
	}

	evpool := sm.EmptyEvidencePool{}

	// Make State
	stateDB := dbm.NewMemDB()
	stateStore := sm.NewStore(stateDB)
	require.NoError(t, stateStore.Save(state))

	eventBus := eventbus.NewDefault(logger.With("module", "events"))
	require.NoError(t, eventBus.Start(ctx))

	blockExec := sm.NewBlockExecutor(stateStore, logger, proxyAppConnCon, mempool, evpool, blockStore, eventBus, sm.NopMetrics())
	cs, err := NewState(logger.With("module", "consensus"),
		thisConfig.Consensus,
		stateStore,
		blockExec,
		blockStore,
		mempool,
		evpool,
		eventBus,
	)
	if err != nil {
		t.Fatal(err)
	}

	cs.SetPrivValidator(ctx, pv)

	return cs
}

func loadPrivValidator(t *testing.T, cfg *config.Config) *privval.FilePV {
	t.Helper()
	privValidatorKeyFile := cfg.PrivValidator.KeyFile()
	ensureDir(t, filepath.Dir(privValidatorKeyFile), 0700)
	privValidatorStateFile := cfg.PrivValidator.StateFile()
	privValidator, err := privval.LoadOrGenFilePV(privValidatorKeyFile, privValidatorStateFile)
	require.NoError(t, err)
	require.NoError(t, privValidator.Reset())
	return privValidator
}

type makeStateArgs struct {
	config      *config.Config
	logger      log.Logger
	validators  int
	application abci.Application
}

func makeState(ctx context.Context, t *testing.T, args makeStateArgs) (*State, []*validatorStub) {
	t.Helper()
	// Get State
	validators := 4
	if args.validators != 0 {
		validators = args.validators
	}
	var app abci.Application
	app = kvstore.NewApplication()
	if args.application != nil {
		app = args.application
	}
	if args.config == nil {
		args.config = configSetup(t)
	}
	if args.logger == nil {
		args.logger = log.NewNopLogger()
	}

	consensusParams := factory.ConsensusParams()
	// vote timeout increased because of bls12381 signing/verifying operations are longer performed than ed25519
	// and 10ms (previous value) is not enough
	consensusParams.Timeout.Vote = 50 * time.Millisecond
	consensusParams.Timeout.VoteDelta = 5 * time.Millisecond

	state, privVals := makeGenesisState(ctx, t, args.config, genesisStateArgs{
		Params:     consensusParams,
		Validators: validators,
	})

	vss := make([]*validatorStub, validators)

	cs := newState(ctx, t, args.logger, state, privVals[0], app)

	for i := 0; i < validators; i++ {
		vss[i] = newValidatorStub(privVals[i], int32(i), cs.state.InitialHeight)
	}

	return cs, vss
}

//-------------------------------------------------------------------------------

func ensureNoMessageBeforeTimeout(t *testing.T, ch <-chan tmpubsub.Message, timeout time.Duration,
	errorMessage string) {
	t.Helper()
	select {
	case <-time.After(timeout):
		break
	case <-ch:
		t.Fatal(errorMessage)
	}
}

func ensureNoNewEventOnChannel(t *testing.T, ch <-chan tmpubsub.Message) {
	t.Helper()
	ensureNoMessageBeforeTimeout(
		t,
		ch,
		ensureTimeout,
		"We should be stuck waiting, not receiving new event on the channel")
}

func ensureNoNewRoundStep(t *testing.T, stepCh <-chan tmpubsub.Message) {
	t.Helper()
	ensureNoMessageBeforeTimeout(
		t,
		stepCh,
		ensureTimeout,
		"We should be stuck waiting, not receiving NewRoundStep event")
}

func ensureNoNewTimeout(t *testing.T, stepCh <-chan tmpubsub.Message, timeout int64) {
	t.Helper()
	timeoutDuration := time.Duration(timeout*10) * time.Nanosecond
	ensureNoMessageBeforeTimeout(
		t,
		stepCh,
		timeoutDuration,
		"We should be stuck waiting, not receiving NewTimeout event")
}

func ensureNewEvent(t *testing.T, ch <-chan tmpubsub.Message, height int64, round int32, timeout time.Duration) {
	t.Helper()
	msg := ensureMessageBeforeTimeout(t, ch, ensureTimeout)
	roundStateEvent, ok := msg.Data().(types.EventDataRoundState)
	require.True(t, ok,
		"expected a EventDataRoundState, got %T. Wrong subscription channel?",
		msg.Data())

	require.Equal(t, height, roundStateEvent.Height)
	require.Equal(t, round, roundStateEvent.Round)
	// TODO: We could check also for a step at this point!
}

func ensureNewRound(t *testing.T, roundCh <-chan tmpubsub.Message, height int64, round int32) {
	t.Helper()
	msg := ensureMessageBeforeTimeout(t, roundCh, ensureTimeout)
	newRoundEvent, ok := msg.Data().(types.EventDataNewRound)
	require.True(t, ok, "expected a EventDataNewRound, got %T. Wrong subscription channel?",
		msg.Data())

	require.Equal(t, height, newRoundEvent.Height)
	require.Equal(t, round, newRoundEvent.Round)
}

func ensureNewTimeout(t *testing.T, timeoutCh <-chan tmpubsub.Message, height int64, round int32, timeout int64) {
	t.Helper()
	timeoutDuration := time.Duration(timeout*10) * time.Nanosecond
	ensureNewEvent(t, timeoutCh, height, round, timeoutDuration)
}

func ensureNewProposal(t *testing.T, proposalCh <-chan tmpubsub.Message, height int64, round int32) types.BlockID {
	t.Helper()
	msg := ensureMessageBeforeTimeout(t, proposalCh, ensureTimeout)
	proposalEvent, ok := msg.Data().(types.EventDataCompleteProposal)
	require.True(t, ok, "expected a EventDataCompleteProposal, got %T. Wrong subscription channel?",
		msg.Data())
	require.Equal(t, height, proposalEvent.Height)
	require.Equal(t, round, proposalEvent.Round)
	return proposalEvent.BlockID
}

func ensureNewValidBlock(t *testing.T, validBlockCh <-chan tmpubsub.Message, height int64, round int32) {
	t.Helper()
	ensureNewEvent(t, validBlockCh, height, round, ensureTimeout)
}

func ensureNewBlock(t *testing.T, blockCh <-chan tmpubsub.Message, height int64) {
	t.Helper()
	msg := ensureMessageBeforeTimeout(t, blockCh, ensureTimeout)
	blockEvent, ok := msg.Data().(types.EventDataNewBlock)
	require.True(t, ok, "expected a EventDataNewBlock, got %T. Wrong subscription channel?",
		msg.Data())
	require.Equal(t, height, blockEvent.Block.Height)
}

func ensureNewBlockHeader(t *testing.T, blockCh <-chan tmpubsub.Message, height int64, blockHash tmbytes.HexBytes) {
	t.Helper()
	msg := ensureMessageBeforeTimeout(t, blockCh, ensureTimeout)
	blockHeaderEvent, ok := msg.Data().(types.EventDataNewBlockHeader)
	require.True(t, ok, "expected a EventDataNewBlockHeader, got %T. Wrong subscription channel?",
		msg.Data())

	require.Equal(t, height, blockHeaderEvent.Header.Height)
	require.True(t, bytes.Equal(blockHeaderEvent.Header.Hash(), blockHash))
}

func ensureLock(t *testing.T, lockCh <-chan tmpubsub.Message, height int64, round int32) {
	t.Helper()
	ensureNewEvent(t, lockCh, height, round, ensureTimeout)
}

func ensureRelock(t *testing.T, relockCh <-chan tmpubsub.Message, height int64, round int32) {
	t.Helper()
	ensureNewEvent(t, relockCh, height, round, ensureTimeout)
}

func ensureProposal(t *testing.T, proposalCh <-chan tmpubsub.Message, height int64, round int32, propID types.BlockID) {
	ensureProposalWithTimeout(t, proposalCh, height, round, &propID, ensureTimeout)
}

func ensureProposalWithTimeout(t *testing.T, proposalCh <-chan tmpubsub.Message, height int64, round int32, propID *types.BlockID, timeout time.Duration) {
	t.Helper()
	msg := ensureMessageBeforeTimeout(t, proposalCh, timeout)
	proposalEvent, ok := msg.Data().(types.EventDataCompleteProposal)
	require.True(t, ok, "expected a EventDataCompleteProposal, got %T. Wrong subscription channel?",
		msg.Data())
	require.Equal(t, height, proposalEvent.Height)
	require.Equal(t, round, proposalEvent.Round)
	if propID != nil {
		require.True(t, proposalEvent.BlockID.Equals(*propID),
			"Proposed block does not match expected block (%v != %v)", proposalEvent.BlockID, propID)
	}
}

func ensurePrecommit(t *testing.T, voteCh <-chan tmpubsub.Message, height int64, round int32) {
	t.Helper()
	ensureVote(t, voteCh, height, round, tmproto.PrecommitType)
}

func ensurePrevote(t *testing.T, voteCh <-chan tmpubsub.Message, height int64, round int32) {
	t.Helper()
	ensureVote(t, voteCh, height, round, tmproto.PrevoteType)
}

func ensurePrevoteMatch(t *testing.T, voteCh <-chan tmpubsub.Message, height int64, round int32, hash []byte) {
	t.Helper()
	ensureVoteMatch(t, voteCh, height, round, hash, tmproto.PrevoteType)
}

func ensurePrecommitMatch(t *testing.T, voteCh <-chan tmpubsub.Message, height int64, round int32, hash []byte) {
	t.Helper()
	ensureVoteMatch(t, voteCh, height, round, hash, tmproto.PrecommitType)
}

func ensureVoteMatch(t *testing.T, voteCh <-chan tmpubsub.Message, height int64, round int32, hash []byte, voteType tmproto.SignedMsgType) {
	t.Helper()
	select {
	case <-time.After(ensureTimeout):
		t.Fatal("Timeout expired while waiting for NewVote event")
	case msg := <-voteCh:
		voteEvent, ok := msg.Data().(types.EventDataVote)
		require.True(t, ok, "expected a EventDataVote, got %T. Wrong subscription channel?",
			msg.Data())

		vote := voteEvent.Vote
		assert.Equal(t, height, vote.Height, "expected height %d, but got %d", height, vote.Height)
		assert.Equal(t, round, vote.Round, "expected round %d, but got %d", round, vote.Round)
		assert.Equal(t, voteType, vote.Type, "expected type %s, but got %s", voteType, vote.Type)
		if hash == nil {
			require.Nil(t, vote.BlockID.Hash, "Expected prevote to be for nil, got %X", vote.BlockID.Hash)
		} else {
			require.True(t, bytes.Equal(vote.BlockID.Hash, hash), "Expected prevote to be for %X, got %X", hash, vote.BlockID.Hash)
		}
	}
}

func ensureVote(t *testing.T, voteCh <-chan tmpubsub.Message, height int64, round int32, voteType tmproto.SignedMsgType) {
	t.Helper()
	msg := ensureMessageBeforeTimeout(t, voteCh, ensureTimeout)
	voteEvent, ok := msg.Data().(types.EventDataVote)
	require.True(t, ok, "expected a EventDataVote, got %T. Wrong subscription channel?",
		msg.Data())

	vote := voteEvent.Vote
	require.Equal(t, height, vote.Height, "expected height %d, but got %d", height, vote.Height)
	require.Equal(t, round, vote.Round, "expected round %d, but got %d", round, vote.Round)
	require.Equal(t, voteType, vote.Type, "expected type %s, but got %s", voteType, vote.Type)
}

func ensureNewEventOnChannel(t *testing.T, ch <-chan tmpubsub.Message) {
	t.Helper()
	ensureMessageBeforeTimeout(t, ch, ensureTimeout)
}

func ensureMessageBeforeTimeout(t *testing.T, ch <-chan tmpubsub.Message, to time.Duration) tmpubsub.Message {
	t.Helper()
	select {
	case <-time.After(to):
		t.Fatalf("Timeout expired while waiting for message")
	case msg := <-ch:
		return msg
	}
	panic("unreachable")
}

//-------------------------------------------------------------------------------
// consensus nets

// consensusLogger is a TestingLogger which uses a different
// color for each validator ("validator" key must exist).
func consensusLogger() log.Logger {
	return log.NewNopLogger().With("module", "consensus")
}

func makeConsensusState(
	ctx context.Context,
	t *testing.T,
	cfg *config.Config,
	nValidators int,
	testName string,
	tickerFunc func() TimeoutTicker,
	configOpts ...func(*config.Config),
) ([]*State, cleanupFunc) {
	t.Helper()
	tempDir := t.TempDir()

	genDoc, privVals := factory.RandGenesisDoc(cfg, nValidators, 1, factory.ConsensusParams())
	css := make([]*State, nValidators)
	logger := consensusLogger()

	closeFuncs := make([]func() error, 0, nValidators)
	configRootDirs := make([]string, 0, nValidators)

	for i := 0; i < nValidators; i++ {
		blockStore := store.NewBlockStore(dbm.NewMemDB()) // each state needs its own db
		state, err := sm.MakeGenesisState(genDoc)
		require.NoError(t, err)
		thisConfig, err := ResetConfig(tempDir, fmt.Sprintf("%s_%d", testName, i))
		require.NoError(t, err)

		configRootDirs = append(configRootDirs, thisConfig.RootDir)

		for _, opt := range configOpts {
			opt(thisConfig)
		}

		walDir := filepath.Dir(thisConfig.Consensus.WalFile())
		ensureDir(t, walDir, 0700)

		app := kvstore.NewApplication()
		closeFuncs = append(closeFuncs, app.Close)

		vals := types.TM2PB.ValidatorUpdates(state.Validators)
		_, err = app.InitChain(ctx, &abci.RequestInitChain{ValidatorSet: &vals})
		require.NoError(t, err)

		l := logger.With("validator", i, "module", "consensus")
		css[i] = newStateWithConfigAndBlockStore(ctx, t, l, thisConfig, state, privVals[i], app, blockStore)
		css[i].SetTimeoutTicker(tickerFunc())
	}

	return css, func() {
		for _, closer := range closeFuncs {
			_ = closer()
		}
		for _, dir := range configRootDirs {
			os.RemoveAll(dir)
		}
	}
}

// nPeers = nValidators + nNotValidator
func randConsensusNetWithPeers(
	ctx context.Context,
	t *testing.T,
	cfg *config.Config,
	nValidators int,
	nPeers int,
	testName string,
	tickerFunc func() TimeoutTicker,
	appFunc func(log.Logger, string) abci.Application,
) ([]*State, *types.GenesisDoc, *config.Config, cleanupFunc) {
	t.Helper()

	consParams := factory.ConsensusParams()
	consParams.Timeout.Propose = 1 * time.Second

	genDoc, privVals := factory.RandGenesisDoc(cfg, nValidators, 1, consParams)
	css := make([]*State, nPeers)
	t.Helper()
	logger := consensusLogger()
	var peer0Config *config.Config
	closeFuncs := make([]func() error, 0, nValidators)
	configRootDirs := make([]string, 0, nPeers)
	for i := 0; i < nPeers; i++ {
		state, _ := sm.MakeGenesisState(genDoc)
		thisConfig, err := ResetConfig(t.TempDir(), fmt.Sprintf("%s_%d", testName, i))
		require.NoError(t, err)

		configRootDirs = append(configRootDirs, thisConfig.RootDir)
		ensureDir(t, filepath.Dir(thisConfig.Consensus.WalFile()), 0700) // dir for wal
		if i == 0 {
			peer0Config = thisConfig
		}
		var privVal types.PrivValidator
		if i < nValidators {
			privVal = privVals[i]
		} else {
			tempKeyFile, err := os.CreateTemp(t.TempDir(), "priv_validator_key_")
			require.NoError(t, err)

			tempStateFile, err := os.CreateTemp(t.TempDir(), "priv_validator_state_")
			require.NoError(t, err)

			privVal = privval.GenFilePV(tempKeyFile.Name(), tempStateFile.Name())
			require.NoError(t, err)

			// These validator might not have the public keys, for testing purposes let's assume they don't
			state.Validators.HasPublicKeys = false
			state.NextValidators.HasPublicKeys = false
		}

		app := appFunc(logger, filepath.Join(cfg.DBDir(), fmt.Sprintf("%s_%d", testName, i)))
		if appCloser, ok := app.(io.Closer); ok {
			closeFuncs = append(closeFuncs, appCloser.Close)
		}
		vals := types.TM2PB.ValidatorUpdates(state.Validators)
		switch app.(type) {
		// simulate handshake, receive app version. If don't do this, replay test will fail
		case *kvstore.PersistentKVStoreApplication:
			state.Version.Consensus.App = kvstore.ProtocolVersion
		case *kvstore.Application:
			state.Version.Consensus.App = kvstore.ProtocolVersion
		}
		_, err = app.InitChain(ctx, &abci.RequestInitChain{ValidatorSet: &vals})
		require.NoError(t, err)
		// sm.SaveState(stateDB,state)	//height 1's validatorsInfo already saved in LoadStateFromDBOrGenesisDoc above

		proTxHash, _ := privVal.GetProTxHash(ctx)
		css[i] = newStateWithConfig(ctx, t,
			logger.With("validator", i, "node_proTxHash", proTxHash.ShortString(), "module", "consensus"),
			thisConfig, state, privVal, app)
		css[i].SetTimeoutTicker(tickerFunc())
	}
	return css, genDoc, peer0Config, func() {
		for _, closer := range closeFuncs {
			_ = closer()
		}
		for _, dir := range configRootDirs {
			os.RemoveAll(dir)
		}
	}
}

type genesisStateArgs struct {
	Validators int
	Power      int64
	Params     *types.ConsensusParams
	Time       time.Time
}

func makeGenesisState(ctx context.Context, t *testing.T, cfg *config.Config, args genesisStateArgs) (sm.State, []types.PrivValidator) {
	t.Helper()
	if args.Power == 0 {
		args.Power = 1
	}
	if args.Validators == 0 {
		args.Power = 4
	}
	if args.Params == nil {
		args.Params = types.DefaultConsensusParams()
	}
	if args.Time.IsZero() {
		args.Time = time.Now()
	}
	genDoc, privVals := factory.RandGenesisDoc(cfg, args.Validators, 1, args.Params)
	genDoc.GenesisTime = args.Time
	s0, err := sm.MakeGenesisState(genDoc)
	require.NoError(t, err)
	return s0, privVals
}

func newMockTickerFunc(onlyOnce bool) func() TimeoutTicker {
	return func() TimeoutTicker {
		return &mockTicker{
			c:        make(chan timeoutInfo, 100),
			onlyOnce: onlyOnce,
		}
	}
}

func newTickerFunc() func() TimeoutTicker {
	return func() TimeoutTicker { return NewTimeoutTicker(log.NewNopLogger()) }
}

// mock ticker only fires on RoundStepNewHeight
// and only once if onlyOnce=true
type mockTicker struct {
	c chan timeoutInfo

	mtx      sync.Mutex
	onlyOnce bool
	fired    bool
}

func (m *mockTicker) Start(context.Context) error { return nil }
func (m *mockTicker) Stop()                       {}
func (m *mockTicker) IsRunning() bool             { return false }

func (m *mockTicker) ScheduleTimeout(ti timeoutInfo) {
	m.mtx.Lock()
	defer m.mtx.Unlock()
	if m.onlyOnce && m.fired {
		return
	}
	if ti.Step == cstypes.RoundStepNewHeight {
		m.c <- ti
		m.fired = true
	}
}

func (m *mockTicker) Chan() <-chan timeoutInfo {
	return m.c
}

func newEpehemeralKVStore(_ log.Logger, _ string) abci.Application {
	return kvstore.NewApplication()
}

func signDataIsEqual(v1 *types.Vote, v2 *tmproto.Vote) bool {
	if v1 == nil || v2 == nil {
		return false
	}
	if v1.VoteExtensions.IsSameWithProto(v2.VoteExtensionsToMap()) {
		return false
	}
	return v1.Type == v2.Type &&
		bytes.Equal(v1.BlockID.Hash, v2.BlockID.GetHash()) &&
		v1.Height == v2.GetHeight() &&
		v1.Round == v2.Round &&
		bytes.Equal(v1.ValidatorProTxHash.Bytes(), v2.GetValidatorProTxHash()) &&
		v1.ValidatorIndex == v2.GetValidatorIndex()
}

type stateQuorumManager struct {
	states   []*State
	stateMap map[string]int
}

func newStateQuorumManager(states []*State) (*stateQuorumManager, error) {
	manager := stateQuorumManager{
		states:   states,
		stateMap: make(map[string]int),
	}
	for i, state := range states {
		proTxHash, err := state.privValidator.GetProTxHash(context.Background())
		if err != nil {
			return nil, err
		}
		manager.stateMap[proTxHash.String()] = i
	}
	return &manager, nil
}

func (s *stateQuorumManager) addValidator(height int64, cnt int) (*quorumData, error) {
	currentValidators := s.validatorSet()
	currentValidatorCount := len(currentValidators.Validators)
	proTxHashes := currentValidators.GetProTxHashes()
	for i := 0; i < cnt; i++ {
		proTxHash, err := s.states[currentValidatorCount+i].privValidator.GetProTxHash(context.Background())
		if err != nil {
			panic(err)
		}
		proTxHashes = append(proTxHashes, proTxHash)
	}
	return s.generateKeysAndUpdateState(proTxHashes, height)
}

func (s *stateQuorumManager) remValidators(height int64, cnt int) (*quorumData, error) {
	currentValidators := s.validatorSet()
	currentValidatorCount := len(currentValidators.Validators)
	if cnt >= currentValidatorCount {
		return nil, fmt.Errorf("you can not remove all validators")
	}
	validatorProTxHashes := currentValidators.GetProTxHashes()
	removedValidatorProTxHashes := validatorProTxHashes[len(validatorProTxHashes)-cnt:]
	return s.remValidatorsByProTxHash(height, removedValidatorProTxHashes)
}

func (s *stateQuorumManager) remValidatorsByProTxHash(height int64, removal []crypto.ProTxHash) (*quorumData, error) {
	currentValidators := s.validatorSet()
	removalMap := make(map[string]struct{})
	for _, proTxHash := range removal {
		removalMap[proTxHash.String()] = struct{}{}
	}
	l := len(currentValidators.GetProTxHashes()) - len(removal)
	validatorProTxHashes := make([]crypto.ProTxHash, 0, l)
	for _, validatorProTxHash := range currentValidators.GetProTxHashes() {
		if _, ok := removalMap[validatorProTxHash.String()]; !ok {
			validatorProTxHashes = append(validatorProTxHashes, validatorProTxHash)
		}
	}
	return s.generateKeysAndUpdateState(validatorProTxHashes, height)
}

func (s *stateQuorumManager) generateKeysAndUpdateState(
	proTxHashes []crypto.ProTxHash,
	height int64,
) (*quorumData, error) {
	// now that we have the list of all the protxhashes we need to regenerate the keys and the threshold public key
	lq, err := llmq.Generate(proTxHashes)
	if err != nil {
		return nil, err
	}
	qd := quorumData{
		Data:       *lq,
		quorumHash: crypto.RandQuorumHash(),
	}
	vsu, err := abci.LLMQToValidatorSetProto(*lq, abci.WithQuorumHash(qd.quorumHash))
	if err != nil {
		return nil, err
	}
	qd.tx, err = kvstore.MarshalValidatorSetUpdate(vsu)
	if err != nil {
		return nil, err
	}
	iter := lq.Iter()
	for iter.Next() {
		proTxHash, qks := iter.Value()
		_, err = s.updateState(
			proTxHash,
			qks.PrivKey,
			qd.quorumHash,
			lq.ThresholdPubKey,
			height+3,
		)
		if err != nil {
			return nil, err
		}
	}
	return &qd, nil
}

func (s *stateQuorumManager) updateState(
	proTxHash crypto.ProTxHash,
	privKey crypto.PrivKey,
	quorumHash crypto.QuorumHash,
	thresholdPubKey crypto.PubKey,
	height int64,
) (*types.Validator, error) {
	j, ok := s.stateMap[proTxHash.String()]
	if !ok {
		return nil, fmt.Errorf("a validator (%s) not found", proTxHash.ShortString())
	}
	privVal := s.states[j].privValidator
	privVal.UpdatePrivateKey(context.Background(), privKey, quorumHash, thresholdPubKey, height)
	return privVal.ExtractIntoValidator(context.Background(), quorumHash), nil
}

func (s *stateQuorumManager) validatorSet() *types.ValidatorSet {
	_, vals := s.states[0].GetValidatorSet()
	return vals
}

type quorumData struct {
	llmq.Data
	quorumHash crypto.QuorumHash
	tx         []byte
}<|MERGE_RESOLUTION|>--- conflicted
+++ resolved
@@ -104,11 +104,7 @@
 	lastAppHash []byte,
 	quorumType btcjson.LLMQType,
 	quorumHash crypto.QuorumHash,
-<<<<<<< HEAD
-	exts types.VoteExtensions) (*types.Vote, error) {
-=======
-	voteExtensions []types.VoteExtension) (*types.Vote, error) {
->>>>>>> e0da04db
+	voteExtensions types.VoteExtensions) (*types.Vote, error) {
 
 	proTxHash, err := vs.PrivValidator.GetProTxHash(ctx)
 	if err != nil {
@@ -122,7 +118,7 @@
 		BlockID:            blockID,
 		ValidatorProTxHash: proTxHash,
 		ValidatorIndex:     vs.Index,
-		VoteExtensions:     exts,
+		VoteExtensions:     voteExtensions,
 	}
 
 	stateID := types.StateID{
