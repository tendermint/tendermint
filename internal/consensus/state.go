package consensus

import (
	"bytes"
	"context"
	"encoding/json"
	"errors"
	"fmt"
	"io"
	"os"
	"runtime/debug"
	"sort"
	"sync"
	"time"

	"github.com/gogo/protobuf/proto"

	"github.com/tendermint/tendermint/config"
	"github.com/tendermint/tendermint/crypto"
	cstypes "github.com/tendermint/tendermint/internal/consensus/types"
	"github.com/tendermint/tendermint/internal/eventbus"
	"github.com/tendermint/tendermint/internal/jsontypes"
	"github.com/tendermint/tendermint/internal/libs/autofile"
	sm "github.com/tendermint/tendermint/internal/state"
	tmevents "github.com/tendermint/tendermint/libs/events"
	"github.com/tendermint/tendermint/libs/log"
	tmmath "github.com/tendermint/tendermint/libs/math"
	tmos "github.com/tendermint/tendermint/libs/os"
	"github.com/tendermint/tendermint/libs/service"
	tmtime "github.com/tendermint/tendermint/libs/time"
	"github.com/tendermint/tendermint/privval"
	tmgrpc "github.com/tendermint/tendermint/privval/grpc"
	tmproto "github.com/tendermint/tendermint/proto/tendermint/types"
	"github.com/tendermint/tendermint/types"
)

// Consensus sentinel errors
var (
	ErrInvalidProposalSignature   = errors.New("error invalid proposal signature")
	ErrInvalidProposalPOLRound    = errors.New("error invalid proposal POL round")
	ErrAddingVote                 = errors.New("error adding vote")
	ErrSignatureFoundInPastBlocks = errors.New("found signature from the same key")

	errPubKeyIsNotSet = errors.New("pubkey is not set. Look for \"Can't get private validator pubkey\" errors")
)

var msgQueueSize = 1000

// msgs from the reactor which may update the state
type msgInfo struct {
	Msg         Message
	PeerID      types.NodeID
	ReceiveTime time.Time
}

func (msgInfo) TypeTag() string { return "tendermint/wal/MsgInfo" }

type msgInfoJSON struct {
	Msg         json.RawMessage `json:"msg"`
	PeerID      types.NodeID    `json:"peer_key"`
	ReceiveTime time.Time       `json:"receive_time"`
}

func (m msgInfo) MarshalJSON() ([]byte, error) {
	msg, err := jsontypes.Marshal(m.Msg)
	if err != nil {
		return nil, err
	}
	return json.Marshal(msgInfoJSON{Msg: msg, PeerID: m.PeerID, ReceiveTime: m.ReceiveTime})
}

func (m *msgInfo) UnmarshalJSON(data []byte) error {
	var msg msgInfoJSON
	if err := json.Unmarshal(data, &msg); err != nil {
		return err
	}
	if err := jsontypes.Unmarshal(msg.Msg, &m.Msg); err != nil {
		return err
	}
	m.PeerID = msg.PeerID
	return nil
}

// internally generated messages which may update the state
type timeoutInfo struct {
	Duration time.Duration         `json:"duration,string"`
	Height   int64                 `json:"height,string"`
	Round    int32                 `json:"round"`
	Step     cstypes.RoundStepType `json:"step"`
}

func (timeoutInfo) TypeTag() string { return "tendermint/wal/TimeoutInfo" }

func (ti *timeoutInfo) String() string {
	return fmt.Sprintf("%v ; %d/%d %v", ti.Duration, ti.Height, ti.Round, ti.Step)
}

// interface to the mempool
type txNotifier interface {
	TxsAvailable() <-chan struct{}
}

// interface to the evidence pool
type evidencePool interface {
	// reports conflicting votes to the evidence pool to be processed into evidence
	ReportConflictingVotes(voteA, voteB *types.Vote)
}

// State handles execution of the consensus algorithm.
// It processes votes and proposals, and upon reaching agreement,
// commits blocks to the chain and executes them against the application.
// The internal state machine receives input from peers, the internal validator, and from a timer.
type State struct {
	service.BaseService
	logger log.Logger

	// config details
	config            *config.ConsensusConfig
	privValidator     types.PrivValidator // for signing votes
	privValidatorType types.PrivValidatorType

	// store blocks and commits
	blockStore sm.BlockStore

	stateStore            sm.Store
	initialStatePopulated bool
	skipBootstrapping     bool

	// create and execute blocks
	blockExec *sm.BlockExecutor

	// notify us if txs are available
	txNotifier txNotifier

	// add evidence to the pool
	// when it's detected
	evpool evidencePool

	// internal state
	mtx sync.RWMutex
	cstypes.RoundState
	state sm.State // State until height-1.
	// privValidator pubkey, memoized for the duration of one block
	// to avoid extra requests to HSM
	privValidatorPubKey crypto.PubKey

	// state changes may be triggered by: msgs from peers,
	// msgs from ourself, or by timeouts
	peerMsgQueue     chan msgInfo
	internalMsgQueue chan msgInfo
	timeoutTicker    TimeoutTicker

	// information about about added votes and block parts are written on this channel
	// so statistics can be computed by reactor
	statsMsgQueue chan msgInfo

	// we use eventBus to trigger msg broadcasts in the reactor,
	// and to notify external subscribers, eg. through a websocket
	eventBus *eventbus.EventBus

	// a Write-Ahead Log ensures we can recover from any kind of crash
	// and helps us avoid signing conflicting votes
	wal          WAL
	replayMode   bool // so we don't log signing errors during replay
	doWALCatchup bool // determines if we even try to do the catchup

	// for tests where we want to limit the number of transitions the state makes
	nSteps int

	// some functions can be overwritten for testing
	decideProposal func(ctx context.Context, height int64, round int32)
	doPrevote      func(ctx context.Context, height int64, round int32)
	setProposal    func(proposal *types.Proposal, t time.Time) error

	// synchronous pubsub between consensus state and reactor.
	// state only emits EventNewRoundStep, EventValidBlock, and EventVote
	evsw tmevents.EventSwitch

	// for reporting metrics
	metrics *Metrics

	// wait the channel event happening for shutting down the state gracefully
	onStopCh chan *cstypes.RoundState
}

// StateOption sets an optional parameter on the State.
type StateOption func(*State)

// SkipStateStoreBootstrap is a state option forces the constructor to
// skip state bootstrapping during construction.
func SkipStateStoreBootstrap(sm *State) {
	sm.skipBootstrapping = true
}

// NewState returns a new State.
func NewState(
	logger log.Logger,
	cfg *config.ConsensusConfig,
	store sm.Store,
	blockExec *sm.BlockExecutor,
	blockStore sm.BlockStore,
	txNotifier txNotifier,
	evpool evidencePool,
	eventBus *eventbus.EventBus,
	options ...StateOption,
) (*State, error) {
	cs := &State{
		eventBus:         eventBus,
		logger:           logger,
		config:           cfg,
		blockExec:        blockExec,
		blockStore:       blockStore,
		stateStore:       store,
		txNotifier:       txNotifier,
		peerMsgQueue:     make(chan msgInfo, msgQueueSize),
		internalMsgQueue: make(chan msgInfo, msgQueueSize),
		timeoutTicker:    NewTimeoutTicker(logger),
		statsMsgQueue:    make(chan msgInfo, msgQueueSize),
		doWALCatchup:     true,
		wal:              nilWAL{},
		evpool:           evpool,
		evsw:             tmevents.NewEventSwitch(),
		metrics:          NopMetrics(),
		onStopCh:         make(chan *cstypes.RoundState),
	}

	// set function defaults (may be overwritten before calling Start)
	cs.decideProposal = cs.defaultDecideProposal
	cs.doPrevote = cs.defaultDoPrevote
	cs.setProposal = cs.defaultSetProposal

	// NOTE: we do not call scheduleRound0 yet, we do that upon Start()
	cs.BaseService = *service.NewBaseService(logger, "State", cs)
	for _, option := range options {
		option(cs)
	}

	// this is not ideal, but it lets the consensus tests start
	// node-fragments gracefully while letting the nodes
	// themselves avoid this.
	if !cs.skipBootstrapping {
		if err := cs.updateStateFromStore(); err != nil {
			return nil, err
		}
	}

	return cs, nil
}

func (cs *State) updateStateFromStore() error {
	if cs.initialStatePopulated {
		return nil
	}
	state, err := cs.stateStore.Load()
	if err != nil {
		return fmt.Errorf("loading state: %w", err)
	}
	if state.IsEmpty() {
		return nil
	}

	// We have no votes, so reconstruct LastCommit from SeenCommit.
	if state.LastBlockHeight > 0 {
		cs.reconstructLastCommit(state)
	}

	cs.updateToState(state)

	cs.initialStatePopulated = true
	return nil
}

// StateMetrics sets the metrics.
func StateMetrics(metrics *Metrics) StateOption {
	return func(cs *State) { cs.metrics = metrics }
}

// String returns a string.
func (cs *State) String() string {
	// better not to access shared variables
	return "ConsensusState"
}

// GetState returns a copy of the chain state.
func (cs *State) GetState() sm.State {
	cs.mtx.RLock()
	defer cs.mtx.RUnlock()
	return cs.state.Copy()
}

// GetLastHeight returns the last height committed.
// If there were no blocks, returns 0.
func (cs *State) GetLastHeight() int64 {
	cs.mtx.RLock()
	defer cs.mtx.RUnlock()
	return cs.RoundState.Height - 1
}

// GetRoundState returns a shallow copy of the internal consensus state.
func (cs *State) GetRoundState() *cstypes.RoundState {
	cs.mtx.RLock()
	defer cs.mtx.RUnlock()

	// NOTE: this might be dodgy, as RoundState itself isn't thread
	// safe as it contains a number of pointers and is explicitly
	// not thread safe.
	rs := cs.RoundState // copy
	return &rs
}

// GetRoundStateJSON returns a json of RoundState.
func (cs *State) GetRoundStateJSON() ([]byte, error) {
	cs.mtx.RLock()
	defer cs.mtx.RUnlock()
	return json.Marshal(cs.RoundState)
}

// GetRoundStateSimpleJSON returns a json of RoundStateSimple
func (cs *State) GetRoundStateSimpleJSON() ([]byte, error) {
	cs.mtx.RLock()
	defer cs.mtx.RUnlock()
	return json.Marshal(cs.RoundState.RoundStateSimple())
}

// GetValidators returns a copy of the current validators.
func (cs *State) GetValidators() (int64, []*types.Validator) {
	cs.mtx.RLock()
	defer cs.mtx.RUnlock()
	return cs.state.LastBlockHeight, cs.state.Validators.Copy().Validators
}

// SetPrivValidator sets the private validator account for signing votes. It
// immediately requests pubkey and caches it.
func (cs *State) SetPrivValidator(ctx context.Context, priv types.PrivValidator) {
	cs.mtx.Lock()
	defer cs.mtx.Unlock()

	cs.privValidator = priv

	if priv != nil {
		switch t := priv.(type) {
		case *privval.RetrySignerClient:
			cs.privValidatorType = types.RetrySignerClient
		case *privval.FilePV:
			cs.privValidatorType = types.FileSignerClient
		case *privval.SignerClient:
			cs.privValidatorType = types.SignerSocketClient
		case *tmgrpc.SignerClient:
			cs.privValidatorType = types.SignerGRPCClient
		case types.MockPV:
			cs.privValidatorType = types.MockSignerClient
		case *types.ErroringMockPV:
			cs.privValidatorType = types.ErrorMockSignerClient
		default:
			cs.logger.Error("unsupported priv validator type", "err",
				fmt.Errorf("error privValidatorType %s", t))
		}
	}

	if err := cs.updatePrivValidatorPubKey(ctx); err != nil {
		cs.logger.Error("failed to get private validator pubkey", "err", err)
	}
}

// SetTimeoutTicker sets the local timer. It may be useful to overwrite for
// testing.
func (cs *State) SetTimeoutTicker(timeoutTicker TimeoutTicker) {
	cs.mtx.Lock()
	cs.timeoutTicker = timeoutTicker
	cs.mtx.Unlock()
}

// LoadCommit loads the commit for a given height.
func (cs *State) LoadCommit(height int64) *types.Commit {
	cs.mtx.RLock()
	defer cs.mtx.RUnlock()

	if height == cs.blockStore.Height() {
		commit := cs.blockStore.LoadSeenCommit()
		// NOTE: Retrieving the height of the most recent block and retrieving
		// the most recent commit does not currently occur as an atomic
		// operation. We check the height and commit here in case a more recent
		// commit has arrived since retrieving the latest height.
		if commit != nil && commit.Height == height {
			return commit
		}
	}

	return cs.blockStore.LoadBlockCommit(height)
}

// OnStart loads the latest state via the WAL, and starts the timeout and
// receive routines.
func (cs *State) OnStart(ctx context.Context) error {
	if err := cs.updateStateFromStore(); err != nil {
		return err
	}

	// We may set the WAL in testing before calling Start, so only OpenWAL if its
	// still the nilWAL.
	if _, ok := cs.wal.(nilWAL); ok {
		if err := cs.loadWalFile(ctx); err != nil {
			return err
		}
	}

	// we need the timeoutRoutine for replay so
	// we don't block on the tick chan.
	// NOTE: we will get a build up of garbage go routines
	// firing on the tockChan until the receiveRoutine is started
	// to deal with them (by that point, at most one will be valid)
	if err := cs.timeoutTicker.Start(ctx); err != nil {
		return err
	}

	// We may have lost some votes if the process crashed reload from consensus
	// log to catchup.
	if cs.doWALCatchup {
		repairAttempted := false

	LOOP:
		for {
			err := cs.catchupReplay(ctx, cs.Height)
			switch {
			case err == nil:
				break LOOP

			case !IsDataCorruptionError(err):
				cs.logger.Error("error on catchup replay; proceeding to start state anyway", "err", err)
				break LOOP

			case repairAttempted:
				return err
			}

			cs.logger.Error("the WAL file is corrupted; attempting repair", "err", err)

			// 1) prep work
			cs.wal.Stop()

			repairAttempted = true

			// 2) backup original WAL file
			corruptedFile := fmt.Sprintf("%s.CORRUPTED", cs.config.WalFile())
			if err := tmos.CopyFile(cs.config.WalFile(), corruptedFile); err != nil {
				return err
			}

			cs.logger.Debug("backed up WAL file", "src", cs.config.WalFile(), "dst", corruptedFile)

			// 3) try to repair (WAL file will be overwritten!)
			if err := repairWalFile(corruptedFile, cs.config.WalFile()); err != nil {
				cs.logger.Error("the WAL repair failed", "err", err)
				return err
			}

			cs.logger.Info("successful WAL repair")

			// reload WAL file
			if err := cs.loadWalFile(ctx); err != nil {
				return err
			}
		}
	}

	// Double Signing Risk Reduction
	if err := cs.checkDoubleSigningRisk(cs.Height); err != nil {
		return err
	}

	// now start the receiveRoutine
	go cs.receiveRoutine(ctx, 0)

	// schedule the first round!
	// use GetRoundState so we don't race the receiveRoutine for access
	cs.scheduleRound0(cs.GetRoundState())

	return nil
}

// timeoutRoutine: receive requests for timeouts on tickChan and fire timeouts on tockChan
// receiveRoutine: serializes processing of proposoals, block parts, votes; coordinates state transitions
//
// this is only used in tests.
func (cs *State) startRoutines(ctx context.Context, maxSteps int) {
	err := cs.timeoutTicker.Start(ctx)
	if err != nil {
		cs.logger.Error("failed to start timeout ticker", "err", err)
		return
	}

	go cs.receiveRoutine(ctx, maxSteps)
}

// loadWalFile loads WAL data from file. It overwrites cs.wal.
func (cs *State) loadWalFile(ctx context.Context) error {
	wal, err := cs.OpenWAL(ctx, cs.config.WalFile())
	if err != nil {
		cs.logger.Error("failed to load state WAL", "err", err)
		return err
	}

	cs.wal = wal
	return nil
}

func (cs *State) getOnStopCh() chan *cstypes.RoundState {
	cs.mtx.RLock()
	defer cs.mtx.RUnlock()

	return cs.onStopCh
}

// OnStop implements service.Service.
func (cs *State) OnStop() {
	// If the node is committing a new block, wait until it is finished!
	if cs.GetRoundState().Step == cstypes.RoundStepCommit {
		select {
		case <-cs.getOnStopCh():
		case <-time.After(cs.state.ConsensusParams.Timeout.Commit):
			cs.logger.Error("OnStop: timeout waiting for commit to finish", "time", cs.state.ConsensusParams.Timeout.Commit)
		}
	}

	if cs.timeoutTicker.IsRunning() {
		cs.timeoutTicker.Stop()
	}
	// WAL is stopped in receiveRoutine.
}

// OpenWAL opens a file to log all consensus messages and timeouts for
// deterministic accountability.
func (cs *State) OpenWAL(ctx context.Context, walFile string) (WAL, error) {
	wal, err := NewWAL(ctx, cs.logger.With("wal", walFile), walFile)
	if err != nil {
		cs.logger.Error("failed to open WAL", "file", walFile, "err", err)
		return nil, err
	}

	if err := wal.Start(ctx); err != nil {
		cs.logger.Error("failed to start WAL", "err", err)
		return nil, err
	}

	return wal, nil
}

//------------------------------------------------------------
// Public interface for passing messages into the consensus state, possibly causing a state transition.
// If peerID == "", the msg is considered internal.
// Messages are added to the appropriate queue (peer or internal).
// If the queue is full, the function may block.
// TODO: should these return anything or let callers just use events?

// AddVote inputs a vote.
func (cs *State) AddVote(ctx context.Context, vote *types.Vote, peerID types.NodeID) error {
	if peerID == "" {
		select {
		case <-ctx.Done():
			return ctx.Err()
		case cs.internalMsgQueue <- msgInfo{&VoteMessage{vote}, "", tmtime.Now()}:
			return nil
		}
	} else {
		select {
		case <-ctx.Done():
			return ctx.Err()
		case cs.peerMsgQueue <- msgInfo{&VoteMessage{vote}, peerID, tmtime.Now()}:
			return nil
		}
	}

	// TODO: wait for event?!
}

// SetProposal inputs a proposal.
func (cs *State) SetProposal(ctx context.Context, proposal *types.Proposal, peerID types.NodeID) error {

	if peerID == "" {
		select {
		case <-ctx.Done():
			return ctx.Err()
		case cs.internalMsgQueue <- msgInfo{&ProposalMessage{proposal}, "", tmtime.Now()}:
			return nil
		}
	} else {
		select {
		case <-ctx.Done():
			return ctx.Err()
		case cs.peerMsgQueue <- msgInfo{&ProposalMessage{proposal}, peerID, tmtime.Now()}:
			return nil
		}
	}

	// TODO: wait for event?!
}

// AddProposalBlockPart inputs a part of the proposal block.
func (cs *State) AddProposalBlockPart(ctx context.Context, height int64, round int32, part *types.Part, peerID types.NodeID) error {
	if peerID == "" {
		select {
		case <-ctx.Done():
			return ctx.Err()
		case cs.internalMsgQueue <- msgInfo{&BlockPartMessage{height, round, part}, "", tmtime.Now()}:
			return nil
		}
	} else {
		select {
		case <-ctx.Done():
			return ctx.Err()
		case cs.peerMsgQueue <- msgInfo{&BlockPartMessage{height, round, part}, peerID, tmtime.Now()}:
			return nil
		}
	}

	// TODO: wait for event?!
}

// SetProposalAndBlock inputs the proposal and all block parts.
func (cs *State) SetProposalAndBlock(
	ctx context.Context,
	proposal *types.Proposal,
	block *types.Block,
	parts *types.PartSet,
	peerID types.NodeID,
) error {

	if err := cs.SetProposal(ctx, proposal, peerID); err != nil {
		return err
	}

	for i := 0; i < int(parts.Total()); i++ {
		part := parts.GetPart(i)
		if err := cs.AddProposalBlockPart(ctx, proposal.Height, proposal.Round, part, peerID); err != nil {
			return err
		}
	}

	return nil
}

//------------------------------------------------------------
// internal functions for managing the state

func (cs *State) updateHeight(height int64) {
	cs.metrics.Height.Set(float64(height))
	cs.Height = height
}

func (cs *State) updateRoundStep(round int32, step cstypes.RoundStepType) {
	if !cs.replayMode {
		if round != cs.Round || round == 0 && step == cstypes.RoundStepNewRound {
			cs.metrics.MarkRound(cs.Round, cs.StartTime)
		}
		if cs.Step != step {
			cs.metrics.MarkStep(cs.Step)
		}
	}
	cs.Round = round
	cs.Step = step
}

// enterNewRound(height, 0) at cs.StartTime.
func (cs *State) scheduleRound0(rs *cstypes.RoundState) {
	// cs.logger.Info("scheduleRound0", "now", tmtime.Now(), "startTime", cs.StartTime)
	sleepDuration := rs.StartTime.Sub(tmtime.Now())
	cs.scheduleTimeout(sleepDuration, rs.Height, 0, cstypes.RoundStepNewHeight)
}

// Attempt to schedule a timeout (by sending timeoutInfo on the tickChan)
func (cs *State) scheduleTimeout(duration time.Duration, height int64, round int32, step cstypes.RoundStepType) {
	cs.timeoutTicker.ScheduleTimeout(timeoutInfo{duration, height, round, step})
}

// send a msg into the receiveRoutine regarding our own proposal, block part, or vote
func (cs *State) sendInternalMessage(ctx context.Context, mi msgInfo) {
	select {
	case <-ctx.Done():
	case cs.internalMsgQueue <- mi:
	default:
		// NOTE: using the go-routine means our votes can
		// be processed out of order.
		// TODO: use CList here for strict determinism and
		// attempt push to internalMsgQueue in receiveRoutine
		cs.logger.Debug("internal msg queue is full; using a go-routine")
		go func() {
			select {
			case <-ctx.Done():
			case cs.internalMsgQueue <- mi:
			}
		}()
	}
}

// Reconstruct LastCommit from SeenCommit, which we saved along with the block,
// (which happens even before saving the state)
func (cs *State) reconstructLastCommit(state sm.State) {
	extCommit := cs.blockStore.LoadBlockExtendedCommit(state.LastBlockHeight)
	if extCommit == nil {
		panic(fmt.Sprintf(
			"failed to reconstruct last commit; commit for height %v not found",
			state.LastBlockHeight,
		))
	}

	lastPrecommits := extCommit.ToVoteSet(state.ChainID, state.LastValidators)
	if !lastPrecommits.HasTwoThirdsMajority() {
		panic("failed to reconstruct last commit; does not have +2/3 maj")
	}

	cs.LastCommit = lastPrecommits
}

// Updates State and increments height to match that of state.
// The round becomes 0 and cs.Step becomes cstypes.RoundStepNewHeight.
func (cs *State) updateToState(state sm.State) {
	if cs.CommitRound > -1 && 0 < cs.Height && cs.Height != state.LastBlockHeight {
		panic(fmt.Sprintf(
			"updateToState() expected state height of %v but found %v",
			cs.Height, state.LastBlockHeight,
		))
	}

	if !cs.state.IsEmpty() {
		if cs.state.LastBlockHeight > 0 && cs.state.LastBlockHeight+1 != cs.Height {
			// This might happen when someone else is mutating cs.state.
			// Someone forgot to pass in state.Copy() somewhere?!
			panic(fmt.Sprintf(
				"inconsistent cs.state.LastBlockHeight+1 %v vs cs.Height %v",
				cs.state.LastBlockHeight+1, cs.Height,
			))
		}
		if cs.state.LastBlockHeight > 0 && cs.Height == cs.state.InitialHeight {
			panic(fmt.Sprintf(
				"inconsistent cs.state.LastBlockHeight %v, expected 0 for initial height %v",
				cs.state.LastBlockHeight, cs.state.InitialHeight,
			))
		}

		// If state isn't further out than cs.state, just ignore.
		// This happens when SwitchToConsensus() is called in the reactor.
		// We don't want to reset e.g. the Votes, but we still want to
		// signal the new round step, because other services (eg. txNotifier)
		// depend on having an up-to-date peer state!
		if state.LastBlockHeight <= cs.state.LastBlockHeight {
			cs.logger.Debug(
				"ignoring updateToState()",
				"new_height", state.LastBlockHeight+1,
				"old_height", cs.state.LastBlockHeight+1,
			)
			cs.newStep()
			return
		}
	}

	// Reset fields based on state.
	validators := state.Validators

	switch {
	case state.LastBlockHeight == 0: // Very first commit should be empty.
		cs.LastCommit = (*types.VoteSet)(nil)
	case cs.CommitRound > -1 && cs.Votes != nil: // Otherwise, use cs.Votes
		if !cs.Votes.Precommits(cs.CommitRound).HasTwoThirdsMajority() {
			panic(fmt.Sprintf(
				"wanted to form a commit, but precommits (H/R: %d/%d) didn't have 2/3+: %v",
				state.LastBlockHeight, cs.CommitRound, cs.Votes.Precommits(cs.CommitRound),
			))
		}

		cs.LastCommit = cs.Votes.Precommits(cs.CommitRound)

	case cs.LastCommit == nil:
		// NOTE: when Tendermint starts, it has no votes. reconstructLastCommit
		// must be called to reconstruct LastCommit from SeenCommit.
		panic(fmt.Sprintf(
			"last commit cannot be empty after initial block (H:%d)",
			state.LastBlockHeight+1,
		))
	}

	// Next desired block height
	height := state.LastBlockHeight + 1
	if height == 1 {
		height = state.InitialHeight
	}

	// RoundState fields
	cs.updateHeight(height)
	cs.updateRoundStep(0, cstypes.RoundStepNewHeight)

	if cs.CommitTime.IsZero() {
		// "Now" makes it easier to sync up dev nodes.
		// We add timeoutCommit to allow transactions
		// to be gathered for the first block.
		// And alternative solution that relies on clocks:
		// cs.StartTime = state.LastBlockTime.Add(timeoutCommit)
		cs.StartTime = cs.commitTime(tmtime.Now())
	} else {
		cs.StartTime = cs.commitTime(cs.CommitTime)
	}

	cs.Validators = validators
	cs.Proposal = nil
	cs.ProposalReceiveTime = time.Time{}
	cs.ProposalBlock = nil
	cs.ProposalBlockParts = nil
	cs.LockedRound = -1
	cs.LockedBlock = nil
	cs.LockedBlockParts = nil
	cs.ValidRound = -1
	cs.ValidBlock = nil
	cs.ValidBlockParts = nil
	cs.Votes = cstypes.NewHeightVoteSet(state.ChainID, height, validators)
	cs.CommitRound = -1
	cs.LastValidators = state.LastValidators
	cs.TriggeredTimeoutPrecommit = false

	cs.state = state

	// Finally, broadcast RoundState
	cs.newStep()
}

func (cs *State) newStep() {
	rs := cs.RoundStateEvent()
	if err := cs.wal.Write(rs); err != nil {
		cs.logger.Error("failed writing to WAL", "err", err)
	}

	cs.nSteps++

	// newStep is called by updateToState in NewState before the eventBus is set!
	if cs.eventBus != nil {
		if err := cs.eventBus.PublishEventNewRoundStep(rs); err != nil {
			cs.logger.Error("failed publishing new round step", "err", err)
		}

		cs.evsw.FireEvent(types.EventNewRoundStepValue, &cs.RoundState)
	}
}

//-----------------------------------------
// the main go routines

// receiveRoutine handles messages which may cause state transitions.
// it's argument (n) is the number of messages to process before exiting - use 0 to run forever
// It keeps the RoundState and is the only thing that updates it.
// Updates (state transitions) happen on timeouts, complete proposals, and 2/3 majorities.
// State must be locked before any internal state is updated.
func (cs *State) receiveRoutine(ctx context.Context, maxSteps int) {
	onExit := func(cs *State) {
		// NOTE: the internalMsgQueue may have signed messages from our
		// priv_val that haven't hit the WAL, but its ok because
		// priv_val tracks LastSig

		// close wal now that we're done writing to it
		cs.wal.Stop()
		cs.wal.Wait()
	}

	defer func() {
		if r := recover(); r != nil {
			cs.logger.Error("CONSENSUS FAILURE!!!", "err", r, "stack", string(debug.Stack()))

			// Make a best-effort attempt to close the WAL, but otherwise do not
			// attempt to gracefully terminate. Once consensus has irrecoverably
			// failed, any additional progress we permit the node to make may
			// complicate diagnosing and recovering from the failure.
			onExit(cs)

			// There are a couple of cases where the we
			// panic with an error from deeper within the
			// state machine and in these cases, typically
			// during a normal shutdown, we can continue
			// with normal shutdown with safety. These
			// cases are:
			if err, ok := r.(error); ok {
				// TODO(creachadair): In ordinary operation, the WAL autofile should
				// never be closed. This only happens during shutdown and production
				// nodes usually halt by panicking. Many existing tests, however,
				// assume a clean shutdown is possible. Prior to #8111, we were
				// swallowing the panic in receiveRoutine, making that appear to
				// work. Filtering this specific error is slightly risky, but should
				// affect only unit tests. In any case, not re-panicking here only
				// preserves the pre-existing behavior for this one error type.
				if errors.Is(err, autofile.ErrAutoFileClosed) {
					return
				}

				// don't re-panic if the panic is just an
				// error and we're already trying to shut down
				if ctx.Err() != nil {
					return

				}
			}

			// Re-panic to ensure the node terminates.
			//
			panic(r)
		}
	}()

	for {
		if maxSteps > 0 {
			if cs.nSteps >= maxSteps {
				cs.logger.Debug("reached max steps; exiting receive routine")
				cs.nSteps = 0
				return
			}
		}

		select {
		case <-cs.txNotifier.TxsAvailable():
			cs.handleTxsAvailable(ctx)

		case mi := <-cs.peerMsgQueue:
			if err := cs.wal.Write(mi); err != nil {
				cs.logger.Error("failed writing to WAL", "err", err)
			}
			// handles proposals, block parts, votes
			// may generate internal events (votes, complete proposals, 2/3 majorities)
			cs.handleMsg(ctx, mi)

		case mi := <-cs.internalMsgQueue:
			err := cs.wal.WriteSync(mi) // NOTE: fsync
			if err != nil {
				panic(fmt.Errorf(
					"failed to write %v msg to consensus WAL due to %w; check your file system and restart the node",
					mi, err,
				))
			}

			// handles proposals, block parts, votes
			cs.handleMsg(ctx, mi)

		case ti := <-cs.timeoutTicker.Chan(): // tockChan:
			if err := cs.wal.Write(ti); err != nil {
				cs.logger.Error("failed writing to WAL", "err", err)
			}

			// if the timeout is relevant to the rs
			// go to the next step
			cs.handleTimeout(ctx, ti, cs.RoundState)

		case <-ctx.Done():
			onExit(cs)
			return

		}
		// TODO should we handle context cancels here?
	}
}

// state transitions on complete-proposal, 2/3-any, 2/3-one
func (cs *State) handleMsg(ctx context.Context, mi msgInfo) {
	cs.mtx.Lock()
	defer cs.mtx.Unlock()
	var (
		added bool
		err   error
	)

	msg, peerID := mi.Msg, mi.PeerID

	switch msg := msg.(type) {
	case *ProposalMessage:
		// will not cause transition.
		// once proposal is set, we can receive block parts
		err = cs.setProposal(msg.Proposal, mi.ReceiveTime)

	case *BlockPartMessage:
		// if the proposal is complete, we'll enterPrevote or tryFinalizeCommit
		added, err = cs.addProposalBlockPart(msg, peerID)

		// We unlock here to yield to any routines that need to read the the RoundState.
		// Previously, this code held the lock from the point at which the final block
		// part was received until the block executed against the application.
		// This prevented the reactor from being able to retrieve the most updated
		// version of the RoundState. The reactor needs the updated RoundState to
		// gossip the now completed block.
		//
		// This code can be further improved by either always operating on a copy
		// of RoundState and only locking when switching out State's copy of
		// RoundState with the updated copy or by emitting RoundState events in
		// more places for routines depending on it to listen for.
		cs.mtx.Unlock()

		cs.mtx.Lock()
		if added && cs.ProposalBlockParts.IsComplete() {
			cs.handleCompleteProposal(ctx, msg.Height)
		}
		if added {
			select {
			case cs.statsMsgQueue <- mi:
			case <-ctx.Done():
				return
			}
		}

		if err != nil && msg.Round != cs.Round {
			cs.logger.Debug(
				"received block part from wrong round",
				"height", cs.Height,
				"cs_round", cs.Round,
				"block_round", msg.Round,
			)
			err = nil
		}

	case *VoteMessage:
		// attempt to add the vote and dupeout the validator if its a duplicate signature
		// if the vote gives us a 2/3-any or 2/3-one, we transition
		added, err = cs.tryAddVote(ctx, msg.Vote, peerID)
		if added {
			select {
			case cs.statsMsgQueue <- mi:
			case <-ctx.Done():
				return
			}
		}

		// TODO: punish peer
		// We probably don't want to stop the peer here. The vote does not
		// necessarily comes from a malicious peer but can be just broadcasted by
		// a typical peer.
		// https://github.com/tendermint/tendermint/issues/1281

		// NOTE: the vote is broadcast to peers by the reactor listening
		// for vote events

		// TODO: If rs.Height == vote.Height && rs.Round < vote.Round,
		// the peer is sending us CatchupCommit precommits.
		// We could make note of this and help filter in broadcastHasVoteMessage().

	default:
		cs.logger.Error("unknown msg type", "type", fmt.Sprintf("%T", msg))
		return
	}

	if err != nil {
		cs.logger.Error(
			"failed to process message",
			"height", cs.Height,
			"round", cs.Round,
			"peer", peerID,
			"msg_type", fmt.Sprintf("%T", msg),
			"err", err,
		)
	}
}

func (cs *State) handleTimeout(
	ctx context.Context,
	ti timeoutInfo,
	rs cstypes.RoundState,
) {
	cs.logger.Debug("received tock", "timeout", ti.Duration, "height", ti.Height, "round", ti.Round, "step", ti.Step)

	// timeouts must be for current height, round, step
	if ti.Height != rs.Height || ti.Round < rs.Round || (ti.Round == rs.Round && ti.Step < rs.Step) {
		cs.logger.Debug("ignoring tock because we are ahead", "height", rs.Height, "round", rs.Round, "step", rs.Step)
		return
	}

	// the timeout will now cause a state transition
	cs.mtx.Lock()
	defer cs.mtx.Unlock()

	switch ti.Step {
	case cstypes.RoundStepNewHeight:
		// NewRound event fired from enterNewRound.
		// XXX: should we fire timeout here (for timeout commit)?
		cs.enterNewRound(ctx, ti.Height, 0)

	case cstypes.RoundStepNewRound:
		cs.enterPropose(ctx, ti.Height, 0)

	case cstypes.RoundStepPropose:
		if err := cs.eventBus.PublishEventTimeoutPropose(cs.RoundStateEvent()); err != nil {
			cs.logger.Error("failed publishing timeout propose", "err", err)
		}

		cs.enterPrevote(ctx, ti.Height, ti.Round)

	case cstypes.RoundStepPrevoteWait:
		if err := cs.eventBus.PublishEventTimeoutWait(cs.RoundStateEvent()); err != nil {
			cs.logger.Error("failed publishing timeout wait", "err", err)
		}

		cs.enterPrecommit(ctx, ti.Height, ti.Round)

	case cstypes.RoundStepPrecommitWait:
		if err := cs.eventBus.PublishEventTimeoutWait(cs.RoundStateEvent()); err != nil {
			cs.logger.Error("failed publishing timeout wait", "err", err)
		}

		cs.enterPrecommit(ctx, ti.Height, ti.Round)
		cs.enterNewRound(ctx, ti.Height, ti.Round+1)

	default:
		panic(fmt.Sprintf("invalid timeout step: %v", ti.Step))
	}

}

func (cs *State) handleTxsAvailable(ctx context.Context) {
	cs.mtx.Lock()
	defer cs.mtx.Unlock()

	// We only need to do this for round 0.
	if cs.Round != 0 {
		return
	}

	switch cs.Step {
	case cstypes.RoundStepNewHeight: // timeoutCommit phase
		if cs.needProofBlock(cs.Height) {
			// enterPropose will be called by enterNewRound
			return
		}

		// +1ms to ensure RoundStepNewRound timeout always happens after RoundStepNewHeight
		timeoutCommit := cs.StartTime.Sub(tmtime.Now()) + 1*time.Millisecond
		cs.scheduleTimeout(timeoutCommit, cs.Height, 0, cstypes.RoundStepNewRound)

	case cstypes.RoundStepNewRound: // after timeoutCommit
		cs.enterPropose(ctx, cs.Height, 0)
	}
}

//-----------------------------------------------------------------------------
// State functions
// Used internally by handleTimeout and handleMsg to make state transitions

// Enter: `timeoutNewHeight` by startTime (commitTime+timeoutCommit),
//	or, if SkipTimeoutCommit==true, after receiving all precommits from (height,round-1)
// Enter: `timeoutPrecommits` after any +2/3 precommits from (height,round-1)
// Enter: +2/3 precommits for nil at (height,round-1)
// Enter: +2/3 prevotes any or +2/3 precommits for block or any from (height, round)
// NOTE: cs.StartTime was already set for height.
func (cs *State) enterNewRound(ctx context.Context, height int64, round int32) {
	// TODO: remove panics in this function and return an error

	logger := cs.logger.With("height", height, "round", round)

	if cs.Height != height || round < cs.Round || (cs.Round == round && cs.Step != cstypes.RoundStepNewHeight) {
		logger.Debug(
			"entering new round with invalid args",
			"current", fmt.Sprintf("%v/%v/%v", cs.Height, cs.Round, cs.Step),
		)
		return
	}

	if now := tmtime.Now(); cs.StartTime.After(now) {
		logger.Debug("need to set a buffer and log message here for sanity", "start_time", cs.StartTime, "now", now)
	}

	logger.Debug("entering new round", "current", fmt.Sprintf("%v/%v/%v", cs.Height, cs.Round, cs.Step))

	// increment validators if necessary
	validators := cs.Validators
	if cs.Round < round {
		validators = validators.Copy()
		r, err := tmmath.SafeSubInt32(round, cs.Round)
		if err != nil {
			panic(err)
		}
		validators.IncrementProposerPriority(r)
	}

	// Setup new round
	// we don't fire newStep for this step,
	// but we fire an event, so update the round step first
	cs.updateRoundStep(round, cstypes.RoundStepNewRound)
	cs.Validators = validators
	if round == 0 {
		// We've already reset these upon new height,
		// and meanwhile we might have received a proposal
		// for round 0.
	} else {
		logger.Debug("resetting proposal info")
		cs.Proposal = nil
		cs.ProposalReceiveTime = time.Time{}
		cs.ProposalBlock = nil
		cs.ProposalBlockParts = nil
	}

	r, err := tmmath.SafeAddInt32(round, 1)
	if err != nil {
		panic(err)
	}

	cs.Votes.SetRound(r) // also track next round (round+1) to allow round-skipping
	cs.TriggeredTimeoutPrecommit = false

	if err := cs.eventBus.PublishEventNewRound(cs.NewRoundEvent()); err != nil {
		cs.logger.Error("failed publishing new round", "err", err)
	}
	// Wait for txs to be available in the mempool
	// before we enterPropose in round 0. If the last block changed the app hash,
	// we may need an empty "proof" block, and enterPropose immediately.
	waitForTxs := cs.config.WaitForTxs() && round == 0 && !cs.needProofBlock(height)
	if waitForTxs {
		if cs.config.CreateEmptyBlocksInterval > 0 {
			cs.scheduleTimeout(cs.config.CreateEmptyBlocksInterval, height, round,
				cstypes.RoundStepNewRound)
		}
		return
	}

	cs.enterPropose(ctx, height, round)
}

// needProofBlock returns true on the first height (so the genesis app hash is signed right away)
// and where the last block (height-1) caused the app hash to change
func (cs *State) needProofBlock(height int64) bool {
	if height == cs.state.InitialHeight {
		return true
	}

	lastBlockMeta := cs.blockStore.LoadBlockMeta(height - 1)
	if lastBlockMeta == nil {
		panic(fmt.Sprintf("needProofBlock: last block meta for height %d not found", height-1))
	}

	return !bytes.Equal(cs.state.AppHash, lastBlockMeta.Header.AppHash)
}

// Enter (CreateEmptyBlocks): from enterNewRound(height,round)
// Enter (CreateEmptyBlocks, CreateEmptyBlocksInterval > 0 ):
//		after enterNewRound(height,round), after timeout of CreateEmptyBlocksInterval
// Enter (!CreateEmptyBlocks) : after enterNewRound(height,round), once txs are in the mempool
func (cs *State) enterPropose(ctx context.Context, height int64, round int32) {
	logger := cs.logger.With("height", height, "round", round)

	if cs.Height != height || round < cs.Round || (cs.Round == round && cstypes.RoundStepPropose <= cs.Step) {
		logger.Debug(
			"entering propose step with invalid args",
			"current", fmt.Sprintf("%v/%v/%v", cs.Height, cs.Round, cs.Step),
		)
		return
	}

	// If this validator is the proposer of this round, and the previous block time is later than
	// our local clock time, wait to propose until our local clock time has passed the block time.
	if cs.privValidatorPubKey != nil && cs.isProposer(cs.privValidatorPubKey.Address()) {
		proposerWaitTime := proposerWaitTime(tmtime.DefaultSource{}, cs.state.LastBlockTime)
		if proposerWaitTime > 0 {
			cs.scheduleTimeout(proposerWaitTime, height, round, cstypes.RoundStepNewRound)
			return
		}
	}

	logger.Debug("entering propose step", "current", fmt.Sprintf("%v/%v/%v", cs.Height, cs.Round, cs.Step))

	defer func() {
		// Done enterPropose:
		cs.updateRoundStep(round, cstypes.RoundStepPropose)
		cs.newStep()

		// If we have the whole proposal + POL, then goto Prevote now.
		// else, we'll enterPrevote when the rest of the proposal is received (in AddProposalBlockPart),
		// or else after timeoutPropose
		if cs.isProposalComplete() {
			cs.enterPrevote(ctx, height, cs.Round)
		}
	}()

	// If we don't get the proposal and all block parts quick enough, enterPrevote
	cs.scheduleTimeout(cs.proposeTimeout(round), height, round, cstypes.RoundStepPropose)

	// Nothing more to do if we're not a validator
	if cs.privValidator == nil {
		logger.Debug("propose step; not proposing since node is not a validator")
		return
	}

	if cs.privValidatorPubKey == nil {
		// If this node is a validator & proposer in the current round, it will
		// miss the opportunity to create a block.
		logger.Error("propose step; empty priv validator public key", "err", errPubKeyIsNotSet)
		return
	}

	addr := cs.privValidatorPubKey.Address()

	// if not a validator, we're done
	if !cs.Validators.HasAddress(addr) {
		logger.Debug("propose step; not proposing since node is not in the validator set",
			"addr", addr,
			"vals", cs.Validators)
		return
	}

	if cs.isProposer(addr) {
		logger.Debug(
			"propose step; our turn to propose",
			"proposer", addr,
		)

		cs.decideProposal(ctx, height, round)
	} else {
		logger.Debug(
			"propose step; not our turn to propose",
			"proposer", cs.Validators.GetProposer().Address,
		)
	}
}

func (cs *State) isProposer(address []byte) bool {
	return bytes.Equal(cs.Validators.GetProposer().Address, address)
}

func (cs *State) defaultDecideProposal(ctx context.Context, height int64, round int32) {
	var block *types.Block
	var blockParts *types.PartSet

	// Decide on block
	if cs.ValidBlock != nil {
		// If there is valid block, choose that.
		block, blockParts = cs.ValidBlock, cs.ValidBlockParts
	} else {
		// Create a new proposal block from state/txs from the mempool.
		var err error
		block, err = cs.createProposalBlock(ctx)
		if err != nil {
			cs.logger.Error("unable to create proposal block", "error", err)
			return
		} else if block == nil {
			return
		}
		cs.metrics.ProposalCreateCount.Add(1)
		blockParts, err = block.MakePartSet(types.BlockPartSizeBytes)
		if err != nil {
			cs.logger.Error("unable to create proposal block part set", "error", err)
			return
		}
	}

	// Flush the WAL. Otherwise, we may not recompute the same proposal to sign,
	// and the privValidator will refuse to sign anything.
	if err := cs.wal.FlushAndSync(); err != nil {
		cs.logger.Error("failed flushing WAL to disk")
	}

	// Make proposal
	propBlockID := types.BlockID{Hash: block.Hash(), PartSetHeader: blockParts.Header()}
	proposal := types.NewProposal(height, round, cs.ValidRound, propBlockID, block.Header.Time)
	p := proposal.ToProto()

	// wait the max amount we would wait for a proposal
	ctxto, cancel := context.WithTimeout(ctx, cs.state.ConsensusParams.Timeout.Propose)
	defer cancel()
	if err := cs.privValidator.SignProposal(ctxto, cs.state.ChainID, p); err == nil {
		proposal.Signature = p.Signature

		// send proposal and block parts on internal msg queue
		cs.sendInternalMessage(ctx, msgInfo{&ProposalMessage{proposal}, "", tmtime.Now()})

		for i := 0; i < int(blockParts.Total()); i++ {
			part := blockParts.GetPart(i)
			cs.sendInternalMessage(ctx, msgInfo{&BlockPartMessage{cs.Height, cs.Round, part}, "", tmtime.Now()})
		}

		cs.logger.Debug("signed proposal", "height", height, "round", round, "proposal", proposal)
	} else if !cs.replayMode {
		cs.logger.Error("propose step; failed signing proposal", "height", height, "round", round, "err", err)
	}
}

// Returns true if the proposal block is complete &&
// (if POLRound was proposed, we have +2/3 prevotes from there).
func (cs *State) isProposalComplete() bool {
	if cs.Proposal == nil || cs.ProposalBlock == nil {
		return false
	}
	// we have the proposal. if there's a POLRound,
	// make sure we have the prevotes from it too
	if cs.Proposal.POLRound < 0 {
		return true
	}
	// if this is false the proposer is lying or we haven't received the POL yet
	return cs.Votes.Prevotes(cs.Proposal.POLRound).HasTwoThirdsMajority()

}

// Create the next block to propose and return it. Returns nil block upon error.
//
// We really only need to return the parts, but the block is returned for
// convenience so we can log the proposal block.
//
// NOTE: keep it side-effect free for clarity.
// CONTRACT: cs.privValidator is not nil.
func (cs *State) createProposalBlock(ctx context.Context) (*types.Block, error) {
	if cs.privValidator == nil {
		return nil, errors.New("entered createProposalBlock with privValidator being nil")
	}

	// TODO(sergio): wouldn't it be easier if CreateProposalBlock accepted cs.LastCommit directly?
	var lastExtCommit *types.ExtendedCommit
	switch {
	case cs.Height == cs.state.InitialHeight:
		// We're creating a proposal for the first block.
		// The commit is empty, but not nil.
		lastExtCommit = &types.ExtendedCommit{}

	case cs.LastCommit.HasTwoThirdsMajority():
		// Make the commit from LastCommit
		lastExtCommit = cs.LastCommit.MakeExtendedCommit()

	default: // This shouldn't happen.
		cs.logger.Error("propose step; cannot propose anything without commit for the previous block")
		return nil, nil
	}

	if cs.privValidatorPubKey == nil {
		// If this node is a validator & proposer in the current round, it will
		// miss the opportunity to create a block.
		cs.logger.Error("propose step; empty priv validator public key", "err", errPubKeyIsNotSet)
		return nil, nil
	}

	proposerAddr := cs.privValidatorPubKey.Address()

	ret, err := cs.blockExec.CreateProposalBlock(ctx, cs.Height, cs.state, lastExtCommit, proposerAddr)
	if err != nil {
		panic(err)
	}
	return ret, nil
}

// Enter: `timeoutPropose` after entering Propose.
// Enter: proposal block and POL is ready.
// If we received a valid proposal within this round and we are not locked on a block,
// we will prevote for block.
// Otherwise, if we receive a valid proposal that matches the block we are
// locked on or matches a block that received a POL in a round later than our
// locked round, prevote for the proposal, otherwise vote nil.
func (cs *State) enterPrevote(ctx context.Context, height int64, round int32) {
	logger := cs.logger.With("height", height, "round", round)

	if cs.Height != height || round < cs.Round || (cs.Round == round && cstypes.RoundStepPrevote <= cs.Step) {
		logger.Debug(
			"entering prevote step with invalid args",
			"current", fmt.Sprintf("%v/%v/%v", cs.Height, cs.Round, cs.Step),
		)
		return
	}

	defer func() {
		// Done enterPrevote:
		cs.updateRoundStep(round, cstypes.RoundStepPrevote)
		cs.newStep()
	}()

	logger.Debug("entering prevote step", "current", fmt.Sprintf("%v/%v/%v", cs.Height, cs.Round, cs.Step))

	// Sign and broadcast vote as necessary
	cs.doPrevote(ctx, height, round)

	// Once `addVote` hits any +2/3 prevotes, we will go to PrevoteWait
	// (so we have more time to try and collect +2/3 prevotes for a single block)
}

func (cs *State) proposalIsTimely() bool {
	sp := cs.state.ConsensusParams.Synchrony.SynchronyParamsOrDefaults()
	return cs.Proposal.IsTimely(cs.ProposalReceiveTime, sp, cs.Round)
}

func (cs *State) defaultDoPrevote(ctx context.Context, height int64, round int32) {
	logger := cs.logger.With("height", height, "round", round)

	// Check that a proposed block was not received within this round (and thus executing this from a timeout).
	if cs.ProposalBlock == nil {
		logger.Debug("prevote step: ProposalBlock is nil; prevoting nil")
		cs.signAddVote(ctx, tmproto.PrevoteType, nil, types.PartSetHeader{})
		return
	}

	if cs.Proposal == nil {
		logger.Debug("prevote step: did not receive proposal; prevoting nil")
		cs.signAddVote(ctx, tmproto.PrevoteType, nil, types.PartSetHeader{})
		return
	}

	if !cs.Proposal.Timestamp.Equal(cs.ProposalBlock.Header.Time) {
		logger.Debug("prevote step: proposal timestamp not equal; prevoting nil")
		cs.signAddVote(ctx, tmproto.PrevoteType, nil, types.PartSetHeader{})
		return
	}

	sp := cs.state.ConsensusParams.Synchrony.SynchronyParamsOrDefaults()
	if cs.Proposal.POLRound == -1 && cs.LockedRound == -1 && !cs.proposalIsTimely() {
		logger.Debug("prevote step: Proposal is not timely; prevoting nil",
			"proposed",
			tmtime.Canonical(cs.Proposal.Timestamp).Format(time.RFC3339Nano),
			"received",
			tmtime.Canonical(cs.ProposalReceiveTime).Format(time.RFC3339Nano),
			"msg_delay",
			sp.MessageDelay,
			"precision",
			sp.Precision)
		cs.signAddVote(ctx, tmproto.PrevoteType, nil, types.PartSetHeader{})
		return
	}

	// Validate proposal block, from Tendermint's perspective
	err := cs.blockExec.ValidateBlock(ctx, cs.state, cs.ProposalBlock)
	if err != nil {
		// ProposalBlock is invalid, prevote nil.
		logger.Error("prevote step: consensus deems this block invalid; prevoting nil",
			"err", err)
		cs.signAddVote(ctx, tmproto.PrevoteType, nil, types.PartSetHeader{})
		return
	}

	/*
		The block has now passed Tendermint's validation rules.
		Before prevoting the block received from the proposer for the current round and height,
		we request the Application, via the ProcessProposal, ABCI call to confirm that the block is
		valid. If the Application does not accept the block, Tendermint prevotes nil.

		WARNING: misuse of block rejection by the Application can seriously compromise Tendermint's
		liveness properties. Please see PrepareProposal-ProcessProposal coherence and determinism
		properties in the ABCI++ specification.
	*/
	isAppValid, err := cs.blockExec.ProcessProposal(ctx, cs.ProposalBlock, cs.state)
	if err != nil {
		panic(fmt.Sprintf("ProcessProposal: %v", err))
	}
	cs.metrics.MarkProposalProcessed(isAppValid)

	// Vote nil if the Application rejected the block
	if !isAppValid {
		logger.Error("prevote step: state machine rejected a proposed block; this should not happen:"+
			"the proposer may be misbehaving; prevoting nil", "err", err)
		cs.signAddVote(ctx, tmproto.PrevoteType, nil, types.PartSetHeader{})
		return
	}

	/*
		22: upon <PROPOSAL, h_p, round_p, v, −1> from proposer(h_p, round_p) while step_p = propose do
		23: if valid(v) && (lockedRound_p = −1 || lockedValue_p = v) then
		24: broadcast <PREVOTE, h_p, round_p, id(v)>

		Here, cs.Proposal.POLRound corresponds to the -1 in the above algorithm rule.
		This means that the proposer is producing a new proposal that has not previously
		seen a 2/3 majority by the network.

		If we have already locked on a different value that is different from the proposed value,
		we prevote nil since we are locked on a different value. Otherwise, if we're not locked on a block
		or the proposal matches our locked block, we prevote the proposal.
	*/
	if cs.Proposal.POLRound == -1 {
		if cs.LockedRound == -1 {
			logger.Debug("prevote step: ProposalBlock is valid and there is no locked block; prevoting the proposal")
			cs.signAddVote(ctx, tmproto.PrevoteType, cs.ProposalBlock.Hash(), cs.ProposalBlockParts.Header())
			return
		}
		if cs.ProposalBlock.HashesTo(cs.LockedBlock.Hash()) {
			logger.Debug("prevote step: ProposalBlock is valid and matches our locked block; prevoting the proposal")
			cs.signAddVote(ctx, tmproto.PrevoteType, cs.ProposalBlock.Hash(), cs.ProposalBlockParts.Header())
			return
		}
	}

	/*
		28: upon <PROPOSAL, h_p, round_p, v, v_r> from proposer(h_p, round_p) AND 2f + 1 <PREVOTE, h_p, v_r, id(v)> while
		step_p = propose && (v_r ≥ 0 && v_r < round_p) do
		29: if valid(v) && (lockedRound_p ≤ v_r || lockedValue_p = v) then
		30: broadcast <PREVOTE, h_p, round_p, id(v)>

		This rule is a bit confusing but breaks down as follows:

		If we see a proposal in the current round for value 'v' that lists its valid round as 'v_r'
		AND this validator saw a 2/3 majority of the voting power prevote 'v' in round 'v_r', then we will
		issue a prevote for 'v' in this round if 'v' is valid and either matches our locked value OR
		'v_r' is a round greater than or equal to our current locked round.

		'v_r' can be a round greater than to our current locked round if a 2/3 majority of
		the network prevoted a value in round 'v_r' but we did not lock on it, possibly because we
		missed the proposal in round 'v_r'.
	*/
	blockID, ok := cs.Votes.Prevotes(cs.Proposal.POLRound).TwoThirdsMajority()
	if ok && cs.ProposalBlock.HashesTo(blockID.Hash) && cs.Proposal.POLRound >= 0 && cs.Proposal.POLRound < cs.Round {
		if cs.LockedRound <= cs.Proposal.POLRound {
			logger.Debug("prevote step: ProposalBlock is valid and received a 2/3" +
				"majority in a round later than the locked round; prevoting the proposal")
			cs.signAddVote(ctx, tmproto.PrevoteType, cs.ProposalBlock.Hash(), cs.ProposalBlockParts.Header())
			return
		}
		if cs.ProposalBlock.HashesTo(cs.LockedBlock.Hash()) {
			logger.Debug("prevote step: ProposalBlock is valid and matches our locked block; prevoting the proposal")
			cs.signAddVote(ctx, tmproto.PrevoteType, cs.ProposalBlock.Hash(), cs.ProposalBlockParts.Header())
			return
		}
	}

	logger.Debug("prevote step: ProposalBlock is valid but was not our locked block or " +
		"did not receive a more recent majority; prevoting nil")
	cs.signAddVote(ctx, tmproto.PrevoteType, nil, types.PartSetHeader{})
}

// Enter: any +2/3 prevotes at next round.
func (cs *State) enterPrevoteWait(height int64, round int32) {
	logger := cs.logger.With("height", height, "round", round)

	if cs.Height != height || round < cs.Round || (cs.Round == round && cstypes.RoundStepPrevoteWait <= cs.Step) {
		logger.Debug(
			"entering prevote wait step with invalid args",
			"current", fmt.Sprintf("%v/%v/%v", cs.Height, cs.Round, cs.Step),
		)
		return
	}

	if !cs.Votes.Prevotes(round).HasTwoThirdsAny() {
		panic(fmt.Sprintf(
			"entering prevote wait step (%v/%v), but prevotes does not have any +2/3 votes",
			height, round,
		))
	}

	logger.Debug("entering prevote wait step", "current", fmt.Sprintf("%v/%v/%v", cs.Height, cs.Round, cs.Step))

	defer func() {
		// Done enterPrevoteWait:
		cs.updateRoundStep(round, cstypes.RoundStepPrevoteWait)
		cs.newStep()
	}()

	// Wait for some more prevotes; enterPrecommit
	cs.scheduleTimeout(cs.voteTimeout(round), height, round, cstypes.RoundStepPrevoteWait)
}

// Enter: `timeoutPrevote` after any +2/3 prevotes.
// Enter: `timeoutPrecommit` after any +2/3 precommits.
// Enter: +2/3 precomits for block or nil.
// Lock & precommit the ProposalBlock if we have enough prevotes for it (a POL in this round)
// else, precommit nil otherwise.
func (cs *State) enterPrecommit(ctx context.Context, height int64, round int32) {
	logger := cs.logger.With("height", height, "round", round)

	if cs.Height != height || round < cs.Round || (cs.Round == round && cstypes.RoundStepPrecommit <= cs.Step) {
		logger.Debug(
			"entering precommit step with invalid args",
			"current", fmt.Sprintf("%v/%v/%v", cs.Height, cs.Round, cs.Step),
		)
		return
	}

	logger.Debug("entering precommit step", "current", fmt.Sprintf("%v/%v/%v", cs.Height, cs.Round, cs.Step))

	defer func() {
		// Done enterPrecommit:
		cs.updateRoundStep(round, cstypes.RoundStepPrecommit)
		cs.newStep()
	}()

	// check for a polka
	blockID, ok := cs.Votes.Prevotes(round).TwoThirdsMajority()

	// If we don't have a polka, we must precommit nil.
	if !ok {
		if cs.LockedBlock != nil {
			logger.Debug("precommit step; no +2/3 prevotes during enterPrecommit while we are locked; precommitting nil")
		} else {
			logger.Debug("precommit step; no +2/3 prevotes during enterPrecommit; precommitting nil")
		}

		cs.signAddVote(ctx, tmproto.PrecommitType, nil, types.PartSetHeader{})
		return
	}

	// At this point +2/3 prevoted for a particular block or nil.
	if err := cs.eventBus.PublishEventPolka(cs.RoundStateEvent()); err != nil {
		logger.Error("failed publishing polka", "err", err)
	}

	// the latest POLRound should be this round.
	polRound, _ := cs.Votes.POLInfo()
	if polRound < round {
		panic(fmt.Sprintf("this POLRound should be %v but got %v", round, polRound))
	}

	// +2/3 prevoted nil. Precommit nil.
	if blockID.IsNil() {
		logger.Debug("precommit step: +2/3 prevoted for nil; precommitting nil")
		cs.signAddVote(ctx, tmproto.PrecommitType, nil, types.PartSetHeader{})
		return
	}
	// At this point, +2/3 prevoted for a particular block.

	// If we never received a proposal for this block, we must precommit nil
	if cs.Proposal == nil || cs.ProposalBlock == nil {
		logger.Debug("precommit step; did not receive proposal, precommitting nil")
		cs.signAddVote(ctx, tmproto.PrecommitType, nil, types.PartSetHeader{})
		return
	}

	// If the proposal time does not match the block time, precommit nil.
	if !cs.Proposal.Timestamp.Equal(cs.ProposalBlock.Header.Time) {
		logger.Debug("precommit step: proposal timestamp not equal; precommitting nil")
		cs.signAddVote(ctx, tmproto.PrecommitType, nil, types.PartSetHeader{})
		return
	}

	// If we're already locked on that block, precommit it, and update the LockedRound
	if cs.LockedBlock.HashesTo(blockID.Hash) {
		logger.Debug("precommit step: +2/3 prevoted locked block; relocking")
		cs.LockedRound = round

		if err := cs.eventBus.PublishEventRelock(cs.RoundStateEvent()); err != nil {
			logger.Error("precommit step: failed publishing event relock", "err", err)
		}

		cs.signAddVote(ctx, tmproto.PrecommitType, blockID.Hash, blockID.PartSetHeader)
		return
	}

	// If greater than 2/3 of the voting power on the network prevoted for
	// the proposed block, update our locked block to this block and issue a
	// precommit vote for it.
	if cs.ProposalBlock.HashesTo(blockID.Hash) {
		logger.Debug("precommit step: +2/3 prevoted proposal block; locking", "hash", blockID.Hash)

		// Validate the block.
		if err := cs.blockExec.ValidateBlock(ctx, cs.state, cs.ProposalBlock); err != nil {
			panic(fmt.Sprintf("precommit step: +2/3 prevoted for an invalid block %v; relocking", err))
		}

		cs.LockedRound = round
		cs.LockedBlock = cs.ProposalBlock
		cs.LockedBlockParts = cs.ProposalBlockParts

		if err := cs.eventBus.PublishEventLock(cs.RoundStateEvent()); err != nil {
			logger.Error("precommit step: failed publishing event lock", "err", err)
		}

		cs.signAddVote(ctx, tmproto.PrecommitType, blockID.Hash, blockID.PartSetHeader)
		return
	}

	// There was a polka in this round for a block we don't have.
	// Fetch that block, and precommit nil.
	logger.Debug("precommit step: +2/3 prevotes for a block we do not have; voting nil", "block_id", blockID)

	if !cs.ProposalBlockParts.HasHeader(blockID.PartSetHeader) {
		cs.ProposalBlock = nil
		cs.metrics.MarkBlockGossipStarted()
		cs.ProposalBlockParts = types.NewPartSetFromHeader(blockID.PartSetHeader)
	}

	cs.signAddVote(ctx, tmproto.PrecommitType, nil, types.PartSetHeader{})
}

// Enter: any +2/3 precommits for next round.
func (cs *State) enterPrecommitWait(height int64, round int32) {
	logger := cs.logger.With("height", height, "round", round)

	if cs.Height != height || round < cs.Round || (cs.Round == round && cs.TriggeredTimeoutPrecommit) {
		logger.Debug(
			"entering precommit wait step with invalid args",
			"triggered_timeout", cs.TriggeredTimeoutPrecommit,
			"current", fmt.Sprintf("%v/%v", cs.Height, cs.Round),
		)
		return
	}

	if !cs.Votes.Precommits(round).HasTwoThirdsAny() {
		panic(fmt.Sprintf(
			"entering precommit wait step (%v/%v), but precommits does not have any +2/3 votes",
			height, round,
		))
	}

	logger.Debug("entering precommit wait step", "current", fmt.Sprintf("%v/%v/%v", cs.Height, cs.Round, cs.Step))

	defer func() {
		// Done enterPrecommitWait:
		cs.TriggeredTimeoutPrecommit = true
		cs.newStep()
	}()

	// wait for some more precommits; enterNewRound
	cs.scheduleTimeout(cs.voteTimeout(round), height, round, cstypes.RoundStepPrecommitWait)
}

// Enter: +2/3 precommits for block
func (cs *State) enterCommit(ctx context.Context, height int64, commitRound int32) {
	logger := cs.logger.With("height", height, "commit_round", commitRound)

	if cs.Height != height || cstypes.RoundStepCommit <= cs.Step {
		logger.Debug(
			"entering commit step with invalid args",
			"current", fmt.Sprintf("%v/%v/%v", cs.Height, cs.Round, cs.Step),
		)
		return
	}

	logger.Debug("entering commit step", "current", fmt.Sprintf("%v/%v/%v", cs.Height, cs.Round, cs.Step))

	defer func() {
		// Done enterCommit:
		// keep cs.Round the same, commitRound points to the right Precommits set.
		cs.updateRoundStep(cs.Round, cstypes.RoundStepCommit)
		cs.CommitRound = commitRound
		cs.CommitTime = tmtime.Now()
		cs.newStep()

		// Maybe finalize immediately.
		cs.tryFinalizeCommit(ctx, height)
	}()

	blockID, ok := cs.Votes.Precommits(commitRound).TwoThirdsMajority()
	if !ok {
		panic("RunActionCommit() expects +2/3 precommits")
	}

	// The Locked* fields no longer matter.
	// Move them over to ProposalBlock if they match the commit hash,
	// otherwise they'll be cleared in updateToState.
	if cs.LockedBlock.HashesTo(blockID.Hash) {
		logger.Debug("commit is for a locked block; set ProposalBlock=LockedBlock", "block_hash", blockID.Hash)
		cs.ProposalBlock = cs.LockedBlock
		cs.ProposalBlockParts = cs.LockedBlockParts
	}

	// If we don't have the block being committed, set up to get it.
	if !cs.ProposalBlock.HashesTo(blockID.Hash) {
		if !cs.ProposalBlockParts.HasHeader(blockID.PartSetHeader) {
			logger.Info(
				"commit is for a block we do not know about; set ProposalBlock=nil",
				"proposal", cs.ProposalBlock.Hash(),
				"commit", blockID.Hash,
			)

			// We're getting the wrong block.
			// Set up ProposalBlockParts and keep waiting.
			cs.ProposalBlock = nil
			cs.metrics.MarkBlockGossipStarted()
			cs.ProposalBlockParts = types.NewPartSetFromHeader(blockID.PartSetHeader)

			if err := cs.eventBus.PublishEventValidBlock(cs.RoundStateEvent()); err != nil {
				logger.Error("failed publishing valid block", "err", err)
			}

			cs.evsw.FireEvent(types.EventValidBlockValue, &cs.RoundState)
		}
	}
}

// If we have the block AND +2/3 commits for it, finalize.
func (cs *State) tryFinalizeCommit(ctx context.Context, height int64) {
	logger := cs.logger.With("height", height)

	if cs.Height != height {
		panic(fmt.Sprintf("tryFinalizeCommit() cs.Height: %v vs height: %v", cs.Height, height))
	}

	blockID, ok := cs.Votes.Precommits(cs.CommitRound).TwoThirdsMajority()
	if !ok || blockID.IsNil() {
		logger.Error("failed attempt to finalize commit; there was no +2/3 majority or +2/3 was for nil")
		return
	}

	if !cs.ProposalBlock.HashesTo(blockID.Hash) {
		// TODO: this happens every time if we're not a validator (ugly logs)
		// TODO: ^^ wait, why does it matter that we're a validator?
		logger.Debug(
			"failed attempt to finalize commit; we do not have the commit block",
			"proposal_block", cs.ProposalBlock.Hash(),
			"commit_block", blockID.Hash,
		)
		return
	}

	cs.finalizeCommit(ctx, height)
}

// Increment height and goto cstypes.RoundStepNewHeight
func (cs *State) finalizeCommit(ctx context.Context, height int64) {
	logger := cs.logger.With("height", height)

	if cs.Height != height || cs.Step != cstypes.RoundStepCommit {
		logger.Debug(
			"entering finalize commit step",
			"current", fmt.Sprintf("%v/%v/%v", cs.Height, cs.Round, cs.Step),
		)
		return
	}

	cs.calculatePrevoteMessageDelayMetrics()

	blockID, ok := cs.Votes.Precommits(cs.CommitRound).TwoThirdsMajority()
	block, blockParts := cs.ProposalBlock, cs.ProposalBlockParts

	if !ok {
		panic("cannot finalize commit; commit does not have 2/3 majority")
	}
	if !blockParts.HasHeader(blockID.PartSetHeader) {
		panic("expected ProposalBlockParts header to be commit header")
	}
	if !block.HashesTo(blockID.Hash) {
		panic("cannot finalize commit; proposal block does not hash to commit hash")
	}

	if err := cs.blockExec.ValidateBlock(ctx, cs.state, block); err != nil {
		panic(fmt.Errorf("+2/3 committed an invalid block: %w", err))
	}

	logger.Info(
		"finalizing commit of block",
		"hash", block.Hash(),
		"root", block.AppHash,
		"num_txs", len(block.Txs),
	)
	logger.Debug(fmt.Sprintf("%v", block))

	// Save to blockStore.
	if cs.blockStore.Height() < block.Height {
		// NOTE: the seenCommit is local justification to commit this block,
		// but may differ from the LastCommit included in the next block
		precommits := cs.Votes.Precommits(cs.CommitRound)
		cs.blockStore.SaveBlock(block, blockParts, precommits.MakeExtendedCommit())
	} else {
		// Happens during replay if we already saved the block but didn't commit
		logger.Debug("calling finalizeCommit on already stored block", "height", block.Height)
	}

	// Write EndHeightMessage{} for this height, implying that the blockstore
	// has saved the block.
	//
	// If we crash before writing this EndHeightMessage{}, we will recover by
	// running ApplyBlock during the ABCI handshake when we restart.  If we
	// didn't save the block to the blockstore before writing
	// EndHeightMessage{}, we'd have to change WAL replay -- currently it
	// complains about replaying for heights where an #ENDHEIGHT entry already
	// exists.
	//
	// Either way, the State should not be resumed until we
	// successfully call ApplyBlock (ie. later here, or in Handshake after
	// restart).
	endMsg := EndHeightMessage{height}
	if err := cs.wal.WriteSync(endMsg); err != nil { // NOTE: fsync
		panic(fmt.Errorf(
			"failed to write %v msg to consensus WAL due to %w; check your file system and restart the node",
			endMsg, err,
		))
	}

	// Create a copy of the state for staging and an event cache for txs.
	stateCopy := cs.state.Copy()

	// Execute and commit the block, update and save the state, and update the mempool.
	// NOTE The block.AppHash wont reflect these txs until the next block.
	stateCopy, err := cs.blockExec.ApplyBlock(ctx,
		stateCopy,
		types.BlockID{
			Hash:          block.Hash(),
			PartSetHeader: blockParts.Header(),
		},
		block,
	)
	if err != nil {
		logger.Error("failed to apply block", "err", err)
		return
	}

	// must be called before we update state
	cs.RecordMetrics(height, block)

	// NewHeightStep!
	cs.updateToState(stateCopy)

	// Private validator might have changed it's key pair => refetch pubkey.
	if err := cs.updatePrivValidatorPubKey(ctx); err != nil {
		logger.Error("failed to get private validator pubkey", "err", err)
	}

	// cs.StartTime is already set.
	// Schedule Round0 to start soon.
	cs.scheduleRound0(&cs.RoundState)

	// By here,
	// * cs.Height has been increment to height+1
	// * cs.Step is now cstypes.RoundStepNewHeight
	// * cs.StartTime is set to when we will start round0.
}

func (cs *State) RecordMetrics(height int64, block *types.Block) {
	cs.metrics.Validators.Set(float64(cs.Validators.Size()))
	cs.metrics.ValidatorsPower.Set(float64(cs.Validators.TotalVotingPower()))

	var (
		missingValidators      int
		missingValidatorsPower int64
	)
	// height=0 -> MissingValidators and MissingValidatorsPower are both 0.
	// Remember that the first LastCommit is intentionally empty, so it's not
	// fair to increment missing validators number.
	if height > cs.state.InitialHeight {
		// Sanity check that commit size matches validator set size - only applies
		// after first block.
		var (
			commitSize = block.LastCommit.Size()
			valSetLen  = len(cs.LastValidators.Validators)
			address    types.Address
		)
		if commitSize != valSetLen {
			cs.logger.Error(fmt.Sprintf("commit size (%d) doesn't match valset length (%d) at height %d\n\n%v\n\n%v",
				commitSize, valSetLen, block.Height, block.LastCommit.Signatures, cs.LastValidators.Validators))
			return
		}

		if cs.privValidator != nil {
			if cs.privValidatorPubKey == nil {
				// Metrics won't be updated, but it's not critical.
				cs.logger.Error("recordMetrics", "err", errPubKeyIsNotSet)
			} else {
				address = cs.privValidatorPubKey.Address()
			}
		}

		for i, val := range cs.LastValidators.Validators {
			commitSig := block.LastCommit.Signatures[i]
			if commitSig.BlockIDFlag == types.BlockIDFlagAbsent {
				missingValidators++
				missingValidatorsPower += val.VotingPower
			}

			if bytes.Equal(val.Address, address) {
				label := []string{
					"validator_address", val.Address.String(),
				}
				cs.metrics.ValidatorPower.With(label...).Set(float64(val.VotingPower))
				if commitSig.BlockIDFlag == types.BlockIDFlagCommit {
					cs.metrics.ValidatorLastSignedHeight.With(label...).Set(float64(height))
				} else {
					cs.metrics.ValidatorMissedBlocks.With(label...).Add(float64(1))
				}
			}

		}
	}
	cs.metrics.MissingValidators.Set(float64(missingValidators))
	cs.metrics.MissingValidatorsPower.Set(float64(missingValidatorsPower))

	// NOTE: byzantine validators power and count is only for consensus evidence i.e. duplicate vote
	var (
		byzantineValidatorsPower int64
		byzantineValidatorsCount int64
	)

	for _, ev := range block.Evidence {
		if dve, ok := ev.(*types.DuplicateVoteEvidence); ok {
			if _, val := cs.Validators.GetByAddress(dve.VoteA.ValidatorAddress); val != nil {
				byzantineValidatorsCount++
				byzantineValidatorsPower += val.VotingPower
			}
		}
	}
	cs.metrics.ByzantineValidators.Set(float64(byzantineValidatorsCount))
	cs.metrics.ByzantineValidatorsPower.Set(float64(byzantineValidatorsPower))

	if height > 1 {
		lastBlockMeta := cs.blockStore.LoadBlockMeta(height - 1)
		if lastBlockMeta != nil {
			cs.metrics.BlockIntervalSeconds.Observe(
				block.Time.Sub(lastBlockMeta.Header.Time).Seconds(),
			)
		}
	}

	cs.metrics.NumTxs.Set(float64(len(block.Data.Txs)))
	cs.metrics.TotalTxs.Add(float64(len(block.Data.Txs)))
	cs.metrics.BlockSizeBytes.Observe(float64(block.Size()))
	cs.metrics.CommittedHeight.Set(float64(block.Height))
}

//-----------------------------------------------------------------------------

func (cs *State) defaultSetProposal(proposal *types.Proposal, recvTime time.Time) error {
	// Already have one
	// TODO: possibly catch double proposals
	if cs.Proposal != nil || proposal == nil {
		return nil
	}

	// Does not apply
	if proposal.Height != cs.Height || proposal.Round != cs.Round {
		return nil
	}

	// Verify POLRound, which must be -1 or in range [0, proposal.Round).
	if proposal.POLRound < -1 ||
		(proposal.POLRound >= 0 && proposal.POLRound >= proposal.Round) {
		return ErrInvalidProposalPOLRound
	}

	p := proposal.ToProto()
	// Verify signature
	if !cs.Validators.GetProposer().PubKey.VerifySignature(
		types.ProposalSignBytes(cs.state.ChainID, p), proposal.Signature,
	) {
		return ErrInvalidProposalSignature
	}

	proposal.Signature = p.Signature
	cs.Proposal = proposal
	cs.ProposalReceiveTime = recvTime
	cs.calculateProposalTimestampDifferenceMetric()
	// We don't update cs.ProposalBlockParts if it is already set.
	// This happens if we're already in cstypes.RoundStepCommit or if there is a valid block in the current round.
	// TODO: We can check if Proposal is for a different block as this is a sign of misbehavior!
	if cs.ProposalBlockParts == nil {
		cs.metrics.MarkBlockGossipStarted()
		cs.ProposalBlockParts = types.NewPartSetFromHeader(proposal.BlockID.PartSetHeader)
	}

	cs.logger.Info("received proposal", "proposal", proposal)
	return nil
}

// NOTE: block is not necessarily valid.
// Asynchronously triggers either enterPrevote (before we timeout of propose) or tryFinalizeCommit,
// once we have the full block.
func (cs *State) addProposalBlockPart(
	msg *BlockPartMessage,
	peerID types.NodeID,
) (added bool, err error) {
	height, round, part := msg.Height, msg.Round, msg.Part

	// Blocks might be reused, so round mismatch is OK
	if cs.Height != height {
		cs.logger.Debug("received block part from wrong height", "height", height, "round", round)
		cs.metrics.BlockGossipPartsReceived.With("matches_current", "false").Add(1)
		return false, nil
	}

	// We're not expecting a block part.
	if cs.ProposalBlockParts == nil {
		cs.metrics.BlockGossipPartsReceived.With("matches_current", "false").Add(1)
		// NOTE: this can happen when we've gone to a higher round and
		// then receive parts from the previous round - not necessarily a bad peer.
		cs.logger.Debug(
			"received a block part when we are not expecting any",
			"height", height,
			"round", round,
			"index", part.Index,
			"peer", peerID,
		)
		return false, nil
	}

	added, err = cs.ProposalBlockParts.AddPart(part)
	if err != nil {
		if errors.Is(err, types.ErrPartSetInvalidProof) || errors.Is(err, types.ErrPartSetUnexpectedIndex) {
			cs.metrics.BlockGossipPartsReceived.With("matches_current", "false").Add(1)
		}
		return added, err
	}

	cs.metrics.BlockGossipPartsReceived.With("matches_current", "true").Add(1)

	if cs.ProposalBlockParts.ByteSize() > cs.state.ConsensusParams.Block.MaxBytes {
		return added, fmt.Errorf("total size of proposal block parts exceeds maximum block bytes (%d > %d)",
			cs.ProposalBlockParts.ByteSize(), cs.state.ConsensusParams.Block.MaxBytes,
		)
	}
	if added && cs.ProposalBlockParts.IsComplete() {
		cs.metrics.MarkBlockGossipComplete()
		bz, err := io.ReadAll(cs.ProposalBlockParts.GetReader())
		if err != nil {
			return added, err
		}

		var pbb = new(tmproto.Block)
		err = proto.Unmarshal(bz, pbb)
		if err != nil {
			return added, err
		}

		block, err := types.BlockFromProto(pbb)
		if err != nil {
			return added, err
		}

		cs.ProposalBlock = block

		// NOTE: it's possible to receive complete proposal blocks for future rounds without having the proposal
		cs.logger.Info("received complete proposal block", "height", cs.ProposalBlock.Height, "hash", cs.ProposalBlock.Hash())

		if err := cs.eventBus.PublishEventCompleteProposal(cs.CompleteProposalEvent()); err != nil {
			cs.logger.Error("failed publishing event complete proposal", "err", err)
		}
	}

	return added, nil
}
func (cs *State) handleCompleteProposal(ctx context.Context, height int64) {
	// Update Valid* if we can.
	prevotes := cs.Votes.Prevotes(cs.Round)
	blockID, hasTwoThirds := prevotes.TwoThirdsMajority()
	if hasTwoThirds && !blockID.IsNil() && (cs.ValidRound < cs.Round) {
		if cs.ProposalBlock.HashesTo(blockID.Hash) {
			cs.logger.Debug(
				"updating valid block to new proposal block",
				"valid_round", cs.Round,
				"valid_block_hash", cs.ProposalBlock.Hash(),
			)

			cs.ValidRound = cs.Round
			cs.ValidBlock = cs.ProposalBlock
			cs.ValidBlockParts = cs.ProposalBlockParts
		}
		// TODO: In case there is +2/3 majority in Prevotes set for some
		// block and cs.ProposalBlock contains different block, either
		// proposer is faulty or voting power of faulty processes is more
		// than 1/3. We should trigger in the future accountability
		// procedure at this point.
	}

	if cs.Step <= cstypes.RoundStepPropose && cs.isProposalComplete() {
		// Move onto the next step
		cs.enterPrevote(ctx, height, cs.Round)
		if hasTwoThirds { // this is optimisation as this will be triggered when prevote is added
			cs.enterPrecommit(ctx, height, cs.Round)
		}
	} else if cs.Step == cstypes.RoundStepCommit {
		// If we're waiting on the proposal block...
		cs.tryFinalizeCommit(ctx, height)
	}
}

// Attempt to add the vote. if its a duplicate signature, dupeout the validator
func (cs *State) tryAddVote(ctx context.Context, vote *types.Vote, peerID types.NodeID) (bool, error) {
	added, err := cs.addVote(ctx, vote, peerID)
	if err != nil {
		// If the vote height is off, we'll just ignore it,
		// But if it's a conflicting sig, add it to the cs.evpool.
		// If it's otherwise invalid, punish peer.
		// nolint: gocritic
		if voteErr, ok := err.(*types.ErrVoteConflictingVotes); ok {
			if cs.privValidatorPubKey == nil {
				return false, errPubKeyIsNotSet
			}

			if bytes.Equal(vote.ValidatorAddress, cs.privValidatorPubKey.Address()) {
				cs.logger.Error(
					"found conflicting vote from ourselves; did you unsafe_reset a validator?",
					"height", vote.Height,
					"round", vote.Round,
					"type", vote.Type,
				)

				return added, err
			}

			// report conflicting votes to the evidence pool
			cs.evpool.ReportConflictingVotes(voteErr.VoteA, voteErr.VoteB)
			cs.logger.Debug(
				"found and sent conflicting votes to the evidence pool",
				"vote_a", voteErr.VoteA,
				"vote_b", voteErr.VoteB,
			)

			return added, err
		} else if errors.Is(err, types.ErrVoteNonDeterministicSignature) {
			cs.logger.Debug("vote has non-deterministic signature", "err", err)
		} else {
			// Either
			// 1) bad peer OR
			// 2) not a bad peer? this can also err sometimes with "Unexpected step" OR
			// 3) tmkms use with multiple validators connecting to a single tmkms instance
			//		(https://github.com/tendermint/tendermint/issues/3839).
			cs.logger.Info("failed attempting to add vote", "err", err)
			return added, ErrAddingVote
		}
	}

	return added, nil
}

func (cs *State) addVote(
	ctx context.Context,
	vote *types.Vote,
	peerID types.NodeID,
) (added bool, err error) {
	cs.logger.Debug(
		"adding vote",
		"vote_height", vote.Height,
		"vote_type", vote.Type,
		"val_index", vote.ValidatorIndex,
		"cs_height", cs.Height,
	)

	if vote.Height < cs.Height || (vote.Height == cs.Height && vote.Round < cs.Round) {
		cs.metrics.MarkLateVote(vote.Type)
	}

	// A precommit for the previous height?
	// These come in while we wait timeoutCommit
	if vote.Height+1 == cs.Height && vote.Type == tmproto.PrecommitType {
		if cs.Step != cstypes.RoundStepNewHeight {
			// Late precommit at prior height is ignored
			cs.logger.Debug("precommit vote came in after commit timeout and has been ignored", "vote", vote)
			return
		}

		added, err = cs.LastCommit.AddVote(vote)
		if !added {
			return
		}

		cs.logger.Debug("added vote to last precommits", "last_commit", cs.LastCommit.StringShort())
		if err := cs.eventBus.PublishEventVote(types.EventDataVote{Vote: vote}); err != nil {
			return added, err
		}

		cs.evsw.FireEvent(types.EventVoteValue, vote)

		// if we can skip timeoutCommit and have all the votes now,
		if cs.bypassCommitTimeout() && cs.LastCommit.HasAll() {
			// go straight to new round (skip timeout commit)
			// cs.scheduleTimeout(time.Duration(0), cs.Height, 0, cstypes.RoundStepNewHeight)
			cs.enterNewRound(ctx, cs.Height, 0)
		}

		return
	}

	// Height mismatch is ignored.
	// Not necessarily a bad peer, but not favorable behavior.
	if vote.Height != cs.Height {
		cs.logger.Debug("vote ignored and not added", "vote_height", vote.Height, "cs_height", cs.Height, "peer", peerID)
		return
	}

<<<<<<< HEAD
	// Verify VoteExtension if precommit and not nil
	// https://github.com/tendermint/tendermint/issues/8487
	if vote.Type == tmproto.PrecommitType && !vote.BlockID.IsNil() {
		if err = cs.blockExec.VerifyVoteExtension(ctx, vote); err != nil {
=======
	// Verify VoteExtension if precommit
	if vote.Type == tmproto.PrecommitType {
		err := cs.blockExec.VerifyVoteExtension(ctx, vote)
		cs.metrics.MarkVoteExtensionReceived(err == nil)
		if err != nil {
>>>>>>> c052181e
			return false, err
		}
	}

	height := cs.Height
	added, err = cs.Votes.AddVote(vote, peerID)
	if !added {
		// Either duplicate, or error upon cs.Votes.AddByIndex()
		return
	}
	if vote.Round == cs.Round {
		vals := cs.state.Validators
		_, val := vals.GetByIndex(vote.ValidatorIndex)
		cs.metrics.MarkVoteReceived(vote.Type, val.VotingPower, vals.TotalVotingPower())
	}

	if err := cs.eventBus.PublishEventVote(types.EventDataVote{Vote: vote}); err != nil {
		return added, err
	}
	cs.evsw.FireEvent(types.EventVoteValue, vote)

	switch vote.Type {
	case tmproto.PrevoteType:
		prevotes := cs.Votes.Prevotes(vote.Round)
		cs.logger.Debug("added vote to prevote", "vote", vote, "prevotes", prevotes.StringShort())

		// Check to see if >2/3 of the voting power on the network voted for any non-nil block.
		if blockID, ok := prevotes.TwoThirdsMajority(); ok && !blockID.IsNil() {
			// Greater than 2/3 of the voting power on the network voted for some
			// non-nil block

			// Update Valid* if we can.
			if cs.ValidRound < vote.Round && vote.Round == cs.Round {
				if cs.ProposalBlock.HashesTo(blockID.Hash) {
					cs.logger.Debug("updating valid block because of POL", "valid_round", cs.ValidRound, "pol_round", vote.Round)
					cs.ValidRound = vote.Round
					cs.ValidBlock = cs.ProposalBlock
					cs.ValidBlockParts = cs.ProposalBlockParts
				} else {
					cs.logger.Debug(
						"valid block we do not know about; set ProposalBlock=nil",
						"proposal", cs.ProposalBlock.Hash(),
						"block_id", blockID.Hash,
					)

					// we're getting the wrong block
					cs.ProposalBlock = nil
				}

				if !cs.ProposalBlockParts.HasHeader(blockID.PartSetHeader) {
					cs.metrics.MarkBlockGossipStarted()
					cs.ProposalBlockParts = types.NewPartSetFromHeader(blockID.PartSetHeader)
				}

				cs.evsw.FireEvent(types.EventValidBlockValue, &cs.RoundState)
				if err := cs.eventBus.PublishEventValidBlock(cs.RoundStateEvent()); err != nil {
					return added, err
				}
			}
		}

		// If +2/3 prevotes for *anything* for future round:
		switch {
		case cs.Round < vote.Round && prevotes.HasTwoThirdsAny():
			// Round-skip if there is any 2/3+ of votes ahead of us
			cs.enterNewRound(ctx, height, vote.Round)

		case cs.Round == vote.Round && cstypes.RoundStepPrevote <= cs.Step: // current round
			blockID, ok := prevotes.TwoThirdsMajority()
			if ok && (cs.isProposalComplete() || blockID.IsNil()) {
				cs.enterPrecommit(ctx, height, vote.Round)
			} else if prevotes.HasTwoThirdsAny() {
				cs.enterPrevoteWait(height, vote.Round)
			}

		case cs.Proposal != nil && 0 <= cs.Proposal.POLRound && cs.Proposal.POLRound == vote.Round:
			// If the proposal is now complete, enter prevote of cs.Round.
			if cs.isProposalComplete() {
				cs.enterPrevote(ctx, height, cs.Round)
			}
		}

	case tmproto.PrecommitType:
		precommits := cs.Votes.Precommits(vote.Round)
		cs.logger.Debug("added vote to precommit",
			"height", vote.Height,
			"round", vote.Round,
			"validator", vote.ValidatorAddress.String(),
			"vote_timestamp", vote.Timestamp,
			"data", precommits.LogString())

		blockID, ok := precommits.TwoThirdsMajority()
		if ok {
			// Executed as TwoThirdsMajority could be from a higher round
			cs.enterNewRound(ctx, height, vote.Round)
			cs.enterPrecommit(ctx, height, vote.Round)

			if !blockID.IsNil() {
				cs.enterCommit(ctx, height, vote.Round)
				if cs.bypassCommitTimeout() && precommits.HasAll() {
					cs.enterNewRound(ctx, cs.Height, 0)
				}
			} else {
				cs.enterPrecommitWait(height, vote.Round)
			}
		} else if cs.Round <= vote.Round && precommits.HasTwoThirdsAny() {
			cs.enterNewRound(ctx, height, vote.Round)
			cs.enterPrecommitWait(height, vote.Round)
		}

	default:
		panic(fmt.Sprintf("unexpected vote type %v", vote.Type))
	}

	return added, err
}

// CONTRACT: cs.privValidator is not nil.
func (cs *State) signVote(
	ctx context.Context,
	msgType tmproto.SignedMsgType,
	hash []byte,
	header types.PartSetHeader,
) (*types.Vote, error) {
	// Flush the WAL. Otherwise, we may not recompute the same vote to sign,
	// and the privValidator will refuse to sign anything.
	if err := cs.wal.FlushAndSync(); err != nil {
		return nil, err
	}

	if cs.privValidatorPubKey == nil {
		return nil, errPubKeyIsNotSet
	}

	addr := cs.privValidatorPubKey.Address()
	valIdx, _ := cs.Validators.GetByAddress(addr)

	vote := &types.Vote{
		ValidatorAddress: addr,
		ValidatorIndex:   valIdx,
		Height:           cs.Height,
		Round:            cs.Round,
		Timestamp:        tmtime.Now(),
		Type:             msgType,
		BlockID:          types.BlockID{Hash: hash, PartSetHeader: header},
	}

	// If the signedMessageType is for precommit,
	// use our local precommit Timeout as the max wait time for getting a singed commit. The same goes for prevote.
	timeout := cs.voteTimeout(cs.Round)

	switch msgType {
	case tmproto.PrecommitType:
		// if the signedMessage type is for a precommit, add VoteExtension
		ext, err := cs.blockExec.ExtendVote(ctx, vote)
		if err != nil {
			return nil, err
		}
		vote.Extension = ext
	default:
		timeout = time.Second
	}

	v := vote.ToProto()

	ctxto, cancel := context.WithTimeout(ctx, timeout)
	defer cancel()

	err := cs.privValidator.SignVote(ctxto, cs.state.ChainID, v)
	vote.Signature = v.Signature
	vote.ExtensionSignature = v.ExtensionSignature
	vote.Timestamp = v.Timestamp

	return vote, err
}

// sign the vote and publish on internalMsgQueue
func (cs *State) signAddVote(
	ctx context.Context,
	msgType tmproto.SignedMsgType,
	hash []byte,
	header types.PartSetHeader,
) *types.Vote {
	if cs.privValidator == nil { // the node does not have a key
		return nil
	}

	if cs.privValidatorPubKey == nil {
		// Vote won't be signed, but it's not critical.
		cs.logger.Error("signAddVote", "err", errPubKeyIsNotSet)
		return nil
	}

	// If the node not in the validator set, do nothing.
	if !cs.Validators.HasAddress(cs.privValidatorPubKey.Address()) {
		return nil
	}

	// TODO: pass pubKey to signVote
	vote, err := cs.signVote(ctx, msgType, hash, header)
	if err == nil {
		cs.sendInternalMessage(ctx, msgInfo{&VoteMessage{vote}, "", tmtime.Now()})
		cs.logger.Debug("signed and pushed vote", "height", cs.Height, "round", cs.Round, "vote", vote)
		return vote
	}

	cs.logger.Error("failed signing vote", "height", cs.Height, "round", cs.Round, "vote", vote, "err", err)
	return nil
}

// updatePrivValidatorPubKey get's the private validator public key and
// memoizes it. This func returns an error if the private validator is not
// responding or responds with an error.
func (cs *State) updatePrivValidatorPubKey(rctx context.Context) error {
	if cs.privValidator == nil {
		return nil
	}

	timeout := cs.voteTimeout(cs.Round)

	// no GetPubKey retry beyond the proposal/voting in RetrySignerClient
	if cs.Step >= cstypes.RoundStepPrecommit && cs.privValidatorType == types.RetrySignerClient {
		timeout = 0
	}

	// set context timeout depending on the configuration and the State step,
	// this helps in avoiding blocking of the remote signer connection.
	ctxto, cancel := context.WithTimeout(rctx, timeout)
	defer cancel()
	pubKey, err := cs.privValidator.GetPubKey(ctxto)
	if err != nil {
		return err
	}
	cs.privValidatorPubKey = pubKey
	return nil
}

// look back to check existence of the node's consensus votes before joining consensus
func (cs *State) checkDoubleSigningRisk(height int64) error {
	if cs.privValidator != nil && cs.privValidatorPubKey != nil && cs.config.DoubleSignCheckHeight > 0 && height > 0 {
		valAddr := cs.privValidatorPubKey.Address()
		doubleSignCheckHeight := cs.config.DoubleSignCheckHeight
		if doubleSignCheckHeight > height {
			doubleSignCheckHeight = height
		}

		for i := int64(1); i < doubleSignCheckHeight; i++ {
			lastCommit := cs.LoadCommit(height - i)
			if lastCommit != nil {
				for sigIdx, s := range lastCommit.Signatures {
					if s.BlockIDFlag == types.BlockIDFlagCommit && bytes.Equal(s.ValidatorAddress, valAddr) {
						cs.logger.Info("found signature from the same key", "sig", s, "idx", sigIdx, "height", height-i)
						return ErrSignatureFoundInPastBlocks
					}
				}
			}
		}
	}

	return nil
}

func (cs *State) calculatePrevoteMessageDelayMetrics() {
	if cs.Proposal == nil {
		return
	}
	ps := cs.Votes.Prevotes(cs.Round)
	pl := ps.List()

	sort.Slice(pl, func(i, j int) bool {
		return pl[i].Timestamp.Before(pl[j].Timestamp)
	})

	var votingPowerSeen int64
	for _, v := range pl {
		_, val := cs.Validators.GetByAddress(v.ValidatorAddress)
		votingPowerSeen += val.VotingPower
		if votingPowerSeen >= cs.Validators.TotalVotingPower()*2/3+1 {
			cs.metrics.QuorumPrevoteDelay.With("proposer_address", cs.Validators.GetProposer().Address.String()).Set(v.Timestamp.Sub(cs.Proposal.Timestamp).Seconds())
			break
		}
	}
	if ps.HasAll() {
		cs.metrics.FullPrevoteDelay.With("proposer_address", cs.Validators.GetProposer().Address.String()).Set(pl[len(pl)-1].Timestamp.Sub(cs.Proposal.Timestamp).Seconds())
	}
}

//---------------------------------------------------------

func CompareHRS(h1 int64, r1 int32, s1 cstypes.RoundStepType, h2 int64, r2 int32, s2 cstypes.RoundStepType) int {
	if h1 < h2 {
		return -1
	} else if h1 > h2 {
		return 1
	}
	if r1 < r2 {
		return -1
	} else if r1 > r2 {
		return 1
	}
	if s1 < s2 {
		return -1
	} else if s1 > s2 {
		return 1
	}
	return 0
}

// repairWalFile decodes messages from src (until the decoder errors) and
// writes them to dst.
func repairWalFile(src, dst string) error {
	in, err := os.Open(src)
	if err != nil {
		return err
	}
	defer in.Close()

	out, err := os.Create(dst)
	if err != nil {
		return err
	}
	defer out.Close()

	var (
		dec = NewWALDecoder(in)
		enc = NewWALEncoder(out)
	)

	// best-case repair (until first error is encountered)
	for {
		msg, err := dec.Decode()
		if err != nil {
			break
		}

		err = enc.Encode(msg)
		if err != nil {
			return fmt.Errorf("failed to encode msg: %w", err)
		}
	}

	return nil
}

func (cs *State) proposeTimeout(round int32) time.Duration {
	tp := cs.state.ConsensusParams.Timeout.TimeoutParamsOrDefaults()
	p := tp.Propose
	if cs.config.UnsafeProposeTimeoutOverride != 0 {
		p = cs.config.UnsafeProposeTimeoutOverride
	}
	pd := tp.ProposeDelta
	if cs.config.UnsafeProposeTimeoutDeltaOverride != 0 {
		pd = cs.config.UnsafeProposeTimeoutDeltaOverride
	}
	return time.Duration(
		p.Nanoseconds()+pd.Nanoseconds()*int64(round),
	) * time.Nanosecond
}

func (cs *State) voteTimeout(round int32) time.Duration {
	tp := cs.state.ConsensusParams.Timeout.TimeoutParamsOrDefaults()
	v := tp.Vote
	if cs.config.UnsafeVoteTimeoutOverride != 0 {
		v = cs.config.UnsafeVoteTimeoutOverride
	}
	vd := tp.VoteDelta
	if cs.config.UnsafeVoteTimeoutDeltaOverride != 0 {
		vd = cs.config.UnsafeVoteTimeoutDeltaOverride
	}
	return time.Duration(
		v.Nanoseconds()+vd.Nanoseconds()*int64(round),
	) * time.Nanosecond
}

func (cs *State) commitTime(t time.Time) time.Time {
	c := cs.state.ConsensusParams.Timeout.Commit
	if cs.config.UnsafeCommitTimeoutOverride != 0 {
		c = cs.config.UnsafeProposeTimeoutOverride
	}
	return t.Add(c)
}

func (cs *State) bypassCommitTimeout() bool {
	if cs.config.UnsafeBypassCommitTimeoutOverride != nil {
		return *cs.config.UnsafeBypassCommitTimeoutOverride
	}
	return cs.state.ConsensusParams.Timeout.BypassCommitTimeout
}

func (cs *State) calculateProposalTimestampDifferenceMetric() {
	if cs.Proposal != nil && cs.Proposal.POLRound == -1 {
		sp := cs.state.ConsensusParams.Synchrony.SynchronyParamsOrDefaults()
		isTimely := cs.Proposal.IsTimely(cs.ProposalReceiveTime, sp, cs.Round)
		cs.metrics.ProposalTimestampDifference.With("is_timely", fmt.Sprintf("%t", isTimely)).
			Observe(cs.ProposalReceiveTime.Sub(cs.Proposal.Timestamp).Seconds())
	}
}

// proposerWaitTime determines how long the proposer should wait to propose its next block.
// If the result is zero, a block can be proposed immediately.
//
// Block times must be monotonically increasing, so if the block time of the previous
// block is larger than the proposer's current time, then the proposer will sleep
// until its local clock exceeds the previous block time.
func proposerWaitTime(lt tmtime.Source, bt time.Time) time.Duration {
	t := lt.Now()
	if bt.After(t) {
		return bt.Sub(t)
	}
	return 0
}<|MERGE_RESOLUTION|>--- conflicted
+++ resolved
@@ -2337,18 +2337,12 @@
 		return
 	}
 
-<<<<<<< HEAD
 	// Verify VoteExtension if precommit and not nil
 	// https://github.com/tendermint/tendermint/issues/8487
 	if vote.Type == tmproto.PrecommitType && !vote.BlockID.IsNil() {
-		if err = cs.blockExec.VerifyVoteExtension(ctx, vote); err != nil {
-=======
-	// Verify VoteExtension if precommit
-	if vote.Type == tmproto.PrecommitType {
 		err := cs.blockExec.VerifyVoteExtension(ctx, vote)
 		cs.metrics.MarkVoteExtensionReceived(err == nil)
 		if err != nil {
->>>>>>> c052181e
 			return false, err
 		}
 	}
