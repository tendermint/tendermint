--- conflicted
+++ resolved
@@ -2059,11 +2059,7 @@
 	// Verify VoteExtension if precommit
 	if vote.Type == tmproto.PrecommitType {
 		if err = cs.blockExec.VerifyVoteExtension(vote); err != nil {
-<<<<<<< HEAD
-			return
-=======
 			return false, err
->>>>>>> f4088491
 		}
 	}
 
