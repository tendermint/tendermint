--- conflicted
+++ resolved
@@ -1319,11 +1319,7 @@
 		MessageDelay: cs.state.ConsensusParams.Timing.MessageDelay,
 	}
 
-<<<<<<< HEAD
 	return cs.Proposal.IsTimely(cs.ProposalReceiveTime, tp)
-=======
-	return cs.Proposal.IsTimely(cs.ProposalReceiveTime, tp, cs.state.InitialHeight)
->>>>>>> 2617a5cf
 }
 
 func (cs *State) defaultDoPrevote(height int64, round int32) {
@@ -1349,9 +1345,6 @@
 	}
 
 	if cs.Proposal.POLRound == -1 && cs.LockedRound == -1 && !cs.proposalIsTimely() {
-<<<<<<< HEAD
-		logger.Debug("prevote step: ProposalBlock is not timely; prevoting nil")
-=======
 		logger.Debug("prevote step: Proposal is not timely; prevoting nil - ",
 			"proposed",
 			tmtime.Canonical(cs.Proposal.Timestamp).Format(time.RFC3339Nano),
@@ -1361,7 +1354,6 @@
 			cs.state.ConsensusParams.Timing.MessageDelay,
 			"precision",
 			cs.state.ConsensusParams.Timing.Precision)
->>>>>>> 2617a5cf
 		cs.signAddVote(tmproto.PrevoteType, nil, types.PartSetHeader{})
 		return
 	}
