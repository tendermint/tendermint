package consensus

import (
	"bufio"
	"context"
	"errors"
	"fmt"
	"io"
	"os"
	"strconv"
	"strings"

	dbm "github.com/tendermint/tm-db"

	"github.com/tendermint/tendermint/config"
	"github.com/tendermint/tendermint/internal/eventbus"
	"github.com/tendermint/tendermint/internal/proxy"
	tmpubsub "github.com/tendermint/tendermint/internal/pubsub"
	sm "github.com/tendermint/tendermint/internal/state"
	"github.com/tendermint/tendermint/internal/store"
	"github.com/tendermint/tendermint/libs/log"
	"github.com/tendermint/tendermint/types"
)

const (
	// event bus subscriber
	subscriber = "replay-file"
)

//--------------------------------------------------------
// replay messages interactively or all at once

// replay the wal file
func RunReplayFile(
	ctx context.Context,
	logger log.Logger,
	cfg config.BaseConfig,
	csConfig *config.ConsensusConfig,
	console bool,
) error {
	consensusState, err := newConsensusStateForReplay(ctx, cfg, logger, csConfig)
	if err != nil {
		return err
	}

	if err := consensusState.ReplayFile(ctx, csConfig.WalFile(), console); err != nil {
		return fmt.Errorf("consensus replay: %w", err)
	}

	return nil
}

// Replay msgs in file or start the console
func (cs *State) ReplayFile(ctx context.Context, file string, console bool) error {

	if cs.IsRunning() {
		return errors.New("cs is already running, cannot replay")
	}
	if cs.wal != nil {
		return errors.New("cs wal is open, cannot replay")
	}

	cs.startForReplay()

	// ensure all new step events are regenerated as expected

	newStepSub, err := cs.eventBus.SubscribeWithArgs(ctx, tmpubsub.SubscribeArgs{
		ClientID: subscriber,
		Query:    types.EventQueryNewRoundStep,
	})
	if err != nil {
		return fmt.Errorf("failed to subscribe %s to %v", subscriber, types.EventQueryNewRoundStep)
	}
	defer func() {
		args := tmpubsub.UnsubscribeArgs{Subscriber: subscriber, Query: types.EventQueryNewRoundStep}
		if err := cs.eventBus.Unsubscribe(ctx, args); err != nil {
			cs.logger.Error("error unsubscribing to event bus", "err", err)
		}
	}()

	// just open the file for reading, no need to use wal
	fp, err := os.OpenFile(file, os.O_RDONLY, 0600)
	if err != nil {
		return err
	}

	pb := newPlayback(file, fp, cs, cs.stateStore)
	defer pb.fp.Close()

	var nextN int // apply N msgs in a row
	var msg *TimedWALMessage
	for {
		if nextN == 0 && console {
			nextN, err = pb.replayConsoleLoop(ctx)
			if err != nil {
				return err
			}
		}

		msg, err = pb.dec.Decode()
		if err == io.EOF {
			return nil
		} else if err != nil {
			return err
		}

		if err := pb.cs.readReplayMessage(ctx, msg, newStepSub); err != nil {
			return err
		}

		if nextN > 0 {
			nextN--
		}
		pb.count++
	}
}

//------------------------------------------------
// playback manager

type playback struct {
	cs *State

	fp    *os.File
	dec   *WALDecoder
	count int // how many lines/msgs into the file are we

	// replays can be reset to beginning
	fileName   string // so we can close/reopen the file
	stateStore sm.Store
}

func newPlayback(fileName string, fp *os.File, cs *State, store sm.Store) *playback {
	return &playback{
		cs:         cs,
		fp:         fp,
		fileName:   fileName,
		stateStore: store,
		dec:        NewWALDecoder(fp),
	}
}

// go back count steps by resetting the state and running (pb.count - count) steps
func (pb *playback) replayReset(ctx context.Context, count int, newStepSub eventbus.Subscription) error {
	pb.cs.Stop()
	pb.cs.Wait()
<<<<<<< HEAD
	newCS := NewStateWithLogger(pb.cs.config, pb.genesisState.Copy(), pb.cs.blockExec,
		pb.cs.blockStore, pb.cs.txNotifier, pb.cs.evpool, pb.cs.Logger, 0)
	newCS.SetEventBus(pb.cs.eventBus)
=======

	newCS, err := NewState(pb.cs.logger, pb.cs.config, pb.stateStore, pb.cs.blockExec,
		pb.cs.blockStore, pb.cs.txNotifier, pb.cs.evpool, pb.cs.eventBus)
	if err != nil {
		return err
	}
>>>>>>> 6c40ad39
	newCS.startForReplay()

	if err := pb.fp.Close(); err != nil {
		return err
	}
	fp, err := os.OpenFile(pb.fileName, os.O_RDONLY, 0600)
	if err != nil {
		return err
	}
	pb.fp = fp
	pb.dec = NewWALDecoder(fp)
	count = pb.count - count
	fmt.Printf("Reseting from %d to %d\n", pb.count, count)
	pb.count = 0
	pb.cs = newCS
	var msg *TimedWALMessage
	for i := 0; i < count; i++ {
		msg, err = pb.dec.Decode()
		if err == io.EOF {
			return nil
		} else if err != nil {
			return err
		}
		if err := pb.cs.readReplayMessage(ctx, msg, newStepSub); err != nil {
			return err
		}
		pb.count++
	}
	return nil
}

func (cs *State) startForReplay() {
	cs.logger.Error("Replay commands are disabled until someone updates them and writes tests")
}

// console function for parsing input and running commands. The integer
// return value is invalid unless the error is nil.
func (pb *playback) replayConsoleLoop(ctx context.Context) (int, error) {
	for {
		fmt.Printf("> ")
		bufReader := bufio.NewReader(os.Stdin)
		line, more, err := bufReader.ReadLine()
		if more {
			return 0, fmt.Errorf("input is too long")
		} else if err != nil {
			return 0, err
		}

		tokens := strings.Split(string(line), " ")
		if len(tokens) == 0 {
			continue
		}

		switch tokens[0] {
		case "next":
			// "next" -> replay next message
			// "next N" -> replay next N messages

			if len(tokens) == 1 {
				return 0, nil
			}
			i, err := strconv.Atoi(tokens[1])
			if err != nil {
				fmt.Println("next takes an integer argument")
			} else {
				return i, nil
			}

		case "back":
			// "back" -> go back one message
			// "back N" -> go back N messages

			// NOTE: "back" is not supported in the state machine design,
			// so we restart and replay up to

			// ensure all new step events are regenerated as expected

<<<<<<< HEAD
			newStepSub, err := pb.cs.eventBus.Subscribe(
				ctx,
				subscriber,
				types.EventQueryNewRoundStep,
			)
			if err != nil {
				tmos.Exit(
					fmt.Sprintf(
						"failed to subscribe %s to %v",
						subscriber,
						types.EventQueryNewRoundStep,
					),
				)
=======
			newStepSub, err := pb.cs.eventBus.SubscribeWithArgs(ctx, tmpubsub.SubscribeArgs{
				ClientID: subscriber,
				Query:    types.EventQueryNewRoundStep,
			})
			if err != nil {
				return 0, fmt.Errorf("failed to subscribe %s to %v", subscriber, types.EventQueryNewRoundStep)
>>>>>>> 6c40ad39
			}
			defer func() {
				args := tmpubsub.UnsubscribeArgs{Subscriber: subscriber, Query: types.EventQueryNewRoundStep}
				if err := pb.cs.eventBus.Unsubscribe(ctx, args); err != nil {
					pb.cs.logger.Error("error unsubscribing from eventBus", "err", err)
				}
			}()

			if len(tokens) == 1 {
				if err := pb.replayReset(ctx, 1, newStepSub); err != nil {
					pb.cs.logger.Error("Replay reset error", "err", err)
				}
			} else {
				i, err := strconv.Atoi(tokens[1])
				if err != nil {
					fmt.Println("back takes an integer argument")
				} else if i > pb.count {
					fmt.Printf("argument to back must not be larger than the current count (%d)\n", pb.count)
				} else if err := pb.replayReset(ctx, i, newStepSub); err != nil {
					pb.cs.logger.Error("Replay reset error", "err", err)
				}
			}

		case "rs":
			// "rs" -> print entire round state
			// "rs short" -> print height/round/step
			// "rs <field>" -> print another field of the round state

			rs := pb.cs.RoundState
			if len(tokens) == 1 {
				fmt.Println(rs)
			} else {
				switch tokens[1] {
				case "short":
					fmt.Printf("%v/%v/%v\n", rs.Height, rs.Round, rs.Step)
				case "validators":
					fmt.Println(rs.Validators)
				case "proposal":
					fmt.Println(rs.Proposal)
				case "proposal_block":
					fmt.Printf("%v %v\n", rs.ProposalBlockParts.StringShort(), rs.ProposalBlock.StringShort())
				case "locked_round":
					fmt.Println(rs.LockedRound)
				case "locked_block":
					fmt.Printf("%v %v\n", rs.LockedBlockParts.StringShort(), rs.LockedBlock.StringShort())
				case "votes":
					fmt.Println(rs.Votes.StringIndented("  "))

				default:
					fmt.Println("Unknown option", tokens[1])
				}
			}
		case "n":
			fmt.Println(pb.count)
		}
	}
}

//--------------------------------------------------------------------------------

// convenience for replay mode
func newConsensusStateForReplay(
	ctx context.Context,
	cfg config.BaseConfig,
	logger log.Logger,
	csConfig *config.ConsensusConfig,
) (*State, error) {
	dbType := dbm.BackendType(cfg.DBBackend)
	// Get BlockStore
	blockStoreDB, err := dbm.NewDB("blockstore", dbType, cfg.DBDir())
	if err != nil {
		return nil, err
	}
	blockStore := store.NewBlockStore(blockStoreDB)

	// Get State
	stateDB, err := dbm.NewDB("state", dbType, cfg.DBDir())
	if err != nil {
		return nil, err
	}

	stateStore := sm.NewStore(stateDB)
	gdoc, err := sm.MakeGenesisDocFromFile(cfg.GenesisFile())
	if err != nil {
		return nil, err
	}

	state, err := sm.MakeGenesisState(gdoc)
	if err != nil {
		return nil, err
	}

<<<<<<< HEAD
	// Create proxyAppConn connection (consensus, mempool, query)
	clientCreator, _ := proxy.DefaultClientCreator(cfg.ProxyApp, cfg.ABCI, cfg.DBDir())
	proxyApp := proxy.NewAppConns(clientCreator, proxy.NopMetrics())
	err = proxyApp.Start()
=======
	client, _, err := proxy.ClientFactory(logger, cfg.ProxyApp, cfg.ABCI, cfg.DBDir())
>>>>>>> 6c40ad39
	if err != nil {
		return nil, err
	}

	proxyApp := proxy.New(client, logger, proxy.NopMetrics())
	err = proxyApp.Start(ctx)
	if err != nil {
		return nil, fmt.Errorf("starting proxy app conns: %w", err)
	}

<<<<<<< HEAD
	// We should be able to just pass nil here for the node pro tx hash
	handshaker := NewHandshaker(stateStore, state, blockStore, gdoc, nil, csConfig.AppHashSize)
	handshaker.SetEventBus(eventBus)
	_, err = handshaker.Handshake(proxyApp)
	if err != nil {
		tmos.Exit(fmt.Sprintf("Error on handshake: %v", err))
	}

	mempool, evpool := emptyMempool{}, sm.EmptyEvidencePool{}
	blockExec := sm.NewBlockExecutor(
		stateStore,
		log.TestingLogger(),
		proxyApp.Consensus(),
		proxyApp.Query(),
		mempool,
		evpool,
		blockStore,
		nil,
		sm.BlockExecutorWithAppHashSize(csConfig.AppHashSize),
	)
=======
	eventBus := eventbus.NewDefault(logger)
	if err := eventBus.Start(ctx); err != nil {
		return nil, fmt.Errorf("failed to start event bus: %w", err)
	}

	handshaker := NewHandshaker(logger, stateStore, state, blockStore, eventBus, gdoc)

	if err = handshaker.Handshake(ctx, proxyApp); err != nil {
		return nil, err
	}
>>>>>>> 6c40ad39

	mempool, evpool := emptyMempool{}, sm.EmptyEvidencePool{}
	blockExec := sm.NewBlockExecutor(stateStore, logger, proxyApp, mempool, evpool, blockStore, eventBus, sm.NopMetrics())

	consensusState, err := NewState(logger, csConfig, stateStore, blockExec,
		blockStore, mempool, evpool, eventBus)
	if err != nil {
		return nil, err
	}
	return consensusState, nil
}<|MERGE_RESOLUTION|>--- conflicted
+++ resolved
@@ -144,18 +144,12 @@
 func (pb *playback) replayReset(ctx context.Context, count int, newStepSub eventbus.Subscription) error {
 	pb.cs.Stop()
 	pb.cs.Wait()
-<<<<<<< HEAD
-	newCS := NewStateWithLogger(pb.cs.config, pb.genesisState.Copy(), pb.cs.blockExec,
-		pb.cs.blockStore, pb.cs.txNotifier, pb.cs.evpool, pb.cs.Logger, 0)
-	newCS.SetEventBus(pb.cs.eventBus)
-=======
 
 	newCS, err := NewState(pb.cs.logger, pb.cs.config, pb.stateStore, pb.cs.blockExec,
-		pb.cs.blockStore, pb.cs.txNotifier, pb.cs.evpool, pb.cs.eventBus)
-	if err != nil {
-		return err
-	}
->>>>>>> 6c40ad39
+		pb.cs.blockStore, pb.cs.txNotifier, pb.cs.evpool, pb.cs.eventBus, 0)
+	if err != nil {
+		return err
+	}
 	newCS.startForReplay()
 
 	if err := pb.fp.Close(); err != nil {
@@ -233,28 +227,12 @@
 
 			// ensure all new step events are regenerated as expected
 
-<<<<<<< HEAD
-			newStepSub, err := pb.cs.eventBus.Subscribe(
-				ctx,
-				subscriber,
-				types.EventQueryNewRoundStep,
-			)
-			if err != nil {
-				tmos.Exit(
-					fmt.Sprintf(
-						"failed to subscribe %s to %v",
-						subscriber,
-						types.EventQueryNewRoundStep,
-					),
-				)
-=======
 			newStepSub, err := pb.cs.eventBus.SubscribeWithArgs(ctx, tmpubsub.SubscribeArgs{
 				ClientID: subscriber,
 				Query:    types.EventQueryNewRoundStep,
 			})
 			if err != nil {
 				return 0, fmt.Errorf("failed to subscribe %s to %v", subscriber, types.EventQueryNewRoundStep)
->>>>>>> 6c40ad39
 			}
 			defer func() {
 				args := tmpubsub.UnsubscribeArgs{Subscriber: subscriber, Query: types.EventQueryNewRoundStep}
@@ -347,14 +325,7 @@
 		return nil, err
 	}
 
-<<<<<<< HEAD
-	// Create proxyAppConn connection (consensus, mempool, query)
-	clientCreator, _ := proxy.DefaultClientCreator(cfg.ProxyApp, cfg.ABCI, cfg.DBDir())
-	proxyApp := proxy.NewAppConns(clientCreator, proxy.NopMetrics())
-	err = proxyApp.Start()
-=======
 	client, _, err := proxy.ClientFactory(logger, cfg.ProxyApp, cfg.ABCI, cfg.DBDir())
->>>>>>> 6c40ad39
 	if err != nil {
 		return nil, err
 	}
@@ -365,45 +336,34 @@
 		return nil, fmt.Errorf("starting proxy app conns: %w", err)
 	}
 
-<<<<<<< HEAD
+	eventBus := eventbus.NewDefault(logger)
+	if err := eventBus.Start(ctx); err != nil {
+		return nil, fmt.Errorf("failed to start event bus: %w", err)
+	}
+
 	// We should be able to just pass nil here for the node pro tx hash
-	handshaker := NewHandshaker(stateStore, state, blockStore, gdoc, nil, csConfig.AppHashSize)
-	handshaker.SetEventBus(eventBus)
-	_, err = handshaker.Handshake(proxyApp)
-	if err != nil {
-		tmos.Exit(fmt.Sprintf("Error on handshake: %v", err))
+	handshaker := NewHandshaker(logger, stateStore, state, blockStore, eventBus, gdoc, nil, csConfig.AppHashSize)
+	_, err = handshaker.Handshake(ctx, proxyApp)
+	if err != nil {
+		return nil, err
 	}
 
 	mempool, evpool := emptyMempool{}, sm.EmptyEvidencePool{}
 	blockExec := sm.NewBlockExecutor(
 		stateStore,
-		log.TestingLogger(),
-		proxyApp.Consensus(),
-		proxyApp.Query(),
+		logger,
+		proxyApp,
 		mempool,
 		evpool,
 		blockStore,
+		eventBus,
+		sm.NopMetrics(),
 		nil,
 		sm.BlockExecutorWithAppHashSize(csConfig.AppHashSize),
 	)
-=======
-	eventBus := eventbus.NewDefault(logger)
-	if err := eventBus.Start(ctx); err != nil {
-		return nil, fmt.Errorf("failed to start event bus: %w", err)
-	}
-
-	handshaker := NewHandshaker(logger, stateStore, state, blockStore, eventBus, gdoc)
-
-	if err = handshaker.Handshake(ctx, proxyApp); err != nil {
-		return nil, err
-	}
->>>>>>> 6c40ad39
-
-	mempool, evpool := emptyMempool{}, sm.EmptyEvidencePool{}
-	blockExec := sm.NewBlockExecutor(stateStore, logger, proxyApp, mempool, evpool, blockStore, eventBus, sm.NopMetrics())
 
 	consensusState, err := NewState(logger, csConfig, stateStore, blockExec,
-		blockStore, mempool, evpool, eventBus)
+		blockStore, mempool, evpool, eventBus, 0)
 	if err != nil {
 		return nil, err
 	}
