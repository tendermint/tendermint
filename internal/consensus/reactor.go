package consensus

import (
	"fmt"
	"runtime/debug"
	"time"

	cstypes "github.com/tendermint/tendermint/internal/consensus/types"
	tmsync "github.com/tendermint/tendermint/internal/libs/sync"
	"github.com/tendermint/tendermint/internal/p2p"
	sm "github.com/tendermint/tendermint/internal/state"
	"github.com/tendermint/tendermint/libs/bits"
	tmevents "github.com/tendermint/tendermint/libs/events"
	"github.com/tendermint/tendermint/libs/log"
	"github.com/tendermint/tendermint/libs/service"
	tmcons "github.com/tendermint/tendermint/proto/tendermint/consensus"
	tmproto "github.com/tendermint/tendermint/proto/tendermint/types"
	"github.com/tendermint/tendermint/types"
)

var (
	_ service.Service = (*Reactor)(nil)
	_ p2p.Wrapper     = (*tmcons.Message)(nil)

	// ChannelShims contains a map of ChannelDescriptorShim objects, where each
	// object wraps a reference to a legacy p2p ChannelDescriptor and the corresponding
	// p2p proto.Message the new p2p Channel is responsible for handling.
	//
	//
	// TODO: Remove once p2p refactor is complete.
	// ref: https://github.com/tendermint/tendermint/issues/5670
	ChannelShims = map[p2p.ChannelID]*p2p.ChannelDescriptorShim{
		StateChannel: {
			Descriptor: &p2p.ChannelDescriptor{
<<<<<<< HEAD
				ID:                  StateChannel,
=======
				ID:                  byte(StateChannel),
				MessageType:         new(tmcons.Message),
>>>>>>> f4a56f40
				Priority:            8,
				SendQueueCapacity:   64,
				RecvMessageCapacity: maxMsgSize,
				RecvBufferCapacity:  128,
			},
		},
		DataChannel: {
			Descriptor: &p2p.ChannelDescriptor{
				// TODO: Consider a split between gossiping current block and catchup
				// stuff. Once we gossip the whole block there is nothing left to send
				// until next height or round.
<<<<<<< HEAD
				ID:                  DataChannel,
=======
				ID:                  byte(DataChannel),
				MessageType:         new(tmcons.Message),
>>>>>>> f4a56f40
				Priority:            12,
				SendQueueCapacity:   64,
				RecvBufferCapacity:  512,
				RecvMessageCapacity: maxMsgSize,
			},
		},
		VoteChannel: {
			Descriptor: &p2p.ChannelDescriptor{
<<<<<<< HEAD
				ID:                  VoteChannel,
=======
				ID:                  byte(VoteChannel),
				MessageType:         new(tmcons.Message),
>>>>>>> f4a56f40
				Priority:            10,
				SendQueueCapacity:   64,
				RecvBufferCapacity:  128,
				RecvMessageCapacity: maxMsgSize,
			},
		},
		VoteSetBitsChannel: {
			Descriptor: &p2p.ChannelDescriptor{
<<<<<<< HEAD
				ID:                  VoteSetBitsChannel,
=======
				ID:                  byte(VoteSetBitsChannel),
				MessageType:         new(tmcons.Message),
>>>>>>> f4a56f40
				Priority:            5,
				SendQueueCapacity:   8,
				RecvBufferCapacity:  128,
				RecvMessageCapacity: maxMsgSize,
			},
		},
	}
)

const (
	StateChannel       = p2p.ChannelID(0x20)
	DataChannel        = p2p.ChannelID(0x21)
	VoteChannel        = p2p.ChannelID(0x22)
	VoteSetBitsChannel = p2p.ChannelID(0x23)

	maxMsgSize = 1048576 // 1MB; NOTE: keep in sync with types.PartSet sizes.

	blocksToContributeToBecomeGoodPeer = 10000
	votesToContributeToBecomeGoodPeer  = 10000

	listenerIDConsensus = "consensus-reactor"
)

type ReactorOption func(*Reactor)

// NOTE: Temporary interface for switching to block sync, we should get rid of v0.
// See: https://github.com/tendermint/tendermint/issues/4595
type BlockSyncReactor interface {
	SwitchToBlockSync(sm.State) error

	GetMaxPeerBlockHeight() int64

	// GetTotalSyncedTime returns the time duration since the blocksync starting.
	GetTotalSyncedTime() time.Duration

	// GetRemainingSyncTime returns the estimating time the node will be fully synced,
	// if will return 0 if the blocksync does not perform or the number of block synced is
	// too small (less than 100).
	GetRemainingSyncTime() time.Duration
}

//go:generate ../../scripts/mockery_generate.sh ConsSyncReactor
// ConsSyncReactor defines an interface used for testing abilities of node.startStateSync.
type ConsSyncReactor interface {
	SwitchToConsensus(sm.State, bool)
	SetStateSyncingMetrics(float64)
	SetBlockSyncingMetrics(float64)
}

// Reactor defines a reactor for the consensus service.
type Reactor struct {
	service.BaseService

	state    *State
	eventBus *types.EventBus
	Metrics  *Metrics

	mtx      tmsync.RWMutex
	peers    map[types.NodeID]*PeerState
	waitSync bool

	stateCh       *p2p.Channel
	dataCh        *p2p.Channel
	voteCh        *p2p.Channel
	voteSetBitsCh *p2p.Channel
	peerUpdates   *p2p.PeerUpdates

	// NOTE: We need a dedicated stateCloseCh channel for signaling closure of
	// the StateChannel due to the fact that the StateChannel message handler
	// performs a send on the VoteSetBitsChannel. This is an antipattern, so having
	// this dedicated channel,stateCloseCh, is necessary in order to avoid data races.
	stateCloseCh chan struct{}
	closeCh      chan struct{}
}

// NewReactor returns a reference to a new consensus reactor, which implements
// the service.Service interface. It accepts a logger, consensus state, references
// to relevant p2p Channels and a channel to listen for peer updates on. The
// reactor will close all p2p Channels when stopping.
func NewReactor(
	logger log.Logger,
	cs *State,
	stateCh *p2p.Channel,
	dataCh *p2p.Channel,
	voteCh *p2p.Channel,
	voteSetBitsCh *p2p.Channel,
	peerUpdates *p2p.PeerUpdates,
	waitSync bool,
	options ...ReactorOption,
) *Reactor {

	r := &Reactor{
		state:         cs,
		waitSync:      waitSync,
		peers:         make(map[types.NodeID]*PeerState),
		Metrics:       NopMetrics(),
		stateCh:       stateCh,
		dataCh:        dataCh,
		voteCh:        voteCh,
		voteSetBitsCh: voteSetBitsCh,
		peerUpdates:   peerUpdates,
		stateCloseCh:  make(chan struct{}),
		closeCh:       make(chan struct{}),
	}
	r.BaseService = *service.NewBaseService(logger, "Consensus", r)

	for _, opt := range options {
		opt(r)
	}

	return r
}

// OnStart starts separate go routines for each p2p Channel and listens for
// envelopes on each. In addition, it also listens for peer updates and handles
// messages on that p2p channel accordingly. The caller must be sure to execute
// OnStop to ensure the outbound p2p Channels are closed.
func (r *Reactor) OnStart() error {
	r.Logger.Debug("consensus wait sync", "wait_sync", r.WaitSync())

	// start routine that computes peer statistics for evaluating peer quality
	//
	// TODO: Evaluate if we need this to be synchronized via WaitGroup as to not
	// leak the goroutine when stopping the reactor.
	go r.peerStatsRoutine()

	r.subscribeToBroadcastEvents()

	if !r.WaitSync() {
		if err := r.state.Start(); err != nil {
			return err
		}
	}

	go r.processStateCh()
	go r.processDataCh()
	go r.processVoteCh()
	go r.processVoteSetBitsCh()
	go r.processPeerUpdates()

	return nil
}

// OnStop stops the reactor by signaling to all spawned goroutines to exit and
// blocking until they all exit, as well as unsubscribing from events and stopping
// state.
func (r *Reactor) OnStop() {

	r.unsubscribeFromBroadcastEvents()

	if err := r.state.Stop(); err != nil {
		r.Logger.Error("failed to stop consensus state", "err", err)
	}

	if !r.WaitSync() {
		r.state.Wait()
	}

	r.mtx.Lock()
	// Close and wait for each of the peers to shutdown.
	// This is safe to perform with the lock since none of the peers require the
	// lock to complete any of the methods that the waitgroup is waiting on.
	for _, state := range r.peers {
		state.closer.Close()
		state.broadcastWG.Wait()
	}
	r.mtx.Unlock()

	// Close the StateChannel goroutine separately since it uses its own channel
	// to signal closure.
	close(r.stateCloseCh)
	<-r.stateCh.Done()

	// Close closeCh to signal to all spawned goroutines to gracefully exit. All
	// p2p Channels should execute Close().
	close(r.closeCh)

	// Wait for all p2p Channels to be closed before returning. This ensures we
	// can easily reason about synchronization of all p2p Channels and ensure no
	// panics will occur.
	<-r.voteSetBitsCh.Done()
	<-r.dataCh.Done()
	<-r.voteCh.Done()
	<-r.peerUpdates.Done()
}

// SetEventBus sets the reactor's event bus.
func (r *Reactor) SetEventBus(b *types.EventBus) {
	r.eventBus = b
	r.state.SetEventBus(b)
}

// WaitSync returns whether the consensus reactor is waiting for state/block sync.
func (r *Reactor) WaitSync() bool {
	r.mtx.RLock()
	defer r.mtx.RUnlock()

	return r.waitSync
}

// ReactorMetrics sets the reactor's metrics as an option function.
func ReactorMetrics(metrics *Metrics) ReactorOption {
	return func(r *Reactor) { r.Metrics = metrics }
}

// SwitchToConsensus switches from block-sync mode to consensus mode. It resets
// the state, turns off block-sync, and starts the consensus state-machine.
func (r *Reactor) SwitchToConsensus(state sm.State, skipWAL bool) {
	r.Logger.Info("switching to consensus")

	// we have no votes, so reconstruct LastCommit from SeenCommit
	if state.LastBlockHeight > 0 {
		r.state.reconstructLastCommit(state)
	}

	// NOTE: The line below causes broadcastNewRoundStepRoutine() to broadcast a
	// NewRoundStepMessage.
	r.state.updateToState(state)

	r.mtx.Lock()
	r.waitSync = false
	r.mtx.Unlock()

	r.Metrics.BlockSyncing.Set(0)
	r.Metrics.StateSyncing.Set(0)

	if skipWAL {
		r.state.doWALCatchup = false
	}

	if err := r.state.Start(); err != nil {
		panic(fmt.Sprintf(`failed to start consensus state: %v

conS:
%+v

conR:
%+v`, err, r.state, r))
	}

	d := types.EventDataBlockSyncStatus{Complete: true, Height: state.LastBlockHeight}
	if err := r.eventBus.PublishEventBlockSyncStatus(d); err != nil {
		r.Logger.Error("failed to emit the blocksync complete event", "err", err)
	}
}

// String returns a string representation of the Reactor.
//
// NOTE: For now, it is just a hard-coded string to avoid accessing unprotected
// shared variables.
//
// TODO: improve!
func (r *Reactor) String() string {
	return "ConsensusReactor"
}

// StringIndented returns an indented string representation of the Reactor.
func (r *Reactor) StringIndented(indent string) string {
	r.mtx.RLock()
	defer r.mtx.RUnlock()

	s := "ConsensusReactor{\n"
	s += indent + "  " + r.state.StringIndented(indent+"  ") + "\n"

	for _, ps := range r.peers {
		s += indent + "  " + ps.StringIndented(indent+"  ") + "\n"
	}

	s += indent + "}"
	return s
}

// GetPeerState returns PeerState for a given NodeID.
func (r *Reactor) GetPeerState(peerID types.NodeID) (*PeerState, bool) {
	r.mtx.RLock()
	defer r.mtx.RUnlock()

	ps, ok := r.peers[peerID]
	return ps, ok
}

func (r *Reactor) broadcastNewRoundStepMessage(rs *cstypes.RoundState) {
	r.stateCh.Out <- p2p.Envelope{
		Broadcast: true,
		Message:   makeRoundStepMessage(rs),
	}
}

func (r *Reactor) broadcastNewValidBlockMessage(rs *cstypes.RoundState) {
	psHeader := rs.ProposalBlockParts.Header()
	r.stateCh.Out <- p2p.Envelope{
		Broadcast: true,
		Message: &tmcons.NewValidBlock{
			Height:             rs.Height,
			Round:              rs.Round,
			BlockPartSetHeader: psHeader.ToProto(),
			BlockParts:         rs.ProposalBlockParts.BitArray().ToProto(),
			IsCommit:           rs.Step == cstypes.RoundStepCommit,
		},
	}
}

func (r *Reactor) broadcastHasVoteMessage(vote *types.Vote) {
	r.stateCh.Out <- p2p.Envelope{
		Broadcast: true,
		Message: &tmcons.HasVote{
			Height: vote.Height,
			Round:  vote.Round,
			Type:   vote.Type,
			Index:  vote.ValidatorIndex,
		},
	}
}

// subscribeToBroadcastEvents subscribes for new round steps and votes using the
// internal pubsub defined in the consensus state to broadcast them to peers
// upon receiving.
func (r *Reactor) subscribeToBroadcastEvents() {
	err := r.state.evsw.AddListenerForEvent(
		listenerIDConsensus,
		types.EventNewRoundStepValue,
		func(data tmevents.EventData) {
			r.broadcastNewRoundStepMessage(data.(*cstypes.RoundState))
			select {
			case r.state.onStopCh <- data.(*cstypes.RoundState):
			default:
			}
		},
	)
	if err != nil {
		r.Logger.Error("failed to add listener for events", "err", err)
	}

	err = r.state.evsw.AddListenerForEvent(
		listenerIDConsensus,
		types.EventValidBlockValue,
		func(data tmevents.EventData) {
			r.broadcastNewValidBlockMessage(data.(*cstypes.RoundState))
		},
	)
	if err != nil {
		r.Logger.Error("failed to add listener for events", "err", err)
	}

	err = r.state.evsw.AddListenerForEvent(
		listenerIDConsensus,
		types.EventVoteValue,
		func(data tmevents.EventData) {
			r.broadcastHasVoteMessage(data.(*types.Vote))
		},
	)
	if err != nil {
		r.Logger.Error("failed to add listener for events", "err", err)
	}
}

func (r *Reactor) unsubscribeFromBroadcastEvents() {
	r.state.evsw.RemoveListener(listenerIDConsensus)
}

func makeRoundStepMessage(rs *cstypes.RoundState) *tmcons.NewRoundStep {
	return &tmcons.NewRoundStep{
		Height:                rs.Height,
		Round:                 rs.Round,
		Step:                  uint32(rs.Step),
		SecondsSinceStartTime: int64(time.Since(rs.StartTime).Seconds()),
		LastCommitRound:       rs.LastCommit.GetRound(),
	}
}

func (r *Reactor) sendNewRoundStepMessage(peerID types.NodeID) {
	rs := r.state.GetRoundState()
	msg := makeRoundStepMessage(rs)
	r.stateCh.Out <- p2p.Envelope{
		To:      peerID,
		Message: msg,
	}
}

func (r *Reactor) gossipDataForCatchup(rs *cstypes.RoundState, prs *cstypes.PeerRoundState, ps *PeerState) {
	logger := r.Logger.With("height", prs.Height).With("peer", ps.peerID)

	if index, ok := prs.ProposalBlockParts.Not().PickRandom(); ok {
		// ensure that the peer's PartSetHeader is correct
		blockMeta := r.state.blockStore.LoadBlockMeta(prs.Height)
		if blockMeta == nil {
			logger.Error(
				"failed to load block meta",
				"our_height", rs.Height,
				"blockstore_base", r.state.blockStore.Base(),
				"blockstore_height", r.state.blockStore.Height(),
			)

			time.Sleep(r.state.config.PeerGossipSleepDuration)
			return
		} else if !blockMeta.BlockID.PartSetHeader.Equals(prs.ProposalBlockPartSetHeader) {
			logger.Info(
				"peer ProposalBlockPartSetHeader mismatch; sleeping",
				"block_part_set_header", blockMeta.BlockID.PartSetHeader,
				"peer_block_part_set_header", prs.ProposalBlockPartSetHeader,
			)

			time.Sleep(r.state.config.PeerGossipSleepDuration)
			return
		}

		part := r.state.blockStore.LoadBlockPart(prs.Height, index)
		if part == nil {
			logger.Error(
				"failed to load block part",
				"index", index,
				"block_part_set_header", blockMeta.BlockID.PartSetHeader,
				"peer_block_part_set_header", prs.ProposalBlockPartSetHeader,
			)

			time.Sleep(r.state.config.PeerGossipSleepDuration)
			return
		}

		partProto, err := part.ToProto()
		if err != nil {
			logger.Error("failed to convert block part to proto", "err", err)

			time.Sleep(r.state.config.PeerGossipSleepDuration)
			return
		}

		logger.Debug("sending block part for catchup", "round", prs.Round, "index", index)
		r.dataCh.Out <- p2p.Envelope{
			To: ps.peerID,
			Message: &tmcons.BlockPart{
				Height: prs.Height, // not our height, so it does not matter.
				Round:  prs.Round,  // not our height, so it does not matter
				Part:   *partProto,
			},
		}

		return
	}

	time.Sleep(r.state.config.PeerGossipSleepDuration)
}

func (r *Reactor) gossipDataRoutine(ps *PeerState) {
	logger := r.Logger.With("peer", ps.peerID)

	defer ps.broadcastWG.Done()

OUTER_LOOP:
	for {
		if !r.IsRunning() {
			return
		}

		select {
		case <-ps.closer.Done():
			// The peer is marked for removal via a PeerUpdate as the doneCh was
			// explicitly closed to signal we should exit.
			return

		default:
		}

		rs := r.state.GetRoundState()
		prs := ps.GetRoundState()

		// Send proposal Block parts?
		if rs.ProposalBlockParts.HasHeader(prs.ProposalBlockPartSetHeader) {
			if index, ok := rs.ProposalBlockParts.BitArray().Sub(prs.ProposalBlockParts.Copy()).PickRandom(); ok {
				part := rs.ProposalBlockParts.GetPart(index)
				partProto, err := part.ToProto()
				if err != nil {
					logger.Error("failed to convert block part to proto", "err", err)
					return
				}

				logger.Debug("sending block part", "height", prs.Height, "round", prs.Round)
				r.dataCh.Out <- p2p.Envelope{
					To: ps.peerID,
					Message: &tmcons.BlockPart{
						Height: rs.Height, // this tells peer that this part applies to us
						Round:  rs.Round,  // this tells peer that this part applies to us
						Part:   *partProto,
					},
				}

				ps.SetHasProposalBlockPart(prs.Height, prs.Round, index)
				continue OUTER_LOOP
			}
		}

		// if the peer is on a previous height that we have, help catch up
		blockStoreBase := r.state.blockStore.Base()
		if blockStoreBase > 0 && 0 < prs.Height && prs.Height < rs.Height && prs.Height >= blockStoreBase {
			heightLogger := logger.With("height", prs.Height)

			// If we never received the commit message from the peer, the block parts
			// will not be initialized.
			if prs.ProposalBlockParts == nil {
				blockMeta := r.state.blockStore.LoadBlockMeta(prs.Height)
				if blockMeta == nil {
					heightLogger.Error(
						"failed to load block meta",
						"blockstoreBase", blockStoreBase,
						"blockstoreHeight", r.state.blockStore.Height(),
					)
					time.Sleep(r.state.config.PeerGossipSleepDuration)
				} else {
					ps.InitProposalBlockParts(blockMeta.BlockID.PartSetHeader)
				}

				// Continue the loop since prs is a copy and not effected by this
				// initialization.
				continue OUTER_LOOP
			}

			r.gossipDataForCatchup(rs, prs, ps)
			continue OUTER_LOOP
		}

		// if height and round don't match, sleep
		if (rs.Height != prs.Height) || (rs.Round != prs.Round) {
			time.Sleep(r.state.config.PeerGossipSleepDuration)
			continue OUTER_LOOP
		}

		// By here, height and round match.
		// Proposal block parts were already matched and sent if any were wanted.
		// (These can match on hash so the round doesn't matter)
		// Now consider sending other things, like the Proposal itself.

		// Send Proposal && ProposalPOL BitArray?
		if rs.Proposal != nil && !prs.Proposal {
			// Proposal: share the proposal metadata with peer.
			{
				propProto := rs.Proposal.ToProto()

				logger.Debug("sending proposal", "height", prs.Height, "round", prs.Round)
				r.dataCh.Out <- p2p.Envelope{
					To: ps.peerID,
					Message: &tmcons.Proposal{
						Proposal: *propProto,
					},
				}

				// NOTE: A peer might have received a different proposal message, so
				// this Proposal msg will be rejected!
				ps.SetHasProposal(rs.Proposal)
			}

			// ProposalPOL: lets peer know which POL votes we have so far. The peer
			// must receive ProposalMessage first. Note, rs.Proposal was validated,
			// so rs.Proposal.POLRound <= rs.Round, so we definitely have
			// rs.Votes.Prevotes(rs.Proposal.POLRound).
			if 0 <= rs.Proposal.POLRound {
				pPol := rs.Votes.Prevotes(rs.Proposal.POLRound).BitArray()
				pPolProto := pPol.ToProto()

				logger.Debug("sending POL", "height", prs.Height, "round", prs.Round)
				r.dataCh.Out <- p2p.Envelope{
					To: ps.peerID,
					Message: &tmcons.ProposalPOL{
						Height:           rs.Height,
						ProposalPolRound: rs.Proposal.POLRound,
						ProposalPol:      *pPolProto,
					},
				}
			}

			continue OUTER_LOOP
		}

		// nothing to do -- sleep
		time.Sleep(r.state.config.PeerGossipSleepDuration)
		continue OUTER_LOOP
	}
}

// pickSendVote picks a vote and sends it to the peer. It will return true if
// there is a vote to send and false otherwise.
func (r *Reactor) pickSendVote(ps *PeerState, votes types.VoteSetReader) bool {
	if vote, ok := ps.PickVoteToSend(votes); ok {
		r.Logger.Debug("sending vote message", "ps", ps, "vote", vote)
		r.voteCh.Out <- p2p.Envelope{
			To: ps.peerID,
			Message: &tmcons.Vote{
				Vote: vote.ToProto(),
			},
		}

		ps.SetHasVote(vote)
		return true
	}

	return false
}

func (r *Reactor) gossipVotesForHeight(rs *cstypes.RoundState, prs *cstypes.PeerRoundState, ps *PeerState) bool {
	logger := r.Logger.With("height", prs.Height).With("peer", ps.peerID)

	// if there are lastCommits to send...
	if prs.Step == cstypes.RoundStepNewHeight {
		if r.pickSendVote(ps, rs.LastCommit) {
			logger.Debug("picked rs.LastCommit to send")
			return true
		}
	}

	// if there are POL prevotes to send...
	if prs.Step <= cstypes.RoundStepPropose && prs.Round != -1 && prs.Round <= rs.Round && prs.ProposalPOLRound != -1 {
		if polPrevotes := rs.Votes.Prevotes(prs.ProposalPOLRound); polPrevotes != nil {
			if r.pickSendVote(ps, polPrevotes) {
				logger.Debug("picked rs.Prevotes(prs.ProposalPOLRound) to send", "round", prs.ProposalPOLRound)
				return true
			}
		}
	}

	// if there are prevotes to send...
	if prs.Step <= cstypes.RoundStepPrevoteWait && prs.Round != -1 && prs.Round <= rs.Round {
		if r.pickSendVote(ps, rs.Votes.Prevotes(prs.Round)) {
			logger.Debug("picked rs.Prevotes(prs.Round) to send", "round", prs.Round)
			return true
		}
	}

	// if there are precommits to send...
	if prs.Step <= cstypes.RoundStepPrecommitWait && prs.Round != -1 && prs.Round <= rs.Round {
		if r.pickSendVote(ps, rs.Votes.Precommits(prs.Round)) {
			logger.Debug("picked rs.Precommits(prs.Round) to send", "round", prs.Round)
			return true
		}
	}

	// if there are prevotes to send...(which are needed because of validBlock mechanism)
	if prs.Round != -1 && prs.Round <= rs.Round {
		if r.pickSendVote(ps, rs.Votes.Prevotes(prs.Round)) {
			logger.Debug("picked rs.Prevotes(prs.Round) to send", "round", prs.Round)
			return true
		}
	}

	// if there are POLPrevotes to send...
	if prs.ProposalPOLRound != -1 {
		if polPrevotes := rs.Votes.Prevotes(prs.ProposalPOLRound); polPrevotes != nil {
			if r.pickSendVote(ps, polPrevotes) {
				logger.Debug("picked rs.Prevotes(prs.ProposalPOLRound) to send", "round", prs.ProposalPOLRound)
				return true
			}
		}
	}

	return false
}

func (r *Reactor) gossipVotesRoutine(ps *PeerState) {
	logger := r.Logger.With("peer", ps.peerID)

	defer ps.broadcastWG.Done()

	// XXX: simple hack to throttle logs upon sleep
	logThrottle := 0

OUTER_LOOP:
	for {
		if !r.IsRunning() {
			return
		}

		select {
		case <-ps.closer.Done():
			// The peer is marked for removal via a PeerUpdate as the doneCh was
			// explicitly closed to signal we should exit.
			return

		default:
		}

		rs := r.state.GetRoundState()
		prs := ps.GetRoundState()

		switch logThrottle {
		case 1: // first sleep
			logThrottle = 2
		case 2: // no more sleep
			logThrottle = 0
		}

		// if height matches, then send LastCommit, Prevotes, and Precommits
		if rs.Height == prs.Height {
			if r.gossipVotesForHeight(rs, prs, ps) {
				continue OUTER_LOOP
			}
		}

		// special catchup logic -- if peer is lagging by height 1, send LastCommit
		if prs.Height != 0 && rs.Height == prs.Height+1 {
			if r.pickSendVote(ps, rs.LastCommit) {
				logger.Debug("picked rs.LastCommit to send", "height", prs.Height)
				continue OUTER_LOOP
			}
		}

		// catchup logic -- if peer is lagging by more than 1, send Commit
		blockStoreBase := r.state.blockStore.Base()
		if blockStoreBase > 0 && prs.Height != 0 && rs.Height >= prs.Height+2 && prs.Height >= blockStoreBase {
			// Load the block commit for prs.Height, which contains precommit
			// signatures for prs.Height.
			if commit := r.state.blockStore.LoadBlockCommit(prs.Height); commit != nil {
				if r.pickSendVote(ps, commit) {
					logger.Debug("picked Catchup commit to send", "height", prs.Height)
					continue OUTER_LOOP
				}
			}
		}

		if logThrottle == 0 {
			// we sent nothing -- sleep
			logThrottle = 1
			logger.Debug(
				"no votes to send; sleeping",
				"rs.Height", rs.Height,
				"prs.Height", prs.Height,
				"localPV", rs.Votes.Prevotes(rs.Round).BitArray(), "peerPV", prs.Prevotes,
				"localPC", rs.Votes.Precommits(rs.Round).BitArray(), "peerPC", prs.Precommits,
			)
		} else if logThrottle == 2 {
			logThrottle = 1
		}

		time.Sleep(r.state.config.PeerGossipSleepDuration)
		continue OUTER_LOOP
	}
}

// NOTE: `queryMaj23Routine` has a simple crude design since it only comes
// into play for liveness when there's a signature DDoS attack happening.
func (r *Reactor) queryMaj23Routine(ps *PeerState) {
	defer ps.broadcastWG.Done()

OUTER_LOOP:
	for {
		if !r.IsRunning() {
			return
		}

		select {
		case <-ps.closer.Done():
			// The peer is marked for removal via a PeerUpdate as the doneCh was
			// explicitly closed to signal we should exit.
			return

		default:
		}

		// maybe send Height/Round/Prevotes
		{
			rs := r.state.GetRoundState()
			prs := ps.GetRoundState()

			if rs.Height == prs.Height {
				if maj23, ok := rs.Votes.Prevotes(prs.Round).TwoThirdsMajority(); ok {
					r.stateCh.Out <- p2p.Envelope{
						To: ps.peerID,
						Message: &tmcons.VoteSetMaj23{
							Height:  prs.Height,
							Round:   prs.Round,
							Type:    tmproto.PrevoteType,
							BlockID: maj23.ToProto(),
						},
					}

					time.Sleep(r.state.config.PeerQueryMaj23SleepDuration)
				}
			}
		}

		// maybe send Height/Round/Precommits
		{
			rs := r.state.GetRoundState()
			prs := ps.GetRoundState()

			if rs.Height == prs.Height {
				if maj23, ok := rs.Votes.Precommits(prs.Round).TwoThirdsMajority(); ok {
					r.stateCh.Out <- p2p.Envelope{
						To: ps.peerID,
						Message: &tmcons.VoteSetMaj23{
							Height:  prs.Height,
							Round:   prs.Round,
							Type:    tmproto.PrecommitType,
							BlockID: maj23.ToProto(),
						},
					}

					time.Sleep(r.state.config.PeerQueryMaj23SleepDuration)
				}
			}
		}

		// maybe send Height/Round/ProposalPOL
		{
			rs := r.state.GetRoundState()
			prs := ps.GetRoundState()

			if rs.Height == prs.Height && prs.ProposalPOLRound >= 0 {
				if maj23, ok := rs.Votes.Prevotes(prs.ProposalPOLRound).TwoThirdsMajority(); ok {
					r.stateCh.Out <- p2p.Envelope{
						To: ps.peerID,
						Message: &tmcons.VoteSetMaj23{
							Height:  prs.Height,
							Round:   prs.ProposalPOLRound,
							Type:    tmproto.PrevoteType,
							BlockID: maj23.ToProto(),
						},
					}

					time.Sleep(r.state.config.PeerQueryMaj23SleepDuration)
				}
			}
		}

		// Little point sending LastCommitRound/LastCommit, these are fleeting and
		// non-blocking.

		// maybe send Height/CatchupCommitRound/CatchupCommit
		{
			prs := ps.GetRoundState()

			if prs.CatchupCommitRound != -1 && prs.Height > 0 && prs.Height <= r.state.blockStore.Height() &&
				prs.Height >= r.state.blockStore.Base() {
				if commit := r.state.LoadCommit(prs.Height); commit != nil {
					r.stateCh.Out <- p2p.Envelope{
						To: ps.peerID,
						Message: &tmcons.VoteSetMaj23{
							Height:  prs.Height,
							Round:   commit.Round,
							Type:    tmproto.PrecommitType,
							BlockID: commit.BlockID.ToProto(),
						},
					}

					time.Sleep(r.state.config.PeerQueryMaj23SleepDuration)
				}
			}
		}

		time.Sleep(r.state.config.PeerQueryMaj23SleepDuration)
		continue OUTER_LOOP
	}
}

// processPeerUpdate process a peer update message. For new or reconnected peers,
// we create a peer state if one does not exist for the peer, which should always
// be the case, and we spawn all the relevant goroutine to broadcast messages to
// the peer. During peer removal, we remove the peer for our set of peers and
// signal to all spawned goroutines to gracefully exit in a non-blocking manner.
func (r *Reactor) processPeerUpdate(peerUpdate p2p.PeerUpdate) {
	r.Logger.Debug("received peer update", "peer", peerUpdate.NodeID, "status", peerUpdate.Status)

	r.mtx.Lock()
	defer r.mtx.Unlock()

	switch peerUpdate.Status {
	case p2p.PeerStatusUp:
		// Do not allow starting new broadcasting goroutines after reactor shutdown
		// has been initiated. This can happen after we've manually closed all
		// peer goroutines and closed r.closeCh, but the router still sends in-flight
		// peer updates.
		if !r.IsRunning() {
			return
		}

		var (
			ps *PeerState
			ok bool
		)

		ps, ok = r.peers[peerUpdate.NodeID]
		if !ok {
			ps = NewPeerState(r.Logger, peerUpdate.NodeID)
			r.peers[peerUpdate.NodeID] = ps
		}

		if !ps.IsRunning() {
			// Set the peer state's closer to signal to all spawned goroutines to exit
			// when the peer is removed. We also set the running state to ensure we
			// do not spawn multiple instances of the same goroutines and finally we
			// set the waitgroup counter so we know when all goroutines have exited.
			ps.broadcastWG.Add(3)
			ps.SetRunning(true)

			// start goroutines for this peer
			go r.gossipDataRoutine(ps)
			go r.gossipVotesRoutine(ps)
			go r.queryMaj23Routine(ps)

			// Send our state to the peer. If we're block-syncing, broadcast a
			// RoundStepMessage later upon SwitchToConsensus().
			if !r.waitSync {
				go r.sendNewRoundStepMessage(ps.peerID)
			}
		}

	case p2p.PeerStatusDown:
		ps, ok := r.peers[peerUpdate.NodeID]
		if ok && ps.IsRunning() {
			// signal to all spawned goroutines for the peer to gracefully exit
			ps.closer.Close()

			go func() {
				// Wait for all spawned broadcast goroutines to exit before marking the
				// peer state as no longer running and removal from the peers map.
				ps.broadcastWG.Wait()

				r.mtx.Lock()
				delete(r.peers, peerUpdate.NodeID)
				r.mtx.Unlock()

				ps.SetRunning(false)
			}()
		}
	}
}

// handleStateMessage handles envelopes sent from peers on the StateChannel.
// An error is returned if the message is unrecognized or if validation fails.
// If we fail to find the peer state for the envelope sender, we perform a no-op
// and return. This can happen when we process the envelope after the peer is
// removed.
func (r *Reactor) handleStateMessage(envelope p2p.Envelope, msgI Message) error {
	ps, ok := r.GetPeerState(envelope.From)
	if !ok || ps == nil {
		r.Logger.Debug("failed to find peer state", "peer", envelope.From, "ch_id", "StateChannel")
		return nil
	}

	switch msg := envelope.Message.(type) {
	case *tmcons.NewRoundStep:
		r.state.mtx.RLock()
		initialHeight := r.state.state.InitialHeight
		r.state.mtx.RUnlock()

		if err := msgI.(*NewRoundStepMessage).ValidateHeight(initialHeight); err != nil {
			r.Logger.Error("peer sent us an invalid msg", "msg", msg, "err", err)
			return err
		}

		ps.ApplyNewRoundStepMessage(msgI.(*NewRoundStepMessage))

	case *tmcons.NewValidBlock:
		ps.ApplyNewValidBlockMessage(msgI.(*NewValidBlockMessage))

	case *tmcons.HasVote:
		ps.ApplyHasVoteMessage(msgI.(*HasVoteMessage))

	case *tmcons.VoteSetMaj23:
		r.state.mtx.RLock()
		height, votes := r.state.Height, r.state.Votes
		r.state.mtx.RUnlock()

		if height != msg.Height {
			return nil
		}

		vsmMsg := msgI.(*VoteSetMaj23Message)

		// peer claims to have a maj23 for some BlockID at <H,R,S>
		err := votes.SetPeerMaj23(msg.Round, msg.Type, ps.peerID, vsmMsg.BlockID)
		if err != nil {
			return err
		}

		// Respond with a VoteSetBitsMessage showing which votes we have and
		// consequently shows which we don't have.
		var ourVotes *bits.BitArray
		switch vsmMsg.Type {
		case tmproto.PrevoteType:
			ourVotes = votes.Prevotes(msg.Round).BitArrayByBlockID(vsmMsg.BlockID)

		case tmproto.PrecommitType:
			ourVotes = votes.Precommits(msg.Round).BitArrayByBlockID(vsmMsg.BlockID)

		default:
			panic("bad VoteSetBitsMessage field type; forgot to add a check in ValidateBasic?")
		}

		eMsg := &tmcons.VoteSetBits{
			Height:  msg.Height,
			Round:   msg.Round,
			Type:    msg.Type,
			BlockID: msg.BlockID,
		}

		if votesProto := ourVotes.ToProto(); votesProto != nil {
			eMsg.Votes = *votesProto
		}

		r.voteSetBitsCh.Out <- p2p.Envelope{
			To:      envelope.From,
			Message: eMsg,
		}

	default:
		return fmt.Errorf("received unknown message on StateChannel: %T", msg)
	}

	return nil
}

// handleDataMessage handles envelopes sent from peers on the DataChannel. If we
// fail to find the peer state for the envelope sender, we perform a no-op and
// return. This can happen when we process the envelope after the peer is
// removed.
func (r *Reactor) handleDataMessage(envelope p2p.Envelope, msgI Message) error {
	logger := r.Logger.With("peer", envelope.From, "ch_id", "DataChannel")

	ps, ok := r.GetPeerState(envelope.From)
	if !ok || ps == nil {
		r.Logger.Debug("failed to find peer state")
		return nil
	}

	if r.WaitSync() {
		logger.Info("ignoring message received during sync", "msg", fmt.Sprintf("%T", msgI))
		return nil
	}

	switch msg := envelope.Message.(type) {
	case *tmcons.Proposal:
		pMsg := msgI.(*ProposalMessage)

		ps.SetHasProposal(pMsg.Proposal)
		r.state.peerMsgQueue <- msgInfo{pMsg, envelope.From}

	case *tmcons.ProposalPOL:
		ps.ApplyProposalPOLMessage(msgI.(*ProposalPOLMessage))

	case *tmcons.BlockPart:
		bpMsg := msgI.(*BlockPartMessage)

		ps.SetHasProposalBlockPart(bpMsg.Height, bpMsg.Round, int(bpMsg.Part.Index))
		r.Metrics.BlockParts.With("peer_id", string(envelope.From)).Add(1)
		r.state.peerMsgQueue <- msgInfo{bpMsg, envelope.From}

	default:
		return fmt.Errorf("received unknown message on DataChannel: %T", msg)
	}

	return nil
}

// handleVoteMessage handles envelopes sent from peers on the VoteChannel. If we
// fail to find the peer state for the envelope sender, we perform a no-op and
// return. This can happen when we process the envelope after the peer is
// removed.
func (r *Reactor) handleVoteMessage(envelope p2p.Envelope, msgI Message) error {
	logger := r.Logger.With("peer", envelope.From, "ch_id", "VoteChannel")

	ps, ok := r.GetPeerState(envelope.From)
	if !ok || ps == nil {
		r.Logger.Debug("failed to find peer state")
		return nil
	}

	if r.WaitSync() {
		logger.Info("ignoring message received during sync", "msg", msgI)
		return nil
	}

	switch msg := envelope.Message.(type) {
	case *tmcons.Vote:
		r.state.mtx.RLock()
		height, valSize, lastCommitSize := r.state.Height, r.state.Validators.Size(), r.state.LastCommit.Size()
		r.state.mtx.RUnlock()

		vMsg := msgI.(*VoteMessage)

		ps.EnsureVoteBitArrays(height, valSize)
		ps.EnsureVoteBitArrays(height-1, lastCommitSize)
		ps.SetHasVote(vMsg.Vote)

		r.state.peerMsgQueue <- msgInfo{vMsg, envelope.From}

	default:
		return fmt.Errorf("received unknown message on VoteChannel: %T", msg)
	}

	return nil
}

// handleVoteSetBitsMessage handles envelopes sent from peers on the
// VoteSetBitsChannel. If we fail to find the peer state for the envelope sender,
// we perform a no-op and return. This can happen when we process the envelope
// after the peer is removed.
func (r *Reactor) handleVoteSetBitsMessage(envelope p2p.Envelope, msgI Message) error {
	logger := r.Logger.With("peer", envelope.From, "ch_id", "VoteSetBitsChannel")

	ps, ok := r.GetPeerState(envelope.From)
	if !ok || ps == nil {
		r.Logger.Debug("failed to find peer state")
		return nil
	}

	if r.WaitSync() {
		logger.Info("ignoring message received during sync", "msg", msgI)
		return nil
	}

	switch msg := envelope.Message.(type) {
	case *tmcons.VoteSetBits:
		r.state.mtx.RLock()
		height, votes := r.state.Height, r.state.Votes
		r.state.mtx.RUnlock()

		vsbMsg := msgI.(*VoteSetBitsMessage)

		if height == msg.Height {
			var ourVotes *bits.BitArray

			switch msg.Type {
			case tmproto.PrevoteType:
				ourVotes = votes.Prevotes(msg.Round).BitArrayByBlockID(vsbMsg.BlockID)

			case tmproto.PrecommitType:
				ourVotes = votes.Precommits(msg.Round).BitArrayByBlockID(vsbMsg.BlockID)

			default:
				panic("bad VoteSetBitsMessage field type; forgot to add a check in ValidateBasic?")
			}

			ps.ApplyVoteSetBitsMessage(vsbMsg, ourVotes)
		} else {
			ps.ApplyVoteSetBitsMessage(vsbMsg, nil)
		}

	default:
		return fmt.Errorf("received unknown message on VoteSetBitsChannel: %T", msg)
	}

	return nil
}

// handleMessage handles an Envelope sent from a peer on a specific p2p Channel.
// It will handle errors and any possible panics gracefully. A caller can handle
// any error returned by sending a PeerError on the respective channel.
//
// NOTE: We process these messages even when we're block syncing. Messages affect
// either a peer state or the consensus state. Peer state updates can happen in
// parallel, but processing of proposals, block parts, and votes are ordered by
// the p2p channel.
//
// NOTE: We block on consensus state for proposals, block parts, and votes.
func (r *Reactor) handleMessage(chID p2p.ChannelID, envelope p2p.Envelope) (err error) {
	defer func() {
		if e := recover(); e != nil {
			err = fmt.Errorf("panic in processing message: %v", e)
			r.Logger.Error(
				"recovering from processing message panic",
				"err", err,
				"stack", string(debug.Stack()),
			)
		}
	}()

	// We wrap the envelope's message in a Proto wire type so we can convert back
	// the domain type that individual channel message handlers can work with. We
	// do this here once to avoid having to do it for each individual message type.
	// and because a large part of the core business logic depends on these
	// domain types opposed to simply working with the Proto types.
	protoMsg := new(tmcons.Message)
	if err := protoMsg.Wrap(envelope.Message); err != nil {
		return err
	}

	msgI, err := MsgFromProto(protoMsg)
	if err != nil {
		return err
	}

	r.Logger.Debug("received message", "ch_id", chID, "message", msgI, "peer", envelope.From)

	switch chID {
	case StateChannel:
		err = r.handleStateMessage(envelope, msgI)

	case DataChannel:
		err = r.handleDataMessage(envelope, msgI)

	case VoteChannel:
		err = r.handleVoteMessage(envelope, msgI)

	case VoteSetBitsChannel:
		err = r.handleVoteSetBitsMessage(envelope, msgI)

	default:
		err = fmt.Errorf("unknown channel ID (%d) for envelope (%v)", chID, envelope)
	}

	return err
}

// processStateCh initiates a blocking process where we listen for and handle
// envelopes on the StateChannel. Any error encountered during message
// execution will result in a PeerError being sent on the StateChannel. When
// the reactor is stopped, we will catch the signal and close the p2p Channel
// gracefully.
func (r *Reactor) processStateCh() {
	defer r.stateCh.Close()

	for {
		select {
		case envelope := <-r.stateCh.In:
			if err := r.handleMessage(r.stateCh.ID, envelope); err != nil {
				r.Logger.Error("failed to process message", "ch_id", r.stateCh.ID, "envelope", envelope, "err", err)
				r.stateCh.Error <- p2p.PeerError{
					NodeID: envelope.From,
					Err:    err,
				}
			}

		case <-r.stateCloseCh:
			r.Logger.Debug("stopped listening on StateChannel; closing...")
			return
		}
	}
}

// processDataCh initiates a blocking process where we listen for and handle
// envelopes on the DataChannel. Any error encountered during message
// execution will result in a PeerError being sent on the DataChannel. When
// the reactor is stopped, we will catch the signal and close the p2p Channel
// gracefully.
func (r *Reactor) processDataCh() {
	defer r.dataCh.Close()

	for {
		select {
		case envelope := <-r.dataCh.In:
			if err := r.handleMessage(r.dataCh.ID, envelope); err != nil {
				r.Logger.Error("failed to process message", "ch_id", r.dataCh.ID, "envelope", envelope, "err", err)
				r.dataCh.Error <- p2p.PeerError{
					NodeID: envelope.From,
					Err:    err,
				}
			}

		case <-r.closeCh:
			r.Logger.Debug("stopped listening on DataChannel; closing...")
			return
		}
	}
}

// processVoteCh initiates a blocking process where we listen for and handle
// envelopes on the VoteChannel. Any error encountered during message
// execution will result in a PeerError being sent on the VoteChannel. When
// the reactor is stopped, we will catch the signal and close the p2p Channel
// gracefully.
func (r *Reactor) processVoteCh() {
	defer r.voteCh.Close()

	for {
		select {
		case envelope := <-r.voteCh.In:
			if err := r.handleMessage(r.voteCh.ID, envelope); err != nil {
				r.Logger.Error("failed to process message", "ch_id", r.voteCh.ID, "envelope", envelope, "err", err)
				r.voteCh.Error <- p2p.PeerError{
					NodeID: envelope.From,
					Err:    err,
				}
			}

		case <-r.closeCh:
			r.Logger.Debug("stopped listening on VoteChannel; closing...")
			return
		}
	}
}

// processVoteCh initiates a blocking process where we listen for and handle
// envelopes on the VoteSetBitsChannel. Any error encountered during message
// execution will result in a PeerError being sent on the VoteSetBitsChannel.
// When the reactor is stopped, we will catch the signal and close the p2p
// Channel gracefully.
func (r *Reactor) processVoteSetBitsCh() {
	defer r.voteSetBitsCh.Close()

	for {
		select {
		case envelope := <-r.voteSetBitsCh.In:
			if err := r.handleMessage(r.voteSetBitsCh.ID, envelope); err != nil {
				r.Logger.Error("failed to process message", "ch_id", r.voteSetBitsCh.ID, "envelope", envelope, "err", err)
				r.voteSetBitsCh.Error <- p2p.PeerError{
					NodeID: envelope.From,
					Err:    err,
				}
			}

		case <-r.closeCh:
			r.Logger.Debug("stopped listening on VoteSetBitsChannel; closing...")
			return
		}
	}
}

// processPeerUpdates initiates a blocking process where we listen for and handle
// PeerUpdate messages. When the reactor is stopped, we will catch the signal and
// close the p2p PeerUpdatesCh gracefully.
func (r *Reactor) processPeerUpdates() {
	defer r.peerUpdates.Close()

	for {
		select {
		case peerUpdate := <-r.peerUpdates.Updates():
			r.processPeerUpdate(peerUpdate)

		case <-r.closeCh:
			r.Logger.Debug("stopped listening on peer updates channel; closing...")
			return
		}
	}
}

func (r *Reactor) peerStatsRoutine() {
	for {
		if !r.IsRunning() {
			r.Logger.Info("stopping peerStatsRoutine")
			return
		}

		select {
		case msg := <-r.state.statsMsgQueue:
			ps, ok := r.GetPeerState(msg.PeerID)
			if !ok || ps == nil {
				r.Logger.Debug("attempt to update stats for non-existent peer", "peer", msg.PeerID)
				continue
			}

			switch msg.Msg.(type) {
			case *VoteMessage:
				if numVotes := ps.RecordVote(); numVotes%votesToContributeToBecomeGoodPeer == 0 {
					r.peerUpdates.SendUpdate(p2p.PeerUpdate{
						NodeID: msg.PeerID,
						Status: p2p.PeerStatusGood,
					})
				}

			case *BlockPartMessage:
				if numParts := ps.RecordBlockPart(); numParts%blocksToContributeToBecomeGoodPeer == 0 {
					r.peerUpdates.SendUpdate(p2p.PeerUpdate{
						NodeID: msg.PeerID,
						Status: p2p.PeerStatusGood,
					})
				}
			}
		case <-r.closeCh:
			return
		}
	}
}

func (r *Reactor) GetConsensusState() *State {
	return r.state
}

func (r *Reactor) SetStateSyncingMetrics(v float64) {
	r.Metrics.StateSyncing.Set(v)
}

func (r *Reactor) SetBlockSyncingMetrics(v float64) {
	r.Metrics.BlockSyncing.Set(v)
}<|MERGE_RESOLUTION|>--- conflicted
+++ resolved
@@ -32,12 +32,8 @@
 	ChannelShims = map[p2p.ChannelID]*p2p.ChannelDescriptorShim{
 		StateChannel: {
 			Descriptor: &p2p.ChannelDescriptor{
-<<<<<<< HEAD
 				ID:                  StateChannel,
-=======
-				ID:                  byte(StateChannel),
 				MessageType:         new(tmcons.Message),
->>>>>>> f4a56f40
 				Priority:            8,
 				SendQueueCapacity:   64,
 				RecvMessageCapacity: maxMsgSize,
@@ -49,12 +45,8 @@
 				// TODO: Consider a split between gossiping current block and catchup
 				// stuff. Once we gossip the whole block there is nothing left to send
 				// until next height or round.
-<<<<<<< HEAD
 				ID:                  DataChannel,
-=======
-				ID:                  byte(DataChannel),
 				MessageType:         new(tmcons.Message),
->>>>>>> f4a56f40
 				Priority:            12,
 				SendQueueCapacity:   64,
 				RecvBufferCapacity:  512,
@@ -63,12 +55,8 @@
 		},
 		VoteChannel: {
 			Descriptor: &p2p.ChannelDescriptor{
-<<<<<<< HEAD
 				ID:                  VoteChannel,
-=======
-				ID:                  byte(VoteChannel),
 				MessageType:         new(tmcons.Message),
->>>>>>> f4a56f40
 				Priority:            10,
 				SendQueueCapacity:   64,
 				RecvBufferCapacity:  128,
@@ -77,12 +65,8 @@
 		},
 		VoteSetBitsChannel: {
 			Descriptor: &p2p.ChannelDescriptor{
-<<<<<<< HEAD
 				ID:                  VoteSetBitsChannel,
-=======
-				ID:                  byte(VoteSetBitsChannel),
 				MessageType:         new(tmcons.Message),
->>>>>>> f4a56f40
 				Priority:            5,
 				SendQueueCapacity:   8,
 				RecvBufferCapacity:  128,
