package consensus

import (
	"context"
	"errors"
	"fmt"
	"runtime/debug"
	"sync"
	"time"

	cstypes "github.com/tendermint/tendermint/internal/consensus/types"
	"github.com/tendermint/tendermint/internal/eventbus"
	"github.com/tendermint/tendermint/internal/p2p"
	sm "github.com/tendermint/tendermint/internal/state"
	"github.com/tendermint/tendermint/libs/bits"
	tmevents "github.com/tendermint/tendermint/libs/events"
	"github.com/tendermint/tendermint/libs/log"
	"github.com/tendermint/tendermint/libs/service"
	tmcons "github.com/tendermint/tendermint/proto/tendermint/consensus"
	tmproto "github.com/tendermint/tendermint/proto/tendermint/types"
	"github.com/tendermint/tendermint/types"
)

var (
	_ service.Service = (*Reactor)(nil)
	_ p2p.Wrapper     = (*tmcons.Message)(nil)
)

// GetChannelDescriptor produces an instance of a descriptor for this
// package's required channels.
func GetChannelDescriptors() []*p2p.ChannelDescriptor {
	return []*p2p.ChannelDescriptor{
		{
			ID:                  StateChannel,
			MessageType:         new(tmcons.Message),
			Priority:            8,
			SendQueueCapacity:   64,
			RecvMessageCapacity: maxMsgSize,
			RecvBufferCapacity:  128,
		},
		{
			// TODO: Consider a split between gossiping current block and catchup
			// stuff. Once we gossip the whole block there is nothing left to send
			// until next height or round.
			ID:                  DataChannel,
			MessageType:         new(tmcons.Message),
			Priority:            12,
			SendQueueCapacity:   64,
			RecvBufferCapacity:  512,
			RecvMessageCapacity: maxMsgSize,
		},
		{
			ID:                  VoteChannel,
			MessageType:         new(tmcons.Message),
			Priority:            10,
			SendQueueCapacity:   64,
			RecvBufferCapacity:  128,
			RecvMessageCapacity: maxMsgSize,
		},
		{
			ID:                  VoteSetBitsChannel,
			MessageType:         new(tmcons.Message),
			Priority:            5,
			SendQueueCapacity:   8,
			RecvBufferCapacity:  128,
			RecvMessageCapacity: maxMsgSize,
		},
	}
}

const (
	StateChannel       = p2p.ChannelID(0x20)
	DataChannel        = p2p.ChannelID(0x21)
	VoteChannel        = p2p.ChannelID(0x22)
	VoteSetBitsChannel = p2p.ChannelID(0x23)

	maxMsgSize = 1048576 // 1MB; NOTE: keep in sync with types.PartSet sizes.

	blocksToContributeToBecomeGoodPeer = 10000
	votesToContributeToBecomeGoodPeer  = 10000

	listenerIDConsensus = "consensus-reactor"
)

type ReactorOption func(*Reactor)

// NOTE: Temporary interface for switching to block sync, we should get rid of v0.
// See: https://github.com/tendermint/tendermint/issues/4595
type BlockSyncReactor interface {
	SwitchToBlockSync(context.Context, sm.State) error

	GetMaxPeerBlockHeight() int64

	// GetTotalSyncedTime returns the time duration since the blocksync starting.
	GetTotalSyncedTime() time.Duration

	// GetRemainingSyncTime returns the estimating time the node will be fully synced,
	// if will return 0 if the blocksync does not perform or the number of block synced is
	// too small (less than 100).
	GetRemainingSyncTime() time.Duration
}

//go:generate ../../scripts/mockery_generate.sh ConsSyncReactor
// ConsSyncReactor defines an interface used for testing abilities of node.startStateSync.
type ConsSyncReactor interface {
	SwitchToConsensus(sm.State, bool)
	SetStateSyncingMetrics(float64)
	SetBlockSyncingMetrics(float64)
}

// Reactor defines a reactor for the consensus service.
type Reactor struct {
	service.BaseService
	logger log.Logger

	state    *State
	eventBus *eventbus.EventBus
	Metrics  *Metrics

<<<<<<< HEAD
	mtx         tmsync.RWMutex
	peers       map[types.NodeID]*PeerState
	peerClosers map[types.NodeID]context.CancelFunc
	waitSync    bool
=======
	mtx      sync.RWMutex
	peers    map[types.NodeID]*PeerState
	waitSync bool
>>>>>>> d0e03f01

	stateCh       *p2p.Channel
	dataCh        *p2p.Channel
	voteCh        *p2p.Channel
	voteSetBitsCh *p2p.Channel
	peerUpdates   *p2p.PeerUpdates
}

// NewReactor returns a reference to a new consensus reactor, which implements
// the service.Service interface. It accepts a logger, consensus state, references
// to relevant p2p Channels and a channel to listen for peer updates on. The
// reactor will close all p2p Channels when stopping.
func NewReactor(
	logger log.Logger,
	cs *State,
	stateCh *p2p.Channel,
	dataCh *p2p.Channel,
	voteCh *p2p.Channel,
	voteSetBitsCh *p2p.Channel,
	peerUpdates *p2p.PeerUpdates,
	waitSync bool,
	options ...ReactorOption,
) *Reactor {

	r := &Reactor{
		logger:        logger,
		state:         cs,
		waitSync:      waitSync,
		peers:         make(map[types.NodeID]*PeerState),
		peerClosers:   make(map[types.NodeID]context.CancelFunc),
		Metrics:       NopMetrics(),
		stateCh:       stateCh,
		dataCh:        dataCh,
		voteCh:        voteCh,
		voteSetBitsCh: voteSetBitsCh,
		peerUpdates:   peerUpdates,
	}
	r.BaseService = *service.NewBaseService(logger, "Consensus", r)

	for _, opt := range options {
		opt(r)
	}

	return r
}

// OnStart starts separate go routines for each p2p Channel and listens for
// envelopes on each. In addition, it also listens for peer updates and handles
// messages on that p2p channel accordingly. The caller must be sure to execute
// OnStop to ensure the outbound p2p Channels are closed.
func (r *Reactor) OnStart(ctx context.Context) error {
	r.logger.Debug("consensus wait sync", "wait_sync", r.WaitSync())

	// start routine that computes peer statistics for evaluating peer quality
	//
	// TODO: Evaluate if we need this to be synchronized via WaitGroup as to not
	// leak the goroutine when stopping the reactor.
	go r.peerStatsRoutine(ctx)

	r.subscribeToBroadcastEvents()

	if !r.WaitSync() {
		if err := r.state.Start(ctx); err != nil {
			return err
		}
	}

	go r.processStateCh(ctx)
	go r.processDataCh(ctx)
	go r.processVoteCh(ctx)
	go r.processVoteSetBitsCh(ctx)
	go r.processPeerUpdates(ctx)

	return nil
}

// OnStop stops the reactor by signaling to all spawned goroutines to exit and
// blocking until they all exit, as well as unsubscribing from events and stopping
// state.
func (r *Reactor) OnStop() {
	r.unsubscribeFromBroadcastEvents()

	if err := r.state.Stop(); err != nil {
		if !errors.Is(err, service.ErrAlreadyStopped) {
			r.logger.Error("failed to stop consensus state", "err", err)
		}
	}

	if !r.WaitSync() {
		r.state.Wait()
	}

	r.mtx.Lock()
	// Close and wait for each of the peers to shutdown.
	// This is safe to perform with the lock since none of the peers require the
	// lock to complete any of the methods that the waitgroup is waiting on.
	for _, state := range r.peers {
		state.broadcastWG.Wait()
	}
	for _, closer := range r.peerClosers {
		closer()
	}

	r.mtx.Unlock()
}

// SetEventBus sets the reactor's event bus.
func (r *Reactor) SetEventBus(b *eventbus.EventBus) {
	r.eventBus = b
	r.state.SetEventBus(b)
}

// WaitSync returns whether the consensus reactor is waiting for state/block sync.
func (r *Reactor) WaitSync() bool {
	r.mtx.RLock()
	defer r.mtx.RUnlock()

	return r.waitSync
}

// ReactorMetrics sets the reactor's metrics as an option function.
func ReactorMetrics(metrics *Metrics) ReactorOption {
	return func(r *Reactor) { r.Metrics = metrics }
}

// SwitchToConsensus switches from block-sync mode to consensus mode. It resets
// the state, turns off block-sync, and starts the consensus state-machine.
func (r *Reactor) SwitchToConsensus(ctx context.Context, state sm.State, skipWAL bool) {
	r.logger.Info("switching to consensus")

	// we have no votes, so reconstruct LastCommit from SeenCommit
	if state.LastBlockHeight > 0 {
		r.state.reconstructLastCommit(state)
	}

	// NOTE: The line below causes broadcastNewRoundStepRoutine() to broadcast a
	// NewRoundStepMessage.
	r.state.updateToState(ctx, state)

	r.mtx.Lock()
	r.waitSync = false
	r.mtx.Unlock()

	r.Metrics.BlockSyncing.Set(0)
	r.Metrics.StateSyncing.Set(0)

	if skipWAL {
		r.state.doWALCatchup = false
	}

	if err := r.state.Start(ctx); err != nil {
		panic(fmt.Sprintf(`failed to start consensus state: %v

conS:
%+v

conR:
%+v`, err, r.state, r))
	}

	d := types.EventDataBlockSyncStatus{Complete: true, Height: state.LastBlockHeight}
	if err := r.eventBus.PublishEventBlockSyncStatus(ctx, d); err != nil {
		r.logger.Error("failed to emit the blocksync complete event", "err", err)
	}
}

// String returns a string representation of the Reactor.
//
// NOTE: For now, it is just a hard-coded string to avoid accessing unprotected
// shared variables.
//
// TODO: improve!
func (r *Reactor) String() string {
	return "ConsensusReactor"
}

// StringIndented returns an indented string representation of the Reactor.
func (r *Reactor) StringIndented(indent string) string {
	r.mtx.RLock()
	defer r.mtx.RUnlock()

	s := "ConsensusReactor{\n"
	s += indent + "  " + r.state.StringIndented(indent+"  ") + "\n"

	for _, ps := range r.peers {
		s += indent + "  " + ps.StringIndented(indent+"  ") + "\n"
	}

	s += indent + "}"
	return s
}

// GetPeerState returns PeerState for a given NodeID.
func (r *Reactor) GetPeerState(peerID types.NodeID) (*PeerState, bool) {
	r.mtx.RLock()
	defer r.mtx.RUnlock()

	ps, ok := r.peers[peerID]
	return ps, ok
}

func (r *Reactor) broadcastNewRoundStepMessage(ctx context.Context, rs *cstypes.RoundState) error {
	return r.stateCh.Send(ctx, p2p.Envelope{
		Broadcast: true,
		Message:   makeRoundStepMessage(rs),
	})
}

func (r *Reactor) broadcastNewValidBlockMessage(ctx context.Context, rs *cstypes.RoundState) error {
	psHeader := rs.ProposalBlockParts.Header()
	return r.stateCh.Send(ctx, p2p.Envelope{
		Broadcast: true,
		Message: &tmcons.NewValidBlock{
			Height:             rs.Height,
			Round:              rs.Round,
			BlockPartSetHeader: psHeader.ToProto(),
			BlockParts:         rs.ProposalBlockParts.BitArray().ToProto(),
			IsCommit:           rs.Step == cstypes.RoundStepCommit,
		},
	})
}

func (r *Reactor) broadcastHasVoteMessage(ctx context.Context, vote *types.Vote) error {
	return r.stateCh.Send(ctx, p2p.Envelope{
		Broadcast: true,
		Message: &tmcons.HasVote{
			Height: vote.Height,
			Round:  vote.Round,
			Type:   vote.Type,
			Index:  vote.ValidatorIndex,
		},
	})
}

// subscribeToBroadcastEvents subscribes for new round steps and votes using the
// internal pubsub defined in the consensus state to broadcast them to peers
// upon receiving.
func (r *Reactor) subscribeToBroadcastEvents() {
	err := r.state.evsw.AddListenerForEvent(
		listenerIDConsensus,
		types.EventNewRoundStepValue,
		func(ctx context.Context, data tmevents.EventData) error {
			if err := r.broadcastNewRoundStepMessage(ctx, data.(*cstypes.RoundState)); err != nil {
				return err
			}
			select {
			case r.state.onStopCh <- data.(*cstypes.RoundState):
				return nil
			case <-ctx.Done():
				return ctx.Err()
			default:
				return nil
			}
		},
	)
	if err != nil {
		r.logger.Error("failed to add listener for events", "err", err)
	}

	err = r.state.evsw.AddListenerForEvent(
		listenerIDConsensus,
		types.EventValidBlockValue,
		func(ctx context.Context, data tmevents.EventData) error {
			return r.broadcastNewValidBlockMessage(ctx, data.(*cstypes.RoundState))
		},
	)
	if err != nil {
		r.logger.Error("failed to add listener for events", "err", err)
	}

	err = r.state.evsw.AddListenerForEvent(
		listenerIDConsensus,
		types.EventVoteValue,
		func(ctx context.Context, data tmevents.EventData) error {
			return r.broadcastHasVoteMessage(ctx, data.(*types.Vote))
		},
	)
	if err != nil {
		r.logger.Error("failed to add listener for events", "err", err)
	}
}

func (r *Reactor) unsubscribeFromBroadcastEvents() {
	r.state.evsw.RemoveListener(listenerIDConsensus)
}

func makeRoundStepMessage(rs *cstypes.RoundState) *tmcons.NewRoundStep {
	return &tmcons.NewRoundStep{
		Height:                rs.Height,
		Round:                 rs.Round,
		Step:                  uint32(rs.Step),
		SecondsSinceStartTime: int64(time.Since(rs.StartTime).Seconds()),
		LastCommitRound:       rs.LastCommit.GetRound(),
	}
}

func (r *Reactor) sendNewRoundStepMessage(ctx context.Context, peerID types.NodeID) error {
	return r.stateCh.Send(ctx, p2p.Envelope{
		To:      peerID,
		Message: makeRoundStepMessage(r.state.GetRoundState()),
	})
}

func (r *Reactor) gossipDataForCatchup(ctx context.Context, rs *cstypes.RoundState, prs *cstypes.PeerRoundState, ps *PeerState) {
	logger := r.logger.With("height", prs.Height).With("peer", ps.peerID)

	if index, ok := prs.ProposalBlockParts.Not().PickRandom(); ok {
		// ensure that the peer's PartSetHeader is correct
		blockMeta := r.state.blockStore.LoadBlockMeta(prs.Height)
		if blockMeta == nil {
			logger.Error(
				"failed to load block meta",
				"our_height", rs.Height,
				"blockstore_base", r.state.blockStore.Base(),
				"blockstore_height", r.state.blockStore.Height(),
			)

			time.Sleep(r.state.config.PeerGossipSleepDuration)
			return
		} else if !blockMeta.BlockID.PartSetHeader.Equals(prs.ProposalBlockPartSetHeader) {
			logger.Info(
				"peer ProposalBlockPartSetHeader mismatch; sleeping",
				"block_part_set_header", blockMeta.BlockID.PartSetHeader,
				"peer_block_part_set_header", prs.ProposalBlockPartSetHeader,
			)

			time.Sleep(r.state.config.PeerGossipSleepDuration)
			return
		}

		part := r.state.blockStore.LoadBlockPart(prs.Height, index)
		if part == nil {
			logger.Error(
				"failed to load block part",
				"index", index,
				"block_part_set_header", blockMeta.BlockID.PartSetHeader,
				"peer_block_part_set_header", prs.ProposalBlockPartSetHeader,
			)

			time.Sleep(r.state.config.PeerGossipSleepDuration)
			return
		}

		partProto, err := part.ToProto()
		if err != nil {
			logger.Error("failed to convert block part to proto", "err", err)

			time.Sleep(r.state.config.PeerGossipSleepDuration)
			return
		}

		logger.Debug("sending block part for catchup", "round", prs.Round, "index", index)
		_ = r.dataCh.Send(ctx, p2p.Envelope{
			To: ps.peerID,
			Message: &tmcons.BlockPart{
				Height: prs.Height, // not our height, so it does not matter.
				Round:  prs.Round,  // not our height, so it does not matter
				Part:   *partProto,
			},
		})

		return
	}

	time.Sleep(r.state.config.PeerGossipSleepDuration)
}

func (r *Reactor) gossipDataRoutine(ctx context.Context, ps *PeerState) {
	logger := r.logger.With("peer", ps.peerID)

	defer ps.broadcastWG.Done()

	timer := time.NewTimer(0)
	defer timer.Stop()

OUTER_LOOP:
	for {
		if !r.IsRunning() {
			return
		}

		select {
		case <-ctx.Done():
			return
		default:
		}

		rs := r.state.GetRoundState()
		prs := ps.GetRoundState()

		// Send proposal Block parts?
		if rs.ProposalBlockParts.HasHeader(prs.ProposalBlockPartSetHeader) {
			if index, ok := rs.ProposalBlockParts.BitArray().Sub(prs.ProposalBlockParts.Copy()).PickRandom(); ok {
				part := rs.ProposalBlockParts.GetPart(index)
				partProto, err := part.ToProto()
				if err != nil {
					logger.Error("failed to convert block part to proto", "err", err)
					return
				}

				logger.Debug("sending block part", "height", prs.Height, "round", prs.Round)
				if err := r.dataCh.Send(ctx, p2p.Envelope{
					To: ps.peerID,
					Message: &tmcons.BlockPart{
						Height: rs.Height, // this tells peer that this part applies to us
						Round:  rs.Round,  // this tells peer that this part applies to us
						Part:   *partProto,
					},
				}); err != nil {
					return
				}

				ps.SetHasProposalBlockPart(prs.Height, prs.Round, index)
				continue OUTER_LOOP
			}
		}

		// if the peer is on a previous height that we have, help catch up
		blockStoreBase := r.state.blockStore.Base()
		if blockStoreBase > 0 && 0 < prs.Height && prs.Height < rs.Height && prs.Height >= blockStoreBase {
			heightLogger := logger.With("height", prs.Height)

			// If we never received the commit message from the peer, the block parts
			// will not be initialized.
			if prs.ProposalBlockParts == nil {
				blockMeta := r.state.blockStore.LoadBlockMeta(prs.Height)
				if blockMeta == nil {
					heightLogger.Error(
						"failed to load block meta",
						"blockstoreBase", blockStoreBase,
						"blockstoreHeight", r.state.blockStore.Height(),
					)

					timer.Reset(r.state.config.PeerGossipSleepDuration)
					select {
					case <-timer.C:
					case <-ctx.Done():
						return
					}
				} else {
					ps.InitProposalBlockParts(blockMeta.BlockID.PartSetHeader)
				}

				// Continue the loop since prs is a copy and not effected by this
				// initialization.
				continue OUTER_LOOP
			}

			r.gossipDataForCatchup(ctx, rs, prs, ps)
			continue OUTER_LOOP
		}

		// if height and round don't match, sleep
		if (rs.Height != prs.Height) || (rs.Round != prs.Round) {
			timer.Reset(r.state.config.PeerGossipSleepDuration)
			select {
			case <-timer.C:
			case <-ctx.Done():
				return
			}
			continue OUTER_LOOP
		}

		// By here, height and round match.
		// Proposal block parts were already matched and sent if any were wanted.
		// (These can match on hash so the round doesn't matter)
		// Now consider sending other things, like the Proposal itself.

		// Send Proposal && ProposalPOL BitArray?
		if rs.Proposal != nil && !prs.Proposal {
			// Proposal: share the proposal metadata with peer.
			{
				propProto := rs.Proposal.ToProto()

				logger.Debug("sending proposal", "height", prs.Height, "round", prs.Round)
				if err := r.dataCh.Send(ctx, p2p.Envelope{
					To: ps.peerID,
					Message: &tmcons.Proposal{
						Proposal: *propProto,
					},
				}); err != nil {
					return
				}

				// NOTE: A peer might have received a different proposal message, so
				// this Proposal msg will be rejected!
				ps.SetHasProposal(rs.Proposal)
			}

			// ProposalPOL: lets peer know which POL votes we have so far. The peer
			// must receive ProposalMessage first. Note, rs.Proposal was validated,
			// so rs.Proposal.POLRound <= rs.Round, so we definitely have
			// rs.Votes.Prevotes(rs.Proposal.POLRound).
			if 0 <= rs.Proposal.POLRound {
				pPol := rs.Votes.Prevotes(rs.Proposal.POLRound).BitArray()
				pPolProto := pPol.ToProto()

				logger.Debug("sending POL", "height", prs.Height, "round", prs.Round)
				if err := r.dataCh.Send(ctx, p2p.Envelope{
					To: ps.peerID,
					Message: &tmcons.ProposalPOL{
						Height:           rs.Height,
						ProposalPolRound: rs.Proposal.POLRound,
						ProposalPol:      *pPolProto,
					},
				}); err != nil {
					return
				}
			}

			continue OUTER_LOOP
		}

		// nothing to do -- sleep
		timer.Reset(r.state.config.PeerGossipSleepDuration)
		select {
		case <-timer.C:
		case <-ctx.Done():
			return
		}
		continue OUTER_LOOP
	}
}

// pickSendVote picks a vote and sends it to the peer. It will return true if
// there is a vote to send and false otherwise.
func (r *Reactor) pickSendVote(ctx context.Context, ps *PeerState, votes types.VoteSetReader) (bool, error) {
	vote, ok := ps.PickVoteToSend(votes)
	if !ok {
		return false, nil
	}

	r.logger.Debug("sending vote message", "ps", ps, "vote", vote)
	if err := r.voteCh.Send(ctx, p2p.Envelope{
		To: ps.peerID,
		Message: &tmcons.Vote{
			Vote: vote.ToProto(),
		},
	}); err != nil {
		return false, err
	}

	ps.SetHasVote(vote)
	return true, nil
}

func (r *Reactor) gossipVotesForHeight(
	ctx context.Context,
	rs *cstypes.RoundState,
	prs *cstypes.PeerRoundState,
	ps *PeerState,
) (bool, error) {
	logger := r.logger.With("height", prs.Height).With("peer", ps.peerID)

	// if there are lastCommits to send...
	if prs.Step == cstypes.RoundStepNewHeight {
		if ok, err := r.pickSendVote(ctx, ps, rs.LastCommit); err != nil {
			return false, err
		} else if ok {
			logger.Debug("picked rs.LastCommit to send")
			return true, nil

		}
	}

	// if there are POL prevotes to send...
	if prs.Step <= cstypes.RoundStepPropose && prs.Round != -1 && prs.Round <= rs.Round && prs.ProposalPOLRound != -1 {
		if polPrevotes := rs.Votes.Prevotes(prs.ProposalPOLRound); polPrevotes != nil {
			if ok, err := r.pickSendVote(ctx, ps, polPrevotes); err != nil {
				return false, err
			} else if ok {
				logger.Debug("picked rs.Prevotes(prs.ProposalPOLRound) to send", "round", prs.ProposalPOLRound)
				return true, nil
			}
		}
	}

	// if there are prevotes to send...
	if prs.Step <= cstypes.RoundStepPrevoteWait && prs.Round != -1 && prs.Round <= rs.Round {
		if ok, err := r.pickSendVote(ctx, ps, rs.Votes.Prevotes(prs.Round)); err != nil {
			return false, err
		} else if ok {
			logger.Debug("picked rs.Prevotes(prs.Round) to send", "round", prs.Round)
			return true, nil
		}
	}

	// if there are precommits to send...
	if prs.Step <= cstypes.RoundStepPrecommitWait && prs.Round != -1 && prs.Round <= rs.Round {
		if ok, err := r.pickSendVote(ctx, ps, rs.Votes.Precommits(prs.Round)); err != nil {
			return false, err
		} else if ok {
			logger.Debug("picked rs.Precommits(prs.Round) to send", "round", prs.Round)
			return true, nil
		}
	}

	// if there are prevotes to send...(which are needed because of validBlock mechanism)
	if prs.Round != -1 && prs.Round <= rs.Round {
		if ok, err := r.pickSendVote(ctx, ps, rs.Votes.Prevotes(prs.Round)); err != nil {
			return false, err
		} else if ok {
			logger.Debug("picked rs.Prevotes(prs.Round) to send", "round", prs.Round)
			return true, nil
		}
	}

	// if there are POLPrevotes to send...
	if prs.ProposalPOLRound != -1 {
		if polPrevotes := rs.Votes.Prevotes(prs.ProposalPOLRound); polPrevotes != nil {
			if ok, err := r.pickSendVote(ctx, ps, polPrevotes); err != nil {
				return false, err
			} else if ok {
				logger.Debug("picked rs.Prevotes(prs.ProposalPOLRound) to send", "round", prs.ProposalPOLRound)
				return true, nil
			}
		}
	}

	return false, nil
}

func (r *Reactor) gossipVotesRoutine(ctx context.Context, ps *PeerState) {
	logger := r.logger.With("peer", ps.peerID)

	defer ps.broadcastWG.Done()

	// XXX: simple hack to throttle logs upon sleep
	logThrottle := 0

	timer := time.NewTimer(0)
	defer timer.Stop()

OUTER_LOOP:
	for {
		if !r.IsRunning() {
			return
		}

		select {
		case <-ctx.Done():
			return
		default:
		}

		rs := r.state.GetRoundState()
		prs := ps.GetRoundState()

		switch logThrottle {
		case 1: // first sleep
			logThrottle = 2
		case 2: // no more sleep
			logThrottle = 0
		}

		// if height matches, then send LastCommit, Prevotes, and Precommits
		if rs.Height == prs.Height {
			if ok, err := r.gossipVotesForHeight(ctx, rs, prs, ps); err != nil {
				return
			} else if ok {
				continue OUTER_LOOP
			}
		}

		// special catchup logic -- if peer is lagging by height 1, send LastCommit
		if prs.Height != 0 && rs.Height == prs.Height+1 {
			if ok, err := r.pickSendVote(ctx, ps, rs.LastCommit); err != nil {
				return
			} else if ok {
				logger.Debug("picked rs.LastCommit to send", "height", prs.Height)
				continue OUTER_LOOP
			}
		}

		// catchup logic -- if peer is lagging by more than 1, send Commit
		blockStoreBase := r.state.blockStore.Base()
		if blockStoreBase > 0 && prs.Height != 0 && rs.Height >= prs.Height+2 && prs.Height >= blockStoreBase {
			// Load the block commit for prs.Height, which contains precommit
			// signatures for prs.Height.
			if commit := r.state.blockStore.LoadBlockCommit(prs.Height); commit != nil {
				if ok, err := r.pickSendVote(ctx, ps, commit); err != nil {
					return
				} else if ok {
					logger.Debug("picked Catchup commit to send", "height", prs.Height)
					continue OUTER_LOOP
				}
			}
		}

		if logThrottle == 0 {
			// we sent nothing -- sleep
			logThrottle = 1
			logger.Debug(
				"no votes to send; sleeping",
				"rs.Height", rs.Height,
				"prs.Height", prs.Height,
				"localPV", rs.Votes.Prevotes(rs.Round).BitArray(), "peerPV", prs.Prevotes,
				"localPC", rs.Votes.Precommits(rs.Round).BitArray(), "peerPC", prs.Precommits,
			)
		} else if logThrottle == 2 {
			logThrottle = 1
		}

		timer.Reset(r.state.config.PeerGossipSleepDuration)
		select {
		case <-ctx.Done():
			return
		case <-timer.C:
		}
		continue OUTER_LOOP
	}
}

// NOTE: `queryMaj23Routine` has a simple crude design since it only comes
// into play for liveness when there's a signature DDoS attack happening.
func (r *Reactor) queryMaj23Routine(ctx context.Context, ps *PeerState) {
	defer ps.broadcastWG.Done()

	timer := time.NewTimer(0)
	defer timer.Stop()

OUTER_LOOP:
	for {
		if !r.IsRunning() {
			return
		}

		select {
		case <-ctx.Done():
			return
		default:
		}

		// maybe send Height/Round/Prevotes
		{
			rs := r.state.GetRoundState()
			prs := ps.GetRoundState()

			if rs.Height == prs.Height {
				if maj23, ok := rs.Votes.Prevotes(prs.Round).TwoThirdsMajority(); ok {
					if err := r.stateCh.Send(ctx, p2p.Envelope{
						To: ps.peerID,
						Message: &tmcons.VoteSetMaj23{
							Height:  prs.Height,
							Round:   prs.Round,
							Type:    tmproto.PrevoteType,
							BlockID: maj23.ToProto(),
						},
					}); err != nil {
						return
					}

					timer.Reset(r.state.config.PeerQueryMaj23SleepDuration)
					select {
					case <-timer.C:
					case <-ctx.Done():
						return
					}
				}
			}
		}

		// maybe send Height/Round/Precommits
		{
			rs := r.state.GetRoundState()
			prs := ps.GetRoundState()

			if rs.Height == prs.Height {
				if maj23, ok := rs.Votes.Precommits(prs.Round).TwoThirdsMajority(); ok {
					if err := r.stateCh.Send(ctx, p2p.Envelope{
						To: ps.peerID,
						Message: &tmcons.VoteSetMaj23{
							Height:  prs.Height,
							Round:   prs.Round,
							Type:    tmproto.PrecommitType,
							BlockID: maj23.ToProto(),
						},
					}); err != nil {
						return
					}

					select {
					case <-timer.C:
						timer.Reset(r.state.config.PeerQueryMaj23SleepDuration)
					case <-ctx.Done():
						return
					}
				}
			}
		}

		// maybe send Height/Round/ProposalPOL
		{
			rs := r.state.GetRoundState()
			prs := ps.GetRoundState()

			if rs.Height == prs.Height && prs.ProposalPOLRound >= 0 {
				if maj23, ok := rs.Votes.Prevotes(prs.ProposalPOLRound).TwoThirdsMajority(); ok {
					if err := r.stateCh.Send(ctx, p2p.Envelope{
						To: ps.peerID,
						Message: &tmcons.VoteSetMaj23{
							Height:  prs.Height,
							Round:   prs.ProposalPOLRound,
							Type:    tmproto.PrevoteType,
							BlockID: maj23.ToProto(),
						},
					}); err != nil {
						return
					}

					timer.Reset(r.state.config.PeerQueryMaj23SleepDuration)
					select {
					case <-timer.C:
					case <-ctx.Done():
						return
					}
				}
			}
		}

		// Little point sending LastCommitRound/LastCommit, these are fleeting and
		// non-blocking.

		// maybe send Height/CatchupCommitRound/CatchupCommit
		{
			prs := ps.GetRoundState()

			if prs.CatchupCommitRound != -1 && prs.Height > 0 && prs.Height <= r.state.blockStore.Height() &&
				prs.Height >= r.state.blockStore.Base() {
				if commit := r.state.LoadCommit(prs.Height); commit != nil {
					if err := r.stateCh.Send(ctx, p2p.Envelope{
						To: ps.peerID,
						Message: &tmcons.VoteSetMaj23{
							Height:  prs.Height,
							Round:   commit.Round,
							Type:    tmproto.PrecommitType,
							BlockID: commit.BlockID.ToProto(),
						},
					}); err != nil {
						return
					}

					timer.Reset(r.state.config.PeerQueryMaj23SleepDuration)
					select {
					case <-timer.C:
					case <-ctx.Done():
						return
					}
				}
			}
		}

		timer.Reset(r.state.config.PeerQueryMaj23SleepDuration)
		select {
		case <-timer.C:
		case <-ctx.Done():
			return
		}

		continue OUTER_LOOP
	}
}

// processPeerUpdate process a peer update message. For new or reconnected peers,
// we create a peer state if one does not exist for the peer, which should always
// be the case, and we spawn all the relevant goroutine to broadcast messages to
// the peer. During peer removal, we remove the peer for our set of peers and
// signal to all spawned goroutines to gracefully exit in a non-blocking manner.
func (r *Reactor) processPeerUpdate(ctx context.Context, peerUpdate p2p.PeerUpdate) {
	r.logger.Debug("received peer update", "peer", peerUpdate.NodeID, "status", peerUpdate.Status)

	r.mtx.Lock()
	defer r.mtx.Unlock()

	switch peerUpdate.Status {
	case p2p.PeerStatusUp:
		// Do not allow starting new broadcasting goroutines after reactor shutdown
		// has been initiated. This can happen after we've manually closed all
		// peer goroutines, but the router still sends in-flight peer updates.
		if !r.IsRunning() {
			return
		}

		var (
			ps *PeerState
			ok bool
		)

		ps, ok = r.peers[peerUpdate.NodeID]
		if !ok {
			ps = NewPeerState(r.logger, peerUpdate.NodeID)
			r.peers[peerUpdate.NodeID] = ps
		}

		if !ps.IsRunning() {
			// Set the peer state's closer to signal to all spawned goroutines to exit
			// when the peer is removed. We also set the running state to ensure we
			// do not spawn multiple instances of the same goroutines and finally we
			// set the waitgroup counter so we know when all goroutines have exited.
			ps.broadcastWG.Add(3)
			ps.SetRunning(true)

			pctx, pcancel := context.WithCancel(ctx)
			r.peerClosers[peerUpdate.NodeID] = pcancel
			// start goroutines for this peer
			go r.gossipDataRoutine(pctx, ps)
			go r.gossipVotesRoutine(pctx, ps)
			go r.queryMaj23Routine(pctx, ps)

			// Send our state to the peer. If we're block-syncing, broadcast a
			// RoundStepMessage later upon SwitchToConsensus().
			if !r.waitSync {
				go func() { _ = r.sendNewRoundStepMessage(pctx, ps.peerID) }()
			}
		}

	case p2p.PeerStatusDown:
		ps, ok := r.peers[peerUpdate.NodeID]
		if ok && ps.IsRunning() {
			// signal to all spawned goroutines for the peer to gracefully exit
			if closer, ok := r.peerClosers[peerUpdate.NodeID]; ok {
				closer()
			}

			delete(r.peerClosers, peerUpdate.NodeID)

			go func() {
				// Wait for all spawned broadcast goroutines to exit before marking the
				// peer state as no longer running and removal from the peers map.
				ps.broadcastWG.Wait()

				r.mtx.Lock()
				delete(r.peers, peerUpdate.NodeID)
				r.mtx.Unlock()

				ps.SetRunning(false)
			}()
		}
	}
}

// handleStateMessage handles envelopes sent from peers on the StateChannel.
// An error is returned if the message is unrecognized or if validation fails.
// If we fail to find the peer state for the envelope sender, we perform a no-op
// and return. This can happen when we process the envelope after the peer is
// removed.
func (r *Reactor) handleStateMessage(ctx context.Context, envelope *p2p.Envelope, msgI Message) error {
	ps, ok := r.GetPeerState(envelope.From)
	if !ok || ps == nil {
		r.logger.Debug("failed to find peer state", "peer", envelope.From, "ch_id", "StateChannel")
		return nil
	}

	switch msg := envelope.Message.(type) {
	case *tmcons.NewRoundStep:
		r.state.mtx.RLock()
		initialHeight := r.state.state.InitialHeight
		r.state.mtx.RUnlock()

		if err := msgI.(*NewRoundStepMessage).ValidateHeight(initialHeight); err != nil {
			r.logger.Error("peer sent us an invalid msg", "msg", msg, "err", err)
			return err
		}

		ps.ApplyNewRoundStepMessage(msgI.(*NewRoundStepMessage))

	case *tmcons.NewValidBlock:
		ps.ApplyNewValidBlockMessage(msgI.(*NewValidBlockMessage))

	case *tmcons.HasVote:
		ps.ApplyHasVoteMessage(msgI.(*HasVoteMessage))

	case *tmcons.VoteSetMaj23:
		r.state.mtx.RLock()
		height, votes := r.state.Height, r.state.Votes
		r.state.mtx.RUnlock()

		if height != msg.Height {
			return nil
		}

		vsmMsg := msgI.(*VoteSetMaj23Message)

		// peer claims to have a maj23 for some BlockID at <H,R,S>
		err := votes.SetPeerMaj23(msg.Round, msg.Type, ps.peerID, vsmMsg.BlockID)
		if err != nil {
			return err
		}

		// Respond with a VoteSetBitsMessage showing which votes we have and
		// consequently shows which we don't have.
		var ourVotes *bits.BitArray
		switch vsmMsg.Type {
		case tmproto.PrevoteType:
			ourVotes = votes.Prevotes(msg.Round).BitArrayByBlockID(vsmMsg.BlockID)

		case tmproto.PrecommitType:
			ourVotes = votes.Precommits(msg.Round).BitArrayByBlockID(vsmMsg.BlockID)

		default:
			panic("bad VoteSetBitsMessage field type; forgot to add a check in ValidateBasic?")
		}

		eMsg := &tmcons.VoteSetBits{
			Height:  msg.Height,
			Round:   msg.Round,
			Type:    msg.Type,
			BlockID: msg.BlockID,
		}

		if votesProto := ourVotes.ToProto(); votesProto != nil {
			eMsg.Votes = *votesProto
		}

		if err := r.voteSetBitsCh.Send(ctx, p2p.Envelope{
			To:      envelope.From,
			Message: eMsg,
		}); err != nil {
			return err
		}

	default:
		return fmt.Errorf("received unknown message on StateChannel: %T", msg)
	}

	return nil
}

// handleDataMessage handles envelopes sent from peers on the DataChannel. If we
// fail to find the peer state for the envelope sender, we perform a no-op and
// return. This can happen when we process the envelope after the peer is
// removed.
func (r *Reactor) handleDataMessage(ctx context.Context, envelope *p2p.Envelope, msgI Message) error {
	logger := r.logger.With("peer", envelope.From, "ch_id", "DataChannel")

	ps, ok := r.GetPeerState(envelope.From)
	if !ok || ps == nil {
		r.logger.Debug("failed to find peer state")
		return nil
	}

	if r.WaitSync() {
		logger.Info("ignoring message received during sync", "msg", fmt.Sprintf("%T", msgI))
		return nil
	}

	switch msg := envelope.Message.(type) {
	case *tmcons.Proposal:
		pMsg := msgI.(*ProposalMessage)

		ps.SetHasProposal(pMsg.Proposal)
		select {
		case <-ctx.Done():
			return ctx.Err()
		case r.state.peerMsgQueue <- msgInfo{pMsg, envelope.From}:
		}
	case *tmcons.ProposalPOL:
		ps.ApplyProposalPOLMessage(msgI.(*ProposalPOLMessage))
	case *tmcons.BlockPart:
		bpMsg := msgI.(*BlockPartMessage)

		ps.SetHasProposalBlockPart(bpMsg.Height, bpMsg.Round, int(bpMsg.Part.Index))
		r.Metrics.BlockParts.With("peer_id", string(envelope.From)).Add(1)
		select {
		case r.state.peerMsgQueue <- msgInfo{bpMsg, envelope.From}:
			return nil
		case <-ctx.Done():
			return ctx.Err()
		}

	default:
		return fmt.Errorf("received unknown message on DataChannel: %T", msg)
	}

	return nil
}

// handleVoteMessage handles envelopes sent from peers on the VoteChannel. If we
// fail to find the peer state for the envelope sender, we perform a no-op and
// return. This can happen when we process the envelope after the peer is
// removed.
func (r *Reactor) handleVoteMessage(ctx context.Context, envelope *p2p.Envelope, msgI Message) error {
	logger := r.logger.With("peer", envelope.From, "ch_id", "VoteChannel")

	ps, ok := r.GetPeerState(envelope.From)
	if !ok || ps == nil {
		r.logger.Debug("failed to find peer state")
		return nil
	}

	if r.WaitSync() {
		logger.Info("ignoring message received during sync", "msg", msgI)
		return nil
	}

	switch msg := envelope.Message.(type) {
	case *tmcons.Vote:
		r.state.mtx.RLock()
		height, valSize, lastCommitSize := r.state.Height, r.state.Validators.Size(), r.state.LastCommit.Size()
		r.state.mtx.RUnlock()

		vMsg := msgI.(*VoteMessage)

		ps.EnsureVoteBitArrays(height, valSize)
		ps.EnsureVoteBitArrays(height-1, lastCommitSize)
		ps.SetHasVote(vMsg.Vote)

		select {
		case r.state.peerMsgQueue <- msgInfo{vMsg, envelope.From}:
			return nil
		case <-ctx.Done():
			return ctx.Err()
		}
	default:
		return fmt.Errorf("received unknown message on VoteChannel: %T", msg)
	}
}

// handleVoteSetBitsMessage handles envelopes sent from peers on the
// VoteSetBitsChannel. If we fail to find the peer state for the envelope sender,
// we perform a no-op and return. This can happen when we process the envelope
// after the peer is removed.
func (r *Reactor) handleVoteSetBitsMessage(ctx context.Context, envelope *p2p.Envelope, msgI Message) error {
	logger := r.logger.With("peer", envelope.From, "ch_id", "VoteSetBitsChannel")

	ps, ok := r.GetPeerState(envelope.From)
	if !ok || ps == nil {
		r.logger.Debug("failed to find peer state")
		return nil
	}

	if r.WaitSync() {
		logger.Info("ignoring message received during sync", "msg", msgI)
		return nil
	}

	switch msg := envelope.Message.(type) {
	case *tmcons.VoteSetBits:
		r.state.mtx.RLock()
		height, votes := r.state.Height, r.state.Votes
		r.state.mtx.RUnlock()

		vsbMsg := msgI.(*VoteSetBitsMessage)

		if height == msg.Height {
			var ourVotes *bits.BitArray

			switch msg.Type {
			case tmproto.PrevoteType:
				ourVotes = votes.Prevotes(msg.Round).BitArrayByBlockID(vsbMsg.BlockID)

			case tmproto.PrecommitType:
				ourVotes = votes.Precommits(msg.Round).BitArrayByBlockID(vsbMsg.BlockID)

			default:
				panic("bad VoteSetBitsMessage field type; forgot to add a check in ValidateBasic?")
			}

			ps.ApplyVoteSetBitsMessage(vsbMsg, ourVotes)
		} else {
			ps.ApplyVoteSetBitsMessage(vsbMsg, nil)
		}

	default:
		return fmt.Errorf("received unknown message on VoteSetBitsChannel: %T", msg)
	}

	return nil
}

// handleMessage handles an Envelope sent from a peer on a specific p2p Channel.
// It will handle errors and any possible panics gracefully. A caller can handle
// any error returned by sending a PeerError on the respective channel.
//
// NOTE: We process these messages even when we're block syncing. Messages affect
// either a peer state or the consensus state. Peer state updates can happen in
// parallel, but processing of proposals, block parts, and votes are ordered by
// the p2p channel.
//
// NOTE: We block on consensus state for proposals, block parts, and votes.
func (r *Reactor) handleMessage(ctx context.Context, chID p2p.ChannelID, envelope *p2p.Envelope) (err error) {
	defer func() {
		if e := recover(); e != nil {
			err = fmt.Errorf("panic in processing message: %v", e)
			r.logger.Error(
				"recovering from processing message panic",
				"err", err,
				"stack", string(debug.Stack()),
			)
		}
	}()

	// We wrap the envelope's message in a Proto wire type so we can convert back
	// the domain type that individual channel message handlers can work with. We
	// do this here once to avoid having to do it for each individual message type.
	// and because a large part of the core business logic depends on these
	// domain types opposed to simply working with the Proto types.
	protoMsg := new(tmcons.Message)
	if err := protoMsg.Wrap(envelope.Message); err != nil {
		return err
	}

	msgI, err := MsgFromProto(protoMsg)
	if err != nil {
		return err
	}

	r.logger.Debug("received message", "ch_id", chID, "message", msgI, "peer", envelope.From)

	switch chID {
	case StateChannel:
		err = r.handleStateMessage(ctx, envelope, msgI)

	case DataChannel:
		err = r.handleDataMessage(ctx, envelope, msgI)

	case VoteChannel:
		err = r.handleVoteMessage(ctx, envelope, msgI)

	case VoteSetBitsChannel:
		err = r.handleVoteSetBitsMessage(ctx, envelope, msgI)

	default:
		err = fmt.Errorf("unknown channel ID (%d) for envelope (%v)", chID, envelope)
	}

	return err
}

// processStateCh initiates a blocking process where we listen for and handle
// envelopes on the StateChannel. Any error encountered during message
// execution will result in a PeerError being sent on the StateChannel. When
// the reactor is stopped, we will catch the signal and close the p2p Channel
// gracefully.
func (r *Reactor) processStateCh(ctx context.Context) {
	iter := r.stateCh.Receive(ctx)
	for iter.Next(ctx) {
		envelope := iter.Envelope()
		if err := r.handleMessage(ctx, r.stateCh.ID, envelope); err != nil {
			r.logger.Error("failed to process message", "ch_id", r.stateCh.ID, "envelope", envelope, "err", err)
			if serr := r.stateCh.SendError(ctx, p2p.PeerError{
				NodeID: envelope.From,
				Err:    err,
			}); serr != nil {
				return
			}
		}
	}
}

// processDataCh initiates a blocking process where we listen for and handle
// envelopes on the DataChannel. Any error encountered during message
// execution will result in a PeerError being sent on the DataChannel. When
// the reactor is stopped, we will catch the signal and close the p2p Channel
// gracefully.
func (r *Reactor) processDataCh(ctx context.Context) {
	iter := r.dataCh.Receive(ctx)
	for iter.Next(ctx) {
		envelope := iter.Envelope()
		if err := r.handleMessage(ctx, r.dataCh.ID, envelope); err != nil {
			r.logger.Error("failed to process message", "ch_id", r.dataCh.ID, "envelope", envelope, "err", err)
			if serr := r.dataCh.SendError(ctx, p2p.PeerError{
				NodeID: envelope.From,
				Err:    err,
			}); serr != nil {
				return
			}
		}
	}
}

// processVoteCh initiates a blocking process where we listen for and handle
// envelopes on the VoteChannel. Any error encountered during message
// execution will result in a PeerError being sent on the VoteChannel. When
// the reactor is stopped, we will catch the signal and close the p2p Channel
// gracefully.
func (r *Reactor) processVoteCh(ctx context.Context) {
	iter := r.voteCh.Receive(ctx)
	for iter.Next(ctx) {
		envelope := iter.Envelope()
		if err := r.handleMessage(ctx, r.voteCh.ID, envelope); err != nil {
			r.logger.Error("failed to process message", "ch_id", r.voteCh.ID, "envelope", envelope, "err", err)
			if serr := r.voteCh.SendError(ctx, p2p.PeerError{
				NodeID: envelope.From,
				Err:    err,
			}); serr != nil {
				return
			}
		}
	}
}

// processVoteCh initiates a blocking process where we listen for and handle
// envelopes on the VoteSetBitsChannel. Any error encountered during message
// execution will result in a PeerError being sent on the VoteSetBitsChannel.
// When the reactor is stopped, we will catch the signal and close the p2p
// Channel gracefully.
func (r *Reactor) processVoteSetBitsCh(ctx context.Context) {
	iter := r.voteSetBitsCh.Receive(ctx)
	for iter.Next(ctx) {
		envelope := iter.Envelope()

		if err := r.handleMessage(ctx, r.voteSetBitsCh.ID, envelope); err != nil {
			if errors.Is(err, context.Canceled) || errors.Is(err, context.DeadlineExceeded) {
				return
			}

			r.logger.Error("failed to process message", "ch_id", r.voteSetBitsCh.ID, "envelope", envelope, "err", err)
			if serr := r.voteSetBitsCh.SendError(ctx, p2p.PeerError{
				NodeID: envelope.From,
				Err:    err,
			}); serr != nil {
				return
			}
		}
	}
}

// processPeerUpdates initiates a blocking process where we listen for and handle
// PeerUpdate messages. When the reactor is stopped, we will catch the signal and
// close the p2p PeerUpdatesCh gracefully.
func (r *Reactor) processPeerUpdates(ctx context.Context) {
	for {
		select {
		case <-ctx.Done():
			r.logger.Debug("stopped listening on peer updates channel; closing...")
			return
		case peerUpdate := <-r.peerUpdates.Updates():
			r.processPeerUpdate(ctx, peerUpdate)
		}
	}
}

func (r *Reactor) peerStatsRoutine(ctx context.Context) {
	for {
		if !r.IsRunning() {
			r.logger.Info("stopping peerStatsRoutine")
			return
		}

		select {
		case msg := <-r.state.statsMsgQueue:
			ps, ok := r.GetPeerState(msg.PeerID)
			if !ok || ps == nil {
				r.logger.Debug("attempt to update stats for non-existent peer", "peer", msg.PeerID)
				continue
			}

			switch msg.Msg.(type) {
			case *VoteMessage:
				if numVotes := ps.RecordVote(); numVotes%votesToContributeToBecomeGoodPeer == 0 {
					r.peerUpdates.SendUpdate(ctx, p2p.PeerUpdate{
						NodeID: msg.PeerID,
						Status: p2p.PeerStatusGood,
					})
				}

			case *BlockPartMessage:
				if numParts := ps.RecordBlockPart(); numParts%blocksToContributeToBecomeGoodPeer == 0 {
					r.peerUpdates.SendUpdate(ctx, p2p.PeerUpdate{
						NodeID: msg.PeerID,
						Status: p2p.PeerStatusGood,
					})
				}
			}
		case <-ctx.Done():
			return
		}
	}
}

func (r *Reactor) GetConsensusState() *State {
	return r.state
}

func (r *Reactor) SetStateSyncingMetrics(v float64) {
	r.Metrics.StateSyncing.Set(v)
}

func (r *Reactor) SetBlockSyncingMetrics(v float64) {
	r.Metrics.BlockSyncing.Set(v)
}<|MERGE_RESOLUTION|>--- conflicted
+++ resolved
@@ -117,16 +117,10 @@
 	eventBus *eventbus.EventBus
 	Metrics  *Metrics
 
-<<<<<<< HEAD
-	mtx         tmsync.RWMutex
+	mtx         sync.RWMutex
 	peers       map[types.NodeID]*PeerState
 	peerClosers map[types.NodeID]context.CancelFunc
 	waitSync    bool
-=======
-	mtx      sync.RWMutex
-	peers    map[types.NodeID]*PeerState
-	waitSync bool
->>>>>>> d0e03f01
 
 	stateCh       *p2p.Channel
 	dataCh        *p2p.Channel
