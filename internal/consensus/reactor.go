--- conflicted
+++ resolved
@@ -126,14 +126,8 @@
 	rs          *cstypes.RoundState
 	readySignal chan struct{} // closed when the node is ready to start consensus
 
-<<<<<<< HEAD
-	chCreator p2p.ChannelCreator
-
-	peerUpdates *p2p.PeerUpdates
-=======
+	chCreator  p2p.ChannelCreator
 	peerEvents p2p.PeerEventSubscriber
-	chCreator  p2p.ChannelCreator
->>>>>>> 9d1e8eaa
 }
 
 // NewReactor returns a reference to a new consensus reactor, which implements
@@ -157,11 +151,7 @@
 		peers:       make(map[types.NodeID]*PeerState),
 		eventBus:    eventBus,
 		Metrics:     metrics,
-<<<<<<< HEAD
-		peerUpdates: peerUpdates,
-=======
 		peerEvents:  peerEvents,
->>>>>>> 9d1e8eaa
 		chCreator:   channelCreator,
 		readySignal: make(chan struct{}),
 	}
@@ -172,16 +162,6 @@
 	}
 
 	return r
-<<<<<<< HEAD
-=======
-}
-
-type channelBundle struct {
-	state  *p2p.Channel
-	data   *p2p.Channel
-	vote   *p2p.Channel
-	votSet *p2p.Channel
->>>>>>> 9d1e8eaa
 }
 
 // OnStart starts separate go routines for each p2p Channel and listens for
@@ -193,40 +173,12 @@
 
 	peerUpdates := r.peerEvents(ctx)
 
-	var chBundle channelBundle
-	var err error
-
-	chans := getChannelDescriptors()
-	chBundle.state, err = r.chCreator(ctx, chans[StateChannel])
-	if err != nil {
-		return err
-	}
-
-	chBundle.data, err = r.chCreator(ctx, chans[DataChannel])
-	if err != nil {
-		return err
-	}
-
-	chBundle.vote, err = r.chCreator(ctx, chans[VoteChannel])
-	if err != nil {
-		return err
-	}
-
-	chBundle.votSet, err = r.chCreator(ctx, chans[VoteSetBitsChannel])
-	if err != nil {
-		return err
-	}
-
 	// start routine that computes peer statistics for evaluating peer quality
 	//
 	// TODO: Evaluate if we need this to be synchronized via WaitGroup as to not
 	// leak the goroutine when stopping the reactor.
 	go r.peerStatsRoutine(ctx, peerUpdates)
 
-<<<<<<< HEAD
-=======
-	r.subscribeToBroadcastEvents(chBundle.state)
->>>>>>> 9d1e8eaa
 	go r.updateRoundStateRoutine()
 
 	if !r.WaitSync() {
@@ -235,7 +187,6 @@
 		}
 	}
 
-<<<<<<< HEAD
 	chans := getChannelDescriptors()
 	stateCh, err := r.chCreator(ctx, chans[StateChannel])
 	if err != nil {
@@ -265,16 +216,9 @@
 	}
 
 	go r.processChans(ctx, chanTable)
-	go r.processPeerUpdates(ctx, chanTable)
+	go r.processPeerUpdates(ctx, peerUpdates, chanTable)
 
 	r.subscribeToBroadcastEvents(stateCh)
-=======
-	go r.processStateCh(ctx, chBundle)
-	go r.processDataCh(ctx, chBundle)
-	go r.processVoteCh(ctx, chBundle)
-	go r.processVoteSetBitsCh(ctx, chBundle)
-	go r.processPeerUpdates(ctx, peerUpdates, chBundle)
->>>>>>> 9d1e8eaa
 
 	return nil
 }
@@ -375,42 +319,6 @@
 	return ps, ok
 }
 
-<<<<<<< HEAD
-=======
-func (r *Reactor) broadcastNewRoundStepMessage(ctx context.Context, rs *cstypes.RoundState, stateCh *p2p.Channel) error {
-	return stateCh.Send(ctx, p2p.Envelope{
-		Broadcast: true,
-		Message:   makeRoundStepMessage(rs),
-	})
-}
-
-func (r *Reactor) broadcastNewValidBlockMessage(ctx context.Context, rs *cstypes.RoundState, stateCh *p2p.Channel) error {
-	psHeader := rs.ProposalBlockParts.Header()
-	return stateCh.Send(ctx, p2p.Envelope{
-		Broadcast: true,
-		Message: &tmcons.NewValidBlock{
-			Height:             rs.Height,
-			Round:              rs.Round,
-			BlockPartSetHeader: psHeader.ToProto(),
-			BlockParts:         rs.ProposalBlockParts.BitArray().ToProto(),
-			IsCommit:           rs.Step == cstypes.RoundStepCommit,
-		},
-	})
-}
-
-func (r *Reactor) broadcastHasVoteMessage(ctx context.Context, vote *types.Vote, stateCh *p2p.Channel) error {
-	return stateCh.Send(ctx, p2p.Envelope{
-		Broadcast: true,
-		Message: &tmcons.HasVote{
-			Height: vote.Height,
-			Round:  vote.Round,
-			Type:   vote.Type,
-			Index:  vote.ValidatorIndex,
-		},
-	})
-}
-
->>>>>>> 9d1e8eaa
 // subscribeToBroadcastEvents subscribes for new round steps and votes using the
 // internal pubsub defined in the consensus state to broadcast them to peers
 // upon receiving.
@@ -421,16 +329,11 @@
 		listenerIDConsensus,
 		types.EventNewRoundStepValue,
 		func(ctx context.Context, data tmevents.EventData) error {
-<<<<<<< HEAD
 			if err := stateCh.Send(ctx, p2p.Envelope{
 				Broadcast: true,
 				Message:   makeRoundStepMessage(data.(*cstypes.RoundState)),
 			}); err != nil {
-=======
-			if err := r.broadcastNewRoundStepMessage(ctx, data.(*cstypes.RoundState), stateCh); err != nil {
->>>>>>> 9d1e8eaa
 				return err
-
 			}
 
 			select {
@@ -451,7 +354,6 @@
 		listenerIDConsensus,
 		types.EventValidBlockValue,
 		func(ctx context.Context, data tmevents.EventData) error {
-<<<<<<< HEAD
 			rs := data.(*cstypes.RoundState)
 			psHeader := rs.ProposalBlockParts.Header()
 			return stateCh.Send(ctx, p2p.Envelope{
@@ -464,9 +366,6 @@
 					IsCommit:           rs.Step == cstypes.RoundStepCommit,
 				},
 			})
-=======
-			return r.broadcastNewValidBlockMessage(ctx, data.(*cstypes.RoundState), stateCh)
->>>>>>> 9d1e8eaa
 		},
 	)
 	if err != nil {
@@ -477,7 +376,6 @@
 		listenerIDConsensus,
 		types.EventVoteValue,
 		func(ctx context.Context, data tmevents.EventData) error {
-<<<<<<< HEAD
 			vote := data.(*types.Vote)
 			return stateCh.Send(ctx, p2p.Envelope{
 				Broadcast: true,
@@ -488,9 +386,6 @@
 					Index:  vote.ValidatorIndex,
 				},
 			})
-=======
-			return r.broadcastHasVoteMessage(ctx, data.(*types.Vote), stateCh)
->>>>>>> 9d1e8eaa
 		},
 	)
 	if err != nil {
@@ -508,16 +403,6 @@
 	}
 }
 
-<<<<<<< HEAD
-=======
-func (r *Reactor) sendNewRoundStepMessage(ctx context.Context, peerID types.NodeID, stateCh *p2p.Channel) error {
-	return stateCh.Send(ctx, p2p.Envelope{
-		To:      peerID,
-		Message: makeRoundStepMessage(r.getRoundState()),
-	})
-}
-
->>>>>>> 9d1e8eaa
 func (r *Reactor) updateRoundStateRoutine() {
 	t := time.NewTicker(100 * time.Microsecond)
 	defer t.Stop()
@@ -538,11 +423,7 @@
 	return r.rs
 }
 
-<<<<<<< HEAD
 func (r *Reactor) gossipDataForCatchup(ctx context.Context, dataCh *p2p.Channel, rs *cstypes.RoundState, prs *cstypes.PeerRoundState, ps *PeerState) {
-=======
-func (r *Reactor) gossipDataForCatchup(ctx context.Context, rs *cstypes.RoundState, prs *cstypes.PeerRoundState, ps *PeerState, dataCh *p2p.Channel) {
->>>>>>> 9d1e8eaa
 	logger := r.logger.With("height", prs.Height).With("peer", ps.peerID)
 
 	if index, ok := prs.ProposalBlockParts.Not().PickRandom(); ok {
@@ -606,11 +487,7 @@
 	time.Sleep(r.state.config.PeerGossipSleepDuration)
 }
 
-<<<<<<< HEAD
 func (r *Reactor) gossipDataRoutine(ctx context.Context, dataCh *p2p.Channel, ps *PeerState) {
-=======
-func (r *Reactor) gossipDataRoutine(ctx context.Context, ps *PeerState, dataCh *p2p.Channel) {
->>>>>>> 9d1e8eaa
 	logger := r.logger.With("peer", ps.peerID)
 
 	timer := time.NewTimer(0)
@@ -689,11 +566,7 @@
 				continue OUTER_LOOP
 			}
 
-<<<<<<< HEAD
 			r.gossipDataForCatchup(ctx, dataCh, rs, prs, ps)
-=======
-			r.gossipDataForCatchup(ctx, rs, prs, ps, dataCh)
->>>>>>> 9d1e8eaa
 			continue OUTER_LOOP
 		}
 
@@ -771,11 +644,7 @@
 
 // pickSendVote picks a vote and sends it to the peer. It will return true if
 // there is a vote to send and false otherwise.
-<<<<<<< HEAD
 func (r *Reactor) pickSendVote(ctx context.Context, voteCh *p2p.Channel, ps *PeerState, votes types.VoteSetReader) (bool, error) {
-=======
-func (r *Reactor) pickSendVote(ctx context.Context, ps *PeerState, votes types.VoteSetReader, voteCh *p2p.Channel) (bool, error) {
->>>>>>> 9d1e8eaa
 	vote, ok := ps.PickVoteToSend(votes)
 	if !ok {
 		return false, nil
@@ -798,26 +667,12 @@
 	return true, nil
 }
 
-<<<<<<< HEAD
 func (r *Reactor) gossipVotesForHeight(ctx context.Context, voteCh *p2p.Channel, rs *cstypes.RoundState, prs *cstypes.PeerRoundState, ps *PeerState) (bool, error) {
-=======
-func (r *Reactor) gossipVotesForHeight(
-	ctx context.Context,
-	rs *cstypes.RoundState,
-	prs *cstypes.PeerRoundState,
-	ps *PeerState,
-	voteCh *p2p.Channel,
-) (bool, error) {
->>>>>>> 9d1e8eaa
 	logger := r.logger.With("height", prs.Height).With("peer", ps.peerID)
 
 	// if there are lastCommits to send...
 	if prs.Step == cstypes.RoundStepNewHeight {
-<<<<<<< HEAD
 		if ok, err := r.pickSendVote(ctx, voteCh, ps, rs.LastCommit); err != nil {
-=======
-		if ok, err := r.pickSendVote(ctx, ps, rs.LastCommit, voteCh); err != nil {
->>>>>>> 9d1e8eaa
 			return false, err
 		} else if ok {
 			logger.Debug("picked rs.LastCommit to send")
@@ -829,11 +684,7 @@
 	// if there are POL prevotes to send...
 	if prs.Step <= cstypes.RoundStepPropose && prs.Round != -1 && prs.Round <= rs.Round && prs.ProposalPOLRound != -1 {
 		if polPrevotes := rs.Votes.Prevotes(prs.ProposalPOLRound); polPrevotes != nil {
-<<<<<<< HEAD
 			if ok, err := r.pickSendVote(ctx, voteCh, ps, polPrevotes); err != nil {
-=======
-			if ok, err := r.pickSendVote(ctx, ps, polPrevotes, voteCh); err != nil {
->>>>>>> 9d1e8eaa
 				return false, err
 			} else if ok {
 				logger.Debug("picked rs.Prevotes(prs.ProposalPOLRound) to send", "round", prs.ProposalPOLRound)
@@ -844,11 +695,7 @@
 
 	// if there are prevotes to send...
 	if prs.Step <= cstypes.RoundStepPrevoteWait && prs.Round != -1 && prs.Round <= rs.Round {
-<<<<<<< HEAD
 		if ok, err := r.pickSendVote(ctx, voteCh, ps, rs.Votes.Prevotes(prs.Round)); err != nil {
-=======
-		if ok, err := r.pickSendVote(ctx, ps, rs.Votes.Prevotes(prs.Round), voteCh); err != nil {
->>>>>>> 9d1e8eaa
 			return false, err
 		} else if ok {
 			logger.Debug("picked rs.Prevotes(prs.Round) to send", "round", prs.Round)
@@ -858,11 +705,7 @@
 
 	// if there are precommits to send...
 	if prs.Step <= cstypes.RoundStepPrecommitWait && prs.Round != -1 && prs.Round <= rs.Round {
-<<<<<<< HEAD
 		if ok, err := r.pickSendVote(ctx, voteCh, ps, rs.Votes.Precommits(prs.Round)); err != nil {
-=======
-		if ok, err := r.pickSendVote(ctx, ps, rs.Votes.Precommits(prs.Round), voteCh); err != nil {
->>>>>>> 9d1e8eaa
 			return false, err
 		} else if ok {
 			logger.Debug("picked rs.Precommits(prs.Round) to send", "round", prs.Round)
@@ -872,11 +715,7 @@
 
 	// if there are prevotes to send...(which are needed because of validBlock mechanism)
 	if prs.Round != -1 && prs.Round <= rs.Round {
-<<<<<<< HEAD
 		if ok, err := r.pickSendVote(ctx, voteCh, ps, rs.Votes.Prevotes(prs.Round)); err != nil {
-=======
-		if ok, err := r.pickSendVote(ctx, ps, rs.Votes.Prevotes(prs.Round), voteCh); err != nil {
->>>>>>> 9d1e8eaa
 			return false, err
 		} else if ok {
 			logger.Debug("picked rs.Prevotes(prs.Round) to send", "round", prs.Round)
@@ -887,11 +726,7 @@
 	// if there are POLPrevotes to send...
 	if prs.ProposalPOLRound != -1 {
 		if polPrevotes := rs.Votes.Prevotes(prs.ProposalPOLRound); polPrevotes != nil {
-<<<<<<< HEAD
 			if ok, err := r.pickSendVote(ctx, voteCh, ps, polPrevotes); err != nil {
-=======
-			if ok, err := r.pickSendVote(ctx, ps, polPrevotes, voteCh); err != nil {
->>>>>>> 9d1e8eaa
 				return false, err
 			} else if ok {
 				logger.Debug("picked rs.Prevotes(prs.ProposalPOLRound) to send", "round", prs.ProposalPOLRound)
@@ -903,11 +738,7 @@
 	return false, nil
 }
 
-<<<<<<< HEAD
 func (r *Reactor) gossipVotesRoutine(ctx context.Context, voteCh *p2p.Channel, ps *PeerState) {
-=======
-func (r *Reactor) gossipVotesRoutine(ctx context.Context, ps *PeerState, voteCh *p2p.Channel) {
->>>>>>> 9d1e8eaa
 	logger := r.logger.With("peer", ps.peerID)
 
 	// XXX: simple hack to throttle logs upon sleep
@@ -939,11 +770,7 @@
 
 		// if height matches, then send LastCommit, Prevotes, and Precommits
 		if rs.Height == prs.Height {
-<<<<<<< HEAD
 			if ok, err := r.gossipVotesForHeight(ctx, voteCh, rs, prs, ps); err != nil {
-=======
-			if ok, err := r.gossipVotesForHeight(ctx, rs, prs, ps, voteCh); err != nil {
->>>>>>> 9d1e8eaa
 				return
 			} else if ok {
 				continue
@@ -952,11 +779,7 @@
 
 		// special catchup logic -- if peer is lagging by height 1, send LastCommit
 		if prs.Height != 0 && rs.Height == prs.Height+1 {
-<<<<<<< HEAD
 			if ok, err := r.pickSendVote(ctx, voteCh, ps, rs.LastCommit); err != nil {
-=======
-			if ok, err := r.pickSendVote(ctx, ps, rs.LastCommit, voteCh); err != nil {
->>>>>>> 9d1e8eaa
 				return
 			} else if ok {
 				logger.Debug("picked rs.LastCommit to send", "height", prs.Height)
@@ -970,11 +793,7 @@
 			// Load the block commit for prs.Height, which contains precommit
 			// signatures for prs.Height.
 			if commit := r.state.blockStore.LoadBlockCommit(prs.Height); commit != nil {
-<<<<<<< HEAD
 				if ok, err := r.pickSendVote(ctx, voteCh, ps, commit); err != nil {
-=======
-				if ok, err := r.pickSendVote(ctx, ps, commit, voteCh); err != nil {
->>>>>>> 9d1e8eaa
 					return
 				} else if ok {
 					logger.Debug("picked Catchup commit to send", "height", prs.Height)
@@ -1008,11 +827,7 @@
 
 // NOTE: `queryMaj23Routine` has a simple crude design since it only comes
 // into play for liveness when there's a signature DDoS attack happening.
-<<<<<<< HEAD
 func (r *Reactor) queryMaj23Routine(ctx context.Context, stateCh *p2p.Channel, ps *PeerState) {
-=======
-func (r *Reactor) queryMaj23Routine(ctx context.Context, ps *PeerState, stateCh *p2p.Channel) {
->>>>>>> 9d1e8eaa
 	timer := time.NewTimer(0)
 	defer timer.Stop()
 
@@ -1148,11 +963,7 @@
 // be the case, and we spawn all the relevant goroutine to broadcast messages to
 // the peer. During peer removal, we remove the peer for our set of peers and
 // signal to all spawned goroutines to gracefully exit in a non-blocking manner.
-<<<<<<< HEAD
 func (r *Reactor) processPeerUpdate(ctx context.Context, peerUpdate p2p.PeerUpdate, chans map[p2p.ChannelID]*p2p.Channel) {
-=======
-func (r *Reactor) processPeerUpdate(ctx context.Context, peerUpdate p2p.PeerUpdate, chans channelBundle) {
->>>>>>> 9d1e8eaa
 	r.logger.Debug("received peer update", "peer", peerUpdate.NodeID, "status", peerUpdate.Status)
 
 	r.mtx.Lock()
@@ -1193,29 +1004,19 @@
 					return
 				}
 				// start goroutines for this peer
-<<<<<<< HEAD
 				go r.gossipDataRoutine(ctx, chans[DataChannel], ps)
 				go r.gossipVotesRoutine(ctx, chans[VoteChannel], ps)
 				go r.queryMaj23Routine(ctx, chans[StateChannel], ps)
-=======
-				go r.gossipDataRoutine(ctx, ps, chans.data)
-				go r.gossipVotesRoutine(ctx, ps, chans.vote)
-				go r.queryMaj23Routine(ctx, ps, chans.state)
->>>>>>> 9d1e8eaa
 
 				// Send our state to the peer. If we're block-syncing, broadcast a
 				// RoundStepMessage later upon SwitchToConsensus().
 				if !r.WaitSync() {
-<<<<<<< HEAD
 					go func() {
 						_ = chans[StateChannel].Send(ctx, p2p.Envelope{
 							To:      ps.peerID,
 							Message: makeRoundStepMessage(r.getRoundState()),
 						})
 					}()
-=======
-					go func() { _ = r.sendNewRoundStepMessage(ctx, ps.peerID, chans.state) }()
->>>>>>> 9d1e8eaa
 				}
 
 			}()
@@ -1242,11 +1043,7 @@
 // If we fail to find the peer state for the envelope sender, we perform a no-op
 // and return. This can happen when we process the envelope after the peer is
 // removed.
-<<<<<<< HEAD
 func (r *Reactor) handleStateMessage(ctx context.Context, voteSetBitsCh *p2p.Channel, envelope *p2p.Envelope, msgI Message) error {
-=======
-func (r *Reactor) handleStateMessage(ctx context.Context, envelope *p2p.Envelope, msgI Message, voteSetCh *p2p.Channel) error {
->>>>>>> 9d1e8eaa
 	ps, ok := r.GetPeerState(envelope.From)
 	if !ok || ps == nil {
 		r.logger.Debug("failed to find peer state", "peer", envelope.From, "ch_id", "StateChannel")
@@ -1316,11 +1113,7 @@
 			eMsg.Votes = *votesProto
 		}
 
-<<<<<<< HEAD
 		if err := voteSetBitsCh.Send(ctx, p2p.Envelope{
-=======
-		if err := voteSetCh.Send(ctx, p2p.Envelope{
->>>>>>> 9d1e8eaa
 			To:      envelope.From,
 			Message: eMsg,
 		}); err != nil {
@@ -1488,11 +1281,7 @@
 // the p2p channel.
 //
 // NOTE: We block on consensus state for proposals, block parts, and votes.
-<<<<<<< HEAD
 func (r *Reactor) handleMessage(ctx context.Context, envelope *p2p.Envelope, chans map[p2p.ChannelID]*p2p.Channel) (err error) {
-=======
-func (r *Reactor) handleMessage(ctx context.Context, chID p2p.ChannelID, envelope *p2p.Envelope, chans channelBundle) (err error) {
->>>>>>> 9d1e8eaa
 	defer func() {
 		if e := recover(); e != nil {
 			err = fmt.Errorf("panic in processing message: %v", e)
@@ -1523,12 +1312,7 @@
 
 	switch envelope.ChannelID {
 	case StateChannel:
-<<<<<<< HEAD
 		err = r.handleStateMessage(ctx, chans[StateChannel], envelope, msgI)
-
-=======
-		err = r.handleStateMessage(ctx, envelope, msgI, chans.votSet)
->>>>>>> 9d1e8eaa
 	case DataChannel:
 		err = r.handleDataMessage(ctx, envelope, msgI)
 	case VoteChannel:
@@ -1542,7 +1326,6 @@
 	return err
 }
 
-<<<<<<< HEAD
 func (r *Reactor) processChans(ctx context.Context, chans map[p2p.ChannelID]*p2p.Channel) {
 	toProcess := make([]*p2p.Channel, 0, len(chans))
 	for id := range chans {
@@ -1553,87 +1336,10 @@
 		envelope := iter.Envelope()
 
 		if err := r.handleMessage(ctx, envelope, chans); err != nil {
-=======
-// processStateCh initiates a blocking process where we listen for and handle
-// envelopes on the StateChannel. Any error encountered during message
-// execution will result in a PeerError being sent on the StateChannel. When
-// the reactor is stopped, we will catch the signal and close the p2p Channel
-// gracefully.
-func (r *Reactor) processStateCh(ctx context.Context, chans channelBundle) {
-	iter := chans.state.Receive(ctx)
-	for iter.Next(ctx) {
-		envelope := iter.Envelope()
-		if err := r.handleMessage(ctx, chans.state.ID, envelope, chans); err != nil {
-			r.logger.Error("failed to process message", "ch_id", chans.state.ID, "envelope", envelope, "err", err)
-			if serr := chans.state.SendError(ctx, p2p.PeerError{
-				NodeID: envelope.From,
-				Err:    err,
-			}); serr != nil {
-				return
-			}
-		}
-	}
-}
-
-// processDataCh initiates a blocking process where we listen for and handle
-// envelopes on the DataChannel. Any error encountered during message
-// execution will result in a PeerError being sent on the DataChannel. When
-// the reactor is stopped, we will catch the signal and close the p2p Channel
-// gracefully.
-func (r *Reactor) processDataCh(ctx context.Context, chans channelBundle) {
-	iter := chans.data.Receive(ctx)
-	for iter.Next(ctx) {
-		envelope := iter.Envelope()
-		if err := r.handleMessage(ctx, chans.data.ID, envelope, chans); err != nil {
-			r.logger.Error("failed to process message", "ch_id", chans.data.ID, "envelope", envelope, "err", err)
-			if serr := chans.data.SendError(ctx, p2p.PeerError{
-				NodeID: envelope.From,
-				Err:    err,
-			}); serr != nil {
-				return
-			}
-		}
-	}
-}
-
-// processVoteCh initiates a blocking process where we listen for and handle
-// envelopes on the VoteChannel. Any error encountered during message
-// execution will result in a PeerError being sent on the VoteChannel. When
-// the reactor is stopped, we will catch the signal and close the p2p Channel
-// gracefully.
-func (r *Reactor) processVoteCh(ctx context.Context, chans channelBundle) {
-	iter := chans.vote.Receive(ctx)
-	for iter.Next(ctx) {
-		envelope := iter.Envelope()
-		if err := r.handleMessage(ctx, chans.vote.ID, envelope, chans); err != nil {
-			r.logger.Error("failed to process message", "ch_id", chans.vote.ID, "envelope", envelope, "err", err)
-			if serr := chans.vote.SendError(ctx, p2p.PeerError{
-				NodeID: envelope.From,
-				Err:    err,
-			}); serr != nil {
-				return
-			}
-		}
-	}
-}
-
-// processVoteCh initiates a blocking process where we listen for and handle
-// envelopes on the VoteSetBitsChannel. Any error encountered during message
-// execution will result in a PeerError being sent on the VoteSetBitsChannel.
-// When the reactor is stopped, we will catch the signal and close the p2p
-// Channel gracefully.
-func (r *Reactor) processVoteSetBitsCh(ctx context.Context, chans channelBundle) {
-	iter := chans.votSet.Receive(ctx)
-	for iter.Next(ctx) {
-		envelope := iter.Envelope()
-
-		if err := r.handleMessage(ctx, chans.votSet.ID, envelope, chans); err != nil {
->>>>>>> 9d1e8eaa
 			if errors.Is(err, context.Canceled) || errors.Is(err, context.DeadlineExceeded) {
 				return
 			}
 
-<<<<<<< HEAD
 			if ch, ok := chans[envelope.ChannelID]; ok {
 				if serr := ch.SendError(ctx, p2p.PeerError{
 					NodeID: envelope.From,
@@ -1645,14 +1351,6 @@
 				r.logger.Error("received on invalid channel",
 					"err", err,
 					"chan_id", envelope.ChannelID)
-=======
-			r.logger.Error("failed to process message", "ch_id", chans.votSet.ID, "envelope", envelope, "err", err)
-			if serr := chans.votSet.SendError(ctx, p2p.PeerError{
-				NodeID: envelope.From,
-				Err:    err,
-			}); serr != nil {
-				return
->>>>>>> 9d1e8eaa
 			}
 		}
 	}
@@ -1661,22 +1359,13 @@
 // processPeerUpdates initiates a blocking process where we listen for and handle
 // PeerUpdate messages. When the reactor is stopped, we will catch the signal and
 // close the p2p PeerUpdatesCh gracefully.
-<<<<<<< HEAD
-func (r *Reactor) processPeerUpdates(ctx context.Context, chanTable map[p2p.ChannelID]*p2p.Channel) {
-=======
-func (r *Reactor) processPeerUpdates(ctx context.Context, peerUpdates *p2p.PeerUpdates, chans channelBundle) {
->>>>>>> 9d1e8eaa
+func (r *Reactor) processPeerUpdates(ctx context.Context, peerUpdates *p2p.PeerUpdates, chans map[p2p.ChannelID]*p2p.Channel) {
 	for {
 		select {
 		case <-ctx.Done():
 			return
-<<<<<<< HEAD
-		case peerUpdate := <-r.peerUpdates.Updates():
-			r.processPeerUpdate(ctx, peerUpdate, chanTable)
-=======
 		case peerUpdate := <-peerUpdates.Updates():
 			r.processPeerUpdate(ctx, peerUpdate, chans)
->>>>>>> 9d1e8eaa
 		}
 	}
 }
