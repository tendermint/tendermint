--- conflicted
+++ resolved
@@ -7,6 +7,7 @@
 	"time"
 
 	cstypes "github.com/tendermint/tendermint/internal/consensus/types"
+	tmsync "github.com/tendermint/tendermint/internal/libs/sync"
 	"github.com/tendermint/tendermint/internal/p2p"
 	sm "github.com/tendermint/tendermint/internal/state"
 	"github.com/tendermint/tendermint/libs/bits"
@@ -129,7 +130,7 @@
 	eventBus *types.EventBus
 	Metrics  *Metrics
 
-	mtx         sync.RWMutex
+	mtx         tmsync.RWMutex
 	peers       map[types.NodeID]*PeerState
 	waitSync    bool
 	readySignal chan struct{} // closed when the node is ready to start consensus
@@ -206,10 +207,10 @@
 		}
 	}
 
-	go r.processMsgCh(r.stateCh, r.stateCloseCh)
-	go r.processMsgCh(r.dataCh, r.closeCh)
-	go r.processMsgCh(r.voteCh, r.closeCh)
-	go r.processMsgCh(r.voteSetBitsCh, r.closeCh)
+	go r.processMsgCh(r.stateCh)
+	go r.processMsgCh(r.dataCh)
+	go r.processMsgCh(r.voteCh)
+	go r.processMsgCh(r.voteSetBitsCh)
 	go r.processPeerUpdates()
 
 	return nil
@@ -242,7 +243,6 @@
 	// Close closeCh to signal to all spawned goroutines to gracefully exit. All
 	// p2p Channels should execute Close().
 	close(r.closeCh)
-
 }
 
 // SetEventBus sets the reactor's event bus.
@@ -349,7 +349,6 @@
 	}:
 	case <-r.closeCh:
 		return
-
 	}
 }
 
@@ -641,7 +640,6 @@
 						Proposal: *propProto,
 					},
 				}:
-
 				}
 
 				// NOTE: A peer might have received a different proposal message, so
@@ -705,7 +703,6 @@
 // there is a vote to send and false otherwise.
 func (r *Reactor) pickSendVote(ps *PeerState, votes types.VoteSetReader) bool {
 	if vote, ok := ps.PickVoteToSend(votes); ok {
-<<<<<<< HEAD
 		psJSON, _ := ps.ToJSON()
 		voteProto := vote.ToProto()
 		ps.logger.Debug(
@@ -720,20 +717,15 @@
 			"size", voteProto.Size(),
 			"isValidator", r.isValidator(vote.ValidatorProTxHash),
 		)
-		r.voteCh.Out <- p2p.Envelope{
-=======
-		r.Logger.Debug("sending vote message", "ps", ps, "vote", vote)
 		select {
 		case <-r.closeCh:
 			return false
 		case r.voteCh.Out <- p2p.Envelope{
->>>>>>> af5af216
 			To: ps.peerID,
 			Message: &tmcons.Vote{
 				Vote: voteProto,
 			},
 		}:
-
 		}
 
 		ps.SetHasVote(vote)
@@ -883,21 +875,13 @@
 			} else {
 				logger.Info("sending LastCommit to peer node", "peer_height", prs.Height)
 			}
-			continue OUTER_LOOP
-		}
-
-<<<<<<< HEAD
+			continue
+		}
+
 		// if height matches, then send LastCommit, Prevotes, and Precommits
 		if isValidator && rs.Height == prs.Height {
 			if r.gossipVotesForHeight(rs, prs, ps) {
 				continue OUTER_LOOP
-=======
-		// special catchup logic -- if peer is lagging by height 1, send LastCommit
-		if prs.Height != 0 && rs.Height == prs.Height+1 {
-			if r.pickSendVote(ps, rs.LastCommit) {
-				logger.Debug("picked rs.LastCommit to send", "height", prs.Height)
-				continue
->>>>>>> af5af216
 			}
 		}
 
@@ -905,20 +889,9 @@
 		// note that peer can ignore a commit if it doesn't have a complete block,
 		// so we might need to resend it until it notifies us that it's all right
 		blockStoreBase := r.state.blockStore.Base()
-<<<<<<< HEAD
 		if rs.Height >= prs.Height+2 && prs.Height >= blockStoreBase && !prs.HasCommit {
 			if err := r.gossipCommit(rs, ps, prs); err != nil {
 				logger.Error("cannot gossip commit to peer", "error", err)
-=======
-		if blockStoreBase > 0 && prs.Height != 0 && rs.Height >= prs.Height+2 && prs.Height >= blockStoreBase {
-			// Load the block commit for prs.Height, which contains precommit
-			// signatures for prs.Height.
-			if commit := r.state.blockStore.LoadBlockCommit(prs.Height); commit != nil {
-				if r.pickSendVote(ps, commit) {
-					logger.Debug("picked Catchup commit to send", "height", prs.Height)
-					continue
-				}
->>>>>>> af5af216
 			}
 		}
 
@@ -950,6 +923,7 @@
 	timer := time.NewTimer(0)
 	defer timer.Stop()
 
+OUTER_LOOP:
 	for {
 		if !ps.IsRunning() {
 			return
@@ -969,7 +943,6 @@
 			return
 		}
 
-<<<<<<< HEAD
 		// If peer is not a validator, we do nothing
 		if !r.isValidator(ps.ProTxHash) {
 			time.Sleep(r.state.config.PeerQueryMaj23SleepDuration)
@@ -977,17 +950,14 @@
 		}
 
 		// maybe send Height/Round/Prevotes
-		{
-			rs := r.state.GetRoundState()
-			prs := ps.GetRoundState()
-=======
+
 		rs := r.state.GetRoundState()
 		prs := ps.GetRoundState()
+
 		// TODO create more reliable coppies of these
 		// structures so the following go routines don't race
 
 		wg := &sync.WaitGroup{}
->>>>>>> af5af216
 
 		if rs.Height == prs.Height {
 			wg.Add(1)
@@ -1013,13 +983,42 @@
 					}
 				}
 			}(rs, prs)
-
-			if prs.ProposalPOLRound >= 0 {
-				wg.Add(1)
-				go func(rs *cstypes.RoundState, prs *cstypes.PeerRoundState) {
-					defer wg.Done()
-
-					// maybe send Height/Round/ProposalPOL
+		}
+
+		wg.Add(1)
+		go func(rs *cstypes.RoundState, prs *cstypes.PeerRoundState) {
+			defer wg.Done()
+
+			// maybe send Height/Round/Precommits
+			if rs.Height == prs.Height {
+				if maj23, ok := rs.Votes.Precommits(prs.Round).TwoThirdsMajority(); ok {
+					select {
+					case <-ps.closer.Done():
+						return
+					case <-r.closeCh:
+						return
+					case r.stateCh.Out <- p2p.Envelope{
+						To: ps.peerID,
+						Message: &tmcons.VoteSetMaj23{
+							Height:  prs.Height,
+							Round:   prs.Round,
+							Type:    tmproto.PrecommitType,
+							BlockID: maj23.ToProto(),
+						},
+					}:
+					}
+
+					time.Sleep(r.state.config.PeerQueryMaj23SleepDuration)
+				}
+			}
+		}(rs, prs)
+
+		if prs.ProposalPOLRound >= 0 {
+			wg.Add(1)
+			go func(rs *cstypes.RoundState, prs *cstypes.PeerRoundState) {
+				defer wg.Done()
+				// maybe send Height/Round/ProposalPOL
+				if rs.Height == prs.Height && prs.ProposalPOLRound >= 0 {
 					if maj23, ok := rs.Votes.Prevotes(prs.ProposalPOLRound).TwoThirdsMajority(); ok {
 						select {
 						case <-ps.closer.Done():
@@ -1037,14 +1036,19 @@
 						}:
 						}
 					}
-				}(rs, prs)
-
-				wg.Add(1)
-				go func(rs *cstypes.RoundState, prs *cstypes.PeerRoundState) {
-					defer wg.Done()
-
-					// maybe send Height/Round/Precommits
-					if maj23, ok := rs.Votes.Precommits(prs.Round).TwoThirdsMajority(); ok {
+				}
+			}(rs, prs)
+
+			// Little point sending LastCommitRound/LastCommit, these are fleeting and
+			// non-blocking.
+			wg.Add(1)
+			go func(rs *cstypes.RoundState, prs *cstypes.PeerRoundState) {
+				defer wg.Done()
+				// maybe send Height/CatchupCommitRound/CatchupCommit
+
+				if prs.CatchupCommitRound != -1 && prs.Height > 0 && prs.Height <= r.state.blockStore.Height() &&
+					prs.Height >= r.state.blockStore.Base() {
+					if commit := r.state.LoadCommit(prs.Height); commit != nil {
 						select {
 						case <-ps.closer.Done():
 							return
@@ -1054,31 +1058,31 @@
 							To: ps.peerID,
 							Message: &tmcons.VoteSetMaj23{
 								Height:  prs.Height,
-								Round:   prs.Round,
+								Round:   commit.Round,
 								Type:    tmproto.PrecommitType,
-								BlockID: maj23.ToProto(),
+								BlockID: commit.BlockID.ToProto(),
 							},
 						}:
 						}
 
 						time.Sleep(r.state.config.PeerQueryMaj23SleepDuration)
 					}
-				}(rs, prs)
-			}
-
-			waitSignal := make(chan struct{})
-			go func() { defer close(waitSignal); wg.Wait() }()
-
-			select {
-			case <-r.closeCh:
-				return
-			case <-ps.closer.Done():
-				// The peer is marked for removal via a PeerUpdate as the doneCh was
-				// explicitly closed to signal we should exit.
-				return
-			case <-waitSignal:
-				timer.Reset(r.state.config.PeerQueryMaj23SleepDuration)
-			}
+				}
+			}(rs, prs)
+		}
+
+		waitSignal := make(chan struct{})
+		go func() { defer close(waitSignal); wg.Wait() }()
+
+		select {
+		case <-r.closeCh:
+			return
+		case <-ps.closer.Done():
+			// The peer is marked for removal via a PeerUpdate as the doneCh was
+			// explicitly closed to signal we should exit.
+			return
+		case <-waitSignal:
+			timer.Reset(r.state.config.PeerQueryMaj23SleepDuration)
 		}
 	}
 }
@@ -1111,8 +1115,7 @@
 	}
 }
 
-<<<<<<< HEAD
-// peerUp starts the peer. If it returns true, the function should be executed one more time
+// peerUp starts the peer. It recursively retries up to `retries` times if the peer is already closing.
 func (r *Reactor) peerUp(peerUpdate p2p.PeerUpdate, retries int) {
 	if retries < 1 {
 		r.Logger.Error("peer up failed: max retries exceeded", "peer", peerUpdate.NodeID)
@@ -1122,11 +1125,7 @@
 	r.mtx.Lock()
 	defer r.mtx.Unlock()
 
-	var (
-		ps *PeerState
-		ok bool
-	)
-	ps, ok = r.peers[peerUpdate.NodeID]
+	ps, ok := r.peers[peerUpdate.NodeID]
 	if !ok {
 		ps = NewPeerState(r.Logger, peerUpdate.NodeID)
 		ps.SetProTxHash(peerUpdate.ProTxHash)
@@ -1140,7 +1139,7 @@
 		// Hmm, someone is closing this peer right now, let's wait and retry
 		// Note: we run this in a goroutine to not block main goroutine in ps.broadcastWG.Wait()
 		go func() {
-			ps.broadcastWG.Wait()
+			time.Sleep(r.state.config.PeerGossipSleepDuration)
 			r.peerUp(peerUpdate, retries-1)
 		}()
 		return
@@ -1152,71 +1151,30 @@
 		// when the peer is removed. We also set the running state to ensure we
 		// do not spawn multiple instances of the same goroutines and finally we
 		// set the waitgroup counter so we know when all goroutines have exited.
-		ps.broadcastWG.Add(3)
 		ps.SetRunning(true)
 
-		// start goroutines for this peer
-		go r.gossipDataRoutine(ps)
-		go r.gossipVotesAndCommitRoutine(ps)
-		go r.queryMaj23Routine(ps)
-
-		// Send our state to the peer. If we're block-syncing, broadcast a
-		// RoundStepMessage later upon SwitchToConsensus().
-		if !r.waitSync {
-			go r.sendNewRoundStepMessage(ps.peerID)
-=======
-		ps, ok := r.peers[peerUpdate.NodeID]
-		if !ok {
-			ps = NewPeerState(r.Logger, peerUpdate.NodeID)
-			r.peers[peerUpdate.NodeID] = ps
-		}
-
-		if !ps.IsRunning() {
-			// Set the peer state's closer to signal to all spawned goroutines to exit
-			// when the peer is removed. We also set the running state to ensure we
-			// do not spawn multiple instances of the same goroutines and finally we
-			// set the waitgroup counter so we know when all goroutines have exited.
-			ps.SetRunning(true)
-
-			go func() {
-				select {
-				case <-r.closeCh:
+		go func() {
+			select {
+			case <-r.closeCh:
+				return
+			case <-r.readySignal:
+				// do nothing if the peer has
+				// stopped while we've been waiting.
+				if !ps.IsRunning() {
 					return
-				case <-r.readySignal:
-					// do nothing if the peer has
-					// stopped while we've been waiting.
-					if !ps.IsRunning() {
-						return
-					}
-					// start goroutines for this peer
-					go r.gossipDataRoutine(ps)
-					go r.gossipVotesRoutine(ps)
-					go r.queryMaj23Routine(ps)
-
-					// Send our state to the peer. If we're block-syncing, broadcast a
-					// RoundStepMessage later upon SwitchToConsensus().
-					if !r.WaitSync() {
-						go func() { r.sendNewRoundStepMessage(ps.peerID) }()
-					}
 				}
-			}()
-		}
-
-	case p2p.PeerStatusDown:
-		ps, ok := r.peers[peerUpdate.NodeID]
-		if ok && ps.IsRunning() {
-			// signal to all spawned goroutines for the peer to gracefully exit
-			ps.closer.Close()
-
-			go func() {
-				r.mtx.Lock()
-				delete(r.peers, peerUpdate.NodeID)
-				r.mtx.Unlock()
-
-				ps.SetRunning(false)
-			}()
->>>>>>> af5af216
-		}
+				// start goroutines for this peer
+				go r.gossipDataRoutine(ps)
+				go r.gossipVotesAndCommitRoutine(ps)
+				go r.queryMaj23Routine(ps)
+
+				// Send our state to the peer. If we're block-syncing, broadcast a
+				// RoundStepMessage later upon SwitchToConsensus().
+				if !r.WaitSync() {
+					go func() { r.sendNewRoundStepMessage(ps.peerID) }()
+				}
+			}
+		}()
 	}
 }
 
@@ -1230,10 +1188,6 @@
 		ps.closer.Close()
 
 		go func() {
-			// Wait for all spawned broadcast goroutines to exit before marking the
-			// peer state as no longer running and removal from the peers map.
-			ps.broadcastWG.Wait()
-
 			r.mtx.Lock()
 			delete(r.peers, peerUpdate.NodeID)
 			r.mtx.Unlock()
@@ -1534,90 +1488,13 @@
 	return err
 }
 
-<<<<<<< HEAD
 // processMsgCh initiates a blocking process where we listen for and handle
 // envelopes on the StateChannel or DataChannel or VoteChannel or VoteSetBitsChannel.
 // Any error encountered during message execution will result in a PeerError being sent
 // on the StateChannel or DataChannel or VoteChannel or VoteSetBitsChannel.
 // When the reactor is stopped, we will catch the signal and close the p2p Channel gracefully.
-func (r *Reactor) processMsgCh(msgCh *p2p.Channel, closeCh chan struct{}) {
+func (r *Reactor) processMsgCh(msgCh *p2p.Channel) {
 	defer msgCh.Close()
-=======
-// processStateCh initiates a blocking process where we listen for and handle
-// envelopes on the StateChannel. Any error encountered during message
-// execution will result in a PeerError being sent on the StateChannel. When
-// the reactor is stopped, we will catch the signal and close the p2p Channel
-// gracefully.
-func (r *Reactor) processStateCh() {
-	for {
-		select {
-		case envelope := <-r.stateCh.In:
-			if err := r.handleMessage(r.stateCh.ID, envelope); err != nil {
-				r.Logger.Error("failed to process message", "ch_id", r.stateCh.ID, "envelope", envelope, "err", err)
-				r.stateCh.Error <- p2p.PeerError{
-					NodeID: envelope.From,
-					Err:    err,
-				}
-			}
-		case <-r.closeCh:
-			return
-		}
-	}
-}
-
-// processDataCh initiates a blocking process where we listen for and handle
-// envelopes on the DataChannel. Any error encountered during message
-// execution will result in a PeerError being sent on the DataChannel. When
-// the reactor is stopped, we will catch the signal and close the p2p Channel
-// gracefully.
-func (r *Reactor) processDataCh() {
-	for {
-		select {
-		case envelope := <-r.dataCh.In:
-			if err := r.handleMessage(r.dataCh.ID, envelope); err != nil {
-				r.Logger.Error("failed to process message", "ch_id", r.dataCh.ID, "envelope", envelope, "err", err)
-				r.dataCh.Error <- p2p.PeerError{
-					NodeID: envelope.From,
-					Err:    err,
-				}
-			}
-
-		case <-r.closeCh:
-			return
-		}
-	}
-}
-
-// processVoteCh initiates a blocking process where we listen for and handle
-// envelopes on the VoteChannel. Any error encountered during message
-// execution will result in a PeerError being sent on the VoteChannel. When
-// the reactor is stopped, we will catch the signal and close the p2p Channel
-// gracefully.
-func (r *Reactor) processVoteCh() {
-	for {
-		select {
-		case envelope := <-r.voteCh.In:
-			if err := r.handleMessage(r.voteCh.ID, envelope); err != nil {
-				r.Logger.Error("failed to process message", "ch_id", r.voteCh.ID, "envelope", envelope, "err", err)
-				r.voteCh.Error <- p2p.PeerError{
-					NodeID: envelope.From,
-					Err:    err,
-				}
-			}
-
-		case <-r.closeCh:
-			return
-		}
-	}
-}
-
-// processVoteCh initiates a blocking process where we listen for and handle
-// envelopes on the VoteSetBitsChannel. Any error encountered during message
-// execution will result in a PeerError being sent on the VoteSetBitsChannel.
-// When the reactor is stopped, we will catch the signal and close the p2p
-// Channel gracefully.
-func (r *Reactor) processVoteSetBitsCh() {
->>>>>>> af5af216
 	for {
 		select {
 		case envelope := <-msgCh.In:
@@ -1628,13 +1505,7 @@
 					Err:    err,
 				}
 			}
-<<<<<<< HEAD
-		case <-closeCh:
-			r.Logger.Debug("stopped listening on a message channel; closing...", "chID", msgCh.ID)
-=======
-
 		case <-r.closeCh:
->>>>>>> af5af216
 			return
 		}
 	}
@@ -1644,12 +1515,15 @@
 // PeerUpdate messages. When the reactor is stopped, we will catch the signal and
 // close the p2p PeerUpdatesCh gracefully.
 func (r *Reactor) processPeerUpdates() {
+	defer r.peerUpdates.Close()
+
 	for {
 		select {
 		case peerUpdate := <-r.peerUpdates.Updates():
 			r.processPeerUpdate(peerUpdate)
 
 		case <-r.closeCh:
+			r.Logger.Debug("stopped listening on peer updates channel; closing...")
 			return
 		}
 	}
