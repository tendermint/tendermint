package consensus

import (
	"context"
	"fmt"
	"os"
	"path"
	"sync"
	"testing"
	"time"

	"github.com/stretchr/testify/assert"
	"github.com/stretchr/testify/require"
	dbm "github.com/tendermint/tm-db"

	abciclient "github.com/tendermint/tendermint/abci/client"
	"github.com/tendermint/tendermint/abci/example/kvstore"
	abci "github.com/tendermint/tendermint/abci/types"
	"github.com/tendermint/tendermint/internal/eventbus"
	"github.com/tendermint/tendermint/internal/evidence"
	"github.com/tendermint/tendermint/internal/mempool"
	"github.com/tendermint/tendermint/internal/p2p"
	sm "github.com/tendermint/tendermint/internal/state"
	"github.com/tendermint/tendermint/internal/store"
	"github.com/tendermint/tendermint/internal/test/factory"
	"github.com/tendermint/tendermint/libs/log"
	tmtime "github.com/tendermint/tendermint/libs/time"
	tmcons "github.com/tendermint/tendermint/proto/tendermint/consensus"
	tmproto "github.com/tendermint/tendermint/proto/tendermint/types"
	"github.com/tendermint/tendermint/types"
)

// Byzantine node sends two different prevotes (nil and blockID) to the same
// validator.
func TestByzantinePrevoteEquivocation(t *testing.T) {
	// empirically, this test either passes in <1s or hits some
	// kind of deadlock and hit the larger timeout. This timeout
	// can be extended a bunch if needed, but it's good to avoid
	// falling back to a much coarser timeout
	ctx, cancel := context.WithTimeout(context.Background(), 20*time.Second)
	defer cancel()

	config := configSetup(t)

	nValidators := 4
	prevoteHeight := int64(2)
	testName := "consensus_byzantine_test"
	tickerFunc := newMockTickerFunc(true)

<<<<<<< HEAD
	genDoc, privVals := factory.RandGenesisDoc(config, nValidators, 1)
=======
	valSet, privVals := factory.ValidatorSet(ctx, t, nValidators, 30)
	genDoc := factory.GenesisDoc(config, time.Now(), valSet.Validators, factory.ConsensusParams())
>>>>>>> 6c40ad39
	states := make([]*State, nValidators)

	for i := 0; i < nValidators; i++ {
		func() {
			logger := consensusLogger().With("test", "byzantine", "validator", i)
			stateDB := dbm.NewMemDB() // each state needs its own db
			stateStore := sm.NewStore(stateDB)
			state, err := sm.MakeGenesisState(genDoc)
			require.NoError(t, err)
			require.NoError(t, stateStore.Save(state))

<<<<<<< HEAD
			thisConfig, err := ResetConfig(fmt.Sprintf("%s_%d", testName, i))
=======
			thisConfig, err := ResetConfig(t.TempDir(), fmt.Sprintf("%s_%d", testName, i))
>>>>>>> 6c40ad39
			require.NoError(t, err)

			defer os.RemoveAll(thisConfig.RootDir)

			ensureDir(t, path.Dir(thisConfig.Consensus.WalFile()), 0700) // dir for wal
			app := kvstore.NewApplication()
			vals := types.TM2PB.ValidatorUpdates(state.Validators)
<<<<<<< HEAD
			app.InitChain(abci.RequestInitChain{ValidatorSet: &vals})
=======
			_, err = app.InitChain(ctx, &abci.RequestInitChain{Validators: vals})
			require.NoError(t, err)
>>>>>>> 6c40ad39

			blockDB := dbm.NewMemDB()
			blockStore := store.NewBlockStore(blockDB)

			// one for mempool, one for consensus
<<<<<<< HEAD
			mtx := new(tmsync.Mutex)
			proxyAppConnMem := abciclient.NewLocalClient(mtx, app)
			proxyAppConnCon := abciclient.NewLocalClient(mtx, app)
=======
			proxyAppConnMem := abciclient.NewLocalClient(logger, app)
			proxyAppConnCon := abciclient.NewLocalClient(logger, app)
>>>>>>> 6c40ad39

			// Make Mempool
			mempool := mempool.NewTxMempool(
				log.NewNopLogger().With("module", "mempool"),
				thisConfig.Mempool,
				proxyAppConnMem,
			)
			if thisConfig.Consensus.WaitForTxs() {
				mempool.EnableTxsAvailable()
			}

			eventBus := eventbus.NewDefault(log.NewNopLogger().With("module", "events"))
			require.NoError(t, eventBus.Start(ctx))

			// Make a full instance of the evidence pool
			evidenceDB := dbm.NewMemDB()
			evpool := evidence.NewPool(logger.With("module", "evidence"), evidenceDB, stateStore, blockStore, evidence.NopMetrics(), eventBus)

			// Make State
<<<<<<< HEAD
			blockExec := sm.NewBlockExecutor(stateStore, log.TestingLogger(), proxyAppConnCon, proxyAppConnCon, mempool, evpool, blockStore, nil)
			cs := NewState(thisConfig.Consensus, state, blockExec, blockStore, mempool, evpool)
			cs.SetLogger(cs.Logger)
=======
			blockExec := sm.NewBlockExecutor(stateStore, log.NewNopLogger(), proxyAppConnCon, mempool, evpool, blockStore, eventBus, sm.NopMetrics())
			cs, err := NewState(logger, thisConfig.Consensus, stateStore, blockExec, blockStore, mempool, evpool, eventBus)
			require.NoError(t, err)
>>>>>>> 6c40ad39
			// set private validator
			pv := privVals[i]
			cs.SetPrivValidator(ctx, pv)

			cs.SetTimeoutTicker(tickerFunc())

			states[i] = cs
		}()
	}

	rts := setup(ctx, t, nValidators, states, 512) // buffer must be large enough to not deadlock

	var bzNodeID types.NodeID

	// Set the first state's reactor as the dedicated byzantine reactor and grab
	// the NodeID that corresponds to the state so we can reference the reactor.
	bzNodeState := states[0]
	for nID, s := range rts.states {
		if s == bzNodeState {
			bzNodeID = nID
			break
		}
	}

	bzReactor := rts.reactors[bzNodeID]

	// alter prevote so that the byzantine node double votes when height is 2
<<<<<<< HEAD
	bzNodeState.doPrevote = func(height int64, round int32, allowOldBlocks bool) {
=======
	bzNodeState.doPrevote = func(ctx context.Context, height int64, round int32) {
>>>>>>> 6c40ad39
		// allow first height to happen normally so that byzantine validator is no longer proposer
		if height == prevoteHeight {
			prevote1, err := bzNodeState.signVote(ctx,
				tmproto.PrevoteType,
				bzNodeState.ProposalBlock.Hash(),
				bzNodeState.ProposalBlockParts.Header(),
			)
			require.NoError(t, err)

			prevote2, err := bzNodeState.signVote(ctx, tmproto.PrevoteType, nil, types.PartSetHeader{})
			require.NoError(t, err)

			// send two votes to all peers (1st to one half, 2nd to another half)
			i := 0
			for _, ps := range bzReactor.peers {
				voteCh := rts.voteChannels[bzNodeID]
				if i < len(bzReactor.peers)/2 {

					require.NoError(t, voteCh.Send(ctx,
						p2p.Envelope{
							To: ps.peerID,
							Message: &tmcons.Vote{
								Vote: prevote1.ToProto(),
							},
						}))
				} else {
					require.NoError(t, voteCh.Send(ctx,
						p2p.Envelope{
							To: ps.peerID,
							Message: &tmcons.Vote{
								Vote: prevote2.ToProto(),
							},
						}))
				}

				i++
			}
		} else {
<<<<<<< HEAD
			bzNodeState.Logger.Info("behaving normally")
			bzNodeState.defaultDoPrevote(height, round, false)
=======
			bzNodeState.defaultDoPrevote(ctx, height, round)
>>>>>>> 6c40ad39
		}
	}

	// Introducing a lazy proposer means that the time of the block committed is
	// different to the timestamp that the other nodes have. This tests to ensure
	// that the evidence that finally gets proposed will have a valid timestamp.
	// lazyProposer := states[1]
	lazyNodeState := states[1]

	lazyNodeState.decideProposal = func(ctx context.Context, height int64, round int32) {
		require.NotNil(t, lazyNodeState.privValidator)

		var commit *types.Commit
		switch {
		case lazyNodeState.Height == lazyNodeState.state.InitialHeight:
			// We're creating a proposal for the first block.
			// The commit is empty, but not nil.
			commit = types.NewCommit(0, 0, types.BlockID{}, types.StateID{}, nil, nil, nil)
		case lazyNodeState.LastCommit != nil:
			commit = lazyNodeState.LastCommit
		default: // This shouldn't happen.
			lazyNodeState.logger.Error("enterPropose: Cannot propose anything: No commit for the previous block")
			return
		}

		if lazyNodeState.privValidatorProTxHash == nil {
			// If this node is a validator & proposer in the current round, it will
			// miss the opportunity to create a block.
<<<<<<< HEAD
			lazyNodeState.Logger.Error(fmt.Sprintf("enterPropose: %v", errProTxHashIsNotSet))
=======
			lazyNodeState.logger.Error("enterPropose", "err", errPubKeyIsNotSet)
>>>>>>> 6c40ad39
			return
		}
		proposerProTxHash := lazyNodeState.privValidatorProTxHash

<<<<<<< HEAD
		block, blockParts := lazyNodeState.blockExec.CreateProposalBlock(
			lazyNodeState.Height,
			lazyNodeState.state,
			commit,
			proposerProTxHash,
			0,
		)
=======
		block, err := lazyNodeState.blockExec.CreateProposalBlock(
			ctx, lazyNodeState.Height, lazyNodeState.state, commit, proposerAddr, lazyNodeState.LastCommit.GetVotes())
		require.NoError(t, err)
		blockParts, err := block.MakePartSet(types.BlockPartSizeBytes)
		require.NoError(t, err)
>>>>>>> 6c40ad39

		// Flush the WAL. Otherwise, we may not recompute the same proposal to sign,
		// and the privValidator will refuse to sign anything.
		if err := lazyNodeState.wal.FlushAndSync(); err != nil {
			lazyNodeState.logger.Error("error flushing to disk")
		}

		// Make proposal
		propBlockID := types.BlockID{Hash: block.Hash(), PartSetHeader: blockParts.Header()}
<<<<<<< HEAD
		proposal := types.NewProposal(
			height,
			lazyNodeState.state.LastCoreChainLockedBlockHeight,
			round,
			lazyNodeState.ValidRound,
			propBlockID,
		)
		p := proposal.ToProto()
		_, err := lazyNodeState.privValidator.SignProposal(
			context.Background(),
			lazyNodeState.state.ChainID,
			lazyNodeState.state.Validators.QuorumType,
			lazyNodeState.state.Validators.QuorumHash,
			p,
		)
		if err == nil {
=======
		proposal := types.NewProposal(height, round, lazyNodeState.ValidRound, propBlockID, block.Header.Time)
		p := proposal.ToProto()
		if err := lazyNodeState.privValidator.SignProposal(ctx, lazyNodeState.state.ChainID, p); err == nil {
>>>>>>> 6c40ad39
			proposal.Signature = p.Signature

			// send proposal and block parts on internal msg queue
			lazyNodeState.sendInternalMessage(ctx, msgInfo{&ProposalMessage{proposal}, "", tmtime.Now()})
			for i := 0; i < int(blockParts.Total()); i++ {
				part := blockParts.GetPart(i)
				lazyNodeState.sendInternalMessage(ctx, msgInfo{&BlockPartMessage{
					lazyNodeState.Height, lazyNodeState.Round, part,
				}, "", tmtime.Now()})
			}
<<<<<<< HEAD
			lazyNodeState.Logger.Info("Signed proposal", "height", height, "round", round, "proposal", proposal)
			lazyNodeState.Logger.Debug("signed proposal block", "block", block)
=======
>>>>>>> 6c40ad39
		} else if !lazyNodeState.replayMode {
			lazyNodeState.logger.Error("enterPropose: Error signing proposal", "height", height, "round", round, "err", err)
		}
	}

	for _, reactor := range rts.reactors {
		reactor.SwitchToConsensus(ctx, reactor.state.GetState(), false)
	}

	// Evidence should be submitted and committed at the third height but
	// we will check the first six just in case
	evidenceFromEachValidator := make([]types.Evidence, nValidators)

	var wg sync.WaitGroup
	i := 0
	subctx, subcancel := context.WithCancel(ctx)
	defer subcancel()
	for _, sub := range rts.subs {
		wg.Add(1)

		go func(j int, s eventbus.Subscription) {
			defer wg.Done()
			for {
				if subctx.Err() != nil {
					return
				}

				msg, err := s.Next(subctx)
				if subctx.Err() != nil {
					return
				}

				if err != nil {
					t.Errorf("waiting for subscription: %v", err)
					subcancel()
					return
				}

				require.NotNil(t, msg)
				block := msg.Data().(types.EventDataNewBlock).Block
				if len(block.Evidence) != 0 {
					evidenceFromEachValidator[j] = block.Evidence[0]
					return
				}
			}
		}(i, sub)
		i++
	}

	wg.Wait()

<<<<<<< HEAD
	proTxHash, err := bzNodeState.privValidator.GetProTxHash(context.Background())
	require.NoError(t, err)

	for idx, ev := range evidenceFromEachValidator {
		if assert.NotNil(t, ev, idx) {
			ev, ok := ev.(*types.DuplicateVoteEvidence)
			assert.True(t, ok)
			assert.Equal(t, proTxHash, ev.VoteA.ValidatorProTxHash)
			assert.Equal(t, prevoteHeight, ev.Height())
		}
=======
	// don't run more assertions if we've encountered a timeout
	select {
	case <-subctx.Done():
		t.Fatal("encountered timeout")
	default:
	}

	pubkey, err := bzNodeState.privValidator.GetPubKey(ctx)
	require.NoError(t, err)

	for idx, ev := range evidenceFromEachValidator {
		require.NotNil(t, ev, idx)
		ev, ok := ev.(*types.DuplicateVoteEvidence)
		require.True(t, ok)
		assert.Equal(t, pubkey.Address(), ev.VoteA.ValidatorAddress)
		assert.Equal(t, prevoteHeight, ev.Height())
>>>>>>> 6c40ad39
	}
}<|MERGE_RESOLUTION|>--- conflicted
+++ resolved
@@ -47,12 +47,7 @@
 	testName := "consensus_byzantine_test"
 	tickerFunc := newMockTickerFunc(true)
 
-<<<<<<< HEAD
 	genDoc, privVals := factory.RandGenesisDoc(config, nValidators, 1)
-=======
-	valSet, privVals := factory.ValidatorSet(ctx, t, nValidators, 30)
-	genDoc := factory.GenesisDoc(config, time.Now(), valSet.Validators, factory.ConsensusParams())
->>>>>>> 6c40ad39
 	states := make([]*State, nValidators)
 
 	for i := 0; i < nValidators; i++ {
@@ -64,11 +59,7 @@
 			require.NoError(t, err)
 			require.NoError(t, stateStore.Save(state))
 
-<<<<<<< HEAD
-			thisConfig, err := ResetConfig(fmt.Sprintf("%s_%d", testName, i))
-=======
 			thisConfig, err := ResetConfig(t.TempDir(), fmt.Sprintf("%s_%d", testName, i))
->>>>>>> 6c40ad39
 			require.NoError(t, err)
 
 			defer os.RemoveAll(thisConfig.RootDir)
@@ -76,25 +67,15 @@
 			ensureDir(t, path.Dir(thisConfig.Consensus.WalFile()), 0700) // dir for wal
 			app := kvstore.NewApplication()
 			vals := types.TM2PB.ValidatorUpdates(state.Validators)
-<<<<<<< HEAD
-			app.InitChain(abci.RequestInitChain{ValidatorSet: &vals})
-=======
-			_, err = app.InitChain(ctx, &abci.RequestInitChain{Validators: vals})
-			require.NoError(t, err)
->>>>>>> 6c40ad39
+			_, err = app.InitChain(ctx, &abci.RequestInitChain{ValidatorSet: vals})
+			require.NoError(t, err)
 
 			blockDB := dbm.NewMemDB()
 			blockStore := store.NewBlockStore(blockDB)
 
 			// one for mempool, one for consensus
-<<<<<<< HEAD
-			mtx := new(tmsync.Mutex)
-			proxyAppConnMem := abciclient.NewLocalClient(mtx, app)
-			proxyAppConnCon := abciclient.NewLocalClient(mtx, app)
-=======
 			proxyAppConnMem := abciclient.NewLocalClient(logger, app)
 			proxyAppConnCon := abciclient.NewLocalClient(logger, app)
->>>>>>> 6c40ad39
 
 			// Make Mempool
 			mempool := mempool.NewTxMempool(
@@ -114,15 +95,9 @@
 			evpool := evidence.NewPool(logger.With("module", "evidence"), evidenceDB, stateStore, blockStore, evidence.NopMetrics(), eventBus)
 
 			// Make State
-<<<<<<< HEAD
-			blockExec := sm.NewBlockExecutor(stateStore, log.TestingLogger(), proxyAppConnCon, proxyAppConnCon, mempool, evpool, blockStore, nil)
-			cs := NewState(thisConfig.Consensus, state, blockExec, blockStore, mempool, evpool)
-			cs.SetLogger(cs.Logger)
-=======
 			blockExec := sm.NewBlockExecutor(stateStore, log.NewNopLogger(), proxyAppConnCon, mempool, evpool, blockStore, eventBus, sm.NopMetrics())
 			cs, err := NewState(logger, thisConfig.Consensus, stateStore, blockExec, blockStore, mempool, evpool, eventBus)
 			require.NoError(t, err)
->>>>>>> 6c40ad39
 			// set private validator
 			pv := privVals[i]
 			cs.SetPrivValidator(ctx, pv)
@@ -150,11 +125,7 @@
 	bzReactor := rts.reactors[bzNodeID]
 
 	// alter prevote so that the byzantine node double votes when height is 2
-<<<<<<< HEAD
-	bzNodeState.doPrevote = func(height int64, round int32, allowOldBlocks bool) {
-=======
-	bzNodeState.doPrevote = func(ctx context.Context, height int64, round int32) {
->>>>>>> 6c40ad39
+	bzNodeState.doPrevote = func(ctx context.Context, height int64, round int32, allowOldBlocks bool) {
 		// allow first height to happen normally so that byzantine validator is no longer proposer
 		if height == prevoteHeight {
 			prevote1, err := bzNodeState.signVote(ctx,
@@ -193,12 +164,7 @@
 				i++
 			}
 		} else {
-<<<<<<< HEAD
-			bzNodeState.Logger.Info("behaving normally")
-			bzNodeState.defaultDoPrevote(height, round, false)
-=======
-			bzNodeState.defaultDoPrevote(ctx, height, round)
->>>>>>> 6c40ad39
+			bzNodeState.defaultDoPrevote(ctx, height, round, false)
 		}
 	}
 
@@ -227,30 +193,23 @@
 		if lazyNodeState.privValidatorProTxHash == nil {
 			// If this node is a validator & proposer in the current round, it will
 			// miss the opportunity to create a block.
-<<<<<<< HEAD
-			lazyNodeState.Logger.Error(fmt.Sprintf("enterPropose: %v", errProTxHashIsNotSet))
-=======
-			lazyNodeState.logger.Error("enterPropose", "err", errPubKeyIsNotSet)
->>>>>>> 6c40ad39
+			lazyNodeState.logger.Error("enterPropose", "err", errProTxHashIsNotSet)
 			return
 		}
 		proposerProTxHash := lazyNodeState.privValidatorProTxHash
 
-<<<<<<< HEAD
-		block, blockParts := lazyNodeState.blockExec.CreateProposalBlock(
+		block, err := lazyNodeState.blockExec.CreateProposalBlock(
+			ctx,
 			lazyNodeState.Height,
 			lazyNodeState.state,
 			commit,
 			proposerProTxHash,
+			lazyNodeState.LastCommit.GetVotes(),
 			0,
 		)
-=======
-		block, err := lazyNodeState.blockExec.CreateProposalBlock(
-			ctx, lazyNodeState.Height, lazyNodeState.state, commit, proposerAddr, lazyNodeState.LastCommit.GetVotes())
 		require.NoError(t, err)
 		blockParts, err := block.MakePartSet(types.BlockPartSizeBytes)
 		require.NoError(t, err)
->>>>>>> 6c40ad39
 
 		// Flush the WAL. Otherwise, we may not recompute the same proposal to sign,
 		// and the privValidator will refuse to sign anything.
@@ -260,28 +219,22 @@
 
 		// Make proposal
 		propBlockID := types.BlockID{Hash: block.Hash(), PartSetHeader: blockParts.Header()}
-<<<<<<< HEAD
 		proposal := types.NewProposal(
 			height,
 			lazyNodeState.state.LastCoreChainLockedBlockHeight,
 			round,
 			lazyNodeState.ValidRound,
 			propBlockID,
+			block.Header.Time,
 		)
 		p := proposal.ToProto()
-		_, err := lazyNodeState.privValidator.SignProposal(
-			context.Background(),
+		if err := lazyNodeState.privValidator.SignProposal(
+			ctx,
 			lazyNodeState.state.ChainID,
 			lazyNodeState.state.Validators.QuorumType,
 			lazyNodeState.state.Validators.QuorumHash,
 			p,
-		)
-		if err == nil {
-=======
-		proposal := types.NewProposal(height, round, lazyNodeState.ValidRound, propBlockID, block.Header.Time)
-		p := proposal.ToProto()
-		if err := lazyNodeState.privValidator.SignProposal(ctx, lazyNodeState.state.ChainID, p); err == nil {
->>>>>>> 6c40ad39
+		); err == nil {
 			proposal.Signature = p.Signature
 
 			// send proposal and block parts on internal msg queue
@@ -292,11 +245,7 @@
 					lazyNodeState.Height, lazyNodeState.Round, part,
 				}, "", tmtime.Now()})
 			}
-<<<<<<< HEAD
-			lazyNodeState.Logger.Info("Signed proposal", "height", height, "round", round, "proposal", proposal)
-			lazyNodeState.Logger.Debug("signed proposal block", "block", block)
-=======
->>>>>>> 6c40ad39
+			lazyNodeState.logger.Debug("signed proposal block", "block", block)
 		} else if !lazyNodeState.replayMode {
 			lazyNodeState.logger.Error("enterPropose: Error signing proposal", "height", height, "round", round, "err", err)
 		}
@@ -348,18 +297,9 @@
 
 	wg.Wait()
 
-<<<<<<< HEAD
 	proTxHash, err := bzNodeState.privValidator.GetProTxHash(context.Background())
 	require.NoError(t, err)
 
-	for idx, ev := range evidenceFromEachValidator {
-		if assert.NotNil(t, ev, idx) {
-			ev, ok := ev.(*types.DuplicateVoteEvidence)
-			assert.True(t, ok)
-			assert.Equal(t, proTxHash, ev.VoteA.ValidatorProTxHash)
-			assert.Equal(t, prevoteHeight, ev.Height())
-		}
-=======
 	// don't run more assertions if we've encountered a timeout
 	select {
 	case <-subctx.Done():
@@ -367,15 +307,11 @@
 	default:
 	}
 
-	pubkey, err := bzNodeState.privValidator.GetPubKey(ctx)
-	require.NoError(t, err)
-
 	for idx, ev := range evidenceFromEachValidator {
 		require.NotNil(t, ev, idx)
 		ev, ok := ev.(*types.DuplicateVoteEvidence)
 		require.True(t, ok)
-		assert.Equal(t, pubkey.Address(), ev.VoteA.ValidatorAddress)
+		assert.Equal(t, proTxHash, ev.VoteA.ValidatorProTxHash)
 		assert.Equal(t, prevoteHeight, ev.Height())
->>>>>>> 6c40ad39
 	}
 }