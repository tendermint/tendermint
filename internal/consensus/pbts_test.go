--- conflicted
+++ resolved
@@ -324,79 +324,6 @@
 	return !hr.proposalIssuedAt.IsZero() && !hr.prevoteIssuedAt.IsZero() && hr.prevote != nil
 }
 
-<<<<<<< HEAD
-// TestReceiveProposalWaitsForPreviousBlockTime tests that a validator receiving
-// a proposal waits until the previous block time passes before issuing a prevote.
-// The test delivers the block to the validator after the configured `timeout-propose`,
-// but before the proposer-based timestamp bound on block delivery and checks that
-// the consensus algorithm correctly waits for the new block to be delivered
-// and issues a prevote for it.
-func TestReceiveProposalWaitsForPreviousBlockTime(t *testing.T) {
-	t.Skip()
-	ctx, cancel := context.WithCancel(context.Background())
-	defer cancel()
-	initialTime := time.Now().Add(50 * time.Millisecond)
-	cfg := pbtsTestConfiguration{
-		timingParams: types.TimingParams{
-			Precision:    100 * time.Millisecond,
-			MessageDelay: 500 * time.Millisecond,
-		},
-		timeoutPropose:             50 * time.Millisecond,
-		genesisTime:                initialTime,
-		height2ProposalDeliverTime: initialTime.Add(450 * time.Millisecond),
-		height2ProposedBlockTime:   initialTime.Add(350 * time.Millisecond),
-	}
-
-	pbtsTest := newPBTSTestHarness(ctx, t, cfg)
-	results := pbtsTest.run()
-
-	// Check that the validator waited until after the proposer-based timestamp
-	// waitingTime bound.
-	assert.True(t, results.height2.prevoteIssuedAt.After(cfg.height2ProposalDeliverTime))
-	maxWaitingTime := cfg.genesisTime.Add(cfg.timingParams.Precision).Add(cfg.timingParams.MessageDelay)
-	assert.True(t, results.height2.prevoteIssuedAt.Before(maxWaitingTime))
-
-	// Check that the validator did not prevote for nil.
-	assert.NotNil(t, results.height2.prevote.BlockID.Hash)
-}
-
-// TestReceiveProposalTimesOutOnSlowDelivery tests that a validator receiving
-// a proposal times out and prevotes nil if the block is not delivered by the
-// within the proposer-based timestamp algorithm's waitingTime bound.
-// The test delivers the block to the validator after the previous block's time
-// and after the proposer-based timestamp bound on block delivery.
-// The test then checks that the validator correctly waited for the new block
-// and prevoted nil after timing out.
-func TestReceiveProposalTimesOutOnSlowDelivery(t *testing.T) {
-	t.Skip()
-	ctx, cancel := context.WithCancel(context.Background())
-	defer cancel()
-	initialTime := time.Now()
-	cfg := pbtsTestConfiguration{
-		timingParams: types.TimingParams{
-			Precision:    100 * time.Millisecond,
-			MessageDelay: 500 * time.Millisecond,
-		},
-		timeoutPropose:             50 * time.Millisecond,
-		genesisTime:                initialTime,
-		height2ProposalDeliverTime: initialTime.Add(660 * time.Millisecond),
-		height2ProposedBlockTime:   initialTime.Add(350 * time.Millisecond),
-	}
-
-	pbtsTest := newPBTSTestHarness(ctx, t, cfg)
-	results := pbtsTest.run()
-
-	// Check that the validator waited until after the proposer-based timestamp
-	// waitinTime bound.
-	maxWaitingTime := initialTime.Add(cfg.timingParams.Precision).Add(cfg.timingParams.MessageDelay)
-	assert.True(t, results.height2.prevoteIssuedAt.After(maxWaitingTime))
-
-	// Ensure that the validator issued a prevote for nil.
-	assert.Nil(t, results.height2.prevote.BlockID.Hash)
-}
-
-=======
->>>>>>> e4598b1d
 // TestProposerWaitsForGenesisTime tests that a proposer will not propose a block
 // until after the genesis time has passed. The test sets the genesis time in the
 // future and then ensures that the observed validator waits to propose a block.
