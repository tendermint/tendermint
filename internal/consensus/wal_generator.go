--- conflicted
+++ resolved
@@ -80,11 +80,7 @@
 
 	mempool := emptyMempool{}
 	evpool := sm.EmptyEvidencePool{}
-<<<<<<< HEAD
-	blockExec := sm.NewBlockExecutor(stateStore, log.TestingLogger(), proxyApp, mempool, evpool, blockStore, eventBus, sm.NopMetrics())
-=======
-	blockExec := sm.NewBlockExecutor(stateStore, log.NewNopLogger(), proxyApp, mempool, evpool, blockStore, eventBus)
->>>>>>> 6ed2c42d
+	blockExec := sm.NewBlockExecutor(stateStore, log.NewNopLogger(), proxyApp, mempool, evpool, blockStore, eventBus, sm.NopMetrics())
 	consensusState, err := NewState(ctx, logger, cfg.Consensus, stateStore, blockExec, blockStore, mempool, evpool, eventBus)
 	if err != nil {
 		t.Fatal(err)
