package statesync

import (
	"bytes"
	"context"
	"errors"
	"fmt"
	"runtime/debug"
	"sort"
	"sync"
	"time"

	abciclient "github.com/tendermint/tendermint/abci/client"
	abci "github.com/tendermint/tendermint/abci/types"
	"github.com/tendermint/tendermint/config"
<<<<<<< HEAD
	dashcore "github.com/tendermint/tendermint/dashcore/rpc"
	"github.com/tendermint/tendermint/internal/consensus"
	tmsync "github.com/tendermint/tendermint/internal/libs/sync"
=======
	"github.com/tendermint/tendermint/internal/eventbus"
>>>>>>> 6c40ad39
	"github.com/tendermint/tendermint/internal/p2p"
	sm "github.com/tendermint/tendermint/internal/state"
	"github.com/tendermint/tendermint/internal/store"
	"github.com/tendermint/tendermint/libs/log"
	"github.com/tendermint/tendermint/libs/service"
	"github.com/tendermint/tendermint/light/provider"
	ssproto "github.com/tendermint/tendermint/proto/tendermint/statesync"
	"github.com/tendermint/tendermint/types"
)

var (
	_ service.Service = (*Reactor)(nil)
	_ p2p.Wrapper     = (*ssproto.Message)(nil)
)

const (
	// SnapshotChannel exchanges snapshot metadata
	SnapshotChannel = p2p.ChannelID(0x60)

	// ChunkChannel exchanges chunk contents
	ChunkChannel = p2p.ChannelID(0x61)

	// LightBlockChannel exchanges light blocks
	LightBlockChannel = p2p.ChannelID(0x62)

	// ParamsChannel exchanges consensus params
	ParamsChannel = p2p.ChannelID(0x63)

	// recentSnapshots is the number of recent snapshots to send and receive per peer.
	recentSnapshots = 10

	// snapshotMsgSize is the maximum size of a snapshotResponseMessage
	snapshotMsgSize = int(4e6) // ~4MB

	// chunkMsgSize is the maximum size of a chunkResponseMessage
	chunkMsgSize = int(16e6) // ~16MB

	// lightBlockMsgSize is the maximum size of a lightBlockResponseMessage
	lightBlockMsgSize = int(1e7) // ~1MB

	// paramMsgSize is the maximum size of a paramsResponseMessage
	paramMsgSize = int(1e5) // ~100kb

	// lightBlockResponseTimeout is how long the dispatcher waits for a peer to
	// return a light block
	lightBlockResponseTimeout = 10 * time.Second

	// consensusParamsResponseTimeout is the time the p2p state provider waits
	// before performing a secondary call
	consensusParamsResponseTimeout = 5 * time.Second

	// maxLightBlockRequestRetries is the amount of retries acceptable before
	// the backfill process aborts
	maxLightBlockRequestRetries = 20

	// backfillSleepTime uses to sleep if no connected peers to fetch light blocks
	backfillSleepTime = 1 * time.Second
)

func getChannelDescriptors() map[p2p.ChannelID]*p2p.ChannelDescriptor {
	return map[p2p.ChannelID]*p2p.ChannelDescriptor{
		SnapshotChannel: {
			ID:                  SnapshotChannel,
			MessageType:         new(ssproto.Message),
			Priority:            6,
			SendQueueCapacity:   10,
			RecvMessageCapacity: snapshotMsgSize,
			RecvBufferCapacity:  128,
			Name:                "snapshot",
		},
		ChunkChannel: {
			ID:                  ChunkChannel,
			Priority:            3,
			MessageType:         new(ssproto.Message),
			SendQueueCapacity:   4,
			RecvMessageCapacity: chunkMsgSize,
			RecvBufferCapacity:  128,
			Name:                "chunk",
		},
		LightBlockChannel: {
			ID:                  LightBlockChannel,
			MessageType:         new(ssproto.Message),
			Priority:            5,
			SendQueueCapacity:   10,
			RecvMessageCapacity: lightBlockMsgSize,
			RecvBufferCapacity:  128,
			Name:                "light-block",
		},
		ParamsChannel: {
			ID:                  ParamsChannel,
			MessageType:         new(ssproto.Message),
			Priority:            2,
			SendQueueCapacity:   10,
			RecvMessageCapacity: paramMsgSize,
			RecvBufferCapacity:  128,
			Name:                "params",
		},
	}

}

// Metricer defines an interface used for the rpc sync info query, please see statesync.metrics
// for the details.
type Metricer interface {
	TotalSnapshots() int64
	ChunkProcessAvgTime() time.Duration
	SnapshotHeight() int64
	SnapshotChunksCount() int64
	SnapshotChunksTotal() int64
	BackFilledBlocks() int64
	BackFillBlocksTotal() int64
}

// Reactor handles state sync, both restoring snapshots for the local node and
// serving snapshots for other nodes.
type Reactor struct {
	service.BaseService
	logger log.Logger

	chainID       string
	initialHeight int64
	cfg           config.StateSyncConfig
	stateStore    sm.Store
	blockStore    *store.BlockStore

	conn           abciclient.Client
	tempDir        string
	peerEvents     p2p.PeerEventSubscriber
	chCreator      p2p.ChannelCreator
	sendBlockError func(context.Context, p2p.PeerError) error
	postSyncHook   func(context.Context, sm.State) error

	// when true, the reactor will, during startup perform a
	// statesync for this node, and otherwise just provide
	// snapshots to other nodes.
	needsStateSync bool

	// Dispatcher is used to multiplex light block requests and responses over multiple
	// peers used by the p2p state provider and in reverse sync.
	dispatcher *Dispatcher
	peers      *peerList

	// These will only be set when a state sync is in progress. It is used to feed
	// received snapshots and chunks into the syncer and manage incoming and outgoing
	// providers.
	mtx               sync.RWMutex
	initSyncer        func() *syncer
	requestSnaphot    func() error
	syncer            *syncer
	providers         map[types.NodeID]*BlockProvider
	initStateProvider func(ctx context.Context, chainID string, initialHeight int64) error
	stateProvider     StateProvider

	eventBus           *eventbus.EventBus
	metrics            *Metrics
	backfillBlockTotal int64
	backfilledBlocks   int64

	dashCoreClient dashcore.Client

	csState *consensus.State
}

// NewReactor returns a reference to a new state sync reactor, which implements
// the service.Service interface. It accepts a logger, connections for snapshots
// and querying, references to p2p Channels and a channel to listen for peer
// updates on. Note, the reactor will close all p2p Channels when stopping.
func NewReactor(
	chainID string,
	initialHeight int64,
	cfg config.StateSyncConfig,
	logger log.Logger,
	conn abciclient.Client,
	channelCreator p2p.ChannelCreator,
	peerEvents p2p.PeerEventSubscriber,
	stateStore sm.Store,
	blockStore *store.BlockStore,
	tempDir string,
	ssMetrics *Metrics,
<<<<<<< HEAD
	client dashcore.Client,
	csState *consensus.State,
) *Reactor {
	r := &Reactor{
=======
	eventBus *eventbus.EventBus,
	postSyncHook func(context.Context, sm.State) error,
	needsStateSync bool,
) *Reactor {
	r := &Reactor{
		logger:         logger,
>>>>>>> 6c40ad39
		chainID:        chainID,
		initialHeight:  initialHeight,
		cfg:            cfg,
		conn:           conn,
<<<<<<< HEAD
		connQuery:      connQuery,
		snapshotCh:     snapshotCh,
		chunkCh:        chunkCh,
		blockCh:        blockCh,
		paramsCh:       paramsCh,
		peerUpdates:    peerUpdates,
		closeCh:        make(chan struct{}),
=======
		chCreator:      channelCreator,
		peerEvents:     peerEvents,
>>>>>>> 6c40ad39
		tempDir:        tempDir,
		stateStore:     stateStore,
		blockStore:     blockStore,
		peers:          newPeerList(),
<<<<<<< HEAD
		dispatcher:     NewDispatcher(blockCh.Out),
		providers:      make(map[types.NodeID]*BlockProvider),
		metrics:        ssMetrics,
		dashCoreClient: client,
		csState:        csState,
=======
		providers:      make(map[types.NodeID]*BlockProvider),
		metrics:        ssMetrics,
		eventBus:       eventBus,
		postSyncHook:   postSyncHook,
		needsStateSync: needsStateSync,
>>>>>>> 6c40ad39
	}

	r.BaseService = *service.NewBaseService(logger, "StateSync", r)
	return r
}

// OnStart starts separate go routines for each p2p Channel and listens for
// envelopes on each. In addition, it also listens for peer updates and handles
// messages on that p2p channel accordingly. Note, we do not launch a go-routine to
// handle individual envelopes as to not have to deal with bounding workers or pools.
// The caller must be sure to execute OnStop to ensure the outbound p2p Channels are
// closed. No error is returned.
func (r *Reactor) OnStart(ctx context.Context) error {
	// construct channels
	chDesc := getChannelDescriptors()
	snapshotCh, err := r.chCreator(ctx, chDesc[SnapshotChannel])
	if err != nil {
		return err
	}
	chunkCh, err := r.chCreator(ctx, chDesc[ChunkChannel])
	if err != nil {
		return err
	}
	blockCh, err := r.chCreator(ctx, chDesc[LightBlockChannel])
	if err != nil {
		return err
	}
	paramsCh, err := r.chCreator(ctx, chDesc[ParamsChannel])
	if err != nil {
		return err
	}

	// define constructor and helper functions, that hold
	// references to these channels for use later. This is not
	// ideal.
	r.initSyncer = func() *syncer {
		return &syncer{
			logger:        r.logger,
			stateProvider: r.stateProvider,
			conn:          r.conn,
			snapshots:     newSnapshotPool(),
			snapshotCh:    snapshotCh,
			chunkCh:       chunkCh,
			tempDir:       r.tempDir,
			fetchers:      r.cfg.Fetchers,
			retryTimeout:  r.cfg.ChunkRequestTimeout,
			metrics:       r.metrics,
		}
	}
	r.dispatcher = NewDispatcher(blockCh)
	r.requestSnaphot = func() error {
		// request snapshots from all currently connected peers
		return snapshotCh.Send(ctx, p2p.Envelope{
			Broadcast: true,
			Message:   &ssproto.SnapshotsRequest{},
		})
	}
	r.sendBlockError = blockCh.SendError

	r.initStateProvider = func(ctx context.Context, chainID string, initialHeight int64) error {
		to := light.TrustOptions{
			Period: r.cfg.TrustPeriod,
			Height: r.cfg.TrustHeight,
			Hash:   r.cfg.TrustHashBytes(),
		}
		spLogger := r.logger.With("module", "stateprovider")
		spLogger.Info("initializing state provider", "trustPeriod", to.Period,
			"trustHeight", to.Height, "useP2P", r.cfg.UseP2P)

		if r.cfg.UseP2P {
			if err := r.waitForEnoughPeers(ctx, 2); err != nil {
				return err
			}

			peers := r.peers.All()
			providers := make([]provider.Provider, len(peers))
			for idx, p := range peers {
				providers[idx] = NewBlockProvider(p, chainID, r.dispatcher)
			}

			stateProvider, err := NewP2PStateProvider(ctx, chainID, initialHeight, providers, to, paramsCh, r.logger.With("module", "stateprovider"))
			if err != nil {
				return fmt.Errorf("failed to initialize P2P state provider: %w", err)
			}
			r.stateProvider = stateProvider
			return nil
		}

		stateProvider, err := NewRPCStateProvider(ctx, chainID, initialHeight, r.cfg.RPCServers, to, spLogger)
		if err != nil {
			return fmt.Errorf("failed to initialize RPC state provider: %w", err)
		}
		r.stateProvider = stateProvider
		return nil
	}

	go r.processChannels(ctx, map[p2p.ChannelID]*p2p.Channel{
		SnapshotChannel:   snapshotCh,
		ChunkChannel:      chunkCh,
		LightBlockChannel: blockCh,
		ParamsChannel:     paramsCh,
	})
	go r.processPeerUpdates(ctx, r.peerEvents(ctx))

	if r.needsStateSync {
		r.logger.Info("starting state sync")
		if _, err := r.Sync(ctx); err != nil {
			r.logger.Error("state sync failed; shutting down this node", "err", err)
			return err
		}
	}

	return nil
}

// OnStop stops the reactor by signaling to all spawned goroutines to exit and
// blocking until they all exit.
func (r *Reactor) OnStop() {
	// tell the dispatcher to stop sending any more requests
	r.dispatcher.Close()
}

// Sync runs a state sync, fetching snapshots and providing chunks to the
// application. At the close of the operation, Sync will bootstrap the state
// store and persist the commit at that height so that either consensus or
// blocksync can commence. It will then proceed to backfill the necessary amount
// of historical blocks before participating in consensus
func (r *Reactor) Sync(ctx context.Context) (sm.State, error) {
	if r.eventBus != nil {
		if err := r.eventBus.PublishEventStateSyncStatus(types.EventDataStateSyncStatus{
			Complete: false,
			Height:   r.initialHeight,
		}); err != nil {
			return sm.State{}, err
		}
	}

	// We need at least two peers (for cross-referencing of light blocks) before we can
	// begin state sync
	if err := r.waitForEnoughPeers(ctx, 2); err != nil {
		return sm.State{}, err
	}

	r.mtx.Lock()
	if r.syncer != nil {
		r.mtx.Unlock()
		return sm.State{}, errors.New("a state sync is already in progress")
	}

	if err := r.initStateProvider(ctx, r.chainID, r.initialHeight); err != nil {
		r.mtx.Unlock()
		return sm.State{}, err
	}

	r.syncer = r.initSyncer()
	r.mtx.Unlock()

	defer func() {
		r.mtx.Lock()
		// reset syncing objects at the close of Sync
		r.syncer = nil
		r.stateProvider = nil
		r.mtx.Unlock()
	}()

	state, commit, err := r.syncer.SyncAny(ctx, r.cfg.DiscoveryTime, r.requestSnaphot)
	if err != nil {
		return sm.State{}, err
	}

<<<<<<< HEAD
	err = r.publishCommitEvent(commit)
	if err != nil {
		return state, err
	}

	err = r.stateStore.Bootstrap(state)
	if err != nil {
=======
	if err := r.stateStore.Bootstrap(state); err != nil {
>>>>>>> 6c40ad39
		return sm.State{}, fmt.Errorf("failed to bootstrap node with new state: %w", err)
	}

	if err := r.blockStore.SaveSeenCommit(state.LastBlockHeight, commit); err != nil {
		return sm.State{}, fmt.Errorf("failed to store last seen commit: %w", err)
	}

	if err := r.Backfill(ctx, state); err != nil {
		r.logger.Error("backfill failed. Proceeding optimistically...", "err", err)
	}

	if r.eventBus != nil {
		if err := r.eventBus.PublishEventStateSyncStatus(types.EventDataStateSyncStatus{
			Complete: true,
			Height:   state.LastBlockHeight,
		}); err != nil {
			return sm.State{}, err
		}
	}

	if r.postSyncHook != nil {
		if err := r.postSyncHook(ctx, state); err != nil {
			return sm.State{}, err
		}
	}

	return state, nil
}

func (r *Reactor) publishCommitEvent(commit *types.Commit) error {
	if r.csState == nil {
		return nil
	}
	return r.csState.PublishCommitEvent(commit)
}

// Backfill sequentially fetches, verifies and stores light blocks in reverse
// order. It does not stop verifying blocks until reaching a block with a height
// and time that is less or equal to the stopHeight and stopTime. The
// trustedBlockID should be of the header at startHeight.
func (r *Reactor) Backfill(ctx context.Context, state sm.State) error {
	params := state.ConsensusParams.Evidence
	stopHeight := state.LastBlockHeight - params.MaxAgeNumBlocks
	stopTime := state.LastBlockTime.Add(-params.MaxAgeDuration)
	// ensure that stop height doesn't go below the initial height
	if stopHeight < state.InitialHeight {
		stopHeight = state.InitialHeight
		// this essentially makes stop time a void criteria for termination
		stopTime = state.LastBlockTime
	}
	return r.backfill(
		ctx,
		state.ChainID,
		state.LastBlockHeight,
		stopHeight,
		state.InitialHeight,
		state.LastBlockID,
		stopTime,
		backfillSleepTime,
		lightBlockResponseTimeout,
	)
}

func (r *Reactor) backfill(
	ctx context.Context,
	chainID string,
	startHeight, stopHeight, initialHeight int64,
	trustedBlockID types.BlockID,
	stopTime time.Time,
	sleepTime time.Duration,
	lightBlockResponseTimeout time.Duration,
) error {
	r.logger.Info("starting backfill process...", "startHeight", startHeight,
		"stopHeight", stopHeight, "stopTime", stopTime, "trustedBlockID", trustedBlockID)

	r.backfillBlockTotal = startHeight - stopHeight + 1
	r.metrics.BackFillBlocksTotal.Set(float64(r.backfillBlockTotal))

	var (
		lastValidatorSet *types.ValidatorSet
		lastChangeHeight = startHeight
	)

	queue := newBlockQueue(startHeight, stopHeight, initialHeight, stopTime, maxLightBlockRequestRetries)

	ctxWithCancel, cancel := context.WithCancel(ctx)
	defer cancel()

	// fetch light blocks across four workers. The aim with deploying concurrent
	// workers is to equate the network messaging time with the verification
	// time. Ideally we want the verification process to never have to be
	// waiting on blocks. If it takes 4s to retrieve a block and 1s to verify
	// it, then steady state involves four workers.
	for i := 0; i < int(r.cfg.Fetchers); i++ {
		go func() {
			for {
				select {
				case <-ctx.Done():
					return
				case height := <-queue.nextHeight():
					// pop the next peer of the list to send a request to
					peer := r.peers.Pop(ctx)
<<<<<<< HEAD
					r.Logger.Debug("fetching next block", "height", height, "peer", peer)
=======
					r.logger.Debug("fetching next block", "height", height, "peer", peer)
					subCtx, cancel := context.WithTimeout(ctxWithCancel, lightBlockResponseTimeout)
					defer cancel()
>>>>>>> 6c40ad39
					lb, err := func() (*types.LightBlock, error) {
						subCtx, reqCancel := context.WithTimeout(ctxWithCancel, lightBlockResponseTimeout)
						defer reqCancel()
						// request the light block with a timeout
						return r.dispatcher.LightBlock(subCtx, height, peer)
					}()
					// once the peer has returned a value, add it back to the peer list to be used again
					r.peers.Append(peer)
					if errors.Is(err, context.Canceled) {
						return
					}
					if err != nil {
						queue.retry(height)
						if errors.Is(err, errNoConnectedPeers) {
							r.logger.Info("backfill: no connected peers to fetch light blocks from; sleeping...",
								"sleepTime", sleepTime)
							time.Sleep(sleepTime)
						} else {
							// we don't punish the peer as it might just have not responded in time
							r.logger.Info("backfill: error with fetching light block",
								"height", height, "err", err)
						}
						continue
					}
					if lb == nil {
						r.logger.Info("backfill: peer didn't have block, fetching from another peer", "height", height)
						queue.retry(height)
						// As we are fetching blocks backwards, if this node doesn't have the block it likely doesn't
						// have any prior ones, thus we remove it from the peer list.
						r.peers.Remove(peer)
						continue
					}

					// run a validate basic. This checks the validator set and commit
					// hashes line up
					err = lb.ValidateBasic(chainID)
					if err != nil || lb.Height != height {
						r.logger.Info("backfill: fetched light block failed validate basic, removing peer...",
							"err", err, "height", height)
						queue.retry(height)
						if serr := r.sendBlockError(ctx, p2p.PeerError{
							NodeID: peer,
							Err:    fmt.Errorf("received invalid light block: %w", err),
						}); serr != nil {
							return
						}
						continue
					}

					// add block to queue to be verified
					queue.add(lightBlockResponse{
						block: lb,
						peer:  peer,
					})
					r.logger.Debug("backfill: added light block to processing queue", "height", height)

				case <-queue.done():
					return
				}
			}
		}()
	}

	// verify all light blocks
	for {
		select {
		case <-ctx.Done():
			queue.close()
			return nil
		case resp := <-queue.verifyNext():
			// validate the header hash. We take the last block id of the
			// previous header (i.e. one height above) as the trusted hash which
			// we equate to. ValidatorsHash and CommitHash have already been
			// checked in the `ValidateBasic`
			if w, g := trustedBlockID.Hash, resp.block.Hash(); !bytes.Equal(w, g) {
				r.logger.Info("received invalid light block. header hash doesn't match trusted LastBlockID",
					"trustedHash", w, "receivedHash", g, "height", resp.block.Height)
				if err := r.sendBlockError(ctx, p2p.PeerError{
					NodeID: resp.peer,
					Err:    fmt.Errorf("received invalid light block. Expected hash %v, got: %v", w, g),
				}); err != nil {
					return nil
				}
				queue.retry(resp.block.Height)
				continue
			}

			// save the signed headers
			if err := r.blockStore.SaveSignedHeader(resp.block.SignedHeader, trustedBlockID); err != nil {
				return err
			}

			// check if there has been a change in the validator set
			if lastValidatorSet != nil && !bytes.Equal(resp.block.Header.ValidatorsHash, resp.block.Header.NextValidatorsHash) {
				// save all the heights that the last validator set was the same
				if err := r.stateStore.SaveValidatorSets(resp.block.Height+1, lastChangeHeight, lastValidatorSet); err != nil {
					return err
				}

				// update the lastChangeHeight
				lastChangeHeight = resp.block.Height
			}

			trustedBlockID = resp.block.LastBlockID
			queue.success()
			r.logger.Info("backfill: verified and stored light block", "height", resp.block.Height)

			lastValidatorSet = resp.block.ValidatorSet

			r.backfilledBlocks++
			r.metrics.BackFilledBlocks.Add(1)

			// The block height might be less than the stopHeight because of the stopTime condition
			// hasn't been fulfilled.
			if resp.block.Height < stopHeight {
				r.backfillBlockTotal++
				r.metrics.BackFillBlocksTotal.Set(float64(r.backfillBlockTotal))
			}

		case <-queue.done():
			if err := queue.error(); err != nil {
				return err
			}

			// save the final batch of validators
			if err := r.stateStore.SaveValidatorSets(queue.terminal.Height, lastChangeHeight, lastValidatorSet); err != nil {
				return err
			}

			r.logger.Info("successfully completed backfill process", "endHeight", queue.terminal.Height)
			return nil
		}
	}
}

// handleSnapshotMessage handles envelopes sent from peers on the
// SnapshotChannel. It returns an error only if the Envelope.Message is unknown
// for this channel. This should never be called outside of handleMessage.
func (r *Reactor) handleSnapshotMessage(ctx context.Context, envelope *p2p.Envelope, snapshotCh *p2p.Channel) error {
	logger := r.logger.With("peer", envelope.From)

	switch msg := envelope.Message.(type) {
	case *ssproto.SnapshotsRequest:
		snapshots, err := r.recentSnapshots(ctx, recentSnapshots)
		if err != nil {
			logger.Error("failed to fetch snapshots", "err", err)
			return nil
		}

		for _, snapshot := range snapshots {
			logger.Info(
				"advertising snapshot",
				"height", snapshot.Height,
				"format", snapshot.Format,
				"peer", envelope.From,
			)

			if err := snapshotCh.Send(ctx, p2p.Envelope{
				To: envelope.From,
				Message: &ssproto.SnapshotsResponse{
					Height:   snapshot.Height,
					Format:   snapshot.Format,
					Chunks:   snapshot.Chunks,
					Hash:     snapshot.Hash,
					Metadata: snapshot.Metadata,
				},
			}); err != nil {
				return err
			}
		}

	case *ssproto.SnapshotsResponse:
		r.mtx.RLock()
		defer r.mtx.RUnlock()

		if r.syncer == nil {
			logger.Debug("received unexpected snapshot; no state sync in progress")
			return nil
		}

		logger.Info("received snapshot", "height", msg.Height, "format", msg.Format)
		_, err := r.syncer.AddSnapshot(envelope.From, &snapshot{
			Height:   msg.Height,
			Format:   msg.Format,
			Chunks:   msg.Chunks,
			Hash:     msg.Hash,
			Metadata: msg.Metadata,
		})
		if err != nil {
			logger.Error(
				"failed to add snapshot",
				"height", msg.Height,
				"format", msg.Format,
				"channel", envelope.ChannelID,
				"err", err,
			)
			return nil
		}
		logger.Info("added snapshot", "height", msg.Height, "format", msg.Format)

	default:
		return fmt.Errorf("received unknown message: %T", msg)
	}

	return nil
}

// handleChunkMessage handles envelopes sent from peers on the ChunkChannel.
// It returns an error only if the Envelope.Message is unknown for this channel.
// This should never be called outside of handleMessage.
func (r *Reactor) handleChunkMessage(ctx context.Context, envelope *p2p.Envelope, chunkCh *p2p.Channel) error {
	switch msg := envelope.Message.(type) {
	case *ssproto.ChunkRequest:
		r.logger.Debug(
			"received chunk request",
			"height", msg.Height,
			"format", msg.Format,
			"chunk", msg.Index,
			"peer", envelope.From,
		)
		resp, err := r.conn.LoadSnapshotChunk(ctx, &abci.RequestLoadSnapshotChunk{
			Height: msg.Height,
			Format: msg.Format,
			Chunk:  msg.Index,
		})
		if err != nil {
			r.logger.Error(
				"failed to load chunk",
				"height", msg.Height,
				"format", msg.Format,
				"chunk", msg.Index,
				"err", err,
				"peer", envelope.From,
			)
			return nil
		}

		r.logger.Debug(
			"sending chunk",
			"height", msg.Height,
			"format", msg.Format,
			"chunk", msg.Index,
			"peer", envelope.From,
		)
		if err := chunkCh.Send(ctx, p2p.Envelope{
			To: envelope.From,
			Message: &ssproto.ChunkResponse{
				Height:  msg.Height,
				Format:  msg.Format,
				Index:   msg.Index,
				Chunk:   resp.Chunk,
				Missing: resp.Chunk == nil,
			},
		}); err != nil {
			return err
		}

	case *ssproto.ChunkResponse:
		r.mtx.RLock()
		defer r.mtx.RUnlock()

		if r.syncer == nil {
			r.logger.Debug("received unexpected chunk; no state sync in progress", "peer", envelope.From)
			return nil
		}

		r.logger.Debug(
			"received chunk; adding to sync",
			"height", msg.Height,
			"format", msg.Format,
			"chunk", msg.Index,
			"peer", envelope.From,
		)
		_, err := r.syncer.AddChunk(&chunk{
			Height: msg.Height,
			Format: msg.Format,
			Index:  msg.Index,
			Chunk:  msg.Chunk,
			Sender: envelope.From,
		})
		if err != nil {
			r.logger.Error(
				"failed to add chunk",
				"height", msg.Height,
				"format", msg.Format,
				"chunk", msg.Index,
				"err", err,
				"peer", envelope.From,
			)
			return nil
		}

	default:
		return fmt.Errorf("received unknown message: %T", msg)
	}

	return nil
}

func (r *Reactor) handleLightBlockMessage(ctx context.Context, envelope *p2p.Envelope, blockCh *p2p.Channel) error {
	switch msg := envelope.Message.(type) {
	case *ssproto.LightBlockRequest:
		r.logger.Info("received light block request", "height", msg.Height)
		lb, err := r.fetchLightBlock(msg.Height)
		if err != nil {
			r.logger.Error("failed to retrieve light block", "err", err, "height", msg.Height)
			return err
		}
		if lb == nil {
			if err := blockCh.Send(ctx, p2p.Envelope{
				To: envelope.From,
				Message: &ssproto.LightBlockResponse{
					LightBlock: nil,
				},
			}); err != nil {
				return err
			}
			return nil
		}

		lbproto, err := lb.ToProto()
		if err != nil {
			r.logger.Error("marshaling light block to proto", "err", err)
			return nil
		}

		// NOTE: If we don't have the light block we will send a nil light block
		// back to the requested node, indicating that we don't have it.
		if err := blockCh.Send(ctx, p2p.Envelope{
			To: envelope.From,
			Message: &ssproto.LightBlockResponse{
				LightBlock: lbproto,
			},
		}); err != nil {
			return err
		}
	case *ssproto.LightBlockResponse:
		var height int64
		if msg.LightBlock != nil {
			height = msg.LightBlock.SignedHeader.Header.Height
		}
		r.logger.Info("received light block response", "peer", envelope.From, "height", height)
		if err := r.dispatcher.Respond(ctx, msg.LightBlock, envelope.From); err != nil {
			if errors.Is(err, context.Canceled) {
				return err
			}
			r.logger.Error("error processing light block response", "err", err, "height", height)
		}

	default:
		return fmt.Errorf("received unknown message: %T", msg)
	}

	return nil
}

func (r *Reactor) handleParamsMessage(ctx context.Context, envelope *p2p.Envelope, paramsCh *p2p.Channel) error {
	switch msg := envelope.Message.(type) {
	case *ssproto.ParamsRequest:
		r.logger.Debug("received consensus params request", "height", msg.Height)
		cp, err := r.stateStore.LoadConsensusParams(int64(msg.Height))
		if err != nil {
			r.logger.Error("failed to fetch requested consensus params", "err", err, "height", msg.Height)
			return nil
		}

		cpproto := cp.ToProto()
		if err := paramsCh.Send(ctx, p2p.Envelope{
			To: envelope.From,
			Message: &ssproto.ParamsResponse{
				Height:          msg.Height,
				ConsensusParams: cpproto,
			},
		}); err != nil {
			return err
		}
	case *ssproto.ParamsResponse:
		r.mtx.RLock()
		defer r.mtx.RUnlock()
		r.logger.Debug("received consensus params response", "height", msg.Height)

		cp := types.ConsensusParamsFromProto(msg.ConsensusParams)

		if sp, ok := r.stateProvider.(*stateProviderP2P); ok {
			select {
			case sp.paramsRecvCh <- cp:
			case <-ctx.Done():
				return ctx.Err()
			case <-time.After(time.Second):
				return errors.New("failed to send consensus params, stateprovider not ready for response")
			}
		} else {
			r.logger.Debug("received unexpected params response; using RPC state provider", "peer", envelope.From)
		}

	default:
		return fmt.Errorf("received unknown message: %T", msg)
	}

	return nil
}

// handleMessage handles an Envelope sent from a peer on a specific p2p Channel.
// It will handle errors and any possible panics gracefully. A caller can handle
// any error returned by sending a PeerError on the respective channel.
func (r *Reactor) handleMessage(ctx context.Context, envelope *p2p.Envelope, chans map[p2p.ChannelID]*p2p.Channel) (err error) {
	defer func() {
		if e := recover(); e != nil {
			err = fmt.Errorf("panic in processing message: %v", e)
			r.logger.Error(
				"recovering from processing message panic",
				"err", err,
				"stack", string(debug.Stack()),
			)
		}
	}()

<<<<<<< HEAD
	// r.Logger.Debug("received message", "msg", reflect.TypeOf(envelope.Message), "peer", envelope.From)
=======
	r.logger.Debug("received message", "message", reflect.TypeOf(envelope.Message), "peer", envelope.From)
>>>>>>> 6c40ad39

	switch envelope.ChannelID {
	case SnapshotChannel:
		err = r.handleSnapshotMessage(ctx, envelope, chans[SnapshotChannel])
	case ChunkChannel:
		err = r.handleChunkMessage(ctx, envelope, chans[ChunkChannel])
	case LightBlockChannel:
		err = r.handleLightBlockMessage(ctx, envelope, chans[LightBlockChannel])
	case ParamsChannel:
		err = r.handleParamsMessage(ctx, envelope, chans[ParamsChannel])
	default:
		err = fmt.Errorf("unknown channel ID (%d) for envelope (%v)", envelope.ChannelID, envelope)
	}

	return err
}

// processCh routes state sync messages to their respective handlers. Any error
// encountered during message execution will result in a PeerError being sent on
// the respective channel. When the reactor is stopped, we will catch the signal
// and close the p2p Channel gracefully.
func (r *Reactor) processChannels(ctx context.Context, chanTable map[p2p.ChannelID]*p2p.Channel) {
	// make sure that the iterator gets cleaned up in case of error
	ctx, cancel := context.WithCancel(ctx)
	defer cancel()

	chs := make([]*p2p.Channel, 0, len(chanTable))
	for key := range chanTable {
		chs = append(chs, chanTable[key])
	}

	iter := p2p.MergedChannelIterator(ctx, chs...)
	for iter.Next(ctx) {
		envelope := iter.Envelope()
		if err := r.handleMessage(ctx, envelope, chanTable); err != nil {
			ch, ok := chanTable[envelope.ChannelID]
			if !ok {
				r.logger.Error("received impossible message",
					"envelope_from", envelope.From,
					"envelope_ch", envelope.ChannelID,
					"num_chs", len(chanTable),
					"err", err,
				)
				return
			}
			r.logger.Error("failed to process message",
				"err", err,
				"channel", ch.String(),
				"ch_id", envelope.ChannelID,
				"envelope", envelope)
			if serr := ch.SendError(ctx, p2p.PeerError{
				NodeID: envelope.From,
				Err:    err,
			}); serr != nil {
				return
			}
		}
	}
}

// processPeerUpdate processes a PeerUpdate, returning an error upon failing to
// handle the PeerUpdate or if a panic is recovered.
func (r *Reactor) processPeerUpdate(ctx context.Context, peerUpdate p2p.PeerUpdate) {
	r.logger.Info("received peer update", "peer", peerUpdate.NodeID, "status", peerUpdate.Status)

	switch peerUpdate.Status {
	case p2p.PeerStatusUp:
		if peerUpdate.Channels.Contains(SnapshotChannel) &&
			peerUpdate.Channels.Contains(ChunkChannel) &&
			peerUpdate.Channels.Contains(LightBlockChannel) &&
			peerUpdate.Channels.Contains(ParamsChannel) {

			r.peers.Append(peerUpdate.NodeID)

		} else {
<<<<<<< HEAD
			r.Logger.Error("could not use peer for statesync", "peer", peerUpdate.NodeID)
=======
			r.logger.Error("could not use peer for statesync", "peer", peerUpdate.NodeID)
>>>>>>> 6c40ad39
		}

	case p2p.PeerStatusDown:
		r.peers.Remove(peerUpdate.NodeID)
	}

	r.mtx.Lock()
	defer r.mtx.Unlock()

	if r.syncer == nil {
		return
	}

	switch peerUpdate.Status {
	case p2p.PeerStatusUp:

		newProvider := NewBlockProvider(peerUpdate.NodeID, r.chainID, r.dispatcher)

		r.providers[peerUpdate.NodeID] = newProvider
		err := r.syncer.AddPeer(ctx, peerUpdate.NodeID)
		if err != nil {
			r.logger.Error("error adding peer to syncer", "error", err)
			return
		}
		if sp, ok := r.stateProvider.(*stateProviderP2P); ok {
			// we do this in a separate routine to not block whilst waiting for the light client to finish
			// whatever call it's currently executing
			go sp.addProvider(newProvider)
		}

	case p2p.PeerStatusDown:
		delete(r.providers, peerUpdate.NodeID)
		r.syncer.RemovePeer(peerUpdate.NodeID)
	}
	r.logger.Info("processed peer update", "peer", peerUpdate.NodeID, "status", peerUpdate.Status)
}

// processPeerUpdates initiates a blocking process where we listen for and handle
// PeerUpdate messages. When the reactor is stopped, we will catch the signal and
// close the p2p PeerUpdatesCh gracefully.
func (r *Reactor) processPeerUpdates(ctx context.Context, peerUpdates *p2p.PeerUpdates) {
	for {
		select {
		case <-ctx.Done():
			return
		case peerUpdate := <-peerUpdates.Updates():
			r.processPeerUpdate(ctx, peerUpdate)
		}
	}
}

// recentSnapshots fetches the n most recent snapshots from the app
func (r *Reactor) recentSnapshots(ctx context.Context, n uint32) ([]*snapshot, error) {
	resp, err := r.conn.ListSnapshots(ctx, &abci.RequestListSnapshots{})
	if err != nil {
		return nil, err
	}

	sort.Slice(resp.Snapshots, func(i, j int) bool {
		a := resp.Snapshots[i]
		b := resp.Snapshots[j]

		switch {
		case a.Height > b.Height:
			return true
		case a.Height == b.Height && a.Format > b.Format:
			return true
		default:
			return false
		}
	})

	snapshots := make([]*snapshot, 0, n)
	for i, s := range resp.Snapshots {
		if i >= recentSnapshots {
			break
		}

		snapshots = append(snapshots, &snapshot{
			Height:   s.Height,
			Format:   s.Format,
			Chunks:   s.Chunks,
			Hash:     s.Hash,
			Metadata: s.Metadata,
		})
	}

	return snapshots, nil
}

// fetchLightBlock works out whether the node has a light block at a particular
// height and if so returns it so it can be gossiped to peers
func (r *Reactor) fetchLightBlock(height uint64) (*types.LightBlock, error) {
	h := int64(height)

	blockMeta := r.blockStore.LoadBlockMeta(h)
	if blockMeta == nil {
		return nil, nil
	}

	commit := r.blockStore.LoadBlockCommit(h)
	if commit == nil {
		return nil, nil
	}

	vals, err := r.stateStore.LoadValidators(h)
	if err != nil {
		return nil, err
	}
	if vals == nil {
		return nil, nil
	}

	return &types.LightBlock{
		SignedHeader: &types.SignedHeader{
			Header: &blockMeta.Header,
			Commit: commit,
		},
		ValidatorSet: vals,
	}, nil
}

func (r *Reactor) waitForEnoughPeers(ctx context.Context, numPeers int) error {
	startAt := time.Now()
	t := time.NewTicker(100 * time.Millisecond)
	defer t.Stop()
	logT := time.NewTicker(time.Minute)
	defer logT.Stop()
	var iter int
	for r.peers.Len() < numPeers {
		iter++
		select {
		case <-ctx.Done():
			return fmt.Errorf("operation canceled while waiting for peers after %.2fs [%d/%d]",
				time.Since(startAt).Seconds(), r.peers.Len(), numPeers)
		case <-t.C:
			continue
		case <-logT.C:
			r.logger.Info("waiting for sufficient peers to start statesync",
				"duration", time.Since(startAt).String(),
				"target", numPeers,
				"peers", r.peers.Len(),
				"iters", iter,
			)
			continue
		}
	}
	return nil
}

<<<<<<< HEAD
func (r *Reactor) initStateProvider(ctx context.Context, chainID string, initialHeight int64) error {
	var err error
	spLogger := r.Logger.With("module", "stateprovider")
	spLogger.Info("initializing state provider", "trustPeriod", r.cfg.TrustPeriod,
		"trustHeight", r.cfg.TrustHeight, "useP2P", r.cfg.UseP2P)

	if r.cfg.UseP2P {
		if err := r.waitForEnoughPeers(ctx, 2); err != nil {
			return err
		}

		peers := r.peers.All()
		providers := make([]provider.Provider, len(peers))
		for idx, p := range peers {
			providers[idx] = NewBlockProvider(p, chainID, r.dispatcher)
		}

		r.stateProvider, err = NewP2PStateProvider(ctx, chainID, initialHeight, r.cfg.TrustHeight, providers, r.paramsCh.Out, spLogger, r.dashCoreClient)
		if err != nil {
			return fmt.Errorf("failed to initialize P2P state provider: %w", err)
		}
	} else {
		r.stateProvider, err = NewRPCStateProvider(ctx, chainID, initialHeight, r.cfg.RPCServers, r.cfg.TrustHeight, spLogger, r.dashCoreClient)
		if err != nil {
			return fmt.Errorf("failed to initialize RPC state provider: %w", err)
		}
	}
	return nil
}

=======
>>>>>>> 6c40ad39
func (r *Reactor) TotalSnapshots() int64 {
	r.mtx.RLock()
	defer r.mtx.RUnlock()

	if r.syncer != nil && r.syncer.snapshots != nil {
		return int64(len(r.syncer.snapshots.snapshots))
	}
	return 0
}

func (r *Reactor) ChunkProcessAvgTime() time.Duration {
	r.mtx.RLock()
	defer r.mtx.RUnlock()

	if r.syncer != nil {
		return time.Duration(r.syncer.avgChunkTime)
	}
	return time.Duration(0)
}

func (r *Reactor) SnapshotHeight() int64 {
	r.mtx.RLock()
	defer r.mtx.RUnlock()

	if r.syncer != nil {
		return r.syncer.lastSyncedSnapshotHeight
	}
	return 0
}
func (r *Reactor) SnapshotChunksCount() int64 {
	r.mtx.RLock()
	defer r.mtx.RUnlock()

	if r.syncer != nil && r.syncer.chunks != nil {
		return int64(r.syncer.chunks.numChunksReturned())
	}
	return 0
}

func (r *Reactor) SnapshotChunksTotal() int64 {
	r.mtx.RLock()
	defer r.mtx.RUnlock()

	if r.syncer != nil && r.syncer.processingSnapshot != nil {
		return int64(r.syncer.processingSnapshot.Chunks)
	}
	return 0
}

func (r *Reactor) BackFilledBlocks() int64 {
	r.mtx.RLock()
	defer r.mtx.RUnlock()

	return r.backfilledBlocks
}

func (r *Reactor) BackFillBlocksTotal() int64 {
	r.mtx.RLock()
	defer r.mtx.RUnlock()

	return r.backfillBlockTotal
}<|MERGE_RESOLUTION|>--- conflicted
+++ resolved
@@ -13,13 +13,9 @@
 	abciclient "github.com/tendermint/tendermint/abci/client"
 	abci "github.com/tendermint/tendermint/abci/types"
 	"github.com/tendermint/tendermint/config"
-<<<<<<< HEAD
 	dashcore "github.com/tendermint/tendermint/dashcore/rpc"
 	"github.com/tendermint/tendermint/internal/consensus"
-	tmsync "github.com/tendermint/tendermint/internal/libs/sync"
-=======
 	"github.com/tendermint/tendermint/internal/eventbus"
->>>>>>> 6c40ad39
 	"github.com/tendermint/tendermint/internal/p2p"
 	sm "github.com/tendermint/tendermint/internal/state"
 	"github.com/tendermint/tendermint/internal/store"
@@ -199,52 +195,31 @@
 	blockStore *store.BlockStore,
 	tempDir string,
 	ssMetrics *Metrics,
-<<<<<<< HEAD
+	eventBus *eventbus.EventBus,
+	postSyncHook func(context.Context, sm.State) error,
+	needsStateSync bool,
 	client dashcore.Client,
 	csState *consensus.State,
 ) *Reactor {
 	r := &Reactor{
-=======
-	eventBus *eventbus.EventBus,
-	postSyncHook func(context.Context, sm.State) error,
-	needsStateSync bool,
-) *Reactor {
-	r := &Reactor{
 		logger:         logger,
->>>>>>> 6c40ad39
 		chainID:        chainID,
 		initialHeight:  initialHeight,
 		cfg:            cfg,
 		conn:           conn,
-<<<<<<< HEAD
-		connQuery:      connQuery,
-		snapshotCh:     snapshotCh,
-		chunkCh:        chunkCh,
-		blockCh:        blockCh,
-		paramsCh:       paramsCh,
-		peerUpdates:    peerUpdates,
-		closeCh:        make(chan struct{}),
-=======
 		chCreator:      channelCreator,
 		peerEvents:     peerEvents,
->>>>>>> 6c40ad39
 		tempDir:        tempDir,
 		stateStore:     stateStore,
 		blockStore:     blockStore,
 		peers:          newPeerList(),
-<<<<<<< HEAD
-		dispatcher:     NewDispatcher(blockCh.Out),
-		providers:      make(map[types.NodeID]*BlockProvider),
-		metrics:        ssMetrics,
-		dashCoreClient: client,
-		csState:        csState,
-=======
 		providers:      make(map[types.NodeID]*BlockProvider),
 		metrics:        ssMetrics,
 		eventBus:       eventBus,
 		postSyncHook:   postSyncHook,
 		needsStateSync: needsStateSync,
->>>>>>> 6c40ad39
+		dashCoreClient: client,
+		csState:        csState,
 	}
 
 	r.BaseService = *service.NewBaseService(logger, "StateSync", r)
@@ -415,17 +390,12 @@
 		return sm.State{}, err
 	}
 
-<<<<<<< HEAD
 	err = r.publishCommitEvent(commit)
 	if err != nil {
 		return state, err
 	}
 
-	err = r.stateStore.Bootstrap(state)
-	if err != nil {
-=======
 	if err := r.stateStore.Bootstrap(state); err != nil {
->>>>>>> 6c40ad39
 		return sm.State{}, fmt.Errorf("failed to bootstrap node with new state: %w", err)
 	}
 
@@ -528,13 +498,7 @@
 				case height := <-queue.nextHeight():
 					// pop the next peer of the list to send a request to
 					peer := r.peers.Pop(ctx)
-<<<<<<< HEAD
-					r.Logger.Debug("fetching next block", "height", height, "peer", peer)
-=======
 					r.logger.Debug("fetching next block", "height", height, "peer", peer)
-					subCtx, cancel := context.WithTimeout(ctxWithCancel, lightBlockResponseTimeout)
-					defer cancel()
->>>>>>> 6c40ad39
 					lb, err := func() (*types.LightBlock, error) {
 						subCtx, reqCancel := context.WithTimeout(ctxWithCancel, lightBlockResponseTimeout)
 						defer reqCancel()
@@ -952,11 +916,7 @@
 		}
 	}()
 
-<<<<<<< HEAD
-	// r.Logger.Debug("received message", "msg", reflect.TypeOf(envelope.Message), "peer", envelope.From)
-=======
-	r.logger.Debug("received message", "message", reflect.TypeOf(envelope.Message), "peer", envelope.From)
->>>>>>> 6c40ad39
+	//r.logger.Debug("received message", "msg", reflect.TypeOf(envelope.Message), "peer", envelope.From)
 
 	switch envelope.ChannelID {
 	case SnapshotChannel:
@@ -1032,11 +992,7 @@
 			r.peers.Append(peerUpdate.NodeID)
 
 		} else {
-<<<<<<< HEAD
-			r.Logger.Error("could not use peer for statesync", "peer", peerUpdate.NodeID)
-=======
 			r.logger.Error("could not use peer for statesync", "peer", peerUpdate.NodeID)
->>>>>>> 6c40ad39
 		}
 
 	case p2p.PeerStatusDown:
@@ -1187,39 +1143,6 @@
 	return nil
 }
 
-<<<<<<< HEAD
-func (r *Reactor) initStateProvider(ctx context.Context, chainID string, initialHeight int64) error {
-	var err error
-	spLogger := r.Logger.With("module", "stateprovider")
-	spLogger.Info("initializing state provider", "trustPeriod", r.cfg.TrustPeriod,
-		"trustHeight", r.cfg.TrustHeight, "useP2P", r.cfg.UseP2P)
-
-	if r.cfg.UseP2P {
-		if err := r.waitForEnoughPeers(ctx, 2); err != nil {
-			return err
-		}
-
-		peers := r.peers.All()
-		providers := make([]provider.Provider, len(peers))
-		for idx, p := range peers {
-			providers[idx] = NewBlockProvider(p, chainID, r.dispatcher)
-		}
-
-		r.stateProvider, err = NewP2PStateProvider(ctx, chainID, initialHeight, r.cfg.TrustHeight, providers, r.paramsCh.Out, spLogger, r.dashCoreClient)
-		if err != nil {
-			return fmt.Errorf("failed to initialize P2P state provider: %w", err)
-		}
-	} else {
-		r.stateProvider, err = NewRPCStateProvider(ctx, chainID, initialHeight, r.cfg.RPCServers, r.cfg.TrustHeight, spLogger, r.dashCoreClient)
-		if err != nil {
-			return fmt.Errorf("failed to initialize RPC state provider: %w", err)
-		}
-	}
-	return nil
-}
-
-=======
->>>>>>> 6c40ad39
 func (r *Reactor) TotalSnapshots() int64 {
 	r.mtx.RLock()
 	defer r.mtx.RUnlock()
