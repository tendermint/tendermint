package statesync

import (
	"bytes"
	"context"
	"errors"
	"fmt"
	"reflect"
	"runtime/debug"
	"sort"
	"time"

	abci "github.com/tendermint/tendermint/abci/types"
	"github.com/tendermint/tendermint/config"
	tmsync "github.com/tendermint/tendermint/internal/libs/sync"
	"github.com/tendermint/tendermint/internal/p2p"
	"github.com/tendermint/tendermint/libs/log"
	"github.com/tendermint/tendermint/libs/service"
	ssproto "github.com/tendermint/tendermint/proto/tendermint/statesync"
	"github.com/tendermint/tendermint/proxy"
	sm "github.com/tendermint/tendermint/state"
	"github.com/tendermint/tendermint/store"
	"github.com/tendermint/tendermint/types"
)

var (
	_ service.Service = (*Reactor)(nil)
	_ p2p.Wrapper     = (*ssproto.Message)(nil)

	// ChannelShims contains a map of ChannelDescriptorShim objects, where each
	// object wraps a reference to a legacy p2p ChannelDescriptor and the corresponding
	// p2p proto.Message the new p2p Channel is responsible for handling.
	//
	//
	// TODO: Remove once p2p refactor is complete.
	// ref: https://github.com/tendermint/tendermint/issues/5670
	ChannelShims = map[p2p.ChannelID]*p2p.ChannelDescriptorShim{
		SnapshotChannel: {
			MsgType: new(ssproto.Message),
			Descriptor: &p2p.ChannelDescriptor{
				ID:                  byte(SnapshotChannel),
				Priority:            6,
				SendQueueCapacity:   10,
				RecvMessageCapacity: snapshotMsgSize,
				RecvBufferCapacity:  128,
				MaxSendBytes:        400,
			},
		},
		ChunkChannel: {
			MsgType: new(ssproto.Message),
			Descriptor: &p2p.ChannelDescriptor{
				ID:                  byte(ChunkChannel),
				Priority:            3,
				SendQueueCapacity:   4,
				RecvMessageCapacity: chunkMsgSize,
				RecvBufferCapacity:  128,
				MaxSendBytes:        400,
			},
		},
		LightBlockChannel: {
			MsgType: new(ssproto.Message),
			Descriptor: &p2p.ChannelDescriptor{
				ID:                  byte(LightBlockChannel),
				Priority:            2,
				SendQueueCapacity:   10,
				RecvMessageCapacity: lightBlockMsgSize,
				RecvBufferCapacity:  128,
				MaxSendBytes:        400,
			},
		},
	}
)

const (
	// SnapshotChannel exchanges snapshot metadata
	SnapshotChannel = p2p.ChannelID(0x60)

	// ChunkChannel exchanges chunk contents
	ChunkChannel = p2p.ChannelID(0x61)

	// LightBlockChannel exchanges light blocks
	LightBlockChannel = p2p.ChannelID(0x62)

	// recentSnapshots is the number of recent snapshots to send and receive per peer.
	recentSnapshots = 10

	// snapshotMsgSize is the maximum size of a snapshotResponseMessage
	snapshotMsgSize = int(4e6) // ~4MB

	// chunkMsgSize is the maximum size of a chunkResponseMessage
	chunkMsgSize = int(16e6) // ~16MB

	// lightBlockMsgSize is the maximum size of a lightBlockResponseMessage
	lightBlockMsgSize = int(1e7) // ~10MB

	// lightBlockResponseTimeout is how long the dispatcher waits for a peer to
	// return a light block
	lightBlockResponseTimeout = 10 * time.Second

	// maxLightBlockRequestRetries is the amount of retries acceptable before
	// the backfill process aborts
	maxLightBlockRequestRetries = 20
)

// Reactor handles state sync, both restoring snapshots for the local node and
// serving snapshots for other nodes.
type Reactor struct {
	service.BaseService

	cfg        config.StateSyncConfig
	stateStore sm.Store
	blockStore *store.BlockStore

	conn        proxy.AppConnSnapshot
	connQuery   proxy.AppConnQuery
	tempDir     string
	snapshotCh  *p2p.Channel
	chunkCh     *p2p.Channel
	blockCh     *p2p.Channel
	peerUpdates *p2p.PeerUpdates
	closeCh     chan struct{}

	dispatcher *dispatcher

	// This will only be set when a state sync is in progress. It is used to feed
	// received snapshots and chunks into the sync.
	mtx    tmsync.RWMutex
	syncer *syncer
}

// NewReactor returns a reference to a new state sync reactor, which implements
// the service.Service interface. It accepts a logger, connections for snapshots
// and querying, references to p2p Channels and a channel to listen for peer
// updates on. Note, the reactor will close all p2p Channels when stopping.
func NewReactor(
	cfg config.StateSyncConfig,
	logger log.Logger,
	conn proxy.AppConnSnapshot,
	connQuery proxy.AppConnQuery,
	snapshotCh, chunkCh, blockCh *p2p.Channel,
	peerUpdates *p2p.PeerUpdates,
	stateStore sm.Store,
	blockStore *store.BlockStore,
	tempDir string,
) *Reactor {
	r := &Reactor{
		cfg:         cfg,
		conn:        conn,
		connQuery:   connQuery,
		snapshotCh:  snapshotCh,
		chunkCh:     chunkCh,
		blockCh:     blockCh,
		peerUpdates: peerUpdates,
		closeCh:     make(chan struct{}),
		tempDir:     tempDir,
		dispatcher:  newDispatcher(blockCh.Out, lightBlockResponseTimeout),
		stateStore:  stateStore,
		blockStore:  blockStore,
	}

	r.BaseService = *service.NewBaseService(logger, "StateSync", r)
	return r
}

// OnStart starts separate go routines for each p2p Channel and listens for
// envelopes on each. In addition, it also listens for peer updates and handles
// messages on that p2p channel accordingly. The caller must be sure to execute
// OnStop to ensure the outbound p2p Channels are closed. No error is returned.
func (r *Reactor) OnStart() error {
	// Listen for envelopes on the snapshot p2p Channel in a separate go-routine
	// as to not block or cause IO contention with the chunk p2p Channel. Note,
	// we do not launch a go-routine to handle individual envelopes as to not
	// have to deal with bounding workers or pools.
	go r.processSnapshotCh()

	// Listen for envelopes on the chunk p2p Channel in a separate go-routine
	// as to not block or cause IO contention with the snapshot p2p Channel. Note,
	// we do not launch a go-routine to handle individual envelopes as to not
	// have to deal with bounding workers or pools.
	go r.processChunkCh()

	go r.processBlockCh()

	go r.processPeerUpdates()

	r.dispatcher.start()

	return nil
}

// OnStop stops the reactor by signaling to all spawned goroutines to exit and
// blocking until they all exit.
func (r *Reactor) OnStop() {
	// tell the dispatcher to stop sending any more requests
	r.dispatcher.stop()

	// Close closeCh to signal to all spawned goroutines to gracefully exit. All
	// p2p Channels should execute Close().
	close(r.closeCh)

	// Wait for all p2p Channels to be closed before returning. This ensures we
	// can easily reason about synchronization of all p2p Channels and ensure no
	// panics will occur.
	<-r.snapshotCh.Done()
	<-r.chunkCh.Done()
	<-r.blockCh.Done()
	<-r.peerUpdates.Done()
}

// Sync runs a state sync, fetching snapshots and providing chunks to the
// application. It also saves tendermint state and runs a backfill process to
// retrieve the necessary amount of headers, commits and validators sets to be
// able to process evidence and participate in consensus.
func (r *Reactor) Sync(
	ctx context.Context,
	stateProvider StateProvider,
	discoveryTime time.Duration,
) (sm.State, error) {
	r.mtx.Lock()
	if r.syncer != nil {
		r.mtx.Unlock()
		return sm.State{}, errors.New("a state sync is already in progress")
	}

	r.syncer = newSyncer(
		r.cfg,
		r.Logger,
		r.conn,
		r.connQuery,
		stateProvider,
		r.snapshotCh.Out,
		r.chunkCh.Out,
		r.tempDir,
	)
	r.mtx.Unlock()

	requestSnapshotsHook := func() {
		// request snapshots from all currently connected peers
		r.snapshotCh.Out <- p2p.Envelope{
			Broadcast: true,
			Message:   &ssproto.SnapshotsRequest{},
		}
	}

	state, commit, err := r.syncer.SyncAny(ctx, discoveryTime, requestSnapshotsHook)
	if err != nil {
		return sm.State{}, err
	}

	r.mtx.Lock()
	r.syncer = nil
	r.mtx.Unlock()

	err = r.stateStore.Bootstrap(state)
	if err != nil {
		return sm.State{}, fmt.Errorf("failed to bootstrap node with new state: %w", err)
	}

	err = r.blockStore.SaveSeenCommit(state.LastBlockHeight, commit)
	if err != nil {
		return sm.State{}, fmt.Errorf("failed to store last seen commit: %w", err)
	}

	return state, nil
}

// Backfill sequentially fetches, verifies and stores light blocks in reverse
// order. It does not stop verifying blocks until reaching a block with a height
// and time that is less or equal to the stopHeight and stopTime. The
// trustedBlockID should be of the header at startHeight.
func (r *Reactor) Backfill(state sm.State) error {
	params := state.ConsensusParams.Evidence
	stopHeight := state.LastBlockHeight - params.MaxAgeNumBlocks
	stopTime := state.LastBlockTime.Add(-params.MaxAgeDuration)
	// ensure that stop height doesn't go below the initial height
	if stopHeight < state.InitialHeight {
		stopHeight = state.InitialHeight
		// this essentially makes stop time a void criteria for termination
		stopTime = state.LastBlockTime
	}
	return r.backfill(
		context.Background(),
		state.ChainID,
		state.LastBlockHeight, stopHeight,
		state.LastBlockID,
		stopTime,
	)
}

func (r *Reactor) backfill(
	ctx context.Context,
	chainID string,
	startHeight, stopHeight int64,
	trustedBlockID types.BlockID,
	stopTime time.Time,
) error {
	r.Logger.Info("starting backfill process...", "startHeight", startHeight,
		"stopHeight", stopHeight, "trustedBlockID", trustedBlockID)

	const sleepTime = 1 * time.Second
	var (
		lastValidatorSet *types.ValidatorSet
		lastChangeHeight int64 = startHeight
	)

	queue := newBlockQueue(startHeight, stopHeight, stopTime, maxLightBlockRequestRetries)

	// fetch light blocks across four workers. The aim with deploying concurrent
	// workers is to equate the network messaging time with the verification
	// time. Ideally we want the verification process to never have to be
	// waiting on blocks. If it takes 4s to retrieve a block and 1s to verify
	// it, then steady state involves four workers.
	for i := 0; i < int(r.cfg.Fetchers); i++ {
		ctxWithCancel, cancel := context.WithCancel(ctx)
		defer cancel()
		go func() {
			for {
				select {
				case height := <-queue.nextHeight():
					r.Logger.Debug("fetching next block", "height", height)
					lb, peer, err := r.dispatcher.LightBlock(ctxWithCancel, height)
					if errors.Is(err, context.Canceled) {
						return
					}
					if err != nil {
						queue.retry(height)
						if errors.Is(err, errNoConnectedPeers) {
							r.Logger.Info("backfill: no connected peers to fetch light blocks from; sleeping...",
								"sleepTime", sleepTime)
							time.Sleep(sleepTime)
						} else {
							// we don't punish the peer as it might just have not responded in time
							r.Logger.Info("backfill: error with fetching light block",
								"height", height, "err", err)
						}
						continue
					}
					if lb == nil {
						r.Logger.Info("backfill: peer didn't have block, fetching from another peer", "height", height)
						queue.retry(height)
						continue
					}

					// run a validate basic. This checks the validator set and commit
					// hashes line up
					err = lb.ValidateBasic(chainID)
					if err != nil || lb.Height != height {
						r.Logger.Info("backfill: fetched light block failed validate basic, removing peer...",
							"err", err, "height", height)
						queue.retry(height)
						r.blockCh.Error <- p2p.PeerError{
							NodeID: peer,
							Err:    fmt.Errorf("received invalid light block: %w", err),
						}
						continue
					}

					// add block to queue to be verified
					queue.add(lightBlockResponse{
						block: lb,
						peer:  peer,
					})
					r.Logger.Debug("backfill: added light block to processing queue", "height", height)

				case <-queue.done():
					return
				}
			}
		}()
	}

	// verify all light blocks
	for {
		select {
		case <-r.closeCh:
			queue.close()
			return nil
		case <-ctx.Done():
			queue.close()
			return nil
		case resp := <-queue.verifyNext():
			// validate the header hash. We take the last block id of the
			// previous header (i.e. one height above) as the trusted hash which
			// we equate to. ValidatorsHash and CommitHash have already been
			// checked in the `ValidateBasic`
			if w, g := trustedBlockID.Hash, resp.block.Hash(); !bytes.Equal(w, g) {
				r.Logger.Info("received invalid light block. header hash doesn't match trusted LastBlockID",
					"trustedHash", w, "receivedHash", g, "height", resp.block.Height)
				r.blockCh.Error <- p2p.PeerError{
					NodeID: resp.peer,
					Err:    fmt.Errorf("received invalid light block. Expected hash %v, got: %v", w, g),
				}
				queue.retry(resp.block.Height)
				continue
			}

			// save the signed headers
			err := r.blockStore.SaveSignedHeader(resp.block.SignedHeader, trustedBlockID)
			if err != nil {
				return err
			}

			// check if there has been a change in the validator set
			if lastValidatorSet != nil && !bytes.Equal(resp.block.Header.ValidatorsHash, resp.block.Header.NextValidatorsHash) {
				// save all the heights that the last validator set was the same
				err = r.stateStore.SaveValidatorSets(resp.block.Height+1, lastChangeHeight, lastValidatorSet)
				if err != nil {
					return err
				}

				// update the lastChangeHeight
				lastChangeHeight = resp.block.Height
			}

			trustedBlockID = resp.block.LastBlockID
			queue.success(resp.block.Height)
			r.Logger.Info("backfill: verified and stored light block", "height", resp.block.Height)

			lastValidatorSet = resp.block.ValidatorSet

		case <-queue.done():
			if err := queue.error(); err != nil {
				return err
			}

			// save the final batch of validators
			if err := r.stateStore.SaveValidatorSets(queue.terminal.Height, lastChangeHeight, lastValidatorSet); err != nil {
				return err
			}

			r.Logger.Info("successfully completed backfill process", "endHeight", queue.terminal.Height)
			return nil
		}
	}
}

// Dispatcher exposes the dispatcher so that a state provider can use it for
// light client verification
func (r *Reactor) Dispatcher() *dispatcher { //nolint:golint
	return r.dispatcher
}

// handleSnapshotMessage handles envelopes sent from peers on the
// SnapshotChannel. It returns an error only if the Envelope.Message is unknown
// for this channel. This should never be called outside of handleMessage.
func (r *Reactor) handleSnapshotMessage(envelope p2p.Envelope) error {
	logger := r.Logger.With("peer", envelope.From)

	switch msg := envelope.Message.(type) {
	case *ssproto.SnapshotsRequest:
		snapshots, err := r.recentSnapshots(recentSnapshots)
		if err != nil {
			logger.Error("failed to fetch snapshots", "err", err)
			return nil
		}

		for _, snapshot := range snapshots {
			logger.Debug(
				"advertising snapshot",
				"height", snapshot.Height,
				"format", snapshot.Format,
			)
			r.snapshotCh.Out <- p2p.Envelope{
				To: envelope.From,
				Message: &ssproto.SnapshotsResponse{
					Height:   snapshot.Height,
					Format:   snapshot.Format,
					Chunks:   snapshot.Chunks,
					Hash:     snapshot.Hash,
					Metadata: snapshot.Metadata,
				},
			}
		}

	case *ssproto.SnapshotsResponse:
		r.mtx.RLock()
		defer r.mtx.RUnlock()

		if r.syncer == nil {
			logger.Debug("received unexpected snapshot; no state sync in progress")
			return nil
		}

		logger.Debug("received snapshot", "height", msg.Height, "format", msg.Format)
		_, err := r.syncer.AddSnapshot(envelope.From, &snapshot{
			Height:   msg.Height,
			Format:   msg.Format,
			Chunks:   msg.Chunks,
			Hash:     msg.Hash,
			Metadata: msg.Metadata,
		})
		if err != nil {
			logger.Error(
				"failed to add snapshot",
				"height", msg.Height,
				"format", msg.Format,
				"err", err,
				"channel", r.snapshotCh.ID,
			)
			return nil
		}

	default:
		return fmt.Errorf("received unknown message: %T", msg)
	}

	return nil
}

// handleChunkMessage handles envelopes sent from peers on the ChunkChannel.
// It returns an error only if the Envelope.Message is unknown for this channel.
// This should never be called outside of handleMessage.
func (r *Reactor) handleChunkMessage(envelope p2p.Envelope) error {
	switch msg := envelope.Message.(type) {
	case *ssproto.ChunkRequest:
		r.Logger.Debug(
			"received chunk request",
			"height", msg.Height,
			"format", msg.Format,
			"chunk", msg.Index,
			"peer", envelope.From,
		)
		resp, err := r.conn.LoadSnapshotChunkSync(context.Background(), abci.RequestLoadSnapshotChunk{
			Height: msg.Height,
			Format: msg.Format,
			Chunk:  msg.Index,
		})
		if err != nil {
			r.Logger.Error(
				"failed to load chunk",
				"height", msg.Height,
				"format", msg.Format,
				"chunk", msg.Index,
				"err", err,
				"peer", envelope.From,
			)
			return nil
		}

		r.Logger.Debug(
			"sending chunk",
			"height", msg.Height,
			"format", msg.Format,
			"chunk", msg.Index,
			"peer", envelope.From,
		)
		r.chunkCh.Out <- p2p.Envelope{
			To: envelope.From,
			Message: &ssproto.ChunkResponse{
				Height:  msg.Height,
				Format:  msg.Format,
				Index:   msg.Index,
				Chunk:   resp.Chunk,
				Missing: resp.Chunk == nil,
			},
		}

	case *ssproto.ChunkResponse:
		r.mtx.RLock()
		defer r.mtx.RUnlock()

		if r.syncer == nil {
			r.Logger.Debug("received unexpected chunk; no state sync in progress", "peer", envelope.From)
			return nil
		}

		r.Logger.Debug(
			"received chunk; adding to sync",
			"height", msg.Height,
			"format", msg.Format,
			"chunk", msg.Index,
			"peer", envelope.From,
		)
		_, err := r.syncer.AddChunk(&chunk{
			Height: msg.Height,
			Format: msg.Format,
			Index:  msg.Index,
			Chunk:  msg.Chunk,
			Sender: envelope.From,
		})
		if err != nil {
			r.Logger.Error(
				"failed to add chunk",
				"height", msg.Height,
				"format", msg.Format,
				"chunk", msg.Index,
				"err", err,
				"peer", envelope.From,
			)
			return nil
		}

	default:
		return fmt.Errorf("received unknown message: %T", msg)
	}

	return nil
}

func (r *Reactor) handleLightBlockMessage(envelope p2p.Envelope) error {
	switch msg := envelope.Message.(type) {
	case *ssproto.LightBlockRequest:
		r.Logger.Info("received light block request", "height", msg.Height)
		lb, err := r.fetchLightBlock(msg.Height)
		if err != nil {
			r.Logger.Error("failed to retrieve light block", "err", err, "height", msg.Height)
			return err
		}

		lbproto, err := lb.ToProto()
		if err != nil {
			r.Logger.Error("marshaling light block to proto", "err", err)
			return nil
		}

		// NOTE: If we don't have the light block we will send a nil light block
		// back to the requested node, indicating that we don't have it.
		r.blockCh.Out <- p2p.Envelope{
			To: envelope.From,
			Message: &ssproto.LightBlockResponse{
				LightBlock: lbproto,
			},
		}

	case *ssproto.LightBlockResponse:
		if err := r.dispatcher.respond(msg.LightBlock, envelope.From); err != nil {
			r.Logger.Error("error processing light block response", "err", err)
<<<<<<< HEAD
			return nil
=======
>>>>>>> 051e127d
		}

	default:
		return fmt.Errorf("received unknown message: %T", msg)
	}

	return nil
}

// handleMessage handles an Envelope sent from a peer on a specific p2p Channel.
// It will handle errors and any possible panics gracefully. A caller can handle
// any error returned by sending a PeerError on the respective channel.
func (r *Reactor) handleMessage(chID p2p.ChannelID, envelope p2p.Envelope) (err error) {
	defer func() {
		if e := recover(); e != nil {
			err = fmt.Errorf("panic in processing message: %v", e)
			r.Logger.Error(
				"recovering from processing message panic",
				"err", err,
				"stack", string(debug.Stack()),
			)
		}
	}()

	r.Logger.Debug("received message", "message", reflect.TypeOf(envelope.Message), "peer", envelope.From)

	switch chID {
	case SnapshotChannel:
		err = r.handleSnapshotMessage(envelope)

	case ChunkChannel:
		err = r.handleChunkMessage(envelope)

	case LightBlockChannel:
		err = r.handleLightBlockMessage(envelope)

	default:
		err = fmt.Errorf("unknown channel ID (%d) for envelope (%v)", chID, envelope)
	}

	return err
}

// processSnapshotCh initiates a blocking process where we listen for and handle
// envelopes on the SnapshotChannel.
func (r *Reactor) processSnapshotCh() {
	r.processCh(r.snapshotCh, "snapshot")
}

// processChunkCh initiates a blocking process where we listen for and handle
// envelopes on the ChunkChannel.
func (r *Reactor) processChunkCh() {
	r.processCh(r.chunkCh, "chunk")
}

// processBlockCh initiates a blocking process where we listen for and handle
// envelopes on the LightBlockChannel.
func (r *Reactor) processBlockCh() {
	r.processCh(r.blockCh, "light block")
}

// processCh routes state sync messages to their respective handlers. Any error
// encountered during message execution will result in a PeerError being sent on
// the respective channel. When the reactor is stopped, we will catch the signal
// and close the p2p Channel gracefully.
func (r *Reactor) processCh(ch *p2p.Channel, chName string) {
	defer ch.Close()

	for {
		select {
		case envelope := <-ch.In:
			if err := r.handleMessage(ch.ID, envelope); err != nil {
				r.Logger.Error(fmt.Sprintf("failed to process %s message", chName),
					"ch_id", ch.ID, "envelope", envelope, "err", err)
				ch.Error <- p2p.PeerError{
					NodeID: envelope.From,
					Err:    err,
				}
			}

		case <-r.closeCh:
			r.Logger.Debug(fmt.Sprintf("stopped listening on %s channel; closing...", chName))
			return
		}
	}
}

// processPeerUpdate processes a PeerUpdate, returning an error upon failing to
// handle the PeerUpdate or if a panic is recovered.
func (r *Reactor) processPeerUpdate(peerUpdate p2p.PeerUpdate) {
	r.Logger.Debug("received peer update", "peer", peerUpdate.NodeID, "status", peerUpdate.Status)

	r.mtx.RLock()
	defer r.mtx.RUnlock()

	switch peerUpdate.Status {
	case p2p.PeerStatusUp:
		if r.syncer != nil {
			r.syncer.AddPeer(peerUpdate.NodeID)
		}
		r.dispatcher.addPeer(peerUpdate.NodeID)

	case p2p.PeerStatusDown:
		if r.syncer != nil {
			r.syncer.RemovePeer(peerUpdate.NodeID)
		}
		r.dispatcher.removePeer(peerUpdate.NodeID)
	}
}

// processPeerUpdates initiates a blocking process where we listen for and handle
// PeerUpdate messages. When the reactor is stopped, we will catch the signal and
// close the p2p PeerUpdatesCh gracefully.
func (r *Reactor) processPeerUpdates() {
	defer r.peerUpdates.Close()

	for {
		select {
		case peerUpdate := <-r.peerUpdates.Updates():
			r.processPeerUpdate(peerUpdate)

		case <-r.closeCh:
			r.Logger.Debug("stopped listening on peer updates channel; closing...")
			return
		}
	}
}

// recentSnapshots fetches the n most recent snapshots from the app
func (r *Reactor) recentSnapshots(n uint32) ([]*snapshot, error) {
	resp, err := r.conn.ListSnapshotsSync(context.Background(), abci.RequestListSnapshots{})
	if err != nil {
		return nil, err
	}

	sort.Slice(resp.Snapshots, func(i, j int) bool {
		a := resp.Snapshots[i]
		b := resp.Snapshots[j]

		switch {
		case a.Height > b.Height:
			return true
		case a.Height == b.Height && a.Format > b.Format:
			return true
		default:
			return false
		}
	})

	snapshots := make([]*snapshot, 0, n)
	for i, s := range resp.Snapshots {
		if i >= recentSnapshots {
			break
		}

		snapshots = append(snapshots, &snapshot{
			Height:   s.Height,
			Format:   s.Format,
			Chunks:   s.Chunks,
			Hash:     s.Hash,
			Metadata: s.Metadata,
		})
	}

	return snapshots, nil
}

// fetchLightBlock works out whether the node has a light block at a particular
// height and if so returns it so it can be gossiped to peers
func (r *Reactor) fetchLightBlock(height uint64) (*types.LightBlock, error) {
	h := int64(height)

	blockMeta := r.blockStore.LoadBlockMeta(h)
	if blockMeta == nil {
		return nil, nil
	}

	commit := r.blockStore.LoadBlockCommit(h)
	if commit == nil {
		return nil, nil
	}

	vals, err := r.stateStore.LoadValidators(h)
	if err != nil {
		return nil, err
	}
	if vals == nil {
		return nil, nil
	}

	return &types.LightBlock{
		SignedHeader: &types.SignedHeader{
			Header: &blockMeta.Header,
			Commit: commit,
		},
		ValidatorSet: vals,
	}, nil

}<|MERGE_RESOLUTION|>--- conflicted
+++ resolved
@@ -625,10 +625,6 @@
 	case *ssproto.LightBlockResponse:
 		if err := r.dispatcher.respond(msg.LightBlock, envelope.From); err != nil {
 			r.Logger.Error("error processing light block response", "err", err)
-<<<<<<< HEAD
-			return nil
-=======
->>>>>>> 051e127d
 		}
 
 	default:
