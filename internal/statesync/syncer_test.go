--- conflicted
+++ resolved
@@ -13,11 +13,7 @@
 
 	clientmocks "github.com/tendermint/tendermint/abci/client/mocks"
 	abci "github.com/tendermint/tendermint/abci/types"
-<<<<<<< HEAD
 	"github.com/tendermint/tendermint/crypto"
-	tmsync "github.com/tendermint/tendermint/internal/libs/sync"
-=======
->>>>>>> 6c40ad39
 	"github.com/tendermint/tendermint/internal/proxy"
 	sm "github.com/tendermint/tendermint/internal/state"
 	"github.com/tendermint/tendermint/internal/statesync/mocks"
@@ -26,13 +22,6 @@
 	"github.com/tendermint/tendermint/version"
 )
 
-<<<<<<< HEAD
-var ctx = context.Background()
-
-const testAppVersion = 9
-
-=======
->>>>>>> 6c40ad39
 func TestSyncer_SyncAny(t *testing.T) {
 	ctx, cancel := context.WithCancel(context.Background())
 	defer cancel()
@@ -205,11 +194,7 @@
 	conn.On("ApplySnapshotChunk", mock.Anything, &abci.RequestApplySnapshotChunk{
 		Index: 2, Chunk: []byte{1, 1, 2},
 	}).Once().Return(&abci.ResponseApplySnapshotChunk{Result: abci.ResponseApplySnapshotChunk_ACCEPT}, nil)
-<<<<<<< HEAD
-	connQuery.On("InfoSync", ctx, proxy.RequestInfo).Return(&abci.ResponseInfo{
-=======
 	conn.On("Info", mock.Anything, &proxy.RequestInfo).Return(&abci.ResponseInfo{
->>>>>>> 6c40ad39
 		AppVersion:       testAppVersion,
 		LastBlockHeight:  1,
 		LastBlockAppHash: []byte("app_hash"),
@@ -747,46 +732,30 @@
 
 	testcases := map[string]struct {
 		response  *abci.ResponseInfo
+		err       error
 		expectErr error
 	}{
 		"verified": {&abci.ResponseInfo{
 			LastBlockHeight:  3,
 			LastBlockAppHash: []byte("app_hash"),
 			AppVersion:       appVersion,
-<<<<<<< HEAD
-		}, nil},
-=======
 		}, nil, nil},
->>>>>>> 6c40ad39
 		"invalid app version": {&abci.ResponseInfo{
 			LastBlockHeight:  3,
 			LastBlockAppHash: []byte("app_hash"),
 			AppVersion:       2,
-<<<<<<< HEAD
-		}, appVersionMismatchErr},
-=======
 		}, nil, appVersionMismatchErr},
->>>>>>> 6c40ad39
 		"invalid height": {&abci.ResponseInfo{
 			LastBlockHeight:  5,
 			LastBlockAppHash: []byte("app_hash"),
 			AppVersion:       appVersion,
-<<<<<<< HEAD
-		}, errVerifyFailed},
-=======
 		}, nil, errVerifyFailed},
->>>>>>> 6c40ad39
 		"invalid hash": {&abci.ResponseInfo{
 			LastBlockHeight:  3,
 			LastBlockAppHash: []byte("xxx"),
 			AppVersion:       appVersion,
-<<<<<<< HEAD
-		}, errVerifyFailed},
-		"error": {nil, boom},
-=======
 		}, nil, errVerifyFailed},
 		"error": {nil, boom, boom},
->>>>>>> 6c40ad39
 	}
 	ctx, cancel := context.WithCancel(context.Background())
 	defer cancel()
@@ -797,15 +766,6 @@
 			ctx, cancel := context.WithCancel(ctx)
 			defer cancel()
 
-<<<<<<< HEAD
-			rts.connQuery.On("InfoSync", mock.Anything, proxy.RequestInfo).Return(tc.response, tc.expectErr)
-			err := rts.syncer.verifyApp(ctx, s, appVersion)
-			if tc.expectErr != nil {
-				require.ErrorIs(t, err, tc.expectErr)
-			} else {
-				require.NoError(t, err)
-			}
-=======
 			rts := setup(ctx, t, nil, nil, 2)
 
 			rts.conn.On("Info", mock.Anything, &proxy.RequestInfo).Return(tc.response, tc.err)
@@ -815,7 +775,6 @@
 				err = unwrapped
 			}
 			require.Equal(t, tc.expectErr, err)
->>>>>>> 6c40ad39
 		})
 	}
 }
