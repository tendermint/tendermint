package statesync

import (
	"bytes"
	"context"
	"fmt"
	"math/rand"
	"strings"
	"sync"
	"time"

	dbm "github.com/tendermint/tm-db"

<<<<<<< HEAD
	dashcore "github.com/tendermint/tendermint/dashcore/rpc"
	tmsync "github.com/tendermint/tendermint/internal/libs/sync"
=======
>>>>>>> 6c40ad39
	"github.com/tendermint/tendermint/internal/p2p"
	sm "github.com/tendermint/tendermint/internal/state"
	"github.com/tendermint/tendermint/libs/log"
	"github.com/tendermint/tendermint/light"
	lightprovider "github.com/tendermint/tendermint/light/provider"
	lighthttp "github.com/tendermint/tendermint/light/provider/http"
	lightrpc "github.com/tendermint/tendermint/light/rpc"
	lightdb "github.com/tendermint/tendermint/light/store/db"
	ssproto "github.com/tendermint/tendermint/proto/tendermint/statesync"
	rpchttp "github.com/tendermint/tendermint/rpc/client/http"
	"github.com/tendermint/tendermint/types"
	"github.com/tendermint/tendermint/version"
)

//go:generate ../../scripts/mockery_generate.sh StateProvider

// StateProvider is a provider of trusted state data for bootstrapping a node. This refers
// to the state.State object, not the state machine. There are two implementations. One
// uses the P2P layer and the other uses the RPC layer. Both use light client verification.
type StateProvider interface {
	// AppHash returns the app hash after the given height has been committed.
	AppHash(ctx context.Context, height uint64) ([]byte, error)
	// Commit returns the commit at the given height.
	Commit(ctx context.Context, height uint64) (*types.Commit, error)
	// State returns a state object at the given height.
	State(ctx context.Context, height uint64) (sm.State, error)
}

type stateProviderRPC struct {
	sync.Mutex    // light.Client is not concurrency-safe
	lc            *light.Client
	initialHeight int64
	providers     map[lightprovider.Provider]string
	logger        log.Logger
}

// NewRPCStateProvider creates a new StateProvider using a light client and RPC clients.
func NewRPCStateProvider(
	ctx context.Context,
	chainID string,
	initialHeight int64,
	servers []string,
	trustHeight int64,
	logger log.Logger,
	dashCoreClient dashcore.Client,
) (StateProvider, error) {
	if len(servers) < 2 {
		return nil, fmt.Errorf("at least 2 RPC servers are required, got %d", len(servers))
	}

	providers := make([]lightprovider.Provider, 0, len(servers))
	providerRemotes := make(map[lightprovider.Provider]string)
	for _, server := range servers {
		client, err := rpcClient(server)
		if err != nil {
			return nil, fmt.Errorf("failed to set up RPC client: %w", err)
		}
		provider := lighthttp.NewWithClient(chainID, client)
		providers = append(providers, provider)
		// We store the RPC addresses keyed by provider, so we can find the address of the primary
		// provider used by the light client and use it to fetch consensus parameters.
		providerRemotes[provider] = server
	}

	lc, err := light.NewClientAtHeight(ctx, trustHeight, chainID, providers[0], providers[1:],
		lightdb.New(dbm.NewMemDB()), dashCoreClient, light.Logger(logger))
	if err != nil {
		return nil, err
	}
	return &stateProviderRPC{
		logger:        logger,
		lc:            lc,
		initialHeight: initialHeight,
		providers:     providerRemotes,
	}, nil
}

func (s *stateProviderRPC) verifyLightBlockAtHeight(ctx context.Context, height uint64, ts time.Time) (*types.LightBlock, error) {
<<<<<<< HEAD
	ctx, cancel := context.WithTimeout(ctx, 10*time.Second)
=======
	ctx, cancel := context.WithTimeout(ctx, 20*time.Second)
>>>>>>> 6c40ad39
	defer cancel()
	return s.lc.VerifyLightBlockAtHeight(ctx, int64(height), ts)
}

// AppHash implements part of StateProvider. It calls the application to verify the
// light blocks at heights h+1 and h+2 and, if verification succeeds, reports the app
// hash for the block at height h+1 which correlates to the state at height h.
func (s *stateProviderRPC) AppHash(ctx context.Context, height uint64) ([]byte, error) {
	s.Lock()
	defer s.Unlock()

	// We have to fetch the next height, which contains the app hash for the previous height.
	header, err := s.verifyLightBlockAtHeight(ctx, height+1, time.Now())
	if err != nil {
		return nil, err
	}

	// We also try to fetch the blocks at H+2, since we need these
	// when building the state while restoring the snapshot. This avoids the race
	// condition where we try to restore a snapshot before H+2 exists.
	_, err = s.verifyLightBlockAtHeight(ctx, height+2, time.Now())
	if err != nil {
		return nil, err
	}
	return header.AppHash, nil
}

// Commit implements StateProvider.
func (s *stateProviderRPC) Commit(ctx context.Context, height uint64) (*types.Commit, error) {
	s.Lock()
	defer s.Unlock()
	header, err := s.verifyLightBlockAtHeight(ctx, height, time.Now())
	if err != nil {
		return nil, err
	}
	return header.Commit, nil
}

// State implements StateProvider.
func (s *stateProviderRPC) State(ctx context.Context, height uint64) (sm.State, error) {
	s.Lock()
	defer s.Unlock()

	state := sm.State{
		ChainID:       s.lc.ChainID(),
		InitialHeight: s.initialHeight,
	}
	if state.InitialHeight == 0 {
		state.InitialHeight = 1
	}

	// The snapshot height maps onto the state heights as follows:
	//
	// height: last block, i.e. the snapshotted height
	// height+1: current block, i.e. the first block we'll process after the snapshot
	// height+2: next block, i.e. the second block after the snapshot
	//
	// We need to fetch the NextValidators from height+2 because if the application changed
	// the validator set at the snapshot height then this only takes effect at height+2.
	lastLightBlock, err := s.verifyLightBlockAtHeight(ctx, height, time.Now())
	if err != nil {
		return sm.State{}, err
	}
	currentLightBlock, err := s.verifyLightBlockAtHeight(ctx, height+1, time.Now())
	if err != nil {
		return sm.State{}, err
	}
	nextLightBlock, err := s.verifyLightBlockAtHeight(ctx, height+2, time.Now())
	if err != nil {
		return sm.State{}, err
	}

	state.Version = sm.Version{
		Consensus: currentLightBlock.Version,
		Software:  version.TMCoreSemVer,
	}
	state.LastBlockHeight = lastLightBlock.Height
	state.LastBlockTime = lastLightBlock.Time
	state.LastBlockID = lastLightBlock.Commit.BlockID
	state.LastStateID = lastLightBlock.Commit.StateID
	state.LastCoreChainLockedBlockHeight = lastLightBlock.Header.CoreChainLockedHeight
	state.AppHash = currentLightBlock.AppHash
	state.LastResultsHash = currentLightBlock.LastResultsHash
	state.LastValidators = lastLightBlock.ValidatorSet
	state.Validators = currentLightBlock.ValidatorSet
	state.NextValidators = nextLightBlock.ValidatorSet
	state.LastHeightValidatorsChanged = nextLightBlock.Height

	// We'll also need to fetch consensus params via RPC, using light client verification.
	primaryURL, ok := s.providers[s.lc.Primary()]
	if !ok || primaryURL == "" {
		return sm.State{}, fmt.Errorf("could not find address for primary light client provider")
	}
	primaryRPC, err := rpcClient(primaryURL)
	if err != nil {
		return sm.State{}, fmt.Errorf("unable to create RPC client: %w", err)
	}
	rpcclient := lightrpc.NewClient(s.logger, primaryRPC, s.lc)
	result, err := rpcclient.ConsensusParams(ctx, &currentLightBlock.Height)
	if err != nil {
		return sm.State{}, fmt.Errorf("unable to fetch consensus parameters for height %v: %w",
			nextLightBlock.Height, err)
	}
	state.ConsensusParams = result.ConsensusParams
	state.LastHeightConsensusParamsChanged = currentLightBlock.Height

	return state, nil
}

// rpcClient sets up a new RPC client
func rpcClient(server string) (*rpchttp.HTTP, error) {
	if !strings.Contains(server, "://") {
		server = "http://" + server
	}
	return rpchttp.New(server)
}

type stateProviderP2P struct {
	sync.Mutex    // light.Client is not concurrency-safe
	lc            *light.Client
	initialHeight int64
	paramsSendCh  *p2p.Channel
	paramsRecvCh  chan types.ConsensusParams
}

// NewP2PStateProvider creates a light client state
// provider but uses a dispatcher connected to the P2P layer
func NewP2PStateProvider(
	ctx context.Context,
	chainID string,
	initialHeight int64,
	trustHeight int64,
	providers []lightprovider.Provider,
<<<<<<< HEAD
	paramsSendCh chan<- p2p.Envelope,
=======
	trustOptions light.TrustOptions,
	paramsSendCh *p2p.Channel,
>>>>>>> 6c40ad39
	logger log.Logger,
	dashCoreClient dashcore.Client,
) (StateProvider, error) {
	if len(providers) < 2 {
		return nil, fmt.Errorf("at least 2 peers are required, got %d", len(providers))
	}

	lc, err := light.NewClientAtHeight(ctx, trustHeight, chainID, providers[0], providers[1:],
		lightdb.New(dbm.NewMemDB()), dashCoreClient, light.Logger(logger))
	if err != nil {
		return nil, err
	}

	return &stateProviderP2P{
		lc:            lc,
		initialHeight: initialHeight,
		paramsSendCh:  paramsSendCh,
		paramsRecvCh:  make(chan types.ConsensusParams),
	}, nil
}

func (s *stateProviderP2P) verifyLightBlockAtHeight(ctx context.Context, height uint64, ts time.Time) (*types.LightBlock, error) {
<<<<<<< HEAD
	ctx, cancel := context.WithTimeout(ctx, 10*time.Second)
=======
	ctx, cancel := context.WithTimeout(ctx, 20*time.Second)
>>>>>>> 6c40ad39
	defer cancel()
	return s.lc.VerifyLightBlockAtHeight(ctx, int64(height), ts)
}

// AppHash implements StateProvider.
func (s *stateProviderP2P) AppHash(ctx context.Context, height uint64) ([]byte, error) {
	s.Lock()
	defer s.Unlock()

	// We have to fetch the next height, which contains the app hash for the previous height.
	header, err := s.verifyLightBlockAtHeight(ctx, height+1, time.Now())
	if err != nil {
		return nil, err
	}

	// We also try to fetch the blocks at H+2, since we need these
	// when building the state while restoring the snapshot. This avoids the race
	// condition where we try to restore a snapshot before H+2 exists.
	_, err = s.verifyLightBlockAtHeight(ctx, height+2, time.Now())
	if err != nil {
		return nil, err
	}
	return header.AppHash, nil
}

// Commit implements StateProvider.
func (s *stateProviderP2P) Commit(ctx context.Context, height uint64) (*types.Commit, error) {
	s.Lock()
	defer s.Unlock()
	header, err := s.verifyLightBlockAtHeight(ctx, height, time.Now())
	if err != nil {
		return nil, err
	}
	return header.Commit, nil
}

// State implements StateProvider.
func (s *stateProviderP2P) State(ctx context.Context, height uint64) (sm.State, error) {
	s.Lock()
	defer s.Unlock()

	state := sm.State{
		ChainID:       s.lc.ChainID(),
		InitialHeight: s.initialHeight,
	}
	if state.InitialHeight == 0 {
		state.InitialHeight = 1
	}

	// The snapshot height maps onto the state heights as follows:
	//
	// height: last block, i.e. the snapshotted height
	// height+1: current block, i.e. the first block we'll process after the snapshot
	// height+2: next block, i.e. the second block after the snapshot
	//
	// We need to fetch the NextValidators from height+2 because if the application changed
	// the validator set at the snapshot height then this only takes effect at height+2.
	lastLightBlock, err := s.verifyLightBlockAtHeight(ctx, height, time.Now())
	if err != nil {
		return sm.State{}, err
	}
	currentLightBlock, err := s.verifyLightBlockAtHeight(ctx, height+1, time.Now())
	if err != nil {
		return sm.State{}, err
	}
	nextLightBlock, err := s.verifyLightBlockAtHeight(ctx, height+2, time.Now())
	if err != nil {
		return sm.State{}, err
	}

	state.Version = sm.Version{
		Consensus: currentLightBlock.Version,
		Software:  version.TMCoreSemVer,
	}
	state.LastBlockHeight = lastLightBlock.Height
	state.LastBlockTime = lastLightBlock.Time
	state.LastBlockID = lastLightBlock.Commit.BlockID
	state.LastStateID = lastLightBlock.Commit.StateID
	state.LastCoreChainLockedBlockHeight = lastLightBlock.Header.CoreChainLockedHeight
	state.AppHash = currentLightBlock.AppHash
	state.LastResultsHash = currentLightBlock.LastResultsHash
	state.LastValidators = lastLightBlock.ValidatorSet
	state.Validators = currentLightBlock.ValidatorSet
	state.NextValidators = nextLightBlock.ValidatorSet
	state.LastHeightValidatorsChanged = nextLightBlock.Height

	// We'll also need to fetch consensus params via P2P.
	state.ConsensusParams, err = s.consensusParams(ctx, currentLightBlock.Height)
	if err != nil {
		return sm.State{}, fmt.Errorf("fetching consensus params: %w", err)
	}
	// validate the consensus params
	if !bytes.Equal(nextLightBlock.ConsensusHash, state.ConsensusParams.HashConsensusParams()) {
		return sm.State{}, fmt.Errorf("consensus params hash mismatch at height %d. Expected %v, got %v",
			currentLightBlock.Height, nextLightBlock.ConsensusHash, state.ConsensusParams.HashConsensusParams())
	}
	// set the last height changed to the current height
	state.LastHeightConsensusParamsChanged = currentLightBlock.Height

	return state, nil
}

// addProvider dynamically adds a peer as a new witness. A limit of 6 providers is kept as a
// heuristic. Too many overburdens the network and too little compromises the second layer of security.
func (s *stateProviderP2P) addProvider(p lightprovider.Provider) {
	if len(s.lc.Witnesses()) < 6 {
		s.lc.AddProvider(p)
	}
}

// consensusParams sends out a request for consensus params blocking
// until one is returned.
//
// It attempts to send requests to all witnesses in parallel, but if
// none responds it will retry them all sometime later until it
// receives some response. This operation will block until it receives
// a response or the context is canceled.
func (s *stateProviderP2P) consensusParams(ctx context.Context, height int64) (types.ConsensusParams, error) {
	ctx, cancel := context.WithCancel(ctx)
	defer cancel()

	out := make(chan types.ConsensusParams)

	retryAll := func() (<-chan struct{}, error) {
		wg := &sync.WaitGroup{}

		for _, provider := range s.lc.Witnesses() {
			p, ok := provider.(*BlockProvider)
			if !ok {
				return nil, fmt.Errorf("witness is not BlockProvider [%T]", provider)
			}

			peer, err := types.NewNodeID(p.String())
			if err != nil {
				return nil, fmt.Errorf("invalid provider (%s) node id: %w", p.String(), err)
			}

			wg.Add(1)
<<<<<<< HEAD
			go func(p *BlockProvider, peer types.NodeID, requestCh chan<- p2p.Envelope, responseCh <-chan types.ConsensusParams) {
=======
			go func(peer types.NodeID) {
>>>>>>> 6c40ad39
				defer wg.Done()

				timer := time.NewTimer(0)
				defer timer.Stop()
				var iterCount int64

				for {
					iterCount++
<<<<<<< HEAD
					select {
					case s.paramsSendCh <- p2p.Envelope{
=======
					if err := s.paramsSendCh.Send(ctx, p2p.Envelope{
>>>>>>> 6c40ad39
						To: peer,
						Message: &ssproto.ParamsRequest{
							Height: uint64(height),
						},
<<<<<<< HEAD
					}:
					case <-ctx.Done():
=======
					}); err != nil {
						// this only errors if
						// the context is
						// canceled which we
						// don't need to
						// propagate here
>>>>>>> 6c40ad39
						return
					}

					// jitter+backoff the retry loop
					timer.Reset(time.Duration(iterCount)*consensusParamsResponseTimeout +
						time.Duration(100*rand.Int63n(iterCount))*time.Millisecond) // nolint:gosec

					select {
					case <-timer.C:
						continue
					case <-ctx.Done():
						return
<<<<<<< HEAD
					case params, ok := <-responseCh:
=======
					case params, ok := <-s.paramsRecvCh:
>>>>>>> 6c40ad39
						if !ok {
							return
						}
						select {
						case <-ctx.Done():
							return
						case out <- params:
							return
						}
					}
				}

<<<<<<< HEAD
			}(p, peer, s.paramsSendCh, s.paramsRecvCh)
=======
			}(peer)
>>>>>>> 6c40ad39
		}
		sig := make(chan struct{})
		go func() { wg.Wait(); close(sig) }()
		return sig, nil
	}

	timer := time.NewTimer(0)
	defer timer.Stop()

	var iterCount int64
	for {
		iterCount++
		sig, err := retryAll()
		if err != nil {
			return types.ConsensusParams{}, err
		}
		select {
		case <-sig:
			// jitter+backoff the retry loop
			timer.Reset(time.Duration(iterCount)*consensusParamsResponseTimeout +
				time.Duration(100*rand.Int63n(iterCount))*time.Millisecond) // nolint:gosec
			select {
			case param := <-out:
				return param, nil
			case <-ctx.Done():
				return types.ConsensusParams{}, ctx.Err()
			case <-timer.C:
			}
		case <-ctx.Done():
			return types.ConsensusParams{}, ctx.Err()
		case param := <-out:
			return param, nil
		}
	}
<<<<<<< HEAD
=======

>>>>>>> 6c40ad39
}<|MERGE_RESOLUTION|>--- conflicted
+++ resolved
@@ -11,11 +11,8 @@
 
 	dbm "github.com/tendermint/tm-db"
 
-<<<<<<< HEAD
 	dashcore "github.com/tendermint/tendermint/dashcore/rpc"
 	tmsync "github.com/tendermint/tendermint/internal/libs/sync"
-=======
->>>>>>> 6c40ad39
 	"github.com/tendermint/tendermint/internal/p2p"
 	sm "github.com/tendermint/tendermint/internal/state"
 	"github.com/tendermint/tendermint/libs/log"
@@ -94,11 +91,7 @@
 }
 
 func (s *stateProviderRPC) verifyLightBlockAtHeight(ctx context.Context, height uint64, ts time.Time) (*types.LightBlock, error) {
-<<<<<<< HEAD
-	ctx, cancel := context.WithTimeout(ctx, 10*time.Second)
-=======
 	ctx, cancel := context.WithTimeout(ctx, 20*time.Second)
->>>>>>> 6c40ad39
 	defer cancel()
 	return s.lc.VerifyLightBlockAtHeight(ctx, int64(height), ts)
 }
@@ -232,12 +225,7 @@
 	initialHeight int64,
 	trustHeight int64,
 	providers []lightprovider.Provider,
-<<<<<<< HEAD
 	paramsSendCh chan<- p2p.Envelope,
-=======
-	trustOptions light.TrustOptions,
-	paramsSendCh *p2p.Channel,
->>>>>>> 6c40ad39
 	logger log.Logger,
 	dashCoreClient dashcore.Client,
 ) (StateProvider, error) {
@@ -260,11 +248,7 @@
 }
 
 func (s *stateProviderP2P) verifyLightBlockAtHeight(ctx context.Context, height uint64, ts time.Time) (*types.LightBlock, error) {
-<<<<<<< HEAD
-	ctx, cancel := context.WithTimeout(ctx, 10*time.Second)
-=======
 	ctx, cancel := context.WithTimeout(ctx, 20*time.Second)
->>>>>>> 6c40ad39
 	defer cancel()
 	return s.lc.VerifyLightBlockAtHeight(ctx, int64(height), ts)
 }
@@ -403,11 +387,7 @@
 			}
 
 			wg.Add(1)
-<<<<<<< HEAD
-			go func(p *BlockProvider, peer types.NodeID, requestCh chan<- p2p.Envelope, responseCh <-chan types.ConsensusParams) {
-=======
 			go func(peer types.NodeID) {
->>>>>>> 6c40ad39
 				defer wg.Done()
 
 				timer := time.NewTimer(0)
@@ -416,27 +396,17 @@
 
 				for {
 					iterCount++
-<<<<<<< HEAD
-					select {
-					case s.paramsSendCh <- p2p.Envelope{
-=======
 					if err := s.paramsSendCh.Send(ctx, p2p.Envelope{
->>>>>>> 6c40ad39
 						To: peer,
 						Message: &ssproto.ParamsRequest{
 							Height: uint64(height),
 						},
-<<<<<<< HEAD
-					}:
-					case <-ctx.Done():
-=======
 					}); err != nil {
 						// this only errors if
 						// the context is
 						// canceled which we
 						// don't need to
 						// propagate here
->>>>>>> 6c40ad39
 						return
 					}
 
@@ -449,11 +419,7 @@
 						continue
 					case <-ctx.Done():
 						return
-<<<<<<< HEAD
-					case params, ok := <-responseCh:
-=======
 					case params, ok := <-s.paramsRecvCh:
->>>>>>> 6c40ad39
 						if !ok {
 							return
 						}
@@ -466,11 +432,7 @@
 					}
 				}
 
-<<<<<<< HEAD
-			}(p, peer, s.paramsSendCh, s.paramsRecvCh)
-=======
 			}(peer)
->>>>>>> 6c40ad39
 		}
 		sig := make(chan struct{})
 		go func() { wg.Wait(); close(sig) }()
@@ -505,8 +467,5 @@
 			return param, nil
 		}
 	}
-<<<<<<< HEAD
-=======
-
->>>>>>> 6c40ad39
+
 }