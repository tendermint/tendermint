package statesync

import (
	"bytes"
	"context"
	"errors"
	"fmt"
	"time"

	abci "github.com/tendermint/tendermint/abci/types"
	"github.com/tendermint/tendermint/config"
	tmsync "github.com/tendermint/tendermint/internal/libs/sync"
	"github.com/tendermint/tendermint/internal/p2p"
	"github.com/tendermint/tendermint/libs/log"
	ssproto "github.com/tendermint/tendermint/proto/tendermint/statesync"
	"github.com/tendermint/tendermint/proxy"
	sm "github.com/tendermint/tendermint/state"
	"github.com/tendermint/tendermint/types"
)

const (
	// chunkTimeout is the timeout while waiting for the next chunk from the chunk queue.
	chunkTimeout = 2 * time.Minute

	// minimumDiscoveryTime is the lowest allowable time for a
	// SyncAny discovery time.
	minimumDiscoveryTime = 5 * time.Second
)

var (
	// errAbort is returned by Sync() when snapshot restoration is aborted.
	errAbort = errors.New("state sync aborted")
	// errRetrySnapshot is returned by Sync() when the snapshot should be retried.
	errRetrySnapshot = errors.New("retry snapshot")
	// errRejectSnapshot is returned by Sync() when the snapshot is rejected.
	errRejectSnapshot = errors.New("snapshot was rejected")
	// errRejectFormat is returned by Sync() when the snapshot format is rejected.
	errRejectFormat = errors.New("snapshot format was rejected")
	// errRejectSender is returned by Sync() when the snapshot sender is rejected.
	errRejectSender = errors.New("snapshot sender was rejected")
	// errVerifyFailed is returned by Sync() when app hash or last height
	// verification fails.
	errVerifyFailed = errors.New("verification failed")
	// errTimeout is returned by Sync() when we've waited too long to receive a chunk.
	errTimeout = errors.New("timed out waiting for chunk")
	// errNoSnapshots is returned by SyncAny() if no snapshots are found and discovery is disabled.
	errNoSnapshots = errors.New("no suitable snapshots found")
<<<<<<< HEAD
	// errDeadlineExceeded is returned by Sync() when the timeout for retrieving
	// tendermint state or the commit is exceeded
	errDeadlineExceeded = errors.New("deadline to retrieve state and commit exceeded")
=======
	// errStateCommitTimeout is returned by Sync() when the timeout for retrieving
	// tendermint state or the commit is exceeded
	errStateCommitTimeout = errors.New("timed out trying to retrieve state and commit")
>>>>>>> 051e127d
)

// syncer runs a state sync against an ABCI app. Use either SyncAny() to automatically attempt to
// sync all snapshots in the pool (pausing to discover new ones), or Sync() to sync a specific
// snapshot. Snapshots and chunks are fed via AddSnapshot() and AddChunk() as appropriate.
type syncer struct {
	logger        log.Logger
	stateProvider StateProvider
	conn          proxy.AppConnSnapshot
	connQuery     proxy.AppConnQuery
	snapshots     *snapshotPool
	snapshotCh    chan<- p2p.Envelope
	chunkCh       chan<- p2p.Envelope
	tempDir       string
	fetchers      int32
	retryTimeout  time.Duration

	mtx    tmsync.RWMutex
	chunks *chunkQueue
}

// newSyncer creates a new syncer.
func newSyncer(
	cfg config.StateSyncConfig,
	logger log.Logger,
	conn proxy.AppConnSnapshot,
	connQuery proxy.AppConnQuery,
	stateProvider StateProvider,
	snapshotCh, chunkCh chan<- p2p.Envelope,
	tempDir string,
) *syncer {
	return &syncer{
		logger:        logger,
		stateProvider: stateProvider,
		conn:          conn,
		connQuery:     connQuery,
		snapshots:     newSnapshotPool(stateProvider),
		snapshotCh:    snapshotCh,
		chunkCh:       chunkCh,
		tempDir:       tempDir,
		fetchers:      cfg.Fetchers,
		retryTimeout:  cfg.ChunkRequestTimeout,
	}
}

// AddChunk adds a chunk to the chunk queue, if any. It returns false if the chunk has already
// been added to the queue, or an error if there's no sync in progress.
func (s *syncer) AddChunk(chunk *chunk) (bool, error) {
	s.mtx.RLock()
	defer s.mtx.RUnlock()
	if s.chunks == nil {
		return false, errors.New("no state sync in progress")
	}
	added, err := s.chunks.Add(chunk)
	if err != nil {
		return false, err
	}
	if added {
		s.logger.Debug("Added chunk to queue", "height", chunk.Height, "format", chunk.Format,
			"chunk", chunk.Index)
	} else {
		s.logger.Debug("Ignoring duplicate chunk in queue", "height", chunk.Height, "format", chunk.Format,
			"chunk", chunk.Index)
	}
	return added, nil
}

// AddSnapshot adds a snapshot to the snapshot pool. It returns true if a new, previously unseen
// snapshot was accepted and added.
func (s *syncer) AddSnapshot(peerID types.NodeID, snapshot *snapshot) (bool, error) {
	added, err := s.snapshots.Add(peerID, snapshot)
	if err != nil {
		return false, err
	}
	if added {
		s.logger.Info("Discovered new snapshot", "height", snapshot.Height, "format", snapshot.Format,
			"hash", snapshot.Hash)
	}
	return added, nil
}

// AddPeer adds a peer to the pool. For now we just keep it simple and send a
// single request to discover snapshots, later we may want to do retries and stuff.
func (s *syncer) AddPeer(peerID types.NodeID) {
	s.logger.Debug("Requesting snapshots from peer", "peer", peerID)
	s.snapshotCh <- p2p.Envelope{
		To:      peerID,
		Message: &ssproto.SnapshotsRequest{},
	}
}

// RemovePeer removes a peer from the pool.
func (s *syncer) RemovePeer(peerID types.NodeID) {
	s.logger.Debug("Removing peer from sync", "peer", peerID)
	s.snapshots.RemovePeer(peerID)
}

// SyncAny tries to sync any of the snapshots in the snapshot pool, waiting to discover further
// snapshots if none were found and discoveryTime > 0. It returns the latest state and block commit
// which the caller must use to bootstrap the node.
func (s *syncer) SyncAny(
	ctx context.Context,
	discoveryTime time.Duration,
	requestSnapshots func(),
) (sm.State, *types.Commit, error) {

	if discoveryTime != 0 && discoveryTime < minimumDiscoveryTime {
		discoveryTime = minimumDiscoveryTime
	}

	if discoveryTime > 0 {
		requestSnapshots()
		s.logger.Info(fmt.Sprintf("Discovering snapshots for %v", discoveryTime))
		time.Sleep(discoveryTime)
	}

	// The app may ask us to retry a snapshot restoration, in which case we need to reuse
	// the snapshot and chunk queue from the previous loop iteration.
	var (
		snapshot *snapshot
		chunks   *chunkQueue
		err      error
	)
	for {
		// If not nil, we're going to retry restoration of the same snapshot.
		if snapshot == nil {
			snapshot = s.snapshots.Best()
			chunks = nil
		}
		if snapshot == nil {
			if discoveryTime == 0 {
				return sm.State{}, nil, errNoSnapshots
			}
			requestSnapshots()
			s.logger.Info(fmt.Sprintf("Discovering snapshots for %v", discoveryTime))
			time.Sleep(discoveryTime)
			continue
		}
		if chunks == nil {
			chunks, err = newChunkQueue(snapshot, s.tempDir)
			if err != nil {
				return sm.State{}, nil, fmt.Errorf("failed to create chunk queue: %w", err)
			}
			defer chunks.Close() // in case we forget to close it elsewhere
		}

		newState, commit, err := s.Sync(ctx, snapshot, chunks)
		switch {
		case err == nil:
			return newState, commit, nil

		case errors.Is(err, errAbort):
			return sm.State{}, nil, err

		case errors.Is(err, errRetrySnapshot):
			chunks.RetryAll()
			s.logger.Info("Retrying snapshot", "height", snapshot.Height, "format", snapshot.Format,
				"hash", snapshot.Hash)
			continue

		case errors.Is(err, errTimeout):
			s.snapshots.Reject(snapshot)
			s.logger.Error("Timed out waiting for snapshot chunks, rejected snapshot",
				"height", snapshot.Height, "format", snapshot.Format, "hash", snapshot.Hash)

		case errors.Is(err, errRejectSnapshot):
			s.snapshots.Reject(snapshot)
			s.logger.Info("Snapshot rejected", "height", snapshot.Height, "format", snapshot.Format,
				"hash", snapshot.Hash)

		case errors.Is(err, errRejectFormat):
			s.snapshots.RejectFormat(snapshot.Format)
			s.logger.Info("Snapshot format rejected", "format", snapshot.Format)

		case errors.Is(err, errRejectSender):
			s.logger.Info("Snapshot senders rejected", "height", snapshot.Height, "format", snapshot.Format,
				"hash", snapshot.Hash)
			for _, peer := range s.snapshots.GetPeers(snapshot) {
				s.snapshots.RejectPeer(peer)
				s.logger.Info("Snapshot sender rejected", "peer", peer)
			}

<<<<<<< HEAD
		case errors.Is(err, errDeadlineExceeded):
=======
		case errors.Is(err, errStateCommitTimeout):
>>>>>>> 051e127d
			s.logger.Info("Timed out retrieving state and commit, rejecting and retrying...", "height", snapshot.Height)
			s.snapshots.Reject(snapshot)

		default:
			return sm.State{}, nil, fmt.Errorf("snapshot restoration failed: %w", err)
		}

		// Discard snapshot and chunks for next iteration
		err = chunks.Close()
		if err != nil {
			s.logger.Error("Failed to clean up chunk queue", "err", err)
		}
		snapshot = nil
		chunks = nil
	}
}

// Sync executes a sync for a specific snapshot, returning the latest state and block commit which
// the caller must use to bootstrap the node.
func (s *syncer) Sync(ctx context.Context, snapshot *snapshot, chunks *chunkQueue) (sm.State, *types.Commit, error) {
	s.mtx.Lock()
	if s.chunks != nil {
		s.mtx.Unlock()
		return sm.State{}, nil, errors.New("a state sync is already in progress")
	}
	s.chunks = chunks
	s.mtx.Unlock()
	defer func() {
		s.mtx.Lock()
		s.chunks = nil
		s.mtx.Unlock()
	}()

	// Offer snapshot to ABCI app.
	err := s.offerSnapshot(ctx, snapshot)
	if err != nil {
		return sm.State{}, nil, err
	}

	// Spawn chunk fetchers. They will terminate when the chunk queue is closed or context canceled.
	fetchCtx, cancel := context.WithCancel(ctx)
	defer cancel()
	for i := int32(0); i < s.fetchers; i++ {
		go s.fetchChunks(fetchCtx, snapshot, chunks)
	}

	pctx, pcancel := context.WithTimeout(ctx, 10*time.Second)
	defer pcancel()

	// Optimistically build new state, so we don't discover any light client failures at the end.
	state, err := s.stateProvider.State(pctx, snapshot.Height)
	if err != nil {
<<<<<<< HEAD
		if err == context.DeadlineExceeded {
			return sm.State{}, nil, errDeadlineExceeded
=======
		// check if the provider context exceeded the 10 second deadline
		if err == context.DeadlineExceeded && ctx.Err() == nil {
			return sm.State{}, nil, errStateCommitTimeout
>>>>>>> 051e127d
		}

		return sm.State{}, nil, fmt.Errorf("failed to build new state: %w", err)
	}
	commit, err := s.stateProvider.Commit(pctx, snapshot.Height)
	if err != nil {
<<<<<<< HEAD
		if err == context.DeadlineExceeded {
			return sm.State{}, nil, errDeadlineExceeded
		}
=======
		// check if the provider context exceeded the 10 second deadline
		if err == context.DeadlineExceeded && ctx.Err() == nil {
			return sm.State{}, nil, errStateCommitTimeout
		}

>>>>>>> 051e127d
		return sm.State{}, nil, fmt.Errorf("failed to fetch commit: %w", err)
	}

	// Restore snapshot
	err = s.applyChunks(ctx, chunks)
	if err != nil {
		return sm.State{}, nil, err
	}

	// Verify app and update app version
	appVersion, err := s.verifyApp(snapshot)
	if err != nil {
		return sm.State{}, nil, err
	}
	state.Version.Consensus.App = appVersion

	// Done! 🎉
	s.logger.Info("Snapshot restored", "height", snapshot.Height, "format", snapshot.Format,
		"hash", snapshot.Hash)

	return state, commit, nil
}

// offerSnapshot offers a snapshot to the app. It returns various errors depending on the app's
// response, or nil if the snapshot was accepted.
func (s *syncer) offerSnapshot(ctx context.Context, snapshot *snapshot) error {
	s.logger.Info("Offering snapshot to ABCI app", "height", snapshot.Height,
		"format", snapshot.Format, "hash", snapshot.Hash)
	resp, err := s.conn.OfferSnapshotSync(ctx, abci.RequestOfferSnapshot{
		Snapshot: &abci.Snapshot{
			Height:   snapshot.Height,
			Format:   snapshot.Format,
			Chunks:   snapshot.Chunks,
			Hash:     snapshot.Hash,
			Metadata: snapshot.Metadata,
		},
		AppHash: snapshot.trustedAppHash,
	})
	if err != nil {
		return fmt.Errorf("failed to offer snapshot: %w", err)
	}
	switch resp.Result {
	case abci.ResponseOfferSnapshot_ACCEPT:
		s.logger.Info("Snapshot accepted, restoring", "height", snapshot.Height,
			"format", snapshot.Format, "hash", snapshot.Hash)
		return nil
	case abci.ResponseOfferSnapshot_ABORT:
		return errAbort
	case abci.ResponseOfferSnapshot_REJECT:
		return errRejectSnapshot
	case abci.ResponseOfferSnapshot_REJECT_FORMAT:
		return errRejectFormat
	case abci.ResponseOfferSnapshot_REJECT_SENDER:
		return errRejectSender
	default:
		return fmt.Errorf("unknown ResponseOfferSnapshot result %v", resp.Result)
	}
}

// applyChunks applies chunks to the app. It returns various errors depending on the app's
// response, or nil once the snapshot is fully restored.
func (s *syncer) applyChunks(ctx context.Context, chunks *chunkQueue) error {
	for {
		chunk, err := chunks.Next()
		if err == errDone {
			return nil
		} else if err != nil {
			return fmt.Errorf("failed to fetch chunk: %w", err)
		}

		resp, err := s.conn.ApplySnapshotChunkSync(ctx, abci.RequestApplySnapshotChunk{
			Index:  chunk.Index,
			Chunk:  chunk.Chunk,
			Sender: string(chunk.Sender),
		})
		if err != nil {
			return fmt.Errorf("failed to apply chunk %v: %w", chunk.Index, err)
		}
		s.logger.Info("Applied snapshot chunk to ABCI app", "height", chunk.Height,
			"format", chunk.Format, "chunk", chunk.Index, "total", chunks.Size())

		// Discard and refetch any chunks as requested by the app
		for _, index := range resp.RefetchChunks {
			err := chunks.Discard(index)
			if err != nil {
				return fmt.Errorf("failed to discard chunk %v: %w", index, err)
			}
		}

		// Reject any senders as requested by the app
		for _, sender := range resp.RejectSenders {
			if sender != "" {
				peerID := types.NodeID(sender)
				s.snapshots.RejectPeer(peerID)

				if err := chunks.DiscardSender(peerID); err != nil {
					return fmt.Errorf("failed to reject sender: %w", err)
				}
			}
		}

		switch resp.Result {
		case abci.ResponseApplySnapshotChunk_ACCEPT:
		case abci.ResponseApplySnapshotChunk_ABORT:
			return errAbort
		case abci.ResponseApplySnapshotChunk_RETRY:
			chunks.Retry(chunk.Index)
		case abci.ResponseApplySnapshotChunk_RETRY_SNAPSHOT:
			return errRetrySnapshot
		case abci.ResponseApplySnapshotChunk_REJECT_SNAPSHOT:
			return errRejectSnapshot
		default:
			return fmt.Errorf("unknown ResponseApplySnapshotChunk result %v", resp.Result)
		}
	}
}

// fetchChunks requests chunks from peers, receiving allocations from the chunk queue. Chunks
// will be received from the reactor via syncer.AddChunks() to chunkQueue.Add().
func (s *syncer) fetchChunks(ctx context.Context, snapshot *snapshot, chunks *chunkQueue) {
	var (
		next  = true
		index uint32
		err   error
	)

	for {
		if next {
			index, err = chunks.Allocate()
			if errors.Is(err, errDone) {
				// Keep checking until the context is canceled (restore is done), in case any
				// chunks need to be refetched.
				select {
				case <-ctx.Done():
					return
				case <-time.After(2 * time.Second):
					continue
				}
			}
			if err != nil {
				s.logger.Error("Failed to allocate chunk from queue", "err", err)
				return
			}
		}
		s.logger.Info("Fetching snapshot chunk", "height", snapshot.Height,
			"format", snapshot.Format, "chunk", index, "total", chunks.Size())

		ticker := time.NewTicker(s.retryTimeout)
		defer ticker.Stop()

		s.requestChunk(snapshot, index)

		select {
		case <-chunks.WaitFor(index):
			next = true

		case <-ticker.C:
			next = false

		case <-ctx.Done():
			return
		}

		ticker.Stop()
	}
}

// requestChunk requests a chunk from a peer.
func (s *syncer) requestChunk(snapshot *snapshot, chunk uint32) {
	peer := s.snapshots.GetPeer(snapshot)
	if peer == "" {
		s.logger.Error("No valid peers found for snapshot", "height", snapshot.Height,
			"format", snapshot.Format, "hash", snapshot.Hash)
		return
	}

	s.logger.Debug(
		"Requesting snapshot chunk",
		"height", snapshot.Height,
		"format", snapshot.Format,
		"chunk", chunk,
		"peer", peer,
	)

	s.chunkCh <- p2p.Envelope{
		To: peer,
		Message: &ssproto.ChunkRequest{
			Height: snapshot.Height,
			Format: snapshot.Format,
			Index:  chunk,
		},
	}
}

// verifyApp verifies the sync, checking the app hash and last block height. It returns the
// app version, which should be returned as part of the initial state.
func (s *syncer) verifyApp(snapshot *snapshot) (uint64, error) {
	resp, err := s.connQuery.InfoSync(context.Background(), proxy.RequestInfo)
	if err != nil {
		return 0, fmt.Errorf("failed to query ABCI app for appHash: %w", err)
	}

	if !bytes.Equal(snapshot.trustedAppHash, resp.LastBlockAppHash) {
		s.logger.Error("appHash verification failed",
			"expected", snapshot.trustedAppHash,
			"actual", resp.LastBlockAppHash)
		return 0, errVerifyFailed
	}

	if uint64(resp.LastBlockHeight) != snapshot.Height {
		s.logger.Error(
			"ABCI app reported unexpected last block height",
			"expected", snapshot.Height,
			"actual", resp.LastBlockHeight,
		)
		return 0, errVerifyFailed
	}

	s.logger.Info("Verified ABCI app", "height", snapshot.Height, "appHash", snapshot.trustedAppHash)
	return resp.AppVersion, nil
}<|MERGE_RESOLUTION|>--- conflicted
+++ resolved
@@ -45,15 +45,9 @@
 	errTimeout = errors.New("timed out waiting for chunk")
 	// errNoSnapshots is returned by SyncAny() if no snapshots are found and discovery is disabled.
 	errNoSnapshots = errors.New("no suitable snapshots found")
-<<<<<<< HEAD
-	// errDeadlineExceeded is returned by Sync() when the timeout for retrieving
-	// tendermint state or the commit is exceeded
-	errDeadlineExceeded = errors.New("deadline to retrieve state and commit exceeded")
-=======
 	// errStateCommitTimeout is returned by Sync() when the timeout for retrieving
 	// tendermint state or the commit is exceeded
 	errStateCommitTimeout = errors.New("timed out trying to retrieve state and commit")
->>>>>>> 051e127d
 )
 
 // syncer runs a state sync against an ABCI app. Use either SyncAny() to automatically attempt to
@@ -236,11 +230,7 @@
 				s.logger.Info("Snapshot sender rejected", "peer", peer)
 			}
 
-<<<<<<< HEAD
-		case errors.Is(err, errDeadlineExceeded):
-=======
 		case errors.Is(err, errStateCommitTimeout):
->>>>>>> 051e127d
 			s.logger.Info("Timed out retrieving state and commit, rejecting and retrying...", "height", snapshot.Height)
 			s.snapshots.Reject(snapshot)
 
@@ -293,31 +283,20 @@
 	// Optimistically build new state, so we don't discover any light client failures at the end.
 	state, err := s.stateProvider.State(pctx, snapshot.Height)
 	if err != nil {
-<<<<<<< HEAD
-		if err == context.DeadlineExceeded {
-			return sm.State{}, nil, errDeadlineExceeded
-=======
 		// check if the provider context exceeded the 10 second deadline
 		if err == context.DeadlineExceeded && ctx.Err() == nil {
 			return sm.State{}, nil, errStateCommitTimeout
->>>>>>> 051e127d
 		}
 
 		return sm.State{}, nil, fmt.Errorf("failed to build new state: %w", err)
 	}
 	commit, err := s.stateProvider.Commit(pctx, snapshot.Height)
 	if err != nil {
-<<<<<<< HEAD
-		if err == context.DeadlineExceeded {
-			return sm.State{}, nil, errDeadlineExceeded
-		}
-=======
 		// check if the provider context exceeded the 10 second deadline
 		if err == context.DeadlineExceeded && ctx.Err() == nil {
 			return sm.State{}, nil, errStateCommitTimeout
 		}
 
->>>>>>> 051e127d
 		return sm.State{}, nil, fmt.Errorf("failed to fetch commit: %w", err)
 	}
 
