--- conflicted
+++ resolved
@@ -383,18 +383,11 @@
 			t.Cleanup(leaktest.Check(t))
 
 			// Set up a mock transport that handshakes.
-<<<<<<< HEAD
-=======
 			closer := make(chan struct{})
-
->>>>>>> 70c232c8
 			mockConnection := &mocks.Connection{}
 			mockConnection.On("String").Maybe().Return("mock")
 			mockConnection.On("Handshake", mock.Anything, selfInfo, selfKey).
 				Return(tc.peerInfo, tc.peerKey, nil)
-<<<<<<< HEAD
-			mockConnection.On("Close").Run(func(_ mock.Arguments) {}).Return(nil).Maybe()
-=======
 			mockConnection.On("Close").Run(func(_ mock.Arguments) {
 				select {
 				case <-closer:
@@ -402,7 +395,6 @@
 					close(closer)
 				}
 			}).Return(nil).Maybe()
->>>>>>> 70c232c8
 			mockConnection.On("RemoteEndpoint").Return(p2p.Endpoint{})
 			if tc.ok {
 				mockConnection.On("ReceiveMessage", mock.Anything).Return(chID, nil, io.EOF).Maybe()
@@ -444,11 +436,7 @@
 				time.Sleep(time.Millisecond)
 			} else {
 				select {
-<<<<<<< HEAD
-				case <-ctx.Done():
-=======
 				case <-closer:
->>>>>>> 70c232c8
 				case <-time.After(100 * time.Millisecond):
 					require.Fail(t, "connection not closed")
 				}
@@ -632,20 +620,13 @@
 			endpoint := p2p.Endpoint{Protocol: "mock", Path: string(tc.dialID)}
 
 			// Set up a mock transport that handshakes.
-<<<<<<< HEAD
-=======
 			closer := make(chan struct{})
->>>>>>> 70c232c8
 			mockConnection := &mocks.Connection{}
 			mockConnection.On("String").Maybe().Return("mock")
 			if tc.dialErr == nil {
 				mockConnection.On("Handshake", mock.Anything, selfInfo, selfKey).
 					Return(tc.peerInfo, tc.peerKey, nil)
-<<<<<<< HEAD
-				mockConnection.On("Close").Run(func(_ mock.Arguments) {}).Return(nil).Maybe()
-=======
 				mockConnection.On("Close").Run(func(_ mock.Arguments) { close(closer) }).Return(nil).Maybe()
->>>>>>> 70c232c8
 			}
 			if tc.ok {
 				mockConnection.On("ReceiveMessage", mock.Anything).Return(chID, nil, io.EOF).Maybe()
@@ -663,11 +644,7 @@
 				mockTransport.On("Dial", mock.Anything, endpoint).Maybe().Return(nil, io.EOF)
 			} else {
 				mockTransport.On("Dial", mock.Anything, endpoint).Once().
-<<<<<<< HEAD
-					Run(func(_ mock.Arguments) {}).
-=======
 					Run(func(_ mock.Arguments) { close(closer) }).
->>>>>>> 70c232c8
 					Return(nil, tc.dialErr)
 			}
 
@@ -703,11 +680,7 @@
 				time.Sleep(time.Millisecond)
 			} else {
 				select {
-<<<<<<< HEAD
-				case <-ctx.Done():
-=======
 				case <-closer:
->>>>>>> 70c232c8
 				case <-time.After(100 * time.Millisecond):
 					require.Fail(t, "connection not closed")
 				}
