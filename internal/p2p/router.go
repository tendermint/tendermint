package p2p

import (
	"context"
	"errors"
	"fmt"
	"io"
	"math/rand"
	"net"
	"runtime"
	"sync"
	"time"

	"github.com/gogo/protobuf/proto"

	"github.com/tendermint/tendermint/crypto"
	"github.com/tendermint/tendermint/libs/log"
	"github.com/tendermint/tendermint/libs/service"
	"github.com/tendermint/tendermint/types"
)

const queueBufferDefault = 32

// ChannelID is an arbitrary channel ID.
type ChannelID uint16

// Envelope contains a message with sender/receiver routing info.
type Envelope struct {
	From      types.NodeID  // sender (empty if outbound)
	To        types.NodeID  // receiver (empty if inbound)
	Broadcast bool          // send to all connected peers (ignores To)
	Message   proto.Message // message payload

	// channelID is for internal Router use, set on outbound messages to inform
	// the sendPeer() goroutine which transport channel to use.
	//
	// FIXME: If we migrate the Transport API to a byte-oriented multi-stream
	// API, this will no longer be necessary since each channel will be mapped
	// onto a stream during channel/peer setup. See:
	// https://github.com/tendermint/spec/pull/227
	channelID ChannelID
}

// PeerError is a peer error reported via Channel.Error.
//
// FIXME: This currently just disconnects the peer, which is too simplistic.
// For example, some errors should be logged, some should cause disconnects,
// and some should ban the peer.
//
// FIXME: This should probably be replaced by a more general PeerBehavior
// concept that can mark good and bad behavior and contributes to peer scoring.
// It should possibly also allow reactors to request explicit actions, e.g.
// disconnection or banning, in addition to doing this based on aggregates.
type PeerError struct {
	NodeID types.NodeID
	Err    error
}

// Channel is a bidirectional channel to exchange Protobuf messages with peers,
// wrapped in Envelope to specify routing info (i.e. sender/receiver).
type Channel struct {
	ID    ChannelID
	In    <-chan Envelope  // inbound messages (peers to reactors)
	Out   chan<- Envelope  // outbound messages (reactors to peers)
	Error chan<- PeerError // peer error reporting

	messageType proto.Message // the channel's message type, used for unmarshaling
	closeCh     chan struct{}
	closeOnce   sync.Once
}

// NewChannel creates a new channel. It is primarily for internal and test
// use, reactors should use Router.OpenChannel().
func NewChannel(
	id ChannelID,
	messageType proto.Message,
	inCh <-chan Envelope,
	outCh chan<- Envelope,
	errCh chan<- PeerError,
) *Channel {
	return &Channel{
		ID:          id,
		messageType: messageType,
		In:          inCh,
		Out:         outCh,
		Error:       errCh,
		closeCh:     make(chan struct{}),
	}
}

// Close closes the channel. Future sends on Out and Error will panic. The In
// channel remains open to avoid having to synchronize Router senders, which
// should use Done() to detect channel closure instead.
func (c *Channel) Close() {
	c.closeOnce.Do(func() {
		close(c.closeCh)
		close(c.Out)
		close(c.Error)
	})
}

// Done returns a channel that's closed when Channel.Close() is called.
func (c *Channel) Done() <-chan struct{} {
	return c.closeCh
}

// Wrapper is a Protobuf message that can contain a variety of inner messages
// (e.g. via oneof fields). If a Channel's message type implements Wrapper, the
// Router will automatically wrap outbound messages and unwrap inbound messages,
// such that reactors do not have to do this themselves.
type Wrapper interface {
	proto.Message

	// Wrap will take a message and wrap it in this one if possible.
	Wrap(proto.Message) error

	// Unwrap will unwrap the inner message contained in this message.
	Unwrap() (proto.Message, error)
}

// RouterOptions specifies options for a Router.
type RouterOptions struct {
	// ResolveTimeout is the timeout for resolving NodeAddress URLs.
	// 0 means no timeout.
	ResolveTimeout time.Duration

	// DialTimeout is the timeout for dialing a peer. 0 means no timeout.
	DialTimeout time.Duration

	// HandshakeTimeout is the timeout for handshaking with a peer. 0 means
	// no timeout.
	HandshakeTimeout time.Duration

	// QueueType must be "wdrr" (Weighed Deficit Round Robin), "priority", or
	// "fifo". Defaults to "fifo".
	QueueType string

	// MaxIncomingConnectionAttempts rate limits the number of incoming connection
	// attempts per IP address. Defaults to 100.
	MaxIncomingConnectionAttempts uint

	// IncomingConnectionWindow describes how often an IP address
	// can attempt to create a new connection. Defaults to 10
	// milliseconds, and cannot be less than 1 millisecond.
	IncomingConnectionWindow time.Duration

	// FilterPeerByIP is used by the router to inject filtering
	// behavior for new incoming connections. The router passes
	// the remote IP of the incoming connection the port number as
	// arguments. Functions should return an error to reject the
	// peer.
	FilterPeerByIP func(context.Context, net.IP, uint16) error

	// FilterPeerByID is used by the router to inject filtering
	// behavior for new incoming connections. The router passes
	// the NodeID of the node before completing the connection,
	// but this occurs after the handshake is complete. Filter by
	// IP address to filter before the handshake. Functions should
	// return an error to reject the peer.
	FilterPeerByID func(context.Context, types.NodeID) error

	// DialSleep controls the amount of time that the router
	// sleeps between dialing peers. If not set, a default value
	// is used that sleeps for a (random) amount of time up to 3
	// seconds between submitting each peer to be dialed.
	DialSleep func(context.Context)

	// NumConcrruentDials controls how many parallel go routines
	// are used to dial peers. This defaults to the value of
	// runtime.NumCPU.
	NumConcurrentDials func() int
}

const (
	queueTypeFifo     = "fifo"
	queueTypePriority = "priority"
	queueTypeWDRR     = "wdrr"
)

// Validate validates router options.
func (o *RouterOptions) Validate() error {
	switch o.QueueType {
	case "":
		o.QueueType = queueTypeFifo
	case queueTypeFifo, queueTypeWDRR, queueTypePriority:
		// passI me
	default:
		return fmt.Errorf("queue type %q is not supported", o.QueueType)
	}

	switch {
	case o.IncomingConnectionWindow == 0:
		o.IncomingConnectionWindow = 100 * time.Millisecond
	case o.IncomingConnectionWindow < time.Millisecond:
		return fmt.Errorf("incomming connection window must be grater than 1m [%s]",
			o.IncomingConnectionWindow)
	}

	if o.MaxIncomingConnectionAttempts == 0 {
		o.MaxIncomingConnectionAttempts = 100
	}

	return nil
}

// Router manages peer connections and routes messages between peers and reactor
// channels. It takes a PeerManager for peer lifecycle management (e.g. which
// peers to dial and when) and a set of Transports for connecting and
// communicating with peers.
//
// On startup, three main goroutines are spawned to maintain peer connections:
//
//   dialPeers(): in a loop, calls PeerManager.DialNext() to get the next peer
//   address to dial and spawns a goroutine that dials the peer, handshakes
//   with it, and begins to route messages if successful.
//
//   acceptPeers(): in a loop, waits for an inbound connection via
//   Transport.Accept() and spawns a goroutine that handshakes with it and
//   begins to route messages if successful.
//
//   evictPeers(): in a loop, calls PeerManager.EvictNext() to get the next
//   peer to evict, and disconnects it by closing its message queue.
//
// When a peer is connected, an outbound peer message queue is registered in
// peerQueues, and routePeer() is called to spawn off two additional goroutines:
//
//   sendPeer(): waits for an outbound message from the peerQueues queue,
//   marshals it, and passes it to the peer transport which delivers it.
//
//   receivePeer(): waits for an inbound message from the peer transport,
//   unmarshals it, and passes it to the appropriate inbound channel queue
//   in channelQueues.
//
// When a reactor opens a channel via OpenChannel, an inbound channel message
// queue is registered in channelQueues, and a channel goroutine is spawned:
//
//   routeChannel(): waits for an outbound message from the channel, looks
//   up the recipient peer's outbound message queue in peerQueues, and submits
//   the message to it.
//
// All channel sends in the router are blocking. It is the responsibility of the
// queue interface in peerQueues and channelQueues to prioritize and drop
// messages as appropriate during contention to prevent stalls and ensure good
// quality of service.
type Router struct {
	*service.BaseService

	logger             log.Logger
	metrics            *Metrics
	options            RouterOptions
	nodeInfo           types.NodeInfo
	privKey            crypto.PrivKey
	peerManager        *PeerManager
	chDescs            []ChannelDescriptor
	transports         []Transport
	connTracker        connectionTracker
	protocolTransports map[Protocol]Transport
	stopCh             chan struct{} // signals Router shutdown

<<<<<<< HEAD
	peerMtx    sync.RWMutex
	peerQueues map[NodeID]queue // outbound messages per peer for all channels
	// the channels that the peer queue has open
	peerChannels map[NodeID]channelIDs
=======
	peerMtx      sync.RWMutex
	peerQueues   map[types.NodeID]queue // outbound messages per peer for all channels
>>>>>>> b317df4b
	queueFactory func(int) queue

	// FIXME: We don't strictly need to use a mutex for this if we seal the
	// channels on router start. This depends on whether we want to allow
	// dynamic channels in the future.
	channelMtx      sync.RWMutex
	channelQueues   map[ChannelID]queue // inbound messages from all peers to a single channel
	channelMessages map[ChannelID]proto.Message
}

// NewRouter creates a new Router. The given Transports must already be
// listening on appropriate interfaces, and will be closed by the Router when it
// stops.
func NewRouter(
	logger log.Logger,
	metrics *Metrics,
	nodeInfo types.NodeInfo,
	privKey crypto.PrivKey,
	peerManager *PeerManager,
	transports []Transport,
	options RouterOptions,
) (*Router, error) {

	if err := options.Validate(); err != nil {
		return nil, err
	}

	router := &Router{
		logger:   logger,
		metrics:  metrics,
		nodeInfo: nodeInfo,
		privKey:  privKey,
		connTracker: newConnTracker(
			options.MaxIncomingConnectionAttempts,
			options.IncomingConnectionWindow,
		),
		chDescs:            make([]ChannelDescriptor, 0),
		transports:         transports,
		protocolTransports: map[Protocol]Transport{},
		peerManager:        peerManager,
		options:            options,
		stopCh:             make(chan struct{}),
		channelQueues:      map[ChannelID]queue{},
		channelMessages:    map[ChannelID]proto.Message{},
<<<<<<< HEAD
		peerQueues:         map[NodeID]queue{},
		peerChannels:       make(map[NodeID]channelIDs),
=======
		peerQueues:         map[types.NodeID]queue{},
>>>>>>> b317df4b
	}

	router.BaseService = service.NewBaseService(logger, "router", router)

	qf, err := router.createQueueFactory()
	if err != nil {
		return nil, err
	}

	router.queueFactory = qf

	for _, transport := range transports {
		for _, protocol := range transport.Protocols() {
			if _, ok := router.protocolTransports[protocol]; !ok {
				router.protocolTransports[protocol] = transport
			}
		}
	}

	return router, nil
}

func (r *Router) createQueueFactory() (func(int) queue, error) {
	switch r.options.QueueType {
	case queueTypeFifo:
		return newFIFOQueue, nil

	case queueTypePriority:
		return func(size int) queue {
			if size%2 != 0 {
				size++
			}

			q := newPQScheduler(r.logger, r.metrics, r.chDescs, uint(size)/2, uint(size)/2, defaultCapacity)
			q.start()
			return q
		}, nil

	case queueTypeWDRR:
		return func(size int) queue {
			if size%2 != 0 {
				size++
			}

			q := newWDRRScheduler(r.logger, r.metrics, r.chDescs, uint(size)/2, uint(size)/2, defaultCapacity)
			q.start()
			return q
		}, nil

	default:
		return nil, fmt.Errorf("cannot construct queue of type %q", r.options.QueueType)
	}
}

// OpenChannel opens a new channel for the given message type. The caller must
// close the channel when done, before stopping the Router. messageType is the
// type of message passed through the channel (used for unmarshaling), which can
// implement Wrapper to automatically (un)wrap multiple message types in a
// wrapper message. The caller may provide a size to make the channel buffered,
// which internally makes the inbound, outbound, and error channel buffered.
func (r *Router) OpenChannel(chDesc ChannelDescriptor, messageType proto.Message, size int) (*Channel, error) {
	r.channelMtx.Lock()
	defer r.channelMtx.Unlock()

	id := ChannelID(chDesc.ID)
	if _, ok := r.channelQueues[id]; ok {
		return nil, fmt.Errorf("channel %v already exists", id)
	}
	r.chDescs = append(r.chDescs, chDesc)

	queue := r.queueFactory(size)
	outCh := make(chan Envelope, size)
	errCh := make(chan PeerError, size)
	channel := NewChannel(id, messageType, queue.dequeue(), outCh, errCh)

	var wrapper Wrapper
	if w, ok := messageType.(Wrapper); ok {
		wrapper = w
	}

	r.channelQueues[id] = queue
	r.channelMessages[id] = messageType

	go func() {
		defer func() {
			r.channelMtx.Lock()
			delete(r.channelQueues, id)
			delete(r.channelMessages, id)
			r.channelMtx.Unlock()
			queue.close()
		}()

		r.routeChannel(id, outCh, errCh, wrapper)
	}()

	return channel, nil
}

// routeChannel receives outbound channel messages and routes them to the
// appropriate peer. It also receives peer errors and reports them to the peer
// manager. It returns when either the outbound channel or error channel is
// closed, or the Router is stopped. wrapper is an optional message wrapper
// for messages, see Wrapper for details.
func (r *Router) routeChannel(
	chID ChannelID,
	outCh <-chan Envelope,
	errCh <-chan PeerError,
	wrapper Wrapper,
) {
	for {
		select {
		case envelope, ok := <-outCh:
			if !ok {
				return
			}

			// Mark the envelope with the channel ID to allow sendPeer() to pass
			// it on to Transport.SendMessage().
			envelope.channelID = chID

			// wrap the message in a wrapper message, if requested
			if wrapper != nil {
				msg := proto.Clone(wrapper)
				if err := msg.(Wrapper).Wrap(envelope.Message); err != nil {
					r.Logger.Error("failed to wrap message", "channel", chID, "err", err)
					continue
				}

				envelope.Message = msg
			}

			// collect peer queues to pass the message via
			var queues []queue
			if envelope.Broadcast {
				r.peerMtx.RLock()

				queues = make([]queue, 0, len(r.peerQueues))
				for nodeID, q := range r.peerQueues {
					peerChs := r.peerChannels[nodeID]

					// check whether the peer is receiving on that channel
					if _, ok := peerChs[chID]; ok {
						queues = append(queues, q)
					}
				}

				r.peerMtx.RUnlock()
			} else {
				r.peerMtx.RLock()

				q, ok := r.peerQueues[envelope.To]
				contains := false
				if ok {
					peerChs := r.peerChannels[envelope.To]

					// check whether the peer is receiving on that channel
					_, contains = peerChs[chID]
				}
				r.peerMtx.RUnlock()

				if !ok {
					r.logger.Debug("dropping message for unconnected peer", "peer", envelope.To, "channel", chID)
					continue
				}

				if !contains {
					r.logger.Error("tried to send message across a channel that the peer doesn't have available",
						"peer", envelope.To, "channel", chID)
					continue
				}

				queues = []queue{q}
			}

			// send message to peers
			for _, q := range queues {
				start := time.Now().UTC()

				select {
				case q.enqueue() <- envelope:
					r.metrics.RouterPeerQueueSend.Observe(time.Since(start).Seconds())

				case <-q.closed():
					r.logger.Debug("dropping message for unconnected peer", "peer", envelope.To, "channel", chID)

				case <-r.stopCh:
					return
				}
			}

		case peerError, ok := <-errCh:
			if !ok {
				return
			}

			r.logger.Error("peer error, evicting", "peer", peerError.NodeID, "err", peerError.Err)

			r.peerManager.Errored(peerError.NodeID, peerError.Err)

		case <-r.stopCh:
			return
		}
	}
}

func (r *Router) numConccurentDials() int {
	if r.options.NumConcurrentDials == nil {
		return runtime.NumCPU()
	}

	return r.options.NumConcurrentDials()
}

func (r *Router) filterPeersIP(ctx context.Context, ip net.IP, port uint16) error {
	if r.options.FilterPeerByIP == nil {
		return nil
	}

	return r.options.FilterPeerByIP(ctx, ip, port)
}

func (r *Router) filterPeersID(ctx context.Context, id types.NodeID) error {
	if r.options.FilterPeerByID == nil {
		return nil
	}

	return r.options.FilterPeerByID(ctx, id)
}

func (r *Router) dialSleep(ctx context.Context) {
	if r.options.DialSleep == nil {
		// nolint:gosec // G404: Use of weak random number generator
		timer := time.NewTimer(time.Duration(rand.Int63n(dialRandomizerIntervalMilliseconds)) * time.Millisecond)
		defer timer.Stop()

		select {
		case <-ctx.Done():
		case <-timer.C:
		}

		return
	}

	r.options.DialSleep(ctx)
}

// acceptPeers accepts inbound connections from peers on the given transport,
// and spawns goroutines that route messages to/from them.
func (r *Router) acceptPeers(transport Transport) {
	r.logger.Debug("starting accept routine", "transport", transport)
	ctx := r.stopCtx()
	for {
		conn, err := transport.Accept()
		switch err {
		case nil:
		case io.EOF:
			r.logger.Debug("stopping accept routine", "transport", transport)
			return
		default:
			r.logger.Error("failed to accept connection", "transport", transport, "err", err)
			return
		}

		incomingIP := conn.RemoteEndpoint().IP
		if err := r.connTracker.AddConn(incomingIP); err != nil {
			closeErr := conn.Close()
			r.logger.Debug("rate limiting incoming peer",
				"err", err,
				"ip", incomingIP.String(),
				"close_err", closeErr,
			)

			return
		}

		// Spawn a goroutine for the handshake, to avoid head-of-line blocking.
		go r.openConnection(ctx, conn)

	}
}

func (r *Router) openConnection(ctx context.Context, conn Connection) {
	defer conn.Close()
	defer r.connTracker.RemoveConn(conn.RemoteEndpoint().IP)

	re := conn.RemoteEndpoint()
	incomingIP := re.IP

	if err := r.filterPeersIP(ctx, incomingIP, re.Port); err != nil {
		r.logger.Debug("peer filtered by IP", "ip", incomingIP.String(), "err", err)
		return
	}

	// FIXME: The peer manager may reject the peer during Accepted()
	// after we've handshaked with the peer (to find out which peer it
	// is). However, because the handshake has no ack, the remote peer
	// will think the handshake was successful and start sending us
	// messages.
	//
	// This can cause problems in tests, where a disconnection can cause
	// the local node to immediately redial, while the remote node may
	// not have completed the disconnection yet and therefore reject the
	// reconnection attempt (since it thinks we're still connected from
	// before).
	//
	// The Router should do the handshake and have a final ack/fail
	// message to make sure both ends have accepted the connection, such
	// that it can be coordinated with the peer manager.
	peerInfo, _, err := r.handshakePeer(ctx, conn, "")
	switch {
	case errors.Is(err, context.Canceled):
		return
	case err != nil:
		r.logger.Error("peer handshake failed", "endpoint", conn, "err", err)
		return
	}

	if err := r.filterPeersID(ctx, peerInfo.NodeID); err != nil {
		r.logger.Debug("peer filtered by node ID", "node", peerInfo.NodeID, "err", err)
		return
	}

	if err := r.runWithPeerMutex(func() error { return r.peerManager.Accepted(peerInfo.NodeID) }); err != nil {
		r.logger.Error("failed to accept connection",
			"op", "incoming/accepted", "peer", peerInfo.NodeID, "err", err)
		return
	}

	r.routePeer(peerInfo.NodeID, conn, ToChannelIDs(peerInfo.Channels))
}

// dialPeers maintains outbound connections to peers by dialing them.
func (r *Router) dialPeers() {
	r.logger.Debug("starting dial routine")
	ctx := r.stopCtx()

	addresses := make(chan NodeAddress)
	wg := &sync.WaitGroup{}

	// Start a limited number of goroutines to dial peers in
	// parallel. the goal is to avoid starting an unbounded number
	// of goroutines thereby spamming the network, but also being
	// able to add peers at a reasonable pace, though the number
	// is somewhat arbitrary. The action is further throttled by a
	// sleep after sending to the addresses channel.
	for i := 0; i < r.numConccurentDials(); i++ {
		wg.Add(1)
		go func() {
			defer wg.Done()

			for {
				select {
				case <-ctx.Done():
					return
				case address := <-addresses:
					r.connectPeer(ctx, address)
				}
			}
		}()
	}

LOOP:
	for {
		address, err := r.peerManager.DialNext(ctx)
		switch {
		case errors.Is(err, context.Canceled):
			r.logger.Debug("stopping dial routine")
			break LOOP
		case err != nil:
			r.logger.Error("failed to find next peer to dial", "err", err)
			break LOOP
		}

		select {
		case addresses <- address:
			// this jitters the frequency that we call
			// DialNext and prevents us from attempting to
			// create connections too quickly.

			r.dialSleep(ctx)
			continue
		case <-ctx.Done():
			close(addresses)
			break LOOP
		}
	}

	wg.Wait()
}

func (r *Router) connectPeer(ctx context.Context, address NodeAddress) {
	conn, err := r.dialPeer(ctx, address)
	switch {
	case errors.Is(err, context.Canceled):
		return
	case err != nil:
		r.logger.Error("failed to dial peer", "peer", address, "err", err)
		if err = r.peerManager.DialFailed(address); err != nil {
			r.logger.Error("failed to report dial failure", "peer", address, "err", err)
		}
		return
	}

	nodeInfo, _, err := r.handshakePeer(ctx, conn, address.NodeID)
	switch {
	case errors.Is(err, context.Canceled):
		conn.Close()
		return
	case err != nil:
		r.logger.Error("failed to handshake with peer", "peer", address, "err", err)
		if err = r.peerManager.DialFailed(address); err != nil {
			r.logger.Error("failed to report dial failure", "peer", address, "err", err)
		}
		conn.Close()
		return
	}

	if err := r.runWithPeerMutex(func() error { return r.peerManager.Dialed(address) }); err != nil {
		r.logger.Error("failed to dial peer",
			"op", "outgoing/dialing", "peer", address.NodeID, "err", err)
		conn.Close()
		return
	}

	// routePeer (also) calls connection close
	go r.routePeer(address.NodeID, conn, ToChannelIDs(nodeInfo.Channels))
}

<<<<<<< HEAD
func (r *Router) getOrMakeQueue(peerID NodeID, channels channelIDs) queue {
=======
func (r *Router) getOrMakeQueue(peerID types.NodeID) queue {
>>>>>>> b317df4b
	r.peerMtx.Lock()
	defer r.peerMtx.Unlock()

	if peerQueue, ok := r.peerQueues[peerID]; ok {
		return peerQueue
	}

	peerQueue := r.queueFactory(queueBufferDefault)
	r.peerQueues[peerID] = peerQueue
	r.peerChannels[peerID] = channels
	return peerQueue
}

// dialPeer connects to a peer by dialing it.
func (r *Router) dialPeer(ctx context.Context, address NodeAddress) (Connection, error) {
	resolveCtx := ctx
	if r.options.ResolveTimeout > 0 {
		var cancel context.CancelFunc
		resolveCtx, cancel = context.WithTimeout(resolveCtx, r.options.ResolveTimeout)
		defer cancel()
	}

	r.logger.Debug("resolving peer address", "peer", address)
	endpoints, err := address.Resolve(resolveCtx)
	switch {
	case err != nil:
		return nil, fmt.Errorf("failed to resolve address %q: %w", address, err)
	case len(endpoints) == 0:
		return nil, fmt.Errorf("address %q did not resolve to any endpoints", address)
	}

	for _, endpoint := range endpoints {
		transport, ok := r.protocolTransports[endpoint.Protocol]
		if !ok {
			r.logger.Error("no transport found for protocol", "endpoint", endpoint)
			continue
		}

		dialCtx := ctx
		if r.options.DialTimeout > 0 {
			var cancel context.CancelFunc
			dialCtx, cancel = context.WithTimeout(dialCtx, r.options.DialTimeout)
			defer cancel()
		}

		// FIXME: When we dial and handshake the peer, we should pass it
		// appropriate address(es) it can use to dial us back. It can't use our
		// remote endpoint, since TCP uses different port numbers for outbound
		// connections than it does for inbound. Also, we may need to vary this
		// by the peer's endpoint, since e.g. a peer on 192.168.0.0 can reach us
		// on a private address on this endpoint, but a peer on the public
		// Internet can't and needs a different public address.
		conn, err := transport.Dial(dialCtx, endpoint)
		if err != nil {
			r.logger.Error("failed to dial endpoint", "peer", address.NodeID, "endpoint", endpoint, "err", err)
		} else {
			r.logger.Debug("dialed peer", "peer", address.NodeID, "endpoint", endpoint)
			return conn, nil
		}
	}
	return nil, errors.New("all endpoints failed")
}

// handshakePeer handshakes with a peer, validating the peer's information. If
// expectID is given, we check that the peer's info matches it.
func (r *Router) handshakePeer(
	ctx context.Context,
	conn Connection,
	expectID types.NodeID,
) (types.NodeInfo, crypto.PubKey, error) {

	if r.options.HandshakeTimeout > 0 {
		var cancel context.CancelFunc
		ctx, cancel = context.WithTimeout(ctx, r.options.HandshakeTimeout)
		defer cancel()
	}

	peerInfo, peerKey, err := conn.Handshake(ctx, r.nodeInfo, r.privKey)
	if err != nil {
		return peerInfo, peerKey, err
	}

	if err = peerInfo.Validate(); err != nil {
		return peerInfo, peerKey, fmt.Errorf("invalid handshake NodeInfo: %w", err)
	}
	if types.NodeIDFromPubKey(peerKey) != peerInfo.NodeID {
		return peerInfo, peerKey, fmt.Errorf("peer's public key did not match its node ID %q (expected %q)",
			peerInfo.NodeID, types.NodeIDFromPubKey(peerKey))
	}
	if expectID != "" && expectID != peerInfo.NodeID {
		return peerInfo, peerKey, fmt.Errorf("expected to connect with peer %q, got %q",
			expectID, peerInfo.NodeID)
	}
	return peerInfo, peerKey, nil
}

func (r *Router) runWithPeerMutex(fn func() error) error {
	r.peerMtx.Lock()
	defer r.peerMtx.Unlock()
	return fn()
}

// routePeer routes inbound and outbound messages between a peer and the reactor
// channels. It will close the given connection and send queue when done, or if
// they are closed elsewhere it will cause this method to shut down and return.
<<<<<<< HEAD
func (r *Router) routePeer(peerID NodeID, conn Connection, channels channelIDs) {
=======
func (r *Router) routePeer(peerID types.NodeID, conn Connection) {
>>>>>>> b317df4b
	r.metrics.Peers.Add(1)
	r.peerManager.Ready(peerID)

	sendQueue := r.getOrMakeQueue(peerID, channels)
	defer func() {
		r.peerMtx.Lock()
		delete(r.peerQueues, peerID)
		delete(r.peerChannels, peerID)
		r.peerMtx.Unlock()

		sendQueue.close()

		r.peerManager.Disconnected(peerID)
		r.metrics.Peers.Add(-1)
	}()

	r.logger.Info("peer connected", "peer", peerID, "endpoint", conn)

	errCh := make(chan error, 2)

	go func() {
		errCh <- r.receivePeer(peerID, conn)
	}()

	go func() {
		errCh <- r.sendPeer(peerID, conn, sendQueue)
	}()

	err := <-errCh
	_ = conn.Close()
	sendQueue.close()

	if e := <-errCh; err == nil {
		// The first err was nil, so we update it with the second err, which may
		// or may not be nil.
		err = e
	}

	switch err {
	case nil, io.EOF:
		r.logger.Info("peer disconnected", "peer", peerID, "endpoint", conn)

	default:
		r.logger.Error("peer failure", "peer", peerID, "endpoint", conn, "err", err)
	}
}

// receivePeer receives inbound messages from a peer, deserializes them and
// passes them on to the appropriate channel.
func (r *Router) receivePeer(peerID types.NodeID, conn Connection) error {
	for {
		chID, bz, err := conn.ReceiveMessage()
		if err != nil {
			return err
		}

		r.channelMtx.RLock()
		queue, ok := r.channelQueues[chID]
		messageType := r.channelMessages[chID]
		r.channelMtx.RUnlock()

		if !ok {
			r.logger.Debug("dropping message for unknown channel", "peer", peerID, "channel", chID)
			continue
		}

		msg := proto.Clone(messageType)
		if err := proto.Unmarshal(bz, msg); err != nil {
			r.logger.Error("message decoding failed, dropping message", "peer", peerID, "err", err)
			continue
		}

		if wrapper, ok := msg.(Wrapper); ok {
			msg, err = wrapper.Unwrap()
			if err != nil {
				r.logger.Error("failed to unwrap message", "err", err)
				continue
			}
		}

		start := time.Now().UTC()

		select {
		case queue.enqueue() <- Envelope{From: peerID, Message: msg}:
			r.metrics.PeerReceiveBytesTotal.With(
				"chID", fmt.Sprint(chID),
				"peer_id", string(peerID)).Add(float64(proto.Size(msg)))
			r.metrics.RouterChannelQueueSend.Observe(time.Since(start).Seconds())
			r.logger.Debug("received message", "peer", peerID, "message", msg)

		case <-queue.closed():
			r.logger.Debug("channel closed, dropping message", "peer", peerID, "channel", chID)

		case <-r.stopCh:
			return nil
		}
	}
}

// sendPeer sends queued messages to a peer.
func (r *Router) sendPeer(peerID types.NodeID, conn Connection, peerQueue queue) error {
	for {
		start := time.Now().UTC()

		select {
		case envelope := <-peerQueue.dequeue():
			r.metrics.RouterPeerQueueRecv.Observe(time.Since(start).Seconds())
			if envelope.Message == nil {
				r.logger.Error("dropping nil message", "peer", peerID)
				continue
			}

			bz, err := proto.Marshal(envelope.Message)
			if err != nil {
				r.logger.Error("failed to marshal message", "peer", peerID, "err", err)
				continue
			}

			_, err = conn.SendMessage(envelope.channelID, bz)
			if err != nil {
				return err
			}

			r.logger.Debug("sent message", "peer", envelope.To, "message", envelope.Message)

		case <-peerQueue.closed():
			return nil

		case <-r.stopCh:
			return nil
		}
	}
}

// evictPeers evicts connected peers as requested by the peer manager.
func (r *Router) evictPeers() {
	r.logger.Debug("starting evict routine")
	ctx := r.stopCtx()

	for {
		peerID, err := r.peerManager.EvictNext(ctx)

		switch {
		case errors.Is(err, context.Canceled):
			r.logger.Debug("stopping evict routine")
			return

		case err != nil:
			r.logger.Error("failed to find next peer to evict", "err", err)
			return
		}

		r.logger.Info("evicting peer", "peer", peerID)

		r.peerMtx.RLock()
		queue, ok := r.peerQueues[peerID]
		r.peerMtx.RUnlock()

		if ok {
			queue.close()
		}
	}
}

// OnStart implements service.Service.
func (r *Router) OnStart() error {
	go r.dialPeers()
	go r.evictPeers()

	for _, transport := range r.transports {
		go r.acceptPeers(transport)
	}

	return nil
}

// OnStop implements service.Service.
//
// All channels must be closed by OpenChannel() callers before stopping the
// router, to prevent blocked channel sends in reactors. Channels are not closed
// here, since that would cause any reactor senders to panic, so it is the
// sender's responsibility.
func (r *Router) OnStop() {
	// Signal router shutdown.
	close(r.stopCh)

	// Close transport listeners (unblocks Accept calls).
	for _, transport := range r.transports {
		if err := transport.Close(); err != nil {
			r.logger.Error("failed to close transport", "transport", transport, "err", err)
		}
	}

	// Collect all remaining queues, and wait for them to close.
	queues := []queue{}

	r.channelMtx.RLock()
	for _, q := range r.channelQueues {
		queues = append(queues, q)
	}
	r.channelMtx.RUnlock()

	r.peerMtx.RLock()
	for _, q := range r.peerQueues {
		queues = append(queues, q)
	}
	r.peerMtx.RUnlock()

	for _, q := range queues {
		<-q.closed()
	}
}

// stopCtx returns a new context that is canceled when the router stops.
func (r *Router) stopCtx() context.Context {
	ctx, cancel := context.WithCancel(context.Background())

	go func() {
		<-r.stopCh
		cancel()
	}()

	return ctx
}

type channelIDs map[ChannelID]struct{}

func ToChannelIDs(bytes []byte) channelIDs {
	c := make(map[ChannelID]struct{}, len(bytes))
	for _, b := range bytes {
		c[ChannelID(b)] = struct{}{}
	}
	return c
}<|MERGE_RESOLUTION|>--- conflicted
+++ resolved
@@ -256,16 +256,11 @@
 	connTracker        connectionTracker
 	protocolTransports map[Protocol]Transport
 	stopCh             chan struct{} // signals Router shutdown
-
-<<<<<<< HEAD
+  
 	peerMtx    sync.RWMutex
-	peerQueues map[NodeID]queue // outbound messages per peer for all channels
+	peerQueues map[types.NodeID]queue // outbound messages per peer for all channels
 	// the channels that the peer queue has open
-	peerChannels map[NodeID]channelIDs
-=======
-	peerMtx      sync.RWMutex
-	peerQueues   map[types.NodeID]queue // outbound messages per peer for all channels
->>>>>>> b317df4b
+	peerChannels map[types.NodeID]channelIDs
 	queueFactory func(int) queue
 
 	// FIXME: We don't strictly need to use a mutex for this if we seal the
@@ -310,12 +305,8 @@
 		stopCh:             make(chan struct{}),
 		channelQueues:      map[ChannelID]queue{},
 		channelMessages:    map[ChannelID]proto.Message{},
-<<<<<<< HEAD
-		peerQueues:         map[NodeID]queue{},
-		peerChannels:       make(map[NodeID]channelIDs),
-=======
 		peerQueues:         map[types.NodeID]queue{},
->>>>>>> b317df4b
+		peerChannels:       make(map[types.NodeID]channelIDs),
 	}
 
 	router.BaseService = service.NewBaseService(logger, "router", router)
@@ -744,11 +735,7 @@
 	go r.routePeer(address.NodeID, conn, ToChannelIDs(nodeInfo.Channels))
 }
 
-<<<<<<< HEAD
-func (r *Router) getOrMakeQueue(peerID NodeID, channels channelIDs) queue {
-=======
-func (r *Router) getOrMakeQueue(peerID types.NodeID) queue {
->>>>>>> b317df4b
+func (r *Router) getOrMakeQueue(peerID types.NodeID, channels channelIDs) queue {
 	r.peerMtx.Lock()
 	defer r.peerMtx.Unlock()
 
@@ -854,11 +841,7 @@
 // routePeer routes inbound and outbound messages between a peer and the reactor
 // channels. It will close the given connection and send queue when done, or if
 // they are closed elsewhere it will cause this method to shut down and return.
-<<<<<<< HEAD
-func (r *Router) routePeer(peerID NodeID, conn Connection, channels channelIDs) {
-=======
-func (r *Router) routePeer(peerID types.NodeID, conn Connection) {
->>>>>>> b317df4b
+func (r *Router) routePeer(peerID types.NodeID, conn Connection, channels channelIDs) {
 	r.metrics.Peers.Add(1)
 	r.peerManager.Ready(peerID)
 
