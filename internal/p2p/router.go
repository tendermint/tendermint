--- conflicted
+++ resolved
@@ -476,13 +476,10 @@
 				}
 
 				if !contains {
-<<<<<<< HEAD
-=======
 					// reactor tried to send a message across a channel that the
 					// peer doesn't have available. This is a known issue due to
 					// how peer subscriptions work:
 					// https://github.com/tendermint/tendermint/issues/6598
->>>>>>> 9afa7cfd
 					continue
 				}
 
