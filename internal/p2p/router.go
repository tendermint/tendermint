--- conflicted
+++ resolved
@@ -170,13 +170,8 @@
 	// channels on router start. This depends on whether we want to allow
 	// dynamic channels in the future.
 	channelMtx          sync.RWMutex
-<<<<<<< HEAD
-	channelQueues       map[ChannelID]queue              // inbound messages from all peers to a single channel
-	channelQueueClosers map[ChannelID]context.CancelFunc // inbound messages from all peers to a single channel
-=======
 	channelQueues       map[ChannelID]queue // inbound messages from all peers to a single channel
 	channelQueueClosers map[ChannelID]context.CancelFunc
->>>>>>> 70c232c8
 	channelMessages     map[ChannelID]proto.Message
 }
 
@@ -405,11 +400,9 @@
 				case q.enqueue() <- envelope:
 					r.metrics.RouterPeerQueueSend.Observe(time.Since(start).Seconds())
 
-<<<<<<< HEAD
-=======
 				case <-q.closed():
 					r.logger.Debug("dropping message for unconnected peer", "peer", envelope.To, "channel", chID)
->>>>>>> 70c232c8
+
 				case <-ctx.Done():
 					r.logger.Debug("dropping message for unconnected peer", "peer", envelope.To, "channel", chID)
 					return
@@ -782,12 +775,10 @@
 		if closer, ok := r.peerQueueClosers[peerID]; ok {
 			closer()
 		}
-<<<<<<< HEAD
-=======
 		if pq, ok := r.peerQueues[peerID]; ok {
 			pq.close()
 		}
->>>>>>> 70c232c8
+
 		delete(r.peerQueues, peerID)
 		delete(r.peerChannels, peerID)
 		delete(r.peerQueueClosers, peerID)
@@ -892,10 +883,7 @@
 
 		case <-ctx.Done():
 			r.logger.Debug("channel closed, dropping message", "peer", peerID, "channel", chID)
-<<<<<<< HEAD
-=======
 			return nil
->>>>>>> 70c232c8
 		}
 	}
 }
@@ -924,12 +912,8 @@
 			}
 
 			r.logger.Debug("sent message", "peer", envelope.To, "message", envelope.Message)
-
-<<<<<<< HEAD
-=======
 		case <-peerQueue.closed():
 			return nil
->>>>>>> 70c232c8
 		case <-ctx.Done():
 			return nil
 		}
@@ -956,22 +940,13 @@
 		r.logger.Info("evicting peer", "peer", peerID)
 
 		r.peerMtx.RLock()
-<<<<<<< HEAD
-		closer, ok := r.peerQueueClosers[peerID]
-		r.peerMtx.RUnlock()
-
-		if ok {
-=======
-
 		if closer, ok := r.peerQueueClosers[peerID]; ok {
->>>>>>> 70c232c8
 			closer()
 		}
 		if pq, ok := r.peerQueues[peerID]; ok {
 			pq.close()
 		}
 		r.peerMtx.RUnlock()
-
 	}
 }
 
@@ -1025,12 +1000,9 @@
 	r.peerMtx.RLock()
 	for _, closer := range r.peerQueueClosers {
 		closer()
-<<<<<<< HEAD
-=======
 	}
 	for _, pq := range r.peerQueues {
 		pq.close()
->>>>>>> 70c232c8
 	}
 	r.peerMtx.RUnlock()
 
