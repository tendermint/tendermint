package p2p

import (
	"container/heap"
	"context"
	"sort"
	"strconv"
	"time"

	"github.com/gogo/protobuf/proto"
	"github.com/tendermint/tendermint/libs/log"
)

// pqEnvelope defines a wrapper around an Envelope with priority to be inserted
// into a priority queue used for Envelope scheduling.
type pqEnvelope struct {
	envelope  Envelope
	priority  uint
	size      uint
	timestamp time.Time

	index int
}

// priorityQueue defines a type alias for a priority queue implementation.
type priorityQueue []*pqEnvelope

func (pq priorityQueue) get(i int) *pqEnvelope { return pq[i] }
func (pq priorityQueue) Len() int              { return len(pq) }

func (pq priorityQueue) Less(i, j int) bool {
	// if both elements have the same priority, prioritize based on most recent
	if pq[i].priority == pq[j].priority {
		return pq[i].timestamp.After(pq[j].timestamp)
	}

	// otherwise, pick the pqEnvelope with the higher priority
	return pq[i].priority > pq[j].priority
}

func (pq priorityQueue) Swap(i, j int) {
	pq[i], pq[j] = pq[j], pq[i]
	pq[i].index = i
	pq[j].index = j
}

func (pq *priorityQueue) Push(x interface{}) {
	n := len(*pq)
	pqEnv := x.(*pqEnvelope)
	pqEnv.index = n
	*pq = append(*pq, pqEnv)
}

func (pq *priorityQueue) Pop() interface{} {
	old := *pq
	n := len(old)
	pqEnv := old[n-1]
	old[n-1] = nil
	pqEnv.index = -1
	*pq = old[:n-1]
	return pqEnv
}

// Assert the priority queue scheduler implements the queue interface at
// compile-time.
var _ queue = (*pqScheduler)(nil)

type pqScheduler struct {
	logger       log.Logger
	metrics      *Metrics
	size         uint
	sizes        map[uint]uint // cumulative priority sizes
	pq           *priorityQueue
	chDescs      []*ChannelDescriptor
	capacity     uint
	chPriorities map[ChannelID]uint

	enqueueCh chan Envelope
	dequeueCh chan Envelope
<<<<<<< HEAD
=======
	signalCh  chan struct{}
>>>>>>> 70c232c8
}

func newPQScheduler(
	logger log.Logger,
	m *Metrics,
	chDescs []*ChannelDescriptor,
	enqueueBuf, dequeueBuf, capacity uint,
) *pqScheduler {

	// copy each ChannelDescriptor and sort them by ascending channel priority
	chDescsCopy := make([]*ChannelDescriptor, len(chDescs))
	copy(chDescsCopy, chDescs)
	sort.Slice(chDescsCopy, func(i, j int) bool { return chDescsCopy[i].Priority < chDescsCopy[j].Priority })

	var (
		chPriorities = make(map[ChannelID]uint)
		sizes        = make(map[uint]uint)
	)

	for _, chDesc := range chDescsCopy {
		chID := chDesc.ID
		chPriorities[chID] = uint(chDesc.Priority)
		sizes[uint(chDesc.Priority)] = 0
	}

	pq := make(priorityQueue, 0)
	heap.Init(&pq)

	return &pqScheduler{
		logger:       logger.With("router", "scheduler"),
		metrics:      m,
		chDescs:      chDescsCopy,
		capacity:     capacity,
		chPriorities: chPriorities,
		pq:           &pq,
		sizes:        sizes,
		enqueueCh:    make(chan Envelope, enqueueBuf),
		dequeueCh:    make(chan Envelope, dequeueBuf),
<<<<<<< HEAD
=======
		signalCh:     make(chan struct{}),
>>>>>>> 70c232c8
	}
}

func (s *pqScheduler) enqueue() chan<- Envelope {
	return s.enqueueCh
}

func (s *pqScheduler) dequeue() <-chan Envelope {
	return s.dequeueCh
}

// start starts non-blocking process that starts the priority queue scheduler.
func (s *pqScheduler) start(ctx context.Context) {
	go s.process(ctx)
}

// process starts a block process where we listen for Envelopes to enqueue. If
// there is sufficient capacity, it will be enqueued into the priority queue,
// otherwise, we attempt to dequeue enough elements from the priority queue to
// make room for the incoming Envelope by dropping lower priority elements. If
// there isn't sufficient capacity at lower priorities for the incoming Envelope,
// it is dropped.
//
// After we attempt to enqueue the incoming Envelope, if the priority queue is
// non-empty, we pop the top Envelope and send it on the dequeueCh.
func (s *pqScheduler) process(ctx context.Context) {
	for {
		select {
		case e := <-s.enqueueCh:
			chIDStr := strconv.Itoa(int(e.ChannelID))
			pqEnv := &pqEnvelope{
				envelope:  e,
				size:      uint(proto.Size(e.Message)),
				priority:  s.chPriorities[e.ChannelID],
				timestamp: time.Now().UTC(),
			}

			// enqueue

			// Check if we have sufficient capacity to simply enqueue the incoming
			// Envelope.
			if s.size+pqEnv.size <= s.capacity {
				s.metrics.PeerPendingSendBytes.With("peer_id", string(pqEnv.envelope.To)).Add(float64(pqEnv.size))
				// enqueue the incoming Envelope
				s.push(pqEnv)
			} else {
				// There is not sufficient capacity to simply enqueue the incoming
				// Envelope. So we have to attempt to make room for it by dropping lower
				// priority Envelopes or drop the incoming Envelope otherwise.

				// The cumulative size of all enqueue envelopes at the incoming envelope's
				// priority or lower.
				total := s.sizes[pqEnv.priority]

				if total >= pqEnv.size {
					// There is room for the incoming Envelope, so we drop as many lower
					// priority Envelopes as we need to.
					var (
						canEnqueue bool
						tmpSize    = s.size
						i          = s.pq.Len() - 1
					)

					// Drop lower priority Envelopes until sufficient capacity exists for
					// the incoming Envelope
					for i >= 0 && !canEnqueue {
						pqEnvTmp := s.pq.get(i)

						if pqEnvTmp.priority < pqEnv.priority {
							if tmpSize+pqEnv.size <= s.capacity {
								canEnqueue = true
							} else {
								pqEnvTmpChIDStr := strconv.Itoa(int(pqEnvTmp.envelope.ChannelID))
								s.metrics.PeerQueueDroppedMsgs.With("ch_id", pqEnvTmpChIDStr).Add(1)
								s.logger.Debug(
									"dropped envelope",
									"ch_id", pqEnvTmpChIDStr,
									"priority", pqEnvTmp.priority,
									"msg_size", pqEnvTmp.size,
									"capacity", s.capacity,
								)

								s.metrics.PeerPendingSendBytes.With("peer_id", string(pqEnvTmp.envelope.To)).Add(float64(-pqEnvTmp.size))

								// dequeue/drop from the priority queue
								heap.Remove(s.pq, pqEnvTmp.index)

								// update the size tracker
								tmpSize -= pqEnvTmp.size

								// start from the end again
								i = s.pq.Len() - 1
							}
						} else {
							i--
						}
					}

					// enqueue the incoming Envelope
					s.push(pqEnv)
				} else {
					// There is not sufficient capacity to drop lower priority Envelopes,
					// so we drop the incoming Envelope.
					s.metrics.PeerQueueDroppedMsgs.With("ch_id", chIDStr).Add(1)
					s.logger.Debug(
						"dropped envelope",
						"ch_id", chIDStr,
						"priority", pqEnv.priority,
						"msg_size", pqEnv.size,
						"capacity", s.capacity,
					)
				}
			}

			// dequeue

			for s.pq.Len() > 0 {
				pqEnv = heap.Pop(s.pq).(*pqEnvelope)
				s.size -= pqEnv.size

				// deduct the Envelope size from all the relevant cumulative sizes
				for i := 0; i < len(s.chDescs) && pqEnv.priority <= uint(s.chDescs[i].Priority); i++ {
					s.sizes[uint(s.chDescs[i].Priority)] -= pqEnv.size
				}

				s.metrics.PeerSendBytesTotal.With(
					"chID", chIDStr,
					"peer_id", string(pqEnv.envelope.To),
					"message_type", s.metrics.ValueToMetricLabel(pqEnv.envelope.Message)).Add(float64(pqEnv.size))
				s.metrics.PeerPendingSendBytes.With(
					"peer_id", string(pqEnv.envelope.To)).Add(float64(-pqEnv.size))
				select {
				case s.dequeueCh <- pqEnv.envelope:
				case <-ctx.Done():
					return
				}
			}
		case <-ctx.Done():
			return
		}
	}
}

func (s *pqScheduler) push(pqEnv *pqEnvelope) {
	chIDStr := strconv.Itoa(int(pqEnv.envelope.ChannelID))

	// enqueue the incoming Envelope
	heap.Push(s.pq, pqEnv)
	s.size += pqEnv.size
	s.metrics.PeerQueueMsgSize.With("ch_id", chIDStr).Add(float64(pqEnv.size))

	// Update the cumulative sizes by adding the Envelope's size to every
	// priority less than or equal to it.
	for i := 0; i < len(s.chDescs) && pqEnv.priority <= uint(s.chDescs[i].Priority); i++ {
		s.sizes[uint(s.chDescs[i].Priority)] += pqEnv.size
	}
}
func (s *pqScheduler) close() {
	select {
	case <-s.signalCh:
		return
	default:
		close(s.signalCh)
	}

}

func (s *pqScheduler) closed() <-chan struct{} { return s.signalCh }<|MERGE_RESOLUTION|>--- conflicted
+++ resolved
@@ -77,10 +77,7 @@
 
 	enqueueCh chan Envelope
 	dequeueCh chan Envelope
-<<<<<<< HEAD
-=======
 	signalCh  chan struct{}
->>>>>>> 70c232c8
 }
 
 func newPQScheduler(
@@ -119,10 +116,7 @@
 		sizes:        sizes,
 		enqueueCh:    make(chan Envelope, enqueueBuf),
 		dequeueCh:    make(chan Envelope, dequeueBuf),
-<<<<<<< HEAD
-=======
 		signalCh:     make(chan struct{}),
->>>>>>> 70c232c8
 	}
 }
 
