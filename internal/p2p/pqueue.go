package p2p

import (
	"container/heap"
	"context"
	"sort"
	"strconv"
	"sync"
	"time"

	"github.com/gogo/protobuf/proto"

	"github.com/tendermint/tendermint/libs/log"
)

// pqEnvelope defines a wrapper around an Envelope with priority to be inserted
// into a priority queue used for Envelope scheduling.
type pqEnvelope struct {
	envelope  Envelope
	priority  uint
	size      uint
	timestamp time.Time

	index int
}

// priorityQueue defines a type alias for a priority queue implementation.
type priorityQueue []*pqEnvelope

func (pq priorityQueue) get(i int) *pqEnvelope { return pq[i] }
func (pq priorityQueue) Len() int              { return len(pq) }

func (pq priorityQueue) Less(i, j int) bool {
	// if both elements have the same priority, prioritize based on most recent
	if pq[i].priority == pq[j].priority {
		return pq[i].timestamp.After(pq[j].timestamp)
	}

	// otherwise, pick the pqEnvelope with the higher priority
	return pq[i].priority > pq[j].priority
}

func (pq priorityQueue) Swap(i, j int) {
	pq[i], pq[j] = pq[j], pq[i]
	pq[i].index = i
	pq[j].index = j
}

func (pq *priorityQueue) Push(x interface{}) {
	n := len(*pq)
	pqEnv := x.(*pqEnvelope)
	pqEnv.index = n
	*pq = append(*pq, pqEnv)
}

func (pq *priorityQueue) Pop() interface{} {
	old := *pq
	n := len(old)
	pqEnv := old[n-1]
	old[n-1] = nil
	pqEnv.index = -1
	*pq = old[:n-1]
	return pqEnv
}

// Assert the priority queue scheduler implements the queue interface at
// compile-time.
var _ queue = (*pqScheduler)(nil)

type pqScheduler struct {
	logger       log.Logger
	metrics      *Metrics
	size         uint
	sizes        map[uint]uint // cumulative priority sizes
	pq           *priorityQueue
	chDescs      []*ChannelDescriptor
	capacity     uint
	chPriorities map[ChannelID]uint

	enqueueCh chan Envelope
	dequeueCh chan Envelope

	closeFn func()
	closeCh <-chan struct{}
	done    chan struct{}
}

func newPQScheduler(
	logger log.Logger,
	m *Metrics,
	chDescs []*ChannelDescriptor,
	enqueueBuf, dequeueBuf, capacity uint,
) *pqScheduler {

	// copy each ChannelDescriptor and sort them by ascending channel priority
	chDescsCopy := make([]*ChannelDescriptor, len(chDescs))
	copy(chDescsCopy, chDescs)
	sort.Slice(chDescsCopy, func(i, j int) bool { return chDescsCopy[i].Priority < chDescsCopy[j].Priority })

	var (
		chPriorities = make(map[ChannelID]uint)
		sizes        = make(map[uint]uint)
	)

	for _, chDesc := range chDescsCopy {
		chID := chDesc.ID
		chPriorities[chID] = uint(chDesc.Priority)
		sizes[uint(chDesc.Priority)] = 0
	}

	pq := make(priorityQueue, 0)
	heap.Init(&pq)

	closeCh := make(chan struct{})
	once := &sync.Once{}

	return &pqScheduler{
		logger:       logger.With("router", "scheduler"),
		metrics:      m,
		chDescs:      chDescsCopy,
		capacity:     capacity,
		chPriorities: chPriorities,
		pq:           &pq,
		sizes:        sizes,
		enqueueCh:    make(chan Envelope, enqueueBuf),
		dequeueCh:    make(chan Envelope, dequeueBuf),
		closeFn:      func() { once.Do(func() { close(closeCh) }) },
		closeCh:      closeCh,
		done:         make(chan struct{}),
	}
}

// start starts non-blocking process that starts the priority queue scheduler.
func (s *pqScheduler) start(ctx context.Context) { go s.process(ctx) }
func (s *pqScheduler) enqueue() chan<- Envelope  { return s.enqueueCh }
func (s *pqScheduler) dequeue() <-chan Envelope  { return s.dequeueCh }
func (s *pqScheduler) close()                    { s.closeFn() }
func (s *pqScheduler) closed() <-chan struct{}   { return s.done }

// process starts a block process where we listen for Envelopes to enqueue. If
// there is sufficient capacity, it will be enqueued into the priority queue,
// otherwise, we attempt to dequeue enough elements from the priority queue to
// make room for the incoming Envelope by dropping lower priority elements. If
// there isn't sufficient capacity at lower priorities for the incoming Envelope,
// it is dropped.
//
// After we attempt to enqueue the incoming Envelope, if the priority queue is
// non-empty, we pop the top Envelope and send it on the dequeueCh.
func (s *pqScheduler) process(ctx context.Context) {
	defer close(s.done)

	for {
		select {
		case e := <-s.enqueueCh:
			chIDStr := strconv.Itoa(int(e.ChannelID))
			pqEnv := &pqEnvelope{
				envelope:  e,
				size:      uint(proto.Size(e.Message)),
				priority:  s.chPriorities[e.ChannelID],
				timestamp: time.Now().UTC(),
			}

			// enqueue

			// Check if we have sufficient capacity to simply enqueue the incoming
			// Envelope.
			if s.size+pqEnv.size <= s.capacity {
				s.metrics.PeerPendingSendBytes.With("peer_id", string(pqEnv.envelope.To)).Add(float64(pqEnv.size))
				// enqueue the incoming Envelope
				s.push(pqEnv)
			} else {
				// There is not sufficient capacity to simply enqueue the incoming
				// Envelope. So we have to attempt to make room for it by dropping lower
				// priority Envelopes or drop the incoming Envelope otherwise.

				// The cumulative size of all enqueue envelopes at the incoming envelope's
				// priority or lower.
				total := s.sizes[pqEnv.priority]

				if total >= pqEnv.size {
					// There is room for the incoming Envelope, so we drop as many lower
					// priority Envelopes as we need to.
					var (
						canEnqueue bool
						tmpSize    = s.size
						i          = s.pq.Len() - 1
					)

					// Drop lower priority Envelopes until sufficient capacity exists for
					// the incoming Envelope
					for i >= 0 && !canEnqueue {
						pqEnvTmp := s.pq.get(i)

						if pqEnvTmp.priority < pqEnv.priority {
							if tmpSize+pqEnv.size <= s.capacity {
								canEnqueue = true
							} else {
								pqEnvTmpChIDStr := strconv.Itoa(int(pqEnvTmp.envelope.ChannelID))
								s.metrics.PeerQueueDroppedMsgs.With("ch_id", pqEnvTmpChIDStr).Add(1)
								s.logger.Debug(
									"dropped envelope",
									"ch_id", pqEnvTmpChIDStr,
									"priority", pqEnvTmp.priority,
									"msg_size", pqEnvTmp.size,
									"capacity", s.capacity,
								)

								s.metrics.PeerPendingSendBytes.With("peer_id", string(pqEnvTmp.envelope.To)).Add(float64(-pqEnvTmp.size))

								// dequeue/drop from the priority queue
								heap.Remove(s.pq, pqEnvTmp.index)

								// update the size tracker
								tmpSize -= pqEnvTmp.size

								// start from the end again
								i = s.pq.Len() - 1
							}
						} else {
							i--
						}
					}

					// enqueue the incoming Envelope
					s.push(pqEnv)
				} else {
					// There is not sufficient capacity to drop lower priority Envelopes,
					// so we drop the incoming Envelope.
					s.metrics.PeerQueueDroppedMsgs.With("ch_id", chIDStr).Add(1)
					s.logger.Debug(
						"dropped envelope",
						"ch_id", chIDStr,
						"priority", pqEnv.priority,
						"msg_size", pqEnv.size,
						"capacity", s.capacity,
					)
				}
			}

			// dequeue

			for s.pq.Len() > 0 {
				pqEnv = heap.Pop(s.pq).(*pqEnvelope)
				s.size -= pqEnv.size

				// deduct the Envelope size from all the relevant cumulative sizes
				for i := 0; i < len(s.chDescs) && pqEnv.priority <= uint(s.chDescs[i].Priority); i++ {
					s.sizes[uint(s.chDescs[i].Priority)] -= pqEnv.size
				}

				s.metrics.PeerSendBytesTotal.With(
					"chID", chIDStr,
					"peer_id", string(pqEnv.envelope.To),
					"message_type", s.metrics.ValueToMetricLabel(pqEnv.envelope.Message)).Add(float64(pqEnv.size))
<<<<<<< HEAD
=======
				s.metrics.PeerPendingSendBytes.With(
					"peer_id", string(pqEnv.envelope.To)).Add(float64(-pqEnv.size))
>>>>>>> 6c40ad39
				select {
				case s.dequeueCh <- pqEnv.envelope:
				case <-s.closeCh:
					return
				}
			}
		case <-ctx.Done():
			return
		case <-s.closeCh:
			return
		}
	}
}

func (s *pqScheduler) push(pqEnv *pqEnvelope) {
	chIDStr := strconv.Itoa(int(pqEnv.envelope.ChannelID))

	// enqueue the incoming Envelope
	heap.Push(s.pq, pqEnv)
	s.size += pqEnv.size
	s.metrics.PeerQueueMsgSize.With("ch_id", chIDStr).Add(float64(pqEnv.size))

	// Update the cumulative sizes by adding the Envelope's size to every
	// priority less than or equal to it.
	for i := 0; i < len(s.chDescs) && pqEnv.priority <= uint(s.chDescs[i].Priority); i++ {
		s.sizes[uint(s.chDescs[i].Priority)] += pqEnv.size
	}
}<|MERGE_RESOLUTION|>--- conflicted
+++ resolved
@@ -252,11 +252,8 @@
 					"chID", chIDStr,
 					"peer_id", string(pqEnv.envelope.To),
 					"message_type", s.metrics.ValueToMetricLabel(pqEnv.envelope.Message)).Add(float64(pqEnv.size))
-<<<<<<< HEAD
-=======
 				s.metrics.PeerPendingSendBytes.With(
 					"peer_id", string(pqEnv.envelope.To)).Add(float64(-pqEnv.size))
->>>>>>> 6c40ad39
 				select {
 				case s.dequeueCh <- pqEnv.envelope:
 				case <-s.closeCh:
