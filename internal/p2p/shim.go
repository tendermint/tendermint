package p2p

import (
	"sort"

<<<<<<< HEAD
	"github.com/tendermint/tendermint/config"
	"github.com/tendermint/tendermint/internal/p2p/conn"
=======
	"github.com/gogo/protobuf/proto"
	"github.com/tendermint/tendermint/libs/log"
>>>>>>> 5bf30bb0
)

// ReactorShim defines a generic shim wrapper around a BaseReactor. It is
// responsible for wiring up legacy p2p behavior to the new p2p semantics
// (e.g. proxying Envelope messages to legacy peers).
type ReactorShim struct {
	Name     string
	Channels map[ChannelID]*Channel
}

func NewReactorShim(name string, descriptors map[ChannelID]ChannelDescriptor) *ReactorShim {
	channels := make(map[ChannelID]*Channel)

	for _, cds := range descriptors {
		ch := makeChannel(cds, 0)
		channels[ch.ID] = ch
	}

	rs := &ReactorShim{
		Name:     name,
		Channels: channels,
	}

	return rs
}

func makeChannel(cd ChannelDescriptor, buf uint) *Channel {
	return NewChannel(
		cd,
		cd.MsgType,
		make(chan Envelope, buf),  // in-channel
		make(chan Envelope, buf),  // out-channel
		make(chan PeerError, buf), // err-channel
	)
}

// GetChannels implements the legacy Reactor interface for getting a slice of all
// the supported ChannelDescriptors.
func (rs *ReactorShim) GetChannels() []*ChannelDescriptor {
	sortedChIDs := make([]ChannelID, 0, len(rs.Channels))
	for cID := range rs.Channels {
		sortedChIDs = append(sortedChIDs, cID)
	}

	sort.Slice(sortedChIDs, func(i, j int) bool { return sortedChIDs[i] < sortedChIDs[j] })

	descriptors := make([]*ChannelDescriptor, len(rs.Channels))
	for i, cID := range sortedChIDs {
		descriptors[i] = &rs.Channels[cID].descriptor
	}

	return descriptors
}<|MERGE_RESOLUTION|>--- conflicted
+++ resolved
@@ -2,14 +2,6 @@
 
 import (
 	"sort"
-
-<<<<<<< HEAD
-	"github.com/tendermint/tendermint/config"
-	"github.com/tendermint/tendermint/internal/p2p/conn"
-=======
-	"github.com/gogo/protobuf/proto"
-	"github.com/tendermint/tendermint/libs/log"
->>>>>>> 5bf30bb0
 )
 
 // ReactorShim defines a generic shim wrapper around a BaseReactor. It is
