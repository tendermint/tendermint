--- conflicted
+++ resolved
@@ -1,14 +1,4 @@
 package p2p
-
-import (
-<<<<<<< HEAD
-	"github.com/gogo/protobuf/proto"
-=======
-	"sort"
-
-	"github.com/tendermint/tendermint/libs/log"
->>>>>>> f4a56f40
-)
 
 // ChannelDescriptorShim defines a shim wrapper around a legacy p2p channel
 // and the proto.Message the new p2p Channel is responsible for handling.
@@ -16,92 +6,4 @@
 // used to construct a ReactorShim.
 type ChannelDescriptorShim struct {
 	Descriptor *ChannelDescriptor
-<<<<<<< HEAD
-=======
-}
-
-// ChannelShim defines a generic shim wrapper around a legacy p2p channel
-// and the new p2p Channel. It also includes the raw bi-directional Go channels
-// so we can proxy message delivery.
-type ChannelShim struct {
-	Descriptor *ChannelDescriptor
-	Channel    *Channel
-	inCh       chan<- Envelope
-	outCh      <-chan Envelope
-	errCh      <-chan PeerError
-}
-
-// ReactorShim defines a generic shim wrapper around a BaseReactor. It is
-// responsible for wiring up legacy p2p behavior to the new p2p semantics
-// (e.g. proxying Envelope messages to legacy peers).
-type ReactorShim struct {
-	Name        string
-	PeerUpdates *PeerUpdates
-	Channels    map[ChannelID]*ChannelShim
-}
-
-func NewReactorShim(logger log.Logger, name string, descriptors map[ChannelID]*ChannelDescriptorShim) *ReactorShim {
-	channels := make(map[ChannelID]*ChannelShim)
-
-	for _, cds := range descriptors {
-		chShim := NewChannelShim(cds, 0)
-		channels[chShim.Channel.ID] = chShim
-	}
-
-	rs := &ReactorShim{
-		Name:        name,
-		PeerUpdates: NewPeerUpdates(make(chan PeerUpdate), 0),
-		Channels:    channels,
-	}
-
-	return rs
-}
-
-func NewChannelShim(cds *ChannelDescriptorShim, buf uint) *ChannelShim {
-	inCh := make(chan Envelope, buf)
-	outCh := make(chan Envelope, buf)
-	errCh := make(chan PeerError, buf)
-	return &ChannelShim{
-		Descriptor: cds.Descriptor,
-		Channel: NewChannel(
-			ChannelID(cds.Descriptor.ID),
-			cds.Descriptor.MessageType,
-			inCh,
-			outCh,
-			errCh,
-		),
-		inCh:  inCh,
-		outCh: outCh,
-		errCh: errCh,
-	}
-}
-
-// GetChannels implements the legacy Reactor interface for getting a slice of all
-// the supported ChannelDescriptors.
-func (rs *ReactorShim) GetChannels() []*ChannelDescriptor {
-	sortedChIDs := make([]ChannelID, 0, len(rs.Channels))
-	for cID := range rs.Channels {
-		sortedChIDs = append(sortedChIDs, cID)
-	}
-
-	sort.Slice(sortedChIDs, func(i, j int) bool { return sortedChIDs[i] < sortedChIDs[j] })
-
-	descriptors := make([]*ChannelDescriptor, len(rs.Channels))
-	for i, cID := range sortedChIDs {
-		descriptors[i] = rs.Channels[cID].Descriptor
-	}
-
-	return descriptors
-}
-
-// GetChannel returns a p2p Channel reference for a given ChannelID. If no
-// Channel exists, nil is returned.
-func (rs *ReactorShim) GetChannel(cID ChannelID) *Channel {
-	channelShim, ok := rs.Channels[cID]
-	if ok {
-		return channelShim.Channel
-	}
-
-	return nil
->>>>>>> f4a56f40
 }