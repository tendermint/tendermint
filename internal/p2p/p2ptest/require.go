package p2ptest

import (
	"context"
	"errors"
	"testing"
	"time"

	"github.com/gogo/protobuf/proto"
	"github.com/stretchr/testify/assert"
	"github.com/stretchr/testify/require"

	"github.com/tendermint/tendermint/internal/p2p"
	"github.com/tendermint/tendermint/types"
)

// RequireEmpty requires that the given channel is empty.
func RequireEmpty(ctx context.Context, t *testing.T, channels ...*p2p.Channel) {
	t.Helper()

	ctx, cancel := context.WithTimeout(ctx, 10*time.Millisecond)
	defer cancel()

	iter := p2p.MergedChannelIterator(ctx, channels...)
	count := 0
	for iter.Next(ctx) {
		count++
		require.Nil(t, iter.Envelope())
	}
	require.Zero(t, count)
	require.Error(t, ctx.Err())
}

// RequireReceive requires that the given envelope is received on the channel.
func RequireReceive(ctx context.Context, t *testing.T, channel *p2p.Channel, expect p2p.Envelope) {
	t.Helper()

	ctx, cancel := context.WithTimeout(ctx, time.Second)
	defer cancel()

	iter := channel.Receive(ctx)
	count := 0
	for iter.Next(ctx) {
		count++
		envelope := iter.Envelope()
		require.Equal(t, expect.From, envelope.From)
		require.Equal(t, expect.Message, envelope.Message)
	}

	if !assert.True(t, count >= 1) {
		require.NoError(t, ctx.Err(), "timed out waiting for message %v", expect)
	}
}

// RequireReceiveUnordered requires that the given envelopes are all received on
// the channel, ignoring order.
func RequireReceiveUnordered(ctx context.Context, t *testing.T, channel *p2p.Channel, expect []*p2p.Envelope) {
	ctx, cancel := context.WithTimeout(ctx, time.Second)
	defer cancel()

	actual := []*p2p.Envelope{}

	iter := channel.Receive(ctx)
	for iter.Next(ctx) {
		actual = append(actual, iter.Envelope())
		if len(actual) == len(expect) {
			require.ElementsMatch(t, expect, actual, "len=%d", len(actual))
			return
		}
	}

	if errors.Is(ctx.Err(), context.DeadlineExceeded) {
		require.ElementsMatch(t, expect, actual)
	}
}

// RequireSend requires that the given envelope is sent on the channel.
func RequireSend(ctx context.Context, t *testing.T, channel *p2p.Channel, envelope p2p.Envelope) {
	tctx, cancel := context.WithTimeout(ctx, time.Second)
	defer cancel()

	err := channel.Send(tctx, envelope)
	switch {
	case errors.Is(err, context.DeadlineExceeded):
		require.Fail(t, "timed out sending message to %q", envelope.To)
	default:
		require.NoError(t, err, "unexpected error")
	}
}

// RequireSendReceive requires that a given Protobuf message is sent to the
// given peer, and then that the given response is received back.
func RequireSendReceive(
	ctx context.Context,
	t *testing.T,
	channel *p2p.Channel,
	peerID types.NodeID,
	send proto.Message,
	receive proto.Message,
) {
	RequireSend(ctx, t, channel, p2p.Envelope{To: peerID, Message: send})
	RequireReceive(ctx, t, channel, p2p.Envelope{From: peerID, Message: send})
}

// RequireNoUpdates requires that a PeerUpdates subscription is empty.
func RequireNoUpdates(ctx context.Context, t *testing.T, peerUpdates *p2p.PeerUpdates) {
	t.Helper()
	select {
	case update := <-peerUpdates.Updates():
		if ctx.Err() == nil {
			require.Fail(t, "unexpected peer updates", "got %v", update)
		}
	case <-ctx.Done():
	default:
	}
}

// RequireError requires that the given peer error is submitted for a peer.
func RequireError(ctx context.Context, t *testing.T, channel *p2p.Channel, peerError p2p.PeerError) {
	tctx, tcancel := context.WithTimeout(ctx, time.Second)
	defer tcancel()

	err := channel.SendError(tctx, peerError)
	switch {
	case errors.Is(err, context.DeadlineExceeded):
		require.Fail(t, "timed out reporting error", "%v for %q", peerError, channel.String())
	default:
		require.NoError(t, err, "unexpected error")
	}
}

// RequireUpdate requires that a PeerUpdates subscription yields the given update.
func RequireUpdate(t *testing.T, peerUpdates *p2p.PeerUpdates, expect p2p.PeerUpdate) {
	timer := time.NewTimer(time.Second) // not time.After due to goroutine leaks
	defer timer.Stop()

	select {
	case update := <-peerUpdates.Updates():
		require.Equal(t, expect.NodeID, update.NodeID, "node id did not match")
		require.Equal(t, expect.Status, update.Status, "statuses did not match")
<<<<<<< HEAD
	case <-peerUpdates.Done():
		require.Fail(t, "peer updates subscription is closed")
=======
>>>>>>> 6c40ad39
	case <-timer.C:
		require.Fail(t, "timed out waiting for peer update", "expected %v", expect)
	}
}

// RequireUpdates requires that a PeerUpdates subscription yields the given updates
// in the given order.
func RequireUpdates(t *testing.T, peerUpdates *p2p.PeerUpdates, expect []p2p.PeerUpdate) {
	timer := time.NewTimer(time.Second) // not time.After due to goroutine leaks
	defer timer.Stop()

	actual := []p2p.PeerUpdate{}
	for {
		select {
		case update := <-peerUpdates.Updates():
			actual = append(actual, update)
			if len(actual) == len(expect) {
				for idx := range expect {
					require.Equal(t, expect[idx].NodeID, actual[idx].NodeID)
					require.Equal(t, expect[idx].Status, actual[idx].Status)
				}

				return
			}

		case <-timer.C:
			require.Equal(t, expect, actual, "did not receive expected peer updates")
			return
		}
	}
}<|MERGE_RESOLUTION|>--- conflicted
+++ resolved
@@ -138,11 +138,6 @@
 	case update := <-peerUpdates.Updates():
 		require.Equal(t, expect.NodeID, update.NodeID, "node id did not match")
 		require.Equal(t, expect.Status, update.Status, "statuses did not match")
-<<<<<<< HEAD
-	case <-peerUpdates.Done():
-		require.Fail(t, "peer updates subscription is closed")
-=======
->>>>>>> 6c40ad39
 	case <-timer.C:
 		require.Fail(t, "timed out waiting for peer update", "expected %v", expect)
 	}
