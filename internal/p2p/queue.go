--- conflicted
+++ resolved
@@ -16,31 +16,22 @@
 
 	// dequeue returns a channel ordered according to some queueing policy.
 	dequeue() <-chan Envelope
-<<<<<<< HEAD
-=======
 
 	close()
 	closed() <-chan struct{}
->>>>>>> 70c232c8
 }
 
 // fifoQueue is a simple unbuffered lossless queue that passes messages through
 // in the order they were received, and blocks until message is received.
 type fifoQueue struct {
 	queueCh chan Envelope
-<<<<<<< HEAD
-=======
 	signal  chan struct{}
->>>>>>> 70c232c8
 }
 
 func newFIFOQueue(_ context.Context, size int) queue {
 	return &fifoQueue{
 		queueCh: make(chan Envelope, size),
-<<<<<<< HEAD
-=======
 		signal:  make(chan struct{}),
->>>>>>> 70c232c8
 	}
 }
 
@@ -50,9 +41,6 @@
 
 func (q *fifoQueue) dequeue() <-chan Envelope {
 	return q.queueCh
-<<<<<<< HEAD
-}
-=======
 }
 
 func (q *fifoQueue) close() {
@@ -62,7 +50,6 @@
 	default:
 		close(q.signal)
 	}
+}
 
-}
-func (q *fifoQueue) closed() <-chan struct{} { return q.signal }
->>>>>>> 70c232c8
+func (q *fifoQueue) closed() <-chan struct{} { return q.signal }