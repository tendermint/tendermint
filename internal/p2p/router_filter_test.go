package p2p

import (
	"context"
	"errors"
	"net"
	"testing"
	"time"

	"github.com/stretchr/testify/require"
	"github.com/tendermint/tendermint/libs/log"
)

func TestConnectionFiltering(t *testing.T) {
	ctx, cancel := context.WithCancel(context.Background())
	defer cancel()
	logger := log.TestingLogger()

	filterByIPCount := 0
	router := &Router{
		logger:      logger,
		connTracker: newConnTracker(1, time.Second),
		options: RouterOptions{
			FilterPeerByIP: func(ctx context.Context, ip net.IP, port uint16) error {
				filterByIPCount++
				return errors.New("mock")
			},
		},
	}
	require.Equal(t, 0, filterByIPCount)
<<<<<<< HEAD
	router.openConnection(ctx, &MemoryConnection{logger: logger})
=======
	router.openConnection(ctx, &MemoryConnection{logger: logger, closer: ctx.Done(), doClose: cancel})
>>>>>>> 70c232c8
	require.Equal(t, 1, filterByIPCount)
}<|MERGE_RESOLUTION|>--- conflicted
+++ resolved
@@ -28,10 +28,6 @@
 		},
 	}
 	require.Equal(t, 0, filterByIPCount)
-<<<<<<< HEAD
-	router.openConnection(ctx, &MemoryConnection{logger: logger})
-=======
 	router.openConnection(ctx, &MemoryConnection{logger: logger, closer: ctx.Done(), doClose: cancel})
->>>>>>> 70c232c8
 	require.Equal(t, 1, filterByIPCount)
 }