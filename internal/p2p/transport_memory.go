--- conflicted
+++ resolved
@@ -323,33 +323,10 @@
 }
 
 // SendMessage implements Connection.
-<<<<<<< HEAD
-func (c *MemoryConnection) SendMessage(chID ChannelID, msg []byte) (bool, error) {
+func (c *MemoryConnection) SendMessage(ctx context.Context, chID ChannelID, msg []byte) error {
 	// Check close first, since channels are buffered. Otherwise, below select
 	// may non-deterministically return non-error even when closed.
 	select {
-	case <-c.closer.Done():
-		return false, io.EOF
-	default:
-	}
-
-	select {
-	case c.sendCh <- memoryMessage{channelID: chID, message: msg}:
-		// c.logger.Debug("sent message", "chID", chID, "msg", msg)
-		return true, nil
-	case <-c.closer.Done():
-		return false, io.EOF
-	}
-}
-
-// TrySendMessage implements Connection.
-func (c *MemoryConnection) TrySendMessage(chID ChannelID, msg []byte) (bool, error) {
-=======
-func (c *MemoryConnection) SendMessage(ctx context.Context, chID ChannelID, msg []byte) error {
->>>>>>> 6c40ad39
-	// Check close first, since channels are buffered. Otherwise, below select
-	// may non-deterministically return non-error even when closed.
-	select {
 	case <-c.closeCh:
 		return io.EOF
 	case <-ctx.Done():
@@ -359,23 +336,7 @@
 
 	select {
 	case c.sendCh <- memoryMessage{channelID: chID, message: msg}:
-<<<<<<< HEAD
-		// c.logger.Debug("sent message", "chID", chID, "msg", msg)
-		return true, nil
-	case <-c.closer.Done():
-		return false, io.EOF
-	default:
-		return false, nil
-	}
-}
-
-// Close implements Connection.
-func (c *MemoryConnection) Close() error {
-	select {
-	case <-c.closer.Done():
-=======
-		c.logger.Debug("sent message", "chID", chID, "msg", msg)
->>>>>>> 6c40ad39
+		//c.logger.Debug("sent message", "chID", chID, "msg", msg)
 		return nil
 	case <-ctx.Done():
 		return io.EOF
