--- conflicted
+++ resolved
@@ -175,13 +175,8 @@
 	inCh := make(chan memoryMessage, t.bufferSize)
 	outCh := make(chan memoryMessage, t.bufferSize)
 
-<<<<<<< HEAD
-	outConn := newMemoryConnection(t.logger, t.nodeID, peer.nodeID, inCh, outCh)
-	inConn := newMemoryConnection(peer.logger, peer.nodeID, t.nodeID, outCh, inCh)
-=======
 	outConn := newMemoryConnection(ctx, t.logger, t.nodeID, peer.nodeID, inCh, outCh)
 	inConn := newMemoryConnection(ctx, peer.logger, peer.nodeID, t.nodeID, outCh, inCh)
->>>>>>> 70c232c8
 
 	select {
 	case peer.acceptCh <- inConn:
@@ -205,12 +200,9 @@
 
 	receiveCh <-chan memoryMessage
 	sendCh    chan<- memoryMessage
-<<<<<<< HEAD
-=======
 
 	closer  <-chan struct{}
 	doClose context.CancelFunc
->>>>>>> 70c232c8
 }
 
 // memoryMessage is passed internally, containing either a message or handshake.
@@ -239,11 +231,8 @@
 		remoteID:  remoteID,
 		receiveCh: receiveCh,
 		sendCh:    sendCh,
-<<<<<<< HEAD
-=======
 		closer:    cctx.Done(),
 		doClose:   ccancel,
->>>>>>> 70c232c8
 	}
 }
 
@@ -277,11 +266,8 @@
 	select {
 	case c.sendCh <- memoryMessage{nodeInfo: &nodeInfo, pubKey: privKey.PubKey()}:
 		c.logger.Debug("sent handshake", "nodeInfo", nodeInfo)
-<<<<<<< HEAD
-=======
 	case <-c.closer:
 		return types.NodeInfo{}, nil, io.EOF
->>>>>>> 70c232c8
 	case <-ctx.Done():
 		return types.NodeInfo{}, nil, io.EOF
 	}
@@ -293,11 +279,8 @@
 		}
 		c.logger.Debug("received handshake", "peerInfo", msg.nodeInfo)
 		return *msg.nodeInfo, msg.pubKey, nil
-<<<<<<< HEAD
-=======
 	case <-c.closer:
 		return types.NodeInfo{}, nil, io.EOF
->>>>>>> 70c232c8
 	case <-ctx.Done():
 		return types.NodeInfo{}, nil, io.EOF
 	}
@@ -308,11 +291,8 @@
 	// Check close first, since channels are buffered. Otherwise, below select
 	// may non-deterministically return non-error even when closed.
 	select {
-<<<<<<< HEAD
-=======
 	case <-c.closer:
 		return 0, nil, io.EOF
->>>>>>> 70c232c8
 	case <-ctx.Done():
 		return 0, nil, io.EOF
 	default:
@@ -322,11 +302,9 @@
 	case msg := <-c.receiveCh:
 		c.logger.Debug("received message", "chID", msg.channelID, "msg", msg.message)
 		return msg.channelID, msg.message, nil
-<<<<<<< HEAD
-	case <-ctx.Done():
-=======
-	case <-c.closer:
->>>>>>> 70c232c8
+	case <-ctx.Done():
+		return 0, nil, io.EOF
+	case <-c.closer:
 		return 0, nil, io.EOF
 	}
 }
@@ -336,11 +314,8 @@
 	// Check close first, since channels are buffered. Otherwise, below select
 	// may non-deterministically return non-error even when closed.
 	select {
-<<<<<<< HEAD
-=======
 	case <-c.closer:
 		return io.EOF
->>>>>>> 70c232c8
 	case <-ctx.Done():
 		return io.EOF
 	default:
@@ -352,19 +327,14 @@
 		return nil
 	case <-ctx.Done():
 		return io.EOF
-<<<<<<< HEAD
-=======
 	case <-c.closer:
 		return io.EOF
->>>>>>> 70c232c8
 	}
 }
 
 // Close implements Connection.
 func (c *MemoryConnection) Close() error {
-<<<<<<< HEAD
 	c.logger.Info("closed connection")
-=======
 	select {
 	case <-c.closer:
 		return nil
@@ -372,6 +342,5 @@
 		c.doClose()
 		c.logger.Info("closed connection")
 	}
->>>>>>> 70c232c8
 	return nil
 }