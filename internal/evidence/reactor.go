--- conflicted
+++ resolved
@@ -28,12 +28,8 @@
 	ChannelShims = map[p2p.ChannelID]*p2p.ChannelDescriptorShim{
 		EvidenceChannel: {
 			Descriptor: &p2p.ChannelDescriptor{
-<<<<<<< HEAD
 				ID:                  EvidenceChannel,
-=======
-				ID:                  byte(EvidenceChannel),
 				MessageType:         new(tmproto.EvidenceList),
->>>>>>> f4a56f40
 				Priority:            6,
 				RecvMessageCapacity: maxMsgSize,
 				RecvBufferCapacity:  32,
