--- conflicted
+++ resolved
@@ -154,16 +154,9 @@
 	proxy := newAppConnTest(cli)
 	t.Log("Connected")
 
-<<<<<<< HEAD
 	resInfo, err := proxy.InfoSync(ctx, RequestInfo)
-	if err != nil {
-		t.Errorf("unexpected error: %v", err)
-	}
-=======
-	resInfo, err := proxy.InfoSync(context.Background(), RequestInfo)
 	require.NoError(t, err)
 
->>>>>>> 3c8955e4
 	if resInfo.Data != "{\"size\":0}" {
 		t.Error("Expected ResponseInfo with one element '{\"size\":0}' but got something else")
 	}
