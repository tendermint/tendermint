--- conflicted
+++ resolved
@@ -97,12 +97,9 @@
 
 	// Kill Tendermint if the ABCI application crashes.
 	go func() {
-<<<<<<< HEAD
-=======
 		if !client.IsRunning() {
 			return
 		}
->>>>>>> ac9197ed
 		app.client.Wait()
 		if ctx.Err() != nil {
 			return
@@ -119,11 +116,7 @@
 
 	}()
 
-<<<<<<< HEAD
-	return nil
-=======
 	return client.Start(ctx)
->>>>>>> ac9197ed
 }
 
 func (app *multiAppConn) OnStop() { app.client.Stop() }
