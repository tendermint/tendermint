package factory

import (
	"time"

<<<<<<< HEAD
	"github.com/tendermint/tendermint/config"
	"github.com/tendermint/tendermint/crypto"
	"github.com/tendermint/tendermint/dash/llmq"
	tmtime "github.com/tendermint/tendermint/libs/time"
	"github.com/tendermint/tendermint/types"
)

func RandGenesisDoc(
	cfg *config.Config,
	numValidators int,
	initialHeight int64,
) (*types.GenesisDoc, []types.PrivValidator) {
	validators := make([]types.GenesisValidator, 0, numValidators)
	privValidators := make([]types.PrivValidator, 0, numValidators)

	ld := llmq.MustGenerate(crypto.RandProTxHashes(numValidators))
	quorumHash := crypto.RandQuorumHash()
	iter := ld.Iter()
	for iter.Next() {
		proTxHash, qks := iter.Value()
		validators = append(validators, types.GenesisValidator{
			PubKey:    qks.PubKey,
			Power:     types.DefaultDashVotingPower,
			ProTxHash: proTxHash,
		})
		privValidators = append(privValidators, types.NewMockPVWithParams(
			qks.PrivKey,
			proTxHash,
			quorumHash,
			ld.ThresholdPubKey,
			false,
			false,
		))
	}
	sort.Sort(types.PrivValidatorsByProTxHash(privValidators))

	coreChainLock := types.NewMockChainLock(2)

	return &types.GenesisDoc{
		GenesisTime:                  tmtime.Now(),
		InitialHeight:                initialHeight,
		ChainID:                      cfg.ChainID(),
		Validators:                   validators,
		InitialCoreChainLockedHeight: 1,
		InitialProposalCoreChainLock: coreChainLock.ToProto(),
		ThresholdPublicKey:           ld.ThresholdPubKey,
		QuorumHash:                   quorumHash,
	}, privValidators
=======
	cfg "github.com/tendermint/tendermint/config"
	"github.com/tendermint/tendermint/types"
)

func GenesisDoc(
	config *cfg.Config,
	time time.Time,
	validators []*types.Validator,
	consensusParams *types.ConsensusParams,
) *types.GenesisDoc {

	genesisValidators := make([]types.GenesisValidator, len(validators))

	for i := range validators {
		genesisValidators[i] = types.GenesisValidator{
			Power:  validators[i].VotingPower,
			PubKey: validators[i].PubKey,
		}
	}

	return &types.GenesisDoc{
		GenesisTime:     time,
		InitialHeight:   1,
		ChainID:         config.ChainID(),
		Validators:      genesisValidators,
		ConsensusParams: consensusParams,
	}
>>>>>>> 6c40ad39
}<|MERGE_RESOLUTION|>--- conflicted
+++ resolved
@@ -1,9 +1,9 @@
 package factory
 
 import (
+	"sort"
 	"time"
 
-<<<<<<< HEAD
 	"github.com/tendermint/tendermint/config"
 	"github.com/tendermint/tendermint/crypto"
 	"github.com/tendermint/tendermint/dash/llmq"
@@ -15,6 +15,7 @@
 	cfg *config.Config,
 	numValidators int,
 	initialHeight int64,
+	consensusParams *types.ConsensusParams,
 ) (*types.GenesisDoc, []types.PrivValidator) {
 	validators := make([]types.GenesisValidator, 0, numValidators)
 	privValidators := make([]types.PrivValidator, 0, numValidators)
@@ -43,42 +44,16 @@
 	coreChainLock := types.NewMockChainLock(2)
 
 	return &types.GenesisDoc{
-		GenesisTime:                  tmtime.Now(),
-		InitialHeight:                initialHeight,
-		ChainID:                      cfg.ChainID(),
-		Validators:                   validators,
+		GenesisTime:     tmtime.Now(),
+		InitialHeight:   initialHeight,
+		ChainID:         cfg.ChainID(),
+		Validators:      validators,
+		ConsensusParams: consensusParams,
+
+		// dash fields
 		InitialCoreChainLockedHeight: 1,
 		InitialProposalCoreChainLock: coreChainLock.ToProto(),
 		ThresholdPublicKey:           ld.ThresholdPubKey,
 		QuorumHash:                   quorumHash,
 	}, privValidators
-=======
-	cfg "github.com/tendermint/tendermint/config"
-	"github.com/tendermint/tendermint/types"
-)
-
-func GenesisDoc(
-	config *cfg.Config,
-	time time.Time,
-	validators []*types.Validator,
-	consensusParams *types.ConsensusParams,
-) *types.GenesisDoc {
-
-	genesisValidators := make([]types.GenesisValidator, len(validators))
-
-	for i := range validators {
-		genesisValidators[i] = types.GenesisValidator{
-			Power:  validators[i].VotingPower,
-			PubKey: validators[i].PubKey,
-		}
-	}
-
-	return &types.GenesisDoc{
-		GenesisTime:     time,
-		InitialHeight:   1,
-		ChainID:         config.ChainID(),
-		Validators:      genesisValidators,
-		ConsensusParams: consensusParams,
-	}
->>>>>>> 6c40ad39
 }