--- conflicted
+++ resolved
@@ -1,43 +1,10 @@
 package state
 
 import (
-	"github.com/tendermint/tendermint/crypto"
-
 	abci "github.com/tendermint/tendermint/abci/types"
 	"github.com/tendermint/tendermint/types"
 )
 
-<<<<<<< HEAD
-//
-// TODO: Remove dependence on all entities exported from this file.
-//
-// Every entity exported here is dependent on a private entity from the `state`
-// package. Currently, these functions are only made available to tests in the
-// `state_test` package, but we should not be relying on them for our testing.
-// Instead, we should be exclusively relying on exported entities for our
-// testing, and should be refactoring exported entities to make them more
-// easily testable from outside of the package.
-//
-
-// UpdateState is an alias for updateState exported from execution.go,
-// exclusively and explicitly for testing.
-func UpdateState(
-	state State,
-	nodeProTxHash crypto.ProTxHash,
-	blockID types.BlockID,
-	header *types.Header,
-	abciResponses *tmstate.ABCIResponses,
-	validatorUpdates []*types.Validator,
-	newThresholdPublicKey crypto.PubKey,
-	quorumHash crypto.QuorumHash,
-) (State, error) {
-	return updateState(
-		state, nodeProTxHash, blockID, header, abciResponses, validatorUpdates, newThresholdPublicKey, quorumHash,
-	)
-}
-
-=======
->>>>>>> 6c40ad39
 // ValidateValidatorUpdates is an alias for validateValidatorUpdates exported
 // from execution.go, exclusively and explicitly for testing.
 func ValidateValidatorUpdates(abciUpdates []abci.ValidatorUpdate, params types.ValidatorParams) error {
