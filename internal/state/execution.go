package state

import (
	"bytes"
	"context"
	"fmt"
	"time"

	abciclient "github.com/tendermint/tendermint/abci/client"
	abci "github.com/tendermint/tendermint/abci/types"
	"github.com/tendermint/tendermint/crypto"
<<<<<<< HEAD
	cryptoenc "github.com/tendermint/tendermint/crypto/encoding"
	"github.com/tendermint/tendermint/internal/libs/fail"
	"github.com/tendermint/tendermint/internal/mempool"
	"github.com/tendermint/tendermint/internal/proxy"
	tmbytes "github.com/tendermint/tendermint/libs/bytes"
=======
	"github.com/tendermint/tendermint/crypto/encoding"
	"github.com/tendermint/tendermint/crypto/merkle"
	"github.com/tendermint/tendermint/internal/eventbus"
	"github.com/tendermint/tendermint/internal/mempool"
>>>>>>> 6c40ad39
	"github.com/tendermint/tendermint/libs/log"
	tmstate "github.com/tendermint/tendermint/proto/tendermint/state"
	tmtypes "github.com/tendermint/tendermint/proto/tendermint/types"
	"github.com/tendermint/tendermint/types"
)

//-----------------------------------------------------------------------------
// BlockExecutor handles block execution and state updates.
// It exposes ApplyBlock(), which validates & executes the block, updates state w/ ABCI responses,
// then commits and updates the mempool atomically, then saves state.

// BlockExecutor provides the context and accessories for properly executing a block.
type BlockExecutor struct {
	// save state, validators, consensus params, abci responses here
	store Store

	// use blockstore for the pruning functions.
	blockStore BlockStore

	// execute the app against this
<<<<<<< HEAD
	proxyApp proxy.AppConnConsensus
	queryApp proxy.AppConnQuery
=======
	appClient abciclient.Client
>>>>>>> 6c40ad39

	// events
	eventBus types.BlockEventPublisher

	// manage the mempool lock during commit
	// and update both with block results after commit.
	mempool mempool.Mempool
	evpool  EvidencePool
	// the next core chain lock that we can propose
	NextCoreChainLock *types.CoreChainLock

	logger  log.Logger
	metrics *Metrics

	appHashSize int
	// cache the verification results over a single height
	cache map[string]struct{}
}

<<<<<<< HEAD
type BlockExecutorOption func(executor *BlockExecutor)

func BlockExecutorWithMetrics(metrics *Metrics) BlockExecutorOption {
	return func(blockExec *BlockExecutor) {
		blockExec.metrics = metrics
	}
}

// BlockExecutorWithAppHashSize is used to specify app-hash-size
func BlockExecutorWithAppHashSize(size int) BlockExecutorOption {
	return func(blockExec *BlockExecutor) {
		blockExec.appHashSize = size
	}
}

// NewBlockExecutor returns a new BlockExecutor with a NopEventBus.
// Call SetEventBus to provide one.
func NewBlockExecutor(
	stateStore Store,
	logger log.Logger,
	proxyApp proxy.AppConnConsensus,
	queryApp proxy.AppConnQuery,
	mempool mempool.Mempool,
	evpool EvidencePool,
	blockStore BlockStore,
	nextCoreChainLock *types.CoreChainLock,
	options ...BlockExecutorOption,
) *BlockExecutor {
	res := &BlockExecutor{
		store:             stateStore,
		proxyApp:          proxyApp,
		queryApp:          queryApp,
		eventBus:          types.NopEventBus{},
		mempool:           mempool,
		evpool:            evpool,
		NextCoreChainLock: nextCoreChainLock,
		logger:            logger,
		metrics:           NopMetrics(),
		// TODO: appHashSize should be read from config
		appHashSize: crypto.DefaultAppHashSize,
		cache:       make(map[string]struct{}),
		blockStore:  blockStore,
=======
// NewBlockExecutor returns a new BlockExecutor with the passed-in EventBus.
func NewBlockExecutor(
	stateStore Store,
	logger log.Logger,
	appClient abciclient.Client,
	pool mempool.Mempool,
	evpool EvidencePool,
	blockStore BlockStore,
	eventBus *eventbus.EventBus,
	metrics *Metrics,
) *BlockExecutor {
	return &BlockExecutor{
		eventBus:   eventBus,
		store:      stateStore,
		appClient:  appClient,
		mempool:    pool,
		evpool:     evpool,
		logger:     logger,
		metrics:    metrics,
		cache:      make(map[string]struct{}),
		blockStore: blockStore,
>>>>>>> 6c40ad39
	}
}

func (blockExec *BlockExecutor) Store() Store {
	return blockExec.store
}

// CreateProposalBlock calls state.MakeBlock with evidence from the evpool
// and txs from the mempool. The max bytes must be big enough to fit the commit.
// Up to 1/10th of the block space is allocated for maximum sized evidence.
// The rest is given to txs, up to the max gas.
//
// Contract: application will not return more bytes than are sent over the wire.
func (blockExec *BlockExecutor) CreateProposalBlock(
	ctx context.Context,
	height int64,
	state State,
	commit *types.Commit,
<<<<<<< HEAD
	proposerProTxHash []byte,
	proposedAppVersion uint64,
) (*types.Block, *types.PartSet) {
=======
	proposerAddr []byte,
	votes []*types.Vote,
) (*types.Block, error) {
>>>>>>> 6c40ad39

	maxBytes := state.ConsensusParams.Block.MaxBytes
	maxGas := state.ConsensusParams.Block.MaxGas

	evidence, evSize := blockExec.evpool.PendingEvidence(state.ConsensusParams.Evidence.MaxBytes)

	// Fetch a limited amount of valid txs
	maxDataBytes := types.MaxDataBytes(maxBytes, crypto.BLS12381, evSize, state.Validators.Size())

	txs := blockExec.mempool.ReapMaxBytesMaxGas(maxDataBytes, maxGas)
	block := state.MakeBlock(height, txs, commit, evidence, proposerAddr)

	localLastCommit := buildLastCommitInfo(block, blockExec.store, state.InitialHeight)
	rpp, err := blockExec.appClient.PrepareProposal(
		ctx,
		&abci.RequestPrepareProposal{
			MaxTxBytes:          maxDataBytes,
			Txs:                 block.Txs.ToSliceOfBytes(),
			LocalLastCommit:     extendedCommitInfo(localLastCommit, votes),
			ByzantineValidators: block.Evidence.ToABCI(),
			Height:              block.Height,
			Time:                block.Time,
			NextValidatorsHash:  block.NextValidatorsHash,
			ProposerAddress:     block.ProposerAddress,
		},
	)
	if err != nil {
		// The App MUST ensure that only valid (and hence 'processable') transactions
		// enter the mempool. Hence, at this point, we can't have any non-processable
		// transaction causing an error.
		//
		// Also, the App can simply skip any transaction that could cause any kind of trouble.
		// Either way, we cannot recover in a meaningful way, unless we skip proposing
		// this block, repair what caused the error and try again. Hence, we return an
		// error for now (the production code calling this function is expected to panic).
		return nil, err
	}
	txrSet := types.NewTxRecordSet(rpp.TxRecords)

	if err := txrSet.Validate(maxDataBytes, block.Txs); err != nil {
		return nil, err
	}

	for _, rtx := range txrSet.RemovedTxs() {
		if err := blockExec.mempool.RemoveTxByKey(rtx.Key()); err != nil {
			blockExec.logger.Debug("error removing transaction from the mempool", "error", err, "tx hash", rtx.Hash())
		}
	}
	itxs := txrSet.IncludedTxs()
	return state.MakeBlock(height, itxs, commit, evidence, proposerAddr), nil
}

func (blockExec *BlockExecutor) ProcessProposal(
	ctx context.Context,
	block *types.Block,
	state State,
) (bool, error) {
	resp, err := blockExec.appClient.ProcessProposal(ctx, &abci.RequestProcessProposal{
		Hash:                block.Header.Hash(),
		Height:              block.Header.Height,
		Time:                block.Header.Time,
		Txs:                 block.Data.Txs.ToSliceOfBytes(),
		ProposedLastCommit:  buildLastCommitInfo(block, blockExec.store, state.InitialHeight),
		ByzantineValidators: block.Evidence.ToABCI(),
		ProposerAddress:     block.ProposerAddress,
		NextValidatorsHash:  block.NextValidatorsHash,
	})
	if err != nil {
		return false, ErrInvalidBlock(err)
	}
	if resp.IsStatusUnknown() {
		panic(fmt.Sprintf("ProcessProposal responded with status %s", resp.Status.String()))
	}

<<<<<<< HEAD
	nextCoreChainLock := blockExec.NextCoreChainLock

	if nextCoreChainLock != nil &&
		nextCoreChainLock.CoreBlockHeight <= state.LastCoreChainLockedBlockHeight {
		nextCoreChainLock = nil
	}

	// Pass proposed app version only if it's higher than current network app version
	if proposedAppVersion <= state.Version.Consensus.App {
		proposedAppVersion = 0
	}

	return state.MakeBlock(
		height,
		nextCoreChainLock,
		txs,
		commit,
		evidence,
		proposerProTxHash,
		proposedAppVersion,
	)
=======
	return resp.IsAccepted(), nil
>>>>>>> 6c40ad39
}

// ValidateBlock validates the given block against the given state.
// If the block is invalid, it returns an error.
// Validation does not mutate state, but does require historical information from the stateDB,
// ie. to verify evidence from a validator at an old height.
func (blockExec *BlockExecutor) ValidateBlock(ctx context.Context, state State, block *types.Block) error {
	hash := block.Hash()
	if _, ok := blockExec.cache[hash.String()]; ok {
		return nil
	}

	err := validateBlock(state, block)
	if err != nil {
		return err
	}

	err = blockExec.evpool.CheckEvidence(ctx, block.Evidence)
	if err != nil {
		return err
	}

	blockExec.cache[hash.String()] = struct{}{}
	return nil
}

// ValidateBlockChainLock validates the given block chain lock against the given state.
// If the block is invalid, it returns an error.
// Validation does not mutate state, but does require historical information from the stateDB,
// ie. to verify evidence from a validator at an old height.
func (blockExec *BlockExecutor) ValidateBlockChainLock(state State, block *types.Block) error {
	return validateBlockChainLock(blockExec.queryApp, state, block)
}

// ValidateBlockTime validates the given block time against the given state.
// If the block is invalid, it returns an error.
// Validation does not mutate state, but does require historical information from the stateDB,
// ie. to verify evidence from a validator at an old height.
func (blockExec *BlockExecutor) ValidateBlockTime(
	allowedTimeWindow time.Duration,
	state State,
	block *types.Block,
) error {
	return validateBlockTime(allowedTimeWindow, state, block)
}

// ApplyBlock validates the block against the state, executes it against the app,
// fires the relevant events, commits the app, and saves the new state and responses.
// It returns the new state.
// It's the only function that needs to be called
// from outside this package to process and commit an entire block.
// It takes a blockID to avoid recomputing the parts hash.
func (blockExec *BlockExecutor) ApplyBlock(
<<<<<<< HEAD
	state State, proTxHash crypto.ProTxHash, blockID types.BlockID, block *types.Block,
) (State, error) {
	return blockExec.ApplyBlockWithLogger(state, proTxHash, blockID, block, blockExec.logger)
}

// ApplyBlockWithLogger calls ApplyBlock with a specified logger making things easier for debugging
func (blockExec *BlockExecutor) ApplyBlockWithLogger(
	state State,
	proTxHash crypto.ProTxHash,
	blockID types.BlockID,
	block *types.Block,
	logger log.Logger,
) (State, error) {
	if err := blockExec.ValidateBlock(state, block); err != nil {
=======
	ctx context.Context,
	state State,
	blockID types.BlockID, block *types.Block) (State, error) {
	// validate the block if we haven't already
	if err := blockExec.ValidateBlock(ctx, state, block); err != nil {
>>>>>>> 6c40ad39
		return state, ErrInvalidBlock(err)
	}
	startTime := time.Now().UnixNano()
<<<<<<< HEAD
	abciResponses, err := execBlockOnProxyApp(
		logger, blockExec.proxyApp, block, blockExec.store, state.InitialHeight,
=======
	finalizeBlockResponse, err := blockExec.appClient.FinalizeBlock(
		ctx,
		&abci.RequestFinalizeBlock{
			Hash:                block.Hash(),
			Height:              block.Header.Height,
			Time:                block.Header.Time,
			Txs:                 block.Txs.ToSliceOfBytes(),
			DecidedLastCommit:   buildLastCommitInfo(block, blockExec.store, state.InitialHeight),
			ByzantineValidators: block.Evidence.ToABCI(),
			ProposerAddress:     block.ProposerAddress,
			NextValidatorsHash:  block.NextValidatorsHash,
		},
>>>>>>> 6c40ad39
	)
	endTime := time.Now().UnixNano()
	blockExec.metrics.BlockProcessingTime.Observe(float64(endTime-startTime) / 1000000)
	if err != nil {
		return state, ErrProxyAppConn(err)
	}

	abciResponses := &tmstate.ABCIResponses{
		FinalizeBlock: finalizeBlockResponse,
	}

	// Save the results before we commit.
	if err := blockExec.store.SaveABCIResponses(block.Height, abciResponses); err != nil {
		return state, err
	}

	// validate the validator updates and convert to tendermint types
<<<<<<< HEAD
	abciValidatorSetUpdates := abciResponses.EndBlock.ValidatorSetUpdate
	err = validateValidatorSetUpdate(abciValidatorSetUpdates, state.ConsensusParams.Validator)
=======
	err = validateValidatorUpdates(finalizeBlockResponse.ValidatorUpdates, state.ConsensusParams.Validator)
>>>>>>> 6c40ad39
	if err != nil {
		return state, fmt.Errorf("error in validator updates: %w", err)
	}

<<<<<<< HEAD
	nextCoreChainLock, err := types.CoreChainLockFromProto(
		abciResponses.EndBlock.NextCoreChainLockUpdate,
	)
=======
	validatorUpdates, err := types.PB2TM.ValidatorUpdates(finalizeBlockResponse.ValidatorUpdates)
>>>>>>> 6c40ad39
	if err != nil {
		return state, fmt.Errorf("error in chain lock from proto: %v", err)
	}

	// The quorum type should not even matter here
	validators, thresholdPublicKey, quorumHash, err :=
		types.PB2TM.ValidatorUpdatesFromValidatorSet(abciValidatorSetUpdates)
	if err != nil {
		return state, fmt.Errorf("error when converting abci validator updates: %w", err)
	}

	if len(validators) > 0 {
		blockExec.logger.Debug(
			"updates to validators",
			"height", block.Height,
			"quorumHash", quorumHash.ShortString(),
			"thresholdPublicKey", tmbytes.HexBytes(thresholdPublicKey.Bytes()).ShortString(),
			"updates", types.ValidatorListString(validators),
		)
	}

	/*
		_, err = blockExec.store.Load()
		if err != nil {
			return state, 0, fmt.Errorf("unable to load store when applying block: %v", err)
		}*/
	// Update the state with the block and responses.
<<<<<<< HEAD
	state, err = updateState(
		state, proTxHash, blockID, &block.Header,
		abciResponses, validators, thresholdPublicKey, quorumHash,
	)
=======
	rs, err := abci.MarshalTxResults(finalizeBlockResponse.TxResults)
>>>>>>> 6c40ad39
	if err != nil {
		return state, fmt.Errorf("marshaling TxResults: %w", err)
	}
	h := merkle.HashFromByteSlices(rs)
	state, err = state.Update(blockID, &block.Header, h, finalizeBlockResponse.ConsensusParamUpdates, validatorUpdates)
	if err != nil {
		return state, fmt.Errorf("commit failed for application: %w", err)
	}

	// Lock mempool, commit app state, update mempoool.
	appHash, retainHeight, err := blockExec.Commit(ctx, state, block, finalizeBlockResponse.TxResults)
	if err != nil {
		return state, fmt.Errorf("commit failed for application: %w", err)
	}

	// Update evpool with the latest state.
<<<<<<< HEAD
	blockExec.evpool.Update(state, block.Evidence.Evidence)

	// Update the next core chain lock that we can propose
	blockExec.NextCoreChainLock = nextCoreChainLock

	fail.Fail() // XXX
=======
	blockExec.evpool.Update(ctx, state, block.Evidence)
>>>>>>> 6c40ad39

	// Update the app hash and save the state.
	state.AppHash = appHash
	if err := blockExec.store.Save(state); err != nil {
		return state, err
	}

	// Prune old heights, if requested by ABCI app.
	if retainHeight > 0 {
		pruned, err := blockExec.pruneBlocks(retainHeight)
		if err != nil {
			blockExec.logger.Error("failed to prune blocks", "retain_height", retainHeight, "err", err)
		} else {
			blockExec.logger.Debug("pruned blocks", "pruned", pruned, "retain_height", retainHeight)
		}
	}

	// reset the verification cache
	blockExec.cache = make(map[string]struct{})

	// Events are fired after everything else.
	// NOTE: if we crash between Commit and Save, events wont be fired during replay
<<<<<<< HEAD
	fireEvents(logger, blockExec.eventBus, block, blockID, abciResponses, state.NextValidators)
=======
	fireEvents(blockExec.logger, blockExec.eventBus, block, blockID, finalizeBlockResponse, validatorUpdates)
>>>>>>> 6c40ad39

	return state, nil
}

func (blockExec *BlockExecutor) ExtendVote(ctx context.Context, vote *types.Vote) ([]byte, error) {
	resp, err := blockExec.appClient.ExtendVote(ctx, &abci.RequestExtendVote{
		Hash:   vote.BlockID.Hash,
		Height: vote.Height,
	})
	if err != nil {
		panic(fmt.Errorf("ExtendVote call failed: %w", err))
	}
	return resp.VoteExtension, nil
}

func (blockExec *BlockExecutor) VerifyVoteExtension(ctx context.Context, vote *types.Vote) error {
	resp, err := blockExec.appClient.VerifyVoteExtension(ctx, &abci.RequestVerifyVoteExtension{
		Hash:             vote.BlockID.Hash,
		ValidatorAddress: vote.ValidatorAddress,
		Height:           vote.Height,
		VoteExtension:    vote.Extension,
	})
	if err != nil {
		panic(fmt.Errorf("VerifyVoteExtension call failed: %w", err))
	}

	if !resp.IsOK() {
		return types.ErrVoteInvalidExtension
	}

	return nil
}

// Commit locks the mempool, runs the ABCI Commit message, and updates the
// mempool.
// It returns the result of calling abci.Commit (the AppHash) and the height to retain (if any).
// The Mempool must be locked during commit and update because state is
// typically reset on Commit and old txs must be replayed against committed
// state before new txs are run in the mempool, lest they be invalid.
func (blockExec *BlockExecutor) Commit(
	ctx context.Context,
	state State,
	block *types.Block,
	txResults []*abci.ExecTxResult,
) ([]byte, int64, error) {
	blockExec.mempool.Lock()
	defer blockExec.mempool.Unlock()

	// while mempool is Locked, flush to ensure all async requests have completed
	// in the ABCI app before Commit.
	err := blockExec.mempool.FlushAppConn(ctx)
	if err != nil {
		blockExec.logger.Error("client error during mempool.FlushAppConn", "err", err)
		return nil, 0, err
	}

	// Commit block, get hash back
	res, err := blockExec.appClient.Commit(ctx)
	if err != nil {
		blockExec.logger.Error("client error during proxyAppConn.Commit", "err", err)
		return nil, 0, err
	}

	// we force the abci app to return only 32 byte app hashes (set to 20 temporarily)
	if res.Data != nil && len(res.Data) != blockExec.appHashSize {
		blockExec.logger.Error(
			"Client returned invalid app hash size", "bytesLength", len(res.Data),
		)
		return nil, 0, errors.New("invalid App Hash size")
	}

	// ResponseCommit has no error code - just data
	blockExec.logger.Info(
		"committed state",
		"height", block.Height,
		"core_height", block.CoreChainLockedHeight,
		"num_txs", len(block.Txs),
		"app_hash", fmt.Sprintf("%X", res.Data),
	)

	// Update mempool.
	err = blockExec.mempool.Update(
		ctx,
		block.Height,
		block.Txs,
		txResults,
		TxPreCheckForState(state),
		TxPostCheckForState(state),
	)

	return res.Data, res.RetainHeight, err
}

<<<<<<< HEAD
//---------------------------------------------------------
// Helper functions for executing blocks and updating state

// Executes block's transactions on proxyAppConn.
// Returns a list of transaction results and updates to the validator set
func execBlockOnProxyApp(
	logger log.Logger,
	proxyAppConn proxy.AppConnConsensus,
	block *types.Block,
	store Store,
	initialHeight int64,
) (*tmstate.ABCIResponses, error) {
	var validTxs, invalidTxs = 0, 0

	txIndex := 0
	abciResponses := new(tmstate.ABCIResponses)
	dtxs := make([]*abci.ResponseDeliverTx, len(block.Txs))
	abciResponses.DeliverTxs = dtxs

	// Execute transactions and get hash.
	proxyCb := func(req *abci.Request, res *abci.Response) {
		if r, ok := res.Value.(*abci.Response_DeliverTx); ok {
			// TODO: make use of res.Log
			// TODO: make use of this info
			// Blocks may include invalid txs.
			txRes := r.DeliverTx
			if txRes.Code == abci.CodeTypeOK {
				validTxs++
			} else {
				logger.Debug("invalid tx", "code", txRes.Code, "log", txRes.Log)
				invalidTxs++
			}

			abciResponses.DeliverTxs[txIndex] = txRes
			txIndex++
		}
	}
	proxyAppConn.SetResponseCallback(proxyCb)

	commitInfo := abci.LastCommitInfo{
		Round:          block.LastCommit.Round,
		QuorumHash:     block.LastCommit.QuorumHash,
		BlockSignature: block.LastCommit.ThresholdBlockSignature,
		StateSignature: block.LastCommit.ThresholdStateSignature,
	}

	byzVals := make([]abci.Evidence, 0)
	for _, evidence := range block.Evidence.Evidence {
		byzVals = append(byzVals, evidence.ABCI()...)
=======
func buildLastCommitInfo(block *types.Block, store Store, initialHeight int64) abci.CommitInfo {
	if block.Height == initialHeight {
		// there is no last commmit for the initial height.
		// return an empty value.
		return abci.CommitInfo{}
>>>>>>> 6c40ad39
	}

	lastValSet, err := store.LoadValidators(block.Height - 1)
	if err != nil {
		panic(err)
	}

<<<<<<< HEAD
	abciResponses.BeginBlock, err = proxyAppConn.BeginBlockSync(
		ctx,
		abci.RequestBeginBlock{
			Hash:                block.Hash(),
			Header:              *pbh,
			LastCommitInfo:      commitInfo,
			ByzantineValidators: byzVals,
		})
	if err != nil {
		logger.Error("error in proxyAppConn.BeginBlock", "err", err)
		return nil, err
	}
=======
	var (
		commitSize = block.LastCommit.Size()
		valSetLen  = len(lastValSet.Validators)
	)
>>>>>>> 6c40ad39

	// ensure that the size of the validator set in the last commit matches
	// the size of the validator set in the state store.
	if commitSize != valSetLen {
		panic(fmt.Sprintf(
			"commit size (%d) doesn't match validator set length (%d) at height %d\n\n%v\n\n%v",
			commitSize, valSetLen, block.Height, block.LastCommit.Signatures, lastValSet.Validators,
		))
	}

	votes := make([]abci.VoteInfo, block.LastCommit.Size())
	for i, val := range lastValSet.Validators {
		commitSig := block.LastCommit.Signatures[i]
		votes[i] = abci.VoteInfo{
			Validator:       types.TM2PB.Validator(val),
			SignedLastBlock: !commitSig.Absent(),
		}
	}

<<<<<<< HEAD
	// End block.
	abciResponses.EndBlock, err = proxyAppConn.EndBlockSync(
		ctx,
		abci.RequestEndBlock{Height: block.Height},
	)
	if err != nil {
		logger.Error("error in proxyAppConn.EndBlock", "err", err)
		return nil, err
	}

	logger.Info(
		"executed block", "height", block.Height, "coreHeight",
		block.CoreChainLockedHeight, "num_valid_txs", validTxs,
		"num_invalid_txs", invalidTxs,
	)
	return abciResponses, nil
}

func validateValidatorSetUpdate(
	abciValidatorSetUpdate *abci.ValidatorSetUpdate,
	params types.ValidatorParams,
) error {
	// if there was no update return no error
	if abciValidatorSetUpdate == nil {
		return nil
	}
	if len(abciValidatorSetUpdate.ValidatorUpdates) != 0 &&
		abciValidatorSetUpdate.ThresholdPublicKey.Sum == nil {
		return fmt.Errorf("received validator updates without a threshold public key")
=======
	return abci.CommitInfo{
		Round: block.LastCommit.Round,
		Votes: votes,
	}
}

// extendedCommitInfo expects a CommitInfo struct along with all of the
// original votes relating to that commit, including their vote extensions. The
// order of votes does not matter.
func extendedCommitInfo(c abci.CommitInfo, votes []*types.Vote) abci.ExtendedCommitInfo {
	if len(c.Votes) != len(votes) {
		panic(fmt.Sprintf("extendedCommitInfo: number of votes from commit differ from the number of votes supplied (%d != %d)", len(c.Votes), len(votes)))
	}
	votesByVal := make(map[string]*types.Vote)
	for _, vote := range votes {
		if vote != nil {
			valAddr := vote.ValidatorAddress.String()
			if _, ok := votesByVal[valAddr]; ok {
				panic(fmt.Sprintf("extendedCommitInfo: found duplicate vote for validator with address %s", valAddr))
			}
			votesByVal[valAddr] = vote
		}
	}
	vs := make([]abci.ExtendedVoteInfo, len(c.Votes))
	for i := range vs {
		var ext []byte
		// votes[i] will be nil if c.Votes[i].SignedLastBlock is false
		if c.Votes[i].SignedLastBlock {
			valAddr := crypto.Address(c.Votes[i].Validator.Address).String()
			vote, ok := votesByVal[valAddr]
			if !ok || vote == nil {
				panic(fmt.Sprintf("extendedCommitInfo: validator with address %s signed last block, but could not find vote for it", valAddr))
			}
			ext = vote.Extension
		}
		vs[i] = abci.ExtendedVoteInfo{
			Validator:       c.Votes[i].Validator,
			SignedLastBlock: c.Votes[i].SignedLastBlock,
			VoteExtension:   ext,
		}
	}
	return abci.ExtendedCommitInfo{
		Round: c.Round,
		Votes: vs,
>>>>>>> 6c40ad39
	}
	return validateValidatorUpdates(abciValidatorSetUpdate.ValidatorUpdates, params)
}

func validateValidatorUpdates(abciUpdates []abci.ValidatorUpdate,
	params types.ValidatorParams) error {
	for _, valUpdate := range abciUpdates {
		if valUpdate.GetPower() < 0 {
			return fmt.Errorf("voting power can't be negative %v", valUpdate)
		} else if valUpdate.GetPower() == 0 {
			// continue, since this is deleting the validator, and thus there is no
			// pubkey to check
			continue
		}

		// Check if validator's pubkey matches an ABCI type in the consensus params
		if valUpdate.PubKey != nil {
			pk, err := cryptoenc.PubKeyFromProto(*valUpdate.PubKey)
			if err != nil {
				return err
			}
			if !params.IsValidPubkeyType(pk.Type()) {
				return fmt.Errorf(
					"validator %v is using pubkey %s, which is unsupported for consensus",
					valUpdate,
					pk.Type(),
				)
			}
			if err := validatePubKey(pk); err != nil {
				return fmt.Errorf("public key in validator %X is invalid: %w", valUpdate.ProTxHash, err)
			}
		}

		if valUpdate.ProTxHash == nil {
			return fmt.Errorf(
				"validator %v does not have a protxhash, which is needed for consensus",
				valUpdate,
			)
		}

		if len(valUpdate.ProTxHash) != crypto.ProTxHashSize {
			return fmt.Errorf(
				"validator %v is using protxhash %s, which is not the required length",
				valUpdate,
				valUpdate.ProTxHash,
			)
		}

		if valUpdate.NodeAddress != "" {
			_, err := types.ParseValidatorAddress(valUpdate.NodeAddress)
			if err != nil {
				return fmt.Errorf("cannot parse validator address %s: %w", valUpdate.NodeAddress, err)
			}
		}
	}
	return nil
}

<<<<<<< HEAD
// updateState returns a new State updated according to the header and responses.
func updateState(
	state State,
	nodeProTxHash crypto.ProTxHash,
=======
// Update returns a copy of state with the fields set using the arguments passed in.
func (state State) Update(
>>>>>>> 6c40ad39
	blockID types.BlockID,
	header *types.Header,
	resultsHash []byte,
	consensusParamUpdates *tmtypes.ConsensusParams,
	validatorUpdates []*types.Validator,
	newThresholdPublicKey crypto.PubKey,
	quorumHash crypto.QuorumHash,
) (State, error) {

	// Copy the valset so we can apply changes from FinalizeBlock
	// and update s.LastValidators and s.Validators.
	nValSet := state.NextValidators.Copy()

	// We need to generate LastStateID before changing the state
	lastStateID := state.StateID()

	// Update the validator set with the latest abciResponses.
	lastHeightValsChanged := state.LastHeightValidatorsChanged
	if len(validatorUpdates) > 0 {
<<<<<<< HEAD
		if bytes.Equal(nValSet.QuorumHash, quorumHash) {
			err := nValSet.UpdateWithChangeSet(validatorUpdates, newThresholdPublicKey, quorumHash)
			if err != nil {
				return state, fmt.Errorf("error changing validator set: %v", err)
			}
			// Change results from this height but only applies to the next next height.
			lastHeightValsChanged = header.Height + 1 + 1
		} else {
			nValSet = types.NewValidatorSetWithLocalNodeProTxHash(validatorUpdates, newThresholdPublicKey,
				state.Validators.QuorumType, quorumHash, nodeProTxHash)
			// Change results from this height but only applies to the next next height.
			lastHeightValsChanged = header.Height + 1 + 1
=======
		err := nValSet.UpdateWithChangeSet(validatorUpdates)
		if err != nil {
			return state, fmt.Errorf("error changing validator set: %w", err)
>>>>>>> 6c40ad39
		}
	}

	// Update validator proposer priority and set state variables.
	nValSet.IncrementProposerPriority(1)

	// Update the params with the latest abciResponses.
	nextParams := state.ConsensusParams
	lastHeightParamsChanged := state.LastHeightConsensusParamsChanged
	if consensusParamUpdates != nil {
		// NOTE: must not mutate state.ConsensusParams
		nextParams = state.ConsensusParams.UpdateConsensusParams(consensusParamUpdates)
		err := nextParams.ValidateConsensusParams()
		if err != nil {
			return state, fmt.Errorf("error updating consensus params: %w", err)
		}

		state.Version.Consensus.App = nextParams.Version.AppVersion

		// Change results from this height but only applies to the next height.
		lastHeightParamsChanged = header.Height + 1
	}

	nextVersion := state.Version

	// NOTE: the AppHash and the VoteExtension has not been populated.
	// It will be filled on state.Save.
	return State{
		Version:                          nextVersion,
		ChainID:                          state.ChainID,
		InitialHeight:                    state.InitialHeight,
		LastBlockHeight:                  header.Height,
		LastBlockID:                      blockID,
		LastStateID:                      lastStateID,
		LastBlockTime:                    header.Time,
		LastCoreChainLockedBlockHeight:   header.CoreChainLockedHeight,
		NextValidators:                   nValSet,
		Validators:                       state.NextValidators.Copy(),
		LastValidators:                   state.Validators.Copy(),
		LastHeightValidatorsChanged:      lastHeightValsChanged,
		ConsensusParams:                  nextParams,
		LastHeightConsensusParamsChanged: lastHeightParamsChanged,
		LastResultsHash:                  resultsHash,
		AppHash:                          nil,
	}, nil
}

// Fire NewBlock, NewBlockHeader.
// Fire TxEvent for every tx.
// NOTE: if Tendermint crashes before commit, some or all of these events may be published again.
func fireEvents(
	logger log.Logger,
	eventBus types.BlockEventPublisher,
	block *types.Block,
	blockID types.BlockID,
<<<<<<< HEAD
	abciResponses *tmstate.ABCIResponses,
	validatorSetUpdate *types.ValidatorSet,
=======
	finalizeBlockResponse *abci.ResponseFinalizeBlock,
	validatorUpdates []*types.Validator,
>>>>>>> 6c40ad39
) {
	if err := eventBus.PublishEventNewBlock(types.EventDataNewBlock{
		Block:               block,
		BlockID:             blockID,
		ResultFinalizeBlock: *finalizeBlockResponse,
	}); err != nil {
		logger.Error("failed publishing new block", "err", err)
	}

	if err := eventBus.PublishEventNewBlockHeader(types.EventDataNewBlockHeader{
		Header:              block.Header,
		NumTxs:              int64(len(block.Txs)),
		ResultFinalizeBlock: *finalizeBlockResponse,
	}); err != nil {
		logger.Error("failed publishing new block header", "err", err)
	}

	if len(block.Evidence) != 0 {
		for _, ev := range block.Evidence {
			if err := eventBus.PublishEventNewEvidence(types.EventDataNewEvidence{
				Evidence: ev,
				Height:   block.Height,
			}); err != nil {
				logger.Error("failed publishing new evidence", "err", err)
			}
		}
	}

	// sanity check
	if len(finalizeBlockResponse.TxResults) != len(block.Data.Txs) {
		panic(fmt.Sprintf("number of TXs (%d) and ABCI TX responses (%d) do not match",
			len(block.Data.Txs), len(finalizeBlockResponse.TxResults)))
	}

	for i, tx := range block.Data.Txs {
		if err := eventBus.PublishEventTx(types.EventDataTx{
			TxResult: abci.TxResult{
				Height: block.Height,
				Index:  uint32(i),
				Tx:     tx,
				Result: *(finalizeBlockResponse.TxResults[i]),
			},
		}); err != nil {
			logger.Error("failed publishing event TX", "err", err)
		}
	}

<<<<<<< HEAD
	if validatorSetUpdate != nil {
=======
	if len(finalizeBlockResponse.ValidatorUpdates) > 0 {
>>>>>>> 6c40ad39
		if err := eventBus.PublishEventValidatorSetUpdates(
			types.EventDataValidatorSetUpdate{
				ValidatorSetUpdates: validatorSetUpdate.Validators,
				ThresholdPublicKey:  validatorSetUpdate.ThresholdPublicKey,
				QuorumHash:          validatorSetUpdate.QuorumHash,
			}); err != nil {
			logger.Error("failed publishing event validator-set update", "err", err)
		}
	}
}

//----------------------------------------------------------------------------------------------------
// Execute block without state. TODO: eliminate

// ExecCommitBlock executes and commits a block on the proxyApp without validating or mutating the state.
// It returns the application root hash (result of abci.Commit).
func ExecCommitBlock(
	ctx context.Context,
	be *BlockExecutor,
	appConn abciclient.Client,
	block *types.Block,
	logger log.Logger,
	store Store,
	initialHeight int64,
	s State,
) ([]byte, error) {
	finalizeBlockResponse, err := appConn.FinalizeBlock(
		ctx,
		&abci.RequestFinalizeBlock{
			Hash:                block.Hash(),
			Height:              block.Height,
			Time:                block.Time,
			Txs:                 block.Txs.ToSliceOfBytes(),
			DecidedLastCommit:   buildLastCommitInfo(block, store, initialHeight),
			ByzantineValidators: block.Evidence.ToABCI(),
		},
	)

	if err != nil {
		logger.Error("executing block", "err", err)
		return nil, err
	}
	logger.Info("executed block", "height", block.Height)

	// the BlockExecutor condition is using for the final block replay process.
	if be != nil {
<<<<<<< HEAD
		abciValSetUpdate := abciResponses.EndBlock.ValidatorSetUpdate
		err = validateValidatorSetUpdate(abciValSetUpdate, s.ConsensusParams.Validator)
=======
		err = validateValidatorUpdates(finalizeBlockResponse.ValidatorUpdates, s.ConsensusParams.Validator)
		if err != nil {
			logger.Error("validating validator updates", "err", err)
			return nil, err
		}
		validatorUpdates, err := types.PB2TM.ValidatorUpdates(finalizeBlockResponse.ValidatorUpdates)
>>>>>>> 6c40ad39
		if err != nil {
			logger.Error("converting validator updates to native types", "err", err)
			return nil, err
		}

<<<<<<< HEAD
		validatorUpdates, thresholdPublicKeyUpdate, quorumHash, err :=
			types.PB2TM.ValidatorUpdatesFromValidatorSet(abciValSetUpdate)
		if err != nil {
			return nil, err
		}

		validatorSetUpdate := s.Validators.Copy()
		err = validatorSetUpdate.UpdateWithChangeSet(validatorUpdates, thresholdPublicKeyUpdate, quorumHash)
=======
		bps, err := block.MakePartSet(types.BlockPartSizeBytes)
>>>>>>> 6c40ad39
		if err != nil {
			return nil, err
		}

<<<<<<< HEAD
		blockID := types.BlockID{Hash: block.Hash(), PartSetHeader: block.MakePartSet(types.BlockPartSizeBytes).Header()}
		fireEvents(be.logger, be.eventBus, block, blockID, abciResponses, validatorSetUpdate)
=======
		blockID := types.BlockID{Hash: block.Hash(), PartSetHeader: bps.Header()}
		fireEvents(be.logger, be.eventBus, block, blockID, finalizeBlockResponse, validatorUpdates)
>>>>>>> 6c40ad39
	}

	// Commit block, get hash back
	res, err := appConn.Commit(ctx)
	if err != nil {
		logger.Error("client error during proxyAppConn.Commit", "err", res)
		return nil, err
	}

	// ResponseCommit has no error or log, just data
	return res.Data, nil
}

func (blockExec *BlockExecutor) pruneBlocks(retainHeight int64) (uint64, error) {
	base := blockExec.blockStore.Base()
	if retainHeight <= base {
		return 0, nil
	}
	pruned, err := blockExec.blockStore.PruneBlocks(retainHeight)
	if err != nil {
		return 0, fmt.Errorf("failed to prune block store: %w", err)
	}

	err = blockExec.Store().PruneStates(retainHeight)
	if err != nil {
		return 0, fmt.Errorf("failed to prune state store: %w", err)
	}
	return pruned, nil
}

func validatePubKey(pk crypto.PubKey) error {
	v, ok := pk.(crypto.Validator)
	if !ok {
		return nil
	}
	if err := v.Validate(); err != nil {
		return err
	}
	return nil
}<|MERGE_RESOLUTION|>--- conflicted
+++ resolved
@@ -9,18 +9,11 @@
 	abciclient "github.com/tendermint/tendermint/abci/client"
 	abci "github.com/tendermint/tendermint/abci/types"
 	"github.com/tendermint/tendermint/crypto"
-<<<<<<< HEAD
 	cryptoenc "github.com/tendermint/tendermint/crypto/encoding"
-	"github.com/tendermint/tendermint/internal/libs/fail"
-	"github.com/tendermint/tendermint/internal/mempool"
-	"github.com/tendermint/tendermint/internal/proxy"
-	tmbytes "github.com/tendermint/tendermint/libs/bytes"
-=======
-	"github.com/tendermint/tendermint/crypto/encoding"
 	"github.com/tendermint/tendermint/crypto/merkle"
 	"github.com/tendermint/tendermint/internal/eventbus"
 	"github.com/tendermint/tendermint/internal/mempool"
->>>>>>> 6c40ad39
+	tmbytes "github.com/tendermint/tendermint/libs/bytes"
 	"github.com/tendermint/tendermint/libs/log"
 	tmstate "github.com/tendermint/tendermint/proto/tendermint/state"
 	tmtypes "github.com/tendermint/tendermint/proto/tendermint/types"
@@ -41,12 +34,7 @@
 	blockStore BlockStore
 
 	// execute the app against this
-<<<<<<< HEAD
-	proxyApp proxy.AppConnConsensus
-	queryApp proxy.AppConnQuery
-=======
 	appClient abciclient.Client
->>>>>>> 6c40ad39
 
 	// events
 	eventBus types.BlockEventPublisher
@@ -66,50 +54,6 @@
 	cache map[string]struct{}
 }
 
-<<<<<<< HEAD
-type BlockExecutorOption func(executor *BlockExecutor)
-
-func BlockExecutorWithMetrics(metrics *Metrics) BlockExecutorOption {
-	return func(blockExec *BlockExecutor) {
-		blockExec.metrics = metrics
-	}
-}
-
-// BlockExecutorWithAppHashSize is used to specify app-hash-size
-func BlockExecutorWithAppHashSize(size int) BlockExecutorOption {
-	return func(blockExec *BlockExecutor) {
-		blockExec.appHashSize = size
-	}
-}
-
-// NewBlockExecutor returns a new BlockExecutor with a NopEventBus.
-// Call SetEventBus to provide one.
-func NewBlockExecutor(
-	stateStore Store,
-	logger log.Logger,
-	proxyApp proxy.AppConnConsensus,
-	queryApp proxy.AppConnQuery,
-	mempool mempool.Mempool,
-	evpool EvidencePool,
-	blockStore BlockStore,
-	nextCoreChainLock *types.CoreChainLock,
-	options ...BlockExecutorOption,
-) *BlockExecutor {
-	res := &BlockExecutor{
-		store:             stateStore,
-		proxyApp:          proxyApp,
-		queryApp:          queryApp,
-		eventBus:          types.NopEventBus{},
-		mempool:           mempool,
-		evpool:            evpool,
-		NextCoreChainLock: nextCoreChainLock,
-		logger:            logger,
-		metrics:           NopMetrics(),
-		// TODO: appHashSize should be read from config
-		appHashSize: crypto.DefaultAppHashSize,
-		cache:       make(map[string]struct{}),
-		blockStore:  blockStore,
-=======
 // NewBlockExecutor returns a new BlockExecutor with the passed-in EventBus.
 func NewBlockExecutor(
 	stateStore Store,
@@ -120,6 +64,7 @@
 	blockStore BlockStore,
 	eventBus *eventbus.EventBus,
 	metrics *Metrics,
+	nextCoreChainLock *types.CoreChainLock,
 ) *BlockExecutor {
 	return &BlockExecutor{
 		eventBus:   eventBus,
@@ -131,7 +76,6 @@
 		metrics:    metrics,
 		cache:      make(map[string]struct{}),
 		blockStore: blockStore,
->>>>>>> 6c40ad39
 	}
 }
 
@@ -150,15 +94,9 @@
 	height int64,
 	state State,
 	commit *types.Commit,
-<<<<<<< HEAD
 	proposerProTxHash []byte,
 	proposedAppVersion uint64,
-) (*types.Block, *types.PartSet) {
-=======
-	proposerAddr []byte,
-	votes []*types.Vote,
 ) (*types.Block, error) {
->>>>>>> 6c40ad39
 
 	maxBytes := state.ConsensusParams.Block.MaxBytes
 	maxGas := state.ConsensusParams.Block.MaxGas
@@ -208,7 +146,28 @@
 		}
 	}
 	itxs := txrSet.IncludedTxs()
-	return state.MakeBlock(height, itxs, commit, evidence, proposerAddr), nil
+
+	nextCoreChainLock := blockExec.NextCoreChainLock
+
+	if nextCoreChainLock != nil &&
+		nextCoreChainLock.CoreBlockHeight <= state.LastCoreChainLockedBlockHeight {
+		nextCoreChainLock = nil
+	}
+
+	// Pass proposed app version only if it's higher than current network app version
+	if proposedAppVersion <= state.Version.Consensus.App {
+		proposedAppVersion = 0
+	}
+
+	return state.MakeBlock(
+		height,
+		nextCoreChainLock,
+		itxs,
+		commit,
+		evidence,
+		proposerProTxHash,
+		proposedAppVersion,
+	), nil
 }
 
 func (blockExec *BlockExecutor) ProcessProposal(
@@ -223,7 +182,7 @@
 		Txs:                 block.Data.Txs.ToSliceOfBytes(),
 		ProposedLastCommit:  buildLastCommitInfo(block, blockExec.store, state.InitialHeight),
 		ByzantineValidators: block.Evidence.ToABCI(),
-		ProposerAddress:     block.ProposerAddress,
+		ProposerProTxHash:   block.ProposerProTxHash,
 		NextValidatorsHash:  block.NextValidatorsHash,
 	})
 	if err != nil {
@@ -233,31 +192,7 @@
 		panic(fmt.Sprintf("ProcessProposal responded with status %s", resp.Status.String()))
 	}
 
-<<<<<<< HEAD
-	nextCoreChainLock := blockExec.NextCoreChainLock
-
-	if nextCoreChainLock != nil &&
-		nextCoreChainLock.CoreBlockHeight <= state.LastCoreChainLockedBlockHeight {
-		nextCoreChainLock = nil
-	}
-
-	// Pass proposed app version only if it's higher than current network app version
-	if proposedAppVersion <= state.Version.Consensus.App {
-		proposedAppVersion = 0
-	}
-
-	return state.MakeBlock(
-		height,
-		nextCoreChainLock,
-		txs,
-		commit,
-		evidence,
-		proposerProTxHash,
-		proposedAppVersion,
-	)
-=======
 	return resp.IsAccepted(), nil
->>>>>>> 6c40ad39
 }
 
 // ValidateBlock validates the given block against the given state.
@@ -311,35 +246,17 @@
 // from outside this package to process and commit an entire block.
 // It takes a blockID to avoid recomputing the parts hash.
 func (blockExec *BlockExecutor) ApplyBlock(
-<<<<<<< HEAD
-	state State, proTxHash crypto.ProTxHash, blockID types.BlockID, block *types.Block,
-) (State, error) {
-	return blockExec.ApplyBlockWithLogger(state, proTxHash, blockID, block, blockExec.logger)
-}
-
-// ApplyBlockWithLogger calls ApplyBlock with a specified logger making things easier for debugging
-func (blockExec *BlockExecutor) ApplyBlockWithLogger(
+	ctx context.Context,
 	state State,
 	proTxHash crypto.ProTxHash,
-	blockID types.BlockID,
-	block *types.Block,
-	logger log.Logger,
+	blockID types.BlockID, block *types.Block,
 ) (State, error) {
-	if err := blockExec.ValidateBlock(state, block); err != nil {
-=======
-	ctx context.Context,
-	state State,
-	blockID types.BlockID, block *types.Block) (State, error) {
+
 	// validate the block if we haven't already
 	if err := blockExec.ValidateBlock(ctx, state, block); err != nil {
->>>>>>> 6c40ad39
 		return state, ErrInvalidBlock(err)
 	}
 	startTime := time.Now().UnixNano()
-<<<<<<< HEAD
-	abciResponses, err := execBlockOnProxyApp(
-		logger, blockExec.proxyApp, block, blockExec.store, state.InitialHeight,
-=======
 	finalizeBlockResponse, err := blockExec.appClient.FinalizeBlock(
 		ctx,
 		&abci.RequestFinalizeBlock{
@@ -349,10 +266,9 @@
 			Txs:                 block.Txs.ToSliceOfBytes(),
 			DecidedLastCommit:   buildLastCommitInfo(block, blockExec.store, state.InitialHeight),
 			ByzantineValidators: block.Evidence.ToABCI(),
-			ProposerAddress:     block.ProposerAddress,
+			ProposerProTxHash:   block.ProposerProTxHash,
 			NextValidatorsHash:  block.NextValidatorsHash,
 		},
->>>>>>> 6c40ad39
 	)
 	endTime := time.Now().UnixNano()
 	blockExec.metrics.BlockProcessingTime.Observe(float64(endTime-startTime) / 1000000)
@@ -370,32 +286,22 @@
 	}
 
 	// validate the validator updates and convert to tendermint types
-<<<<<<< HEAD
-	abciValidatorSetUpdates := abciResponses.EndBlock.ValidatorSetUpdate
-	err = validateValidatorSetUpdate(abciValidatorSetUpdates, state.ConsensusParams.Validator)
-=======
-	err = validateValidatorUpdates(finalizeBlockResponse.ValidatorUpdates, state.ConsensusParams.Validator)
->>>>>>> 6c40ad39
+	err = validateValidatorUpdates(finalizeBlockResponse.ValidatorSetUpdate, state.ConsensusParams.Validator)
 	if err != nil {
 		return state, fmt.Errorf("error in validator updates: %w", err)
 	}
 
-<<<<<<< HEAD
 	nextCoreChainLock, err := types.CoreChainLockFromProto(
-		abciResponses.EndBlock.NextCoreChainLockUpdate,
+		finalizeBlockResponse.NextCoreChainLockUpdate,
 	)
-=======
-	validatorUpdates, err := types.PB2TM.ValidatorUpdates(finalizeBlockResponse.ValidatorUpdates)
->>>>>>> 6c40ad39
 	if err != nil {
 		return state, fmt.Errorf("error in chain lock from proto: %v", err)
 	}
 
 	// The quorum type should not even matter here
-	validators, thresholdPublicKey, quorumHash, err :=
-		types.PB2TM.ValidatorUpdatesFromValidatorSet(abciValidatorSetUpdates)
-	if err != nil {
-		return state, fmt.Errorf("error when converting abci validator updates: %w", err)
+	validators, thresholdPublicKey, quorumHash, err := types.PB2TM.ValidatorUpdatesFromValidatorSet(finalizeBlockResponse.ValidatorSetUpdate)
+	if err != nil {
+		return state, fmt.Errorf("error in chain lock from proto: %v", err)
 	}
 
 	if len(validators) > 0 {
@@ -408,25 +314,13 @@
 		)
 	}
 
-	/*
-		_, err = blockExec.store.Load()
-		if err != nil {
-			return state, 0, fmt.Errorf("unable to load store when applying block: %v", err)
-		}*/
 	// Update the state with the block and responses.
-<<<<<<< HEAD
-	state, err = updateState(
-		state, proTxHash, blockID, &block.Header,
-		abciResponses, validators, thresholdPublicKey, quorumHash,
-	)
-=======
 	rs, err := abci.MarshalTxResults(finalizeBlockResponse.TxResults)
->>>>>>> 6c40ad39
 	if err != nil {
 		return state, fmt.Errorf("marshaling TxResults: %w", err)
 	}
 	h := merkle.HashFromByteSlices(rs)
-	state, err = state.Update(blockID, &block.Header, h, finalizeBlockResponse.ConsensusParamUpdates, validatorUpdates)
+	state, err = state.Update(blockID, &block.Header, h, finalizeBlockResponse.ConsensusParamUpdates, validators)
 	if err != nil {
 		return state, fmt.Errorf("commit failed for application: %w", err)
 	}
@@ -438,16 +332,10 @@
 	}
 
 	// Update evpool with the latest state.
-<<<<<<< HEAD
-	blockExec.evpool.Update(state, block.Evidence.Evidence)
+	blockExec.evpool.Update(ctx, state, block.Evidence.Evidence)
 
 	// Update the next core chain lock that we can propose
 	blockExec.NextCoreChainLock = nextCoreChainLock
-
-	fail.Fail() // XXX
-=======
-	blockExec.evpool.Update(ctx, state, block.Evidence)
->>>>>>> 6c40ad39
 
 	// Update the app hash and save the state.
 	state.AppHash = appHash
@@ -470,11 +358,7 @@
 
 	// Events are fired after everything else.
 	// NOTE: if we crash between Commit and Save, events wont be fired during replay
-<<<<<<< HEAD
-	fireEvents(logger, blockExec.eventBus, block, blockID, abciResponses, state.NextValidators)
-=======
-	fireEvents(blockExec.logger, blockExec.eventBus, block, blockID, finalizeBlockResponse, validatorUpdates)
->>>>>>> 6c40ad39
+	fireEvents(blockExec.logger, blockExec.eventBus, block, blockID, finalizeBlockResponse, state.NextValidators)
 
 	return state, nil
 }
@@ -568,63 +452,11 @@
 	return res.Data, res.RetainHeight, err
 }
 
-<<<<<<< HEAD
-//---------------------------------------------------------
-// Helper functions for executing blocks and updating state
-
-// Executes block's transactions on proxyAppConn.
-// Returns a list of transaction results and updates to the validator set
-func execBlockOnProxyApp(
-	logger log.Logger,
-	proxyAppConn proxy.AppConnConsensus,
-	block *types.Block,
-	store Store,
-	initialHeight int64,
-) (*tmstate.ABCIResponses, error) {
-	var validTxs, invalidTxs = 0, 0
-
-	txIndex := 0
-	abciResponses := new(tmstate.ABCIResponses)
-	dtxs := make([]*abci.ResponseDeliverTx, len(block.Txs))
-	abciResponses.DeliverTxs = dtxs
-
-	// Execute transactions and get hash.
-	proxyCb := func(req *abci.Request, res *abci.Response) {
-		if r, ok := res.Value.(*abci.Response_DeliverTx); ok {
-			// TODO: make use of res.Log
-			// TODO: make use of this info
-			// Blocks may include invalid txs.
-			txRes := r.DeliverTx
-			if txRes.Code == abci.CodeTypeOK {
-				validTxs++
-			} else {
-				logger.Debug("invalid tx", "code", txRes.Code, "log", txRes.Log)
-				invalidTxs++
-			}
-
-			abciResponses.DeliverTxs[txIndex] = txRes
-			txIndex++
-		}
-	}
-	proxyAppConn.SetResponseCallback(proxyCb)
-
-	commitInfo := abci.LastCommitInfo{
-		Round:          block.LastCommit.Round,
-		QuorumHash:     block.LastCommit.QuorumHash,
-		BlockSignature: block.LastCommit.ThresholdBlockSignature,
-		StateSignature: block.LastCommit.ThresholdStateSignature,
-	}
-
-	byzVals := make([]abci.Evidence, 0)
-	for _, evidence := range block.Evidence.Evidence {
-		byzVals = append(byzVals, evidence.ABCI()...)
-=======
 func buildLastCommitInfo(block *types.Block, store Store, initialHeight int64) abci.CommitInfo {
 	if block.Height == initialHeight {
 		// there is no last commmit for the initial height.
 		// return an empty value.
 		return abci.CommitInfo{}
->>>>>>> 6c40ad39
 	}
 
 	lastValSet, err := store.LoadValidators(block.Height - 1)
@@ -632,25 +464,10 @@
 		panic(err)
 	}
 
-<<<<<<< HEAD
-	abciResponses.BeginBlock, err = proxyAppConn.BeginBlockSync(
-		ctx,
-		abci.RequestBeginBlock{
-			Hash:                block.Hash(),
-			Header:              *pbh,
-			LastCommitInfo:      commitInfo,
-			ByzantineValidators: byzVals,
-		})
-	if err != nil {
-		logger.Error("error in proxyAppConn.BeginBlock", "err", err)
-		return nil, err
-	}
-=======
 	var (
 		commitSize = block.LastCommit.Size()
 		valSetLen  = len(lastValSet.Validators)
 	)
->>>>>>> 6c40ad39
 
 	// ensure that the size of the validator set in the last commit matches
 	// the size of the validator set in the state store.
@@ -670,40 +487,11 @@
 		}
 	}
 
-<<<<<<< HEAD
-	// End block.
-	abciResponses.EndBlock, err = proxyAppConn.EndBlockSync(
-		ctx,
-		abci.RequestEndBlock{Height: block.Height},
-	)
-	if err != nil {
-		logger.Error("error in proxyAppConn.EndBlock", "err", err)
-		return nil, err
-	}
-
-	logger.Info(
-		"executed block", "height", block.Height, "coreHeight",
-		block.CoreChainLockedHeight, "num_valid_txs", validTxs,
-		"num_invalid_txs", invalidTxs,
-	)
-	return abciResponses, nil
-}
-
-func validateValidatorSetUpdate(
-	abciValidatorSetUpdate *abci.ValidatorSetUpdate,
-	params types.ValidatorParams,
-) error {
-	// if there was no update return no error
-	if abciValidatorSetUpdate == nil {
-		return nil
-	}
-	if len(abciValidatorSetUpdate.ValidatorUpdates) != 0 &&
-		abciValidatorSetUpdate.ThresholdPublicKey.Sum == nil {
-		return fmt.Errorf("received validator updates without a threshold public key")
-=======
 	return abci.CommitInfo{
-		Round: block.LastCommit.Round,
-		Votes: votes,
+		Round:          block.LastCommit.Round,
+		QuorumHash:     block.LastCommit.QuorumHash,
+		BlockSignature: block.LastCommit.ThresholdBlockSignature,
+		StateSignature: block.LastCommit.ThresholdStateSignature,
 	}
 }
 
@@ -717,11 +505,11 @@
 	votesByVal := make(map[string]*types.Vote)
 	for _, vote := range votes {
 		if vote != nil {
-			valAddr := vote.ValidatorAddress.String()
-			if _, ok := votesByVal[valAddr]; ok {
+			valProTxHash := vote.ValidatorProTxHash.String()
+			if _, ok := votesByVal[valProTxHash]; ok {
 				panic(fmt.Sprintf("extendedCommitInfo: found duplicate vote for validator with address %s", valAddr))
 			}
-			votesByVal[valAddr] = vote
+			votesByVal[valProTxHash] = vote
 		}
 	}
 	vs := make([]abci.ExtendedVoteInfo, len(c.Votes))
@@ -745,7 +533,20 @@
 	return abci.ExtendedCommitInfo{
 		Round: c.Round,
 		Votes: vs,
->>>>>>> 6c40ad39
+	}
+}
+
+func validateValidatorSetUpdate(
+	abciValidatorSetUpdate *abci.ValidatorSetUpdate,
+	params types.ValidatorParams,
+) error {
+	// if there was no update return no error
+	if abciValidatorSetUpdate == nil {
+		return nil
+	}
+	if len(abciValidatorSetUpdate.ValidatorUpdates) != 0 &&
+		abciValidatorSetUpdate.ThresholdPublicKey.Sum == nil {
+		return fmt.Errorf("received validator updates without a threshold public key")
 	}
 	return validateValidatorUpdates(abciValidatorSetUpdate.ValidatorUpdates, params)
 }
@@ -804,15 +605,9 @@
 	return nil
 }
 
-<<<<<<< HEAD
-// updateState returns a new State updated according to the header and responses.
-func updateState(
-	state State,
-	nodeProTxHash crypto.ProTxHash,
-=======
 // Update returns a copy of state with the fields set using the arguments passed in.
 func (state State) Update(
->>>>>>> 6c40ad39
+	nodeProTxHash crypto.ProTxHash,
 	blockID types.BlockID,
 	header *types.Header,
 	resultsHash []byte,
@@ -832,11 +627,10 @@
 	// Update the validator set with the latest abciResponses.
 	lastHeightValsChanged := state.LastHeightValidatorsChanged
 	if len(validatorUpdates) > 0 {
-<<<<<<< HEAD
 		if bytes.Equal(nValSet.QuorumHash, quorumHash) {
 			err := nValSet.UpdateWithChangeSet(validatorUpdates, newThresholdPublicKey, quorumHash)
 			if err != nil {
-				return state, fmt.Errorf("error changing validator set: %v", err)
+				return state, fmt.Errorf("error changing validator set: %w", err)
 			}
 			// Change results from this height but only applies to the next next height.
 			lastHeightValsChanged = header.Height + 1 + 1
@@ -845,11 +639,6 @@
 				state.Validators.QuorumType, quorumHash, nodeProTxHash)
 			// Change results from this height but only applies to the next next height.
 			lastHeightValsChanged = header.Height + 1 + 1
-=======
-		err := nValSet.UpdateWithChangeSet(validatorUpdates)
-		if err != nil {
-			return state, fmt.Errorf("error changing validator set: %w", err)
->>>>>>> 6c40ad39
 		}
 	}
 
@@ -905,13 +694,8 @@
 	eventBus types.BlockEventPublisher,
 	block *types.Block,
 	blockID types.BlockID,
-<<<<<<< HEAD
-	abciResponses *tmstate.ABCIResponses,
+	finalizeBlockResponse *abci.ResponseFinalizeBlock,
 	validatorSetUpdate *types.ValidatorSet,
-=======
-	finalizeBlockResponse *abci.ResponseFinalizeBlock,
-	validatorUpdates []*types.Validator,
->>>>>>> 6c40ad39
 ) {
 	if err := eventBus.PublishEventNewBlock(types.EventDataNewBlock{
 		Block:               block,
@@ -959,11 +743,7 @@
 		}
 	}
 
-<<<<<<< HEAD
 	if validatorSetUpdate != nil {
-=======
-	if len(finalizeBlockResponse.ValidatorUpdates) > 0 {
->>>>>>> 6c40ad39
 		if err := eventBus.PublishEventValidatorSetUpdates(
 			types.EventDataValidatorSetUpdate{
 				ValidatorSetUpdates: validatorSetUpdate.Validators,
@@ -1010,45 +790,36 @@
 
 	// the BlockExecutor condition is using for the final block replay process.
 	if be != nil {
-<<<<<<< HEAD
-		abciValSetUpdate := abciResponses.EndBlock.ValidatorSetUpdate
-		err = validateValidatorSetUpdate(abciValSetUpdate, s.ConsensusParams.Validator)
-=======
-		err = validateValidatorUpdates(finalizeBlockResponse.ValidatorUpdates, s.ConsensusParams.Validator)
+		err = validateValidatorUpdates(finalizeBlockResponse.ValidatorSetUpdate, s.ConsensusParams.Validator)
 		if err != nil {
 			logger.Error("validating validator updates", "err", err)
 			return nil, err
 		}
 		validatorUpdates, err := types.PB2TM.ValidatorUpdates(finalizeBlockResponse.ValidatorUpdates)
->>>>>>> 6c40ad39
 		if err != nil {
 			logger.Error("converting validator updates to native types", "err", err)
 			return nil, err
 		}
 
-<<<<<<< HEAD
 		validatorUpdates, thresholdPublicKeyUpdate, quorumHash, err :=
-			types.PB2TM.ValidatorUpdatesFromValidatorSet(abciValSetUpdate)
+			types.PB2TM.ValidatorUpdatesFromValidatorSet(finalizeBlockResponse.ValidatorSetUpdate)
 		if err != nil {
 			return nil, err
 		}
 
 		validatorSetUpdate := s.Validators.Copy()
 		err = validatorSetUpdate.UpdateWithChangeSet(validatorUpdates, thresholdPublicKeyUpdate, quorumHash)
-=======
-		bps, err := block.MakePartSet(types.BlockPartSizeBytes)
->>>>>>> 6c40ad39
 		if err != nil {
 			return nil, err
 		}
 
-<<<<<<< HEAD
-		blockID := types.BlockID{Hash: block.Hash(), PartSetHeader: block.MakePartSet(types.BlockPartSizeBytes).Header()}
-		fireEvents(be.logger, be.eventBus, block, blockID, abciResponses, validatorSetUpdate)
-=======
+		bps, err := block.MakePartSet(types.BlockPartSizeBytes)
+		if err != nil {
+			return nil, err
+		}
+
 		blockID := types.BlockID{Hash: block.Hash(), PartSetHeader: bps.Header()}
 		fireEvents(be.logger, be.eventBus, block, blockID, finalizeBlockResponse, validatorUpdates)
->>>>>>> 6c40ad39
 	}
 
 	// Commit block, get hash back
