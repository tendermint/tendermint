package state_test

import (
	"context"
	"testing"
	"time"

	"github.com/stretchr/testify/assert"
	"github.com/stretchr/testify/mock"
	"github.com/stretchr/testify/require"
	dbm "github.com/tendermint/tm-db"

	abciclient "github.com/tendermint/tendermint/abci/client"
	abci "github.com/tendermint/tendermint/abci/types"
	abcimocks "github.com/tendermint/tendermint/abci/types/mocks"
	"github.com/tendermint/tendermint/crypto"
	"github.com/tendermint/tendermint/crypto/ed25519"
	"github.com/tendermint/tendermint/crypto/encoding"
	"github.com/tendermint/tendermint/crypto/tmhash"
	"github.com/tendermint/tendermint/internal/eventbus"
	mmock "github.com/tendermint/tendermint/internal/mempool/mock"
	"github.com/tendermint/tendermint/internal/proxy"
	"github.com/tendermint/tendermint/internal/pubsub"
	sm "github.com/tendermint/tendermint/internal/state"
	"github.com/tendermint/tendermint/internal/state/mocks"
	sf "github.com/tendermint/tendermint/internal/state/test/factory"
	"github.com/tendermint/tendermint/internal/store"
	"github.com/tendermint/tendermint/internal/test/factory"
	"github.com/tendermint/tendermint/libs/log"
	"github.com/tendermint/tendermint/types"
	"github.com/tendermint/tendermint/version"
)

var (
	chainID             = "execution_chain"
	testPartSize uint32 = 65536
)

func TestApplyBlock(t *testing.T) {
	app := &testApp{}
	logger := log.TestingLogger()
	cc := abciclient.NewLocalClient(logger, app)
	proxyApp := proxy.New(cc, logger, proxy.NopMetrics())

	ctx, cancel := context.WithCancel(context.Background())
	defer cancel()

	err := proxyApp.Start(ctx)
	require.NoError(t, err)

	state, stateDB, _ := makeState(t, 1, 1)
	stateStore := sm.NewStore(stateDB)
	blockStore := store.NewBlockStore(dbm.NewMemDB())
	blockExec := sm.NewBlockExecutor(stateStore, logger, proxyApp,
		mmock.Mempool{}, sm.EmptyEvidencePool{}, blockStore)

	block, err := sf.MakeBlock(state, 1, new(types.Commit))
	require.NoError(t, err)
	bps, err := block.MakePartSet(testPartSize)
	require.NoError(t, err)
	blockID := types.BlockID{Hash: block.Hash(), PartSetHeader: bps.Header()}

	state, err = blockExec.ApplyBlock(ctx, state, blockID, block)
	require.NoError(t, err)

	// TODO check state and mempool
	assert.EqualValues(t, 1, state.Version.Consensus.App, "App version wasn't updated")
}

// TestFinalizeBlockDecidedLastCommit ensures we correctly send the DecidedLastCommit to the
// application. The test ensures that the DecidedLastCommit properly reflects
// which validators signed the preceding block.
func TestFinalizeBlockDecidedLastCommit(t *testing.T) {
	ctx, cancel := context.WithCancel(context.Background())
	defer cancel()

	logger := log.TestingLogger()
	app := &testApp{}
	cc := abciclient.NewLocalClient(logger, app)
	proxyApp := proxy.New(cc, logger, proxy.NopMetrics())

	err := proxyApp.Start(ctx)
	require.NoError(t, err)

	state, stateDB, privVals := makeState(t, 7, 1)
	stateStore := sm.NewStore(stateDB)
	absentSig := types.NewCommitSigAbsent()

	testCases := []struct {
		name             string
		absentCommitSigs map[int]bool
	}{
		{"none absent", map[int]bool{}},
		{"one absent", map[int]bool{1: true}},
		{"multiple absent", map[int]bool{1: true, 3: true}},
	}

	for _, tc := range testCases {
<<<<<<< HEAD
		lastCommit := types.NewCommit(1, 0, prevBlockID, tc.lastCommitSigs)

		// block for height 2
		block, err := sf.MakeBlock(state, 2, lastCommit)
		require.NoError(t, err)

		_, err = sm.ExecCommitBlock(ctx, nil, proxyApp, block, log.TestingLogger(), stateStore, 1, state)
		require.NoError(t, err, tc.desc)

		// -> app receives a list of validators with a bool indicating if they signed
		ctr := 0
		for i, v := range app.CommitVotes {
			if ctr < len(tc.expectedAbsentValidators) &&
				tc.expectedAbsentValidators[ctr] == i {
=======
		t.Run(tc.name, func(t *testing.T) {
			blockStore := store.NewBlockStore(dbm.NewMemDB())
			evpool := &mocks.EvidencePool{}
			evpool.On("PendingEvidence", mock.Anything).Return([]types.Evidence{}, 0)
			evpool.On("Update", ctx, mock.Anything, mock.Anything).Return()
			evpool.On("CheckEvidence", ctx, mock.Anything).Return(nil)

			blockExec := sm.NewBlockExecutor(stateStore, log.TestingLogger(), proxyApp.Consensus(), mmock.Mempool{}, evpool, blockStore)
			state, _, lastCommit := makeAndCommitGoodBlock(ctx, t, state, 1, new(types.Commit), state.NextValidators.Validators[0].Address, blockExec, privVals, nil)

			for idx, isAbsent := range tc.absentCommitSigs {
				if isAbsent {
					lastCommit.Signatures[idx] = absentSig
				}
			}
>>>>>>> 8d0bd1c0

			// block for height 2
			block, err := sf.MakeBlock(state, 2, lastCommit)
			require.NoError(t, err)
			bps, err := block.MakePartSet(testPartSize)
			require.NoError(t, err)
			blockID := types.BlockID{Hash: block.Hash(), PartSetHeader: bps.Header()}
			_, err = blockExec.ApplyBlock(ctx, state, blockID, block)
			require.NoError(t, err)

			// -> app receives a list of validators with a bool indicating if they signed
			for i, v := range app.CommitVotes {
				_, absent := tc.absentCommitSigs[i]
				assert.Equal(t, !absent, v.SignedLastBlock)
			}
		})
	}
}

// TestFinalizeBlockByzantineValidators ensures we send byzantine validators list.
func TestFinalizeBlockByzantineValidators(t *testing.T) {
	ctx, cancel := context.WithCancel(context.Background())
	defer cancel()

	app := &testApp{}
	logger := log.TestingLogger()
	cc := abciclient.NewLocalClient(logger, app)
	proxyApp := proxy.New(cc, logger, proxy.NopMetrics())
	err := proxyApp.Start(ctx)
	require.NoError(t, err)

	state, stateDB, privVals := makeState(t, 1, 1)
	stateStore := sm.NewStore(stateDB)

	defaultEvidenceTime := time.Date(2019, 1, 1, 0, 0, 0, 0, time.UTC)
	privVal := privVals[state.Validators.Validators[0].Address.String()]
	blockID := makeBlockID([]byte("headerhash"), 1000, []byte("partshash"))
	header := &types.Header{
		Version:            version.Consensus{Block: version.BlockProtocol, App: 1},
		ChainID:            state.ChainID,
		Height:             10,
		Time:               defaultEvidenceTime,
		LastBlockID:        blockID,
		LastCommitHash:     crypto.CRandBytes(tmhash.Size),
		DataHash:           crypto.CRandBytes(tmhash.Size),
		ValidatorsHash:     state.Validators.Hash(),
		NextValidatorsHash: state.Validators.Hash(),
		ConsensusHash:      crypto.CRandBytes(tmhash.Size),
		AppHash:            crypto.CRandBytes(tmhash.Size),
		LastResultsHash:    crypto.CRandBytes(tmhash.Size),
		EvidenceHash:       crypto.CRandBytes(tmhash.Size),
		ProposerAddress:    crypto.CRandBytes(crypto.AddressSize),
	}

	// we don't need to worry about validating the evidence as long as they pass validate basic
	dve, err := types.NewMockDuplicateVoteEvidenceWithValidator(ctx, 3, defaultEvidenceTime, privVal, state.ChainID)
	require.NoError(t, err)
	dve.ValidatorPower = 1000
	lcae := &types.LightClientAttackEvidence{
		ConflictingBlock: &types.LightBlock{
			SignedHeader: &types.SignedHeader{
				Header: header,
				Commit: types.NewCommit(10, 0, makeBlockID(header.Hash(), 100, []byte("partshash")), []types.CommitSig{{
					BlockIDFlag:      types.BlockIDFlagNil,
					ValidatorAddress: crypto.AddressHash([]byte("validator_address")),
					Timestamp:        defaultEvidenceTime,
					Signature:        crypto.CRandBytes(types.MaxSignatureSize),
				}}),
			},
			ValidatorSet: state.Validators,
		},
		CommonHeight:        8,
		ByzantineValidators: []*types.Validator{state.Validators.Validators[0]},
		TotalVotingPower:    12,
		Timestamp:           defaultEvidenceTime,
	}

	ev := []types.Evidence{dve, lcae}

	abciEv := []abci.Evidence{
		{
			Type:             abci.EvidenceType_DUPLICATE_VOTE,
			Height:           3,
			Time:             defaultEvidenceTime,
			Validator:        types.TM2PB.Validator(state.Validators.Validators[0]),
			TotalVotingPower: 10,
		},
		{
			Type:             abci.EvidenceType_LIGHT_CLIENT_ATTACK,
			Height:           8,
			Time:             defaultEvidenceTime,
			Validator:        types.TM2PB.Validator(state.Validators.Validators[0]),
			TotalVotingPower: 12,
		},
	}

	evpool := &mocks.EvidencePool{}
	evpool.On("PendingEvidence", mock.AnythingOfType("int64")).Return(ev, int64(100))
	evpool.On("Update", ctx, mock.AnythingOfType("state.State"), mock.AnythingOfType("types.EvidenceList")).Return()
	evpool.On("CheckEvidence", ctx, mock.AnythingOfType("types.EvidenceList")).Return(nil)

	blockStore := store.NewBlockStore(dbm.NewMemDB())

	blockExec := sm.NewBlockExecutor(stateStore, log.TestingLogger(), proxyApp,
		mmock.Mempool{}, evpool, blockStore)

	block, err := sf.MakeBlock(state, 1, new(types.Commit))
	require.NoError(t, err)
	block.Evidence = ev
	block.Header.EvidenceHash = block.Evidence.Hash()
	bps, err := block.MakePartSet(testPartSize)
	require.NoError(t, err)

	blockID = types.BlockID{Hash: block.Hash(), PartSetHeader: bps.Header()}

	_, err = blockExec.ApplyBlock(ctx, state, blockID, block)
	require.NoError(t, err)

	// TODO check state and mempool
	assert.Equal(t, abciEv, app.ByzantineValidators)
}

func TestProcessProposal(t *testing.T) {
	const height = 2
	txs := factory.MakeTenTxs(height)
	ctx, cancel := context.WithCancel(context.Background())
	defer cancel()

	app := abcimocks.NewBaseMock()
	logger := log.TestingLogger()
	cc := abciclient.NewLocalClient(logger, app)
	proxyApp := proxy.New(cc, logger, proxy.NopMetrics())
	err := proxyApp.Start(ctx)
	require.NoError(t, err)

	state, stateDB, privVals := makeState(t, 1, height)
	stateStore := sm.NewStore(stateDB)
	blockStore := store.NewBlockStore(dbm.NewMemDB())

	blockExec := sm.NewBlockExecutor(
		stateStore,
		logger,
		proxyApp,
		mmock.Mempool{},
		sm.EmptyEvidencePool{},
		blockStore,
	)

	block0, err := sf.MakeBlock(state, height-1, new(types.Commit))
	require.NoError(t, err)
	lastCommitSig := []types.CommitSig{}
	partSet, err := block0.MakePartSet(types.BlockPartSizeBytes)
	require.NoError(t, err)
	blockID := types.BlockID{Hash: block0.Hash(), PartSetHeader: partSet.Header()}
	voteInfos := []abci.VoteInfo{}
	for _, privVal := range privVals {
		vote, err := factory.MakeVote(ctx, privVal, block0.Header.ChainID, 0, 0, 0, 2, blockID, time.Now())
		require.NoError(t, err)
		pk, err := privVal.GetPubKey(ctx)
		require.NoError(t, err)
		addr := pk.Address()
		voteInfos = append(voteInfos,
			abci.VoteInfo{
				SignedLastBlock: true,
				Validator: abci.Validator{
					Address: addr,
					Power:   1000,
				},
			})
		lastCommitSig = append(lastCommitSig, vote.CommitSig())
	}

	lastCommit := types.NewCommit(height-1, 0, types.BlockID{}, lastCommitSig)
	block1, err := sf.MakeBlock(state, height, lastCommit)
	require.NoError(t, err)
	block1.Txs = txs

	expectedRpp := abci.RequestProcessProposal{
		Hash:                block1.Hash(),
		Header:              *block1.Header.ToProto(),
		Txs:                 block1.Txs.ToSliceOfBytes(),
		ByzantineValidators: block1.Evidence.ToABCI(),
		ProposedLastCommit: abci.CommitInfo{
			Round: 0,
			Votes: voteInfos,
		},
	}

	app.On("ProcessProposal", mock.Anything).Return(abci.ResponseProcessProposal{Accept: true})
	acceptBlock, err := blockExec.ProcessProposal(ctx, block1, state)
	require.NoError(t, err)
	require.True(t, acceptBlock)
	app.AssertExpectations(t)
	app.AssertCalled(t, "ProcessProposal", expectedRpp)
}

func TestValidateValidatorUpdates(t *testing.T) {
	pubkey1 := ed25519.GenPrivKey().PubKey()
	pubkey2 := ed25519.GenPrivKey().PubKey()
	pk1, err := encoding.PubKeyToProto(pubkey1)
	assert.NoError(t, err)
	pk2, err := encoding.PubKeyToProto(pubkey2)
	assert.NoError(t, err)

	defaultValidatorParams := types.ValidatorParams{PubKeyTypes: []string{types.ABCIPubKeyTypeEd25519}}

	testCases := []struct {
		name string

		abciUpdates     []abci.ValidatorUpdate
		validatorParams types.ValidatorParams

		shouldErr bool
	}{
		{
			"adding a validator is OK",
			[]abci.ValidatorUpdate{{PubKey: pk2, Power: 20}},
			defaultValidatorParams,
			false,
		},
		{
			"updating a validator is OK",
			[]abci.ValidatorUpdate{{PubKey: pk1, Power: 20}},
			defaultValidatorParams,
			false,
		},
		{
			"removing a validator is OK",
			[]abci.ValidatorUpdate{{PubKey: pk2, Power: 0}},
			defaultValidatorParams,
			false,
		},
		{
			"adding a validator with negative power results in error",
			[]abci.ValidatorUpdate{{PubKey: pk2, Power: -100}},
			defaultValidatorParams,
			true,
		},
	}

	for _, tc := range testCases {
		tc := tc
		t.Run(tc.name, func(t *testing.T) {
			err := sm.ValidateValidatorUpdates(tc.abciUpdates, tc.validatorParams)
			if tc.shouldErr {
				assert.Error(t, err)
			} else {
				assert.NoError(t, err)
			}
		})
	}
}

func TestUpdateValidators(t *testing.T) {
	pubkey1 := ed25519.GenPrivKey().PubKey()
	val1 := types.NewValidator(pubkey1, 10)
	pubkey2 := ed25519.GenPrivKey().PubKey()
	val2 := types.NewValidator(pubkey2, 20)

	pk, err := encoding.PubKeyToProto(pubkey1)
	require.NoError(t, err)
	pk2, err := encoding.PubKeyToProto(pubkey2)
	require.NoError(t, err)

	testCases := []struct {
		name string

		currentSet  *types.ValidatorSet
		abciUpdates []abci.ValidatorUpdate

		resultingSet *types.ValidatorSet
		shouldErr    bool
	}{
		{
			"adding a validator is OK",
			types.NewValidatorSet([]*types.Validator{val1}),
			[]abci.ValidatorUpdate{{PubKey: pk2, Power: 20}},
			types.NewValidatorSet([]*types.Validator{val1, val2}),
			false,
		},
		{
			"updating a validator is OK",
			types.NewValidatorSet([]*types.Validator{val1}),
			[]abci.ValidatorUpdate{{PubKey: pk, Power: 20}},
			types.NewValidatorSet([]*types.Validator{types.NewValidator(pubkey1, 20)}),
			false,
		},
		{
			"removing a validator is OK",
			types.NewValidatorSet([]*types.Validator{val1, val2}),
			[]abci.ValidatorUpdate{{PubKey: pk2, Power: 0}},
			types.NewValidatorSet([]*types.Validator{val1}),
			false,
		},
		{
			"removing a non-existing validator results in error",
			types.NewValidatorSet([]*types.Validator{val1}),
			[]abci.ValidatorUpdate{{PubKey: pk2, Power: 0}},
			types.NewValidatorSet([]*types.Validator{val1}),
			true,
		},
	}

	for _, tc := range testCases {
		tc := tc
		t.Run(tc.name, func(t *testing.T) {
			updates, err := types.PB2TM.ValidatorUpdates(tc.abciUpdates)
			assert.NoError(t, err)
			err = tc.currentSet.UpdateWithChangeSet(updates)
			if tc.shouldErr {
				assert.Error(t, err)
			} else {
				assert.NoError(t, err)
				require.Equal(t, tc.resultingSet.Size(), tc.currentSet.Size())

				assert.Equal(t, tc.resultingSet.TotalVotingPower(), tc.currentSet.TotalVotingPower())

				assert.Equal(t, tc.resultingSet.Validators[0].Address, tc.currentSet.Validators[0].Address)
				if tc.resultingSet.Size() > 1 {
					assert.Equal(t, tc.resultingSet.Validators[1].Address, tc.currentSet.Validators[1].Address)
				}
			}
		})
	}
}

// TestFinalizeBlockValidatorUpdates ensures we update validator set and send an event.
func TestFinalizeBlockValidatorUpdates(t *testing.T) {
	ctx, cancel := context.WithCancel(context.Background())
	defer cancel()

	app := &testApp{}
	logger := log.TestingLogger()
	cc := abciclient.NewLocalClient(logger, app)
	proxyApp := proxy.New(cc, logger, proxy.NopMetrics())
	err := proxyApp.Start(ctx)
	require.NoError(t, err)

	state, stateDB, _ := makeState(t, 1, 1)
	stateStore := sm.NewStore(stateDB)
	blockStore := store.NewBlockStore(dbm.NewMemDB())

	blockExec := sm.NewBlockExecutor(
		stateStore,
		logger,
		proxyApp,
		mmock.Mempool{},
		sm.EmptyEvidencePool{},
		blockStore,
	)

	eventBus := eventbus.NewDefault(logger)
	err = eventBus.Start(ctx)
	require.NoError(t, err)
	defer eventBus.Stop()

	blockExec.SetEventBus(eventBus)

	updatesSub, err := eventBus.SubscribeWithArgs(ctx, pubsub.SubscribeArgs{
		ClientID: "TestFinalizeBlockValidatorUpdates",
		Query:    types.EventQueryValidatorSetUpdates,
	})
	require.NoError(t, err)

	block, err := sf.MakeBlock(state, 1, new(types.Commit))
	require.NoError(t, err)
	bps, err := block.MakePartSet(testPartSize)
	require.NoError(t, err)
	blockID := types.BlockID{Hash: block.Hash(), PartSetHeader: bps.Header()}

	pubkey := ed25519.GenPrivKey().PubKey()
	pk, err := encoding.PubKeyToProto(pubkey)
	require.NoError(t, err)
	app.ValidatorUpdates = []abci.ValidatorUpdate{
		{PubKey: pk, Power: 10},
	}

	state, err = blockExec.ApplyBlock(ctx, state, blockID, block)
	require.NoError(t, err)
	// test new validator was added to NextValidators
	if assert.Equal(t, state.Validators.Size()+1, state.NextValidators.Size()) {
		idx, _ := state.NextValidators.GetByAddress(pubkey.Address())
		if idx < 0 {
			t.Fatalf("can't find address %v in the set %v", pubkey.Address(), state.NextValidators)
		}
	}

	// test we threw an event
	ctx, cancel = context.WithTimeout(ctx, 1*time.Second)
	defer cancel()
	msg, err := updatesSub.Next(ctx)
	require.NoError(t, err)
	event, ok := msg.Data().(types.EventDataValidatorSetUpdates)
	require.True(t, ok, "Expected event of type EventDataValidatorSetUpdates, got %T", msg.Data())
	if assert.NotEmpty(t, event.ValidatorUpdates) {
		assert.Equal(t, pubkey, event.ValidatorUpdates[0].PubKey)
		assert.EqualValues(t, 10, event.ValidatorUpdates[0].VotingPower)
	}
}

// TestFinalizeBlockValidatorUpdatesResultingInEmptySet checks that processing validator updates that
// would result in empty set causes no panic, an error is raised and NextValidators is not updated
func TestFinalizeBlockValidatorUpdatesResultingInEmptySet(t *testing.T) {
	ctx, cancel := context.WithCancel(context.Background())
	defer cancel()

	app := &testApp{}
	logger := log.TestingLogger()
	cc := abciclient.NewLocalClient(logger, app)
	proxyApp := proxy.New(cc, logger, proxy.NopMetrics())
	err := proxyApp.Start(ctx)
	require.NoError(t, err)

	state, stateDB, _ := makeState(t, 1, 1)
	stateStore := sm.NewStore(stateDB)
	blockStore := store.NewBlockStore(dbm.NewMemDB())
	blockExec := sm.NewBlockExecutor(
		stateStore,
		log.TestingLogger(),
		proxyApp,
		mmock.Mempool{},
		sm.EmptyEvidencePool{},
		blockStore,
	)

	block, err := sf.MakeBlock(state, 1, new(types.Commit))
	require.NoError(t, err)
	bps, err := block.MakePartSet(testPartSize)
	require.NoError(t, err)
	blockID := types.BlockID{Hash: block.Hash(), PartSetHeader: bps.Header()}

	vp, err := encoding.PubKeyToProto(state.Validators.Validators[0].PubKey)
	require.NoError(t, err)
	// Remove the only validator
	app.ValidatorUpdates = []abci.ValidatorUpdate{
		{PubKey: vp, Power: 0},
	}

	assert.NotPanics(t, func() { state, err = blockExec.ApplyBlock(ctx, state, blockID, block) })
	assert.Error(t, err)
	assert.NotEmpty(t, state.NextValidators.Validators)
}

func makeBlockID(hash []byte, partSetSize uint32, partSetHash []byte) types.BlockID {
	var (
		h   = make([]byte, tmhash.Size)
		psH = make([]byte, tmhash.Size)
	)
	copy(h, hash)
	copy(psH, partSetHash)
	return types.BlockID{
		Hash: h,
		PartSetHeader: types.PartSetHeader{
			Total: partSetSize,
			Hash:  psH,
		},
	}
}<|MERGE_RESOLUTION|>--- conflicted
+++ resolved
@@ -77,9 +77,9 @@
 	logger := log.TestingLogger()
 	app := &testApp{}
 	cc := abciclient.NewLocalClient(logger, app)
-	proxyApp := proxy.New(cc, logger, proxy.NopMetrics())
-
-	err := proxyApp.Start(ctx)
+	appClient := proxy.New(cc, logger, proxy.NopMetrics())
+
+	err := appClient.Start(ctx)
 	require.NoError(t, err)
 
 	state, stateDB, privVals := makeState(t, 7, 1)
@@ -96,22 +96,6 @@
 	}
 
 	for _, tc := range testCases {
-<<<<<<< HEAD
-		lastCommit := types.NewCommit(1, 0, prevBlockID, tc.lastCommitSigs)
-
-		// block for height 2
-		block, err := sf.MakeBlock(state, 2, lastCommit)
-		require.NoError(t, err)
-
-		_, err = sm.ExecCommitBlock(ctx, nil, proxyApp, block, log.TestingLogger(), stateStore, 1, state)
-		require.NoError(t, err, tc.desc)
-
-		// -> app receives a list of validators with a bool indicating if they signed
-		ctr := 0
-		for i, v := range app.CommitVotes {
-			if ctr < len(tc.expectedAbsentValidators) &&
-				tc.expectedAbsentValidators[ctr] == i {
-=======
 		t.Run(tc.name, func(t *testing.T) {
 			blockStore := store.NewBlockStore(dbm.NewMemDB())
 			evpool := &mocks.EvidencePool{}
@@ -119,7 +103,7 @@
 			evpool.On("Update", ctx, mock.Anything, mock.Anything).Return()
 			evpool.On("CheckEvidence", ctx, mock.Anything).Return(nil)
 
-			blockExec := sm.NewBlockExecutor(stateStore, log.TestingLogger(), proxyApp.Consensus(), mmock.Mempool{}, evpool, blockStore)
+			blockExec := sm.NewBlockExecutor(stateStore, log.TestingLogger(), appClient, mmock.Mempool{}, evpool, blockStore)
 			state, _, lastCommit := makeAndCommitGoodBlock(ctx, t, state, 1, new(types.Commit), state.NextValidators.Validators[0].Address, blockExec, privVals, nil)
 
 			for idx, isAbsent := range tc.absentCommitSigs {
@@ -127,7 +111,6 @@
 					lastCommit.Signatures[idx] = absentSig
 				}
 			}
->>>>>>> 8d0bd1c0
 
 			// block for height 2
 			block, err := sf.MakeBlock(state, 2, lastCommit)
