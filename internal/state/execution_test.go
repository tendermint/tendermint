--- conflicted
+++ resolved
@@ -3,11 +3,8 @@
 import (
 	"bytes"
 	"context"
-<<<<<<< HEAD
+	"errors"
 	"fmt"
-=======
-	"errors"
->>>>>>> 6c40ad39
 	"testing"
 	"time"
 
@@ -17,18 +14,13 @@
 	dbm "github.com/tendermint/tm-db"
 
 	abciclient "github.com/tendermint/tendermint/abci/client"
-	abciclientmocks "github.com/tendermint/tendermint/abci/client/mocks"
 	abci "github.com/tendermint/tendermint/abci/types"
 	abcimocks "github.com/tendermint/tendermint/abci/types/mocks"
 	"github.com/tendermint/tendermint/crypto"
 	"github.com/tendermint/tendermint/crypto/bls12381"
 	"github.com/tendermint/tendermint/crypto/encoding"
-<<<<<<< HEAD
-	mmock "github.com/tendermint/tendermint/internal/mempool/mock"
-=======
 	"github.com/tendermint/tendermint/internal/eventbus"
 	mpmocks "github.com/tendermint/tendermint/internal/mempool/mocks"
->>>>>>> 6c40ad39
 	"github.com/tendermint/tendermint/internal/proxy"
 	"github.com/tendermint/tendermint/internal/pubsub"
 	sm "github.com/tendermint/tendermint/internal/state"
@@ -46,92 +38,49 @@
 
 func TestApplyBlock(t *testing.T) {
 	app := &testApp{}
-<<<<<<< HEAD
-	cc := abciclient.NewLocalCreator(app)
-	proxyApp := proxy.NewAppConns(cc, proxy.NopMetrics())
-	err := proxyApp.Start()
-	require.Nil(t, err)
-	defer proxyApp.Stop() //nolint:errcheck // ignore for tests
-
-	state, stateDB, _ := makeState(1, 1)
+	logger := log.NewNopLogger()
+	cc := abciclient.NewLocalClient(logger, app)
+	proxyApp := proxy.New(cc, logger, proxy.NopMetrics())
+
+	ctx, cancel := context.WithCancel(context.Background())
+	defer cancel()
+
+	require.NoError(t, proxyApp.Start(ctx))
+
+	eventBus := eventbus.NewDefault(logger)
+	require.NoError(t, eventBus.Start(ctx))
+
+	state, stateDB, _ := makeState(t, 1, 1)
+	stateStore := sm.NewStore(stateDB)
 	// The state is local, so we just take the first proTxHash
 	nodeProTxHash := state.Validators.Validators[0].ProTxHash
-=======
-	logger := log.NewNopLogger()
-	cc := abciclient.NewLocalClient(logger, app)
-	proxyApp := proxy.New(cc, logger, proxy.NopMetrics())
-
-	ctx, cancel := context.WithCancel(context.Background())
-	defer cancel()
-
-	require.NoError(t, proxyApp.Start(ctx))
-
-	eventBus := eventbus.NewDefault(logger)
-	require.NoError(t, eventBus.Start(ctx))
-
-	state, stateDB, _ := makeState(t, 1, 1)
->>>>>>> 6c40ad39
-	stateStore := sm.NewStore(stateDB)
 	app.ValidatorSetUpdate = state.Validators.ABCIEquivalentValidatorUpdates()
 
 	blockStore := store.NewBlockStore(dbm.NewMemDB())
-<<<<<<< HEAD
 	blockExec := sm.NewBlockExecutor(
 		stateStore,
-		log.TestingLogger(),
-		proxyApp.Consensus(),
-		proxyApp.Query(),
-		mmock.Mempool{},
+		logger,
+		proxyApp,
+		mp,
 		sm.EmptyEvidencePool{},
 		blockStore,
+		eventBus,
+		sm.NopMetrics(),
 		nil,
 	)
 
-	block, err := sf.MakeBlock(state, 1, new(types.Commit), nil, 0)
-	require.NoError(t, err)
-	blockID := block.BlockID()
-
-	state, err = blockExec.ApplyBlock(state, nodeProTxHash, blockID, block)
-=======
-	mp := &mpmocks.Mempool{}
-	mp.On("Lock").Return()
-	mp.On("Unlock").Return()
-	mp.On("FlushAppConn", mock.Anything).Return(nil)
-	mp.On("Update",
-		mock.Anything,
-		mock.Anything,
-		mock.Anything,
-		mock.Anything,
-		mock.Anything,
-		mock.Anything).Return(nil)
-	blockExec := sm.NewBlockExecutor(stateStore, logger, proxyApp, mp, sm.EmptyEvidencePool{}, blockStore, eventBus, sm.NopMetrics())
-
-	block := sf.MakeBlock(state, 1, new(types.Commit))
+	block := sf.MakeBlock(state, 1, new(types.Commit), nil, 0)
 	bps, err := block.MakePartSet(testPartSize)
 	require.NoError(t, err)
 	blockID := types.BlockID{Hash: block.Hash(), PartSetHeader: bps.Header()}
 
-	state, err = blockExec.ApplyBlock(ctx, state, blockID, block)
->>>>>>> 6c40ad39
+	state, err = blockExec.ApplyBlock(ctx, state, nodeProTxHash, blockID, block)
 	require.NoError(t, err)
 
 	// TODO check state and mempool
 	assert.EqualValues(t, 1, state.Version.Consensus.App, "App version wasn't updated")
 }
 
-<<<<<<< HEAD
-// TestBeginBlockByzantineValidators ensures we send byzantine validators list.
-func TestBeginBlockByzantineValidators(t *testing.T) {
-	app := &testApp{}
-	cc := abciclient.NewLocalCreator(app)
-	proxyApp := proxy.NewAppConns(cc, proxy.NopMetrics())
-	err := proxyApp.Start()
-	require.Nil(t, err)
-	defer proxyApp.Stop() //nolint:errcheck // ignore for tests
-
-	state, stateDB, privVals := makeState(1, 1)
-	nodeProTxHash := state.Validators.Validators[0].ProTxHash
-=======
 // TestFinalizeBlockDecidedLastCommit ensures we correctly send the DecidedLastCommit to the
 // application. The test ensures that the DecidedLastCommit properly reflects
 // which validators signed the preceding block.
@@ -149,7 +98,8 @@
 
 	state, stateDB, privVals := makeState(t, 7, 1)
 	stateStore := sm.NewStore(stateDB)
-	absentSig := types.NewCommitSigAbsent()
+	nodeProTxHash := state.Validators.Validators[0].ProTxHash
+	app.ValidatorSetUpdate = state.Validators.ABCIEquivalentValidatorUpdates()
 
 	testCases := []struct {
 		name             string
@@ -182,28 +132,17 @@
 			eventBus := eventbus.NewDefault(logger)
 			require.NoError(t, eventBus.Start(ctx))
 
-			blockExec := sm.NewBlockExecutor(stateStore, log.NewNopLogger(), appClient, mp, evpool, blockStore, eventBus, sm.NopMetrics())
-			state, _, lastCommit := makeAndCommitGoodBlock(ctx, t, state, 1, new(types.Commit), state.NextValidators.Validators[0].Address, blockExec, privVals, nil)
-
-			for idx, isAbsent := range tc.absentCommitSigs {
-				if isAbsent {
-					lastCommit.Signatures[idx] = absentSig
-				}
-			}
+			blockExec := sm.NewBlockExecutor(stateStore, log.NewNopLogger(), appClient, mp, evpool, blockStore, eventBus, sm.NopMetrics(), nil)
+			proposerProTxHash := state.NextValidators.Validators[0].GetProTxHash(ctx)
+			state, _, lastCommit := makeAndCommitGoodBlock(ctx, t, state, nodeProTxHash, 1, new(types.Commit), proposerProTxHash, blockExec, privVals)
 
 			// block for height 2
-			block := sf.MakeBlock(state, 2, lastCommit)
+			block := sf.MakeBlock(state, 2, lastCommit, nil, 1)
 			bps, err := block.MakePartSet(testPartSize)
 			require.NoError(t, err)
 			blockID := types.BlockID{Hash: block.Hash(), PartSetHeader: bps.Header()}
-			_, err = blockExec.ApplyBlock(ctx, state, blockID, block)
+			_, err = blockExec.ApplyBlock(ctx, state, nodeProTxHash, blockID, block)
 			require.NoError(t, err)
-
-			// -> app receives a list of validators with a bool indicating if they signed
-			for i, v := range app.CommitVotes {
-				_, absent := tc.absentCommitSigs[i]
-				assert.Equal(t, !absent, v.SignedLastBlock)
-			}
 		})
 	}
 }
@@ -221,26 +160,11 @@
 	require.NoError(t, err)
 
 	state, stateDB, privVals := makeState(t, 1, 1)
->>>>>>> 6c40ad39
-	stateStore := sm.NewStore(stateDB)
+	stateStore := sm.NewStore(stateDB)
+	nodeProTxHash := state.Validators.Validators[0].ProTxHash
 	app.ValidatorSetUpdate = state.Validators.ABCIEquivalentValidatorUpdates()
 
 	defaultEvidenceTime := time.Date(2019, 1, 1, 0, 0, 0, 0, time.UTC)
-<<<<<<< HEAD
-	privVal := privVals[state.Validators.Validators[0].ProTxHash.String()]
-
-	// we don't need to worry about validating the evidence as long as they pass validate basic
-	dve, err := types.NewMockDuplicateVoteEvidenceWithValidator(
-		3,
-		defaultEvidenceTime,
-		privVal,
-		state.ChainID,
-		state.Validators.QuorumType,
-		state.Validators.QuorumHash,
-	)
-	require.NoError(t, err)
-	dve.ValidatorPower = types.DefaultDashVotingPower
-=======
 	privVal := privVals[state.Validators.Validators[0].Address.String()]
 	blockID := makeBlockID([]byte("headerhash"), 1000, []byte("partshash"))
 	header := &types.Header{
@@ -257,32 +181,21 @@
 		AppHash:            crypto.CRandBytes(crypto.HashSize),
 		LastResultsHash:    crypto.CRandBytes(crypto.HashSize),
 		EvidenceHash:       crypto.CRandBytes(crypto.HashSize),
-		ProposerAddress:    crypto.CRandBytes(crypto.AddressSize),
+		ProposerProTxHash:  crypto.RandProTxHash(),
 	}
 
 	// we don't need to worry about validating the evidence as long as they pass validate basic
-	dve, err := types.NewMockDuplicateVoteEvidenceWithValidator(ctx, 3, defaultEvidenceTime, privVal, state.ChainID)
-	require.NoError(t, err)
-	dve.ValidatorPower = 1000
-	lcae := &types.LightClientAttackEvidence{
-		ConflictingBlock: &types.LightBlock{
-			SignedHeader: &types.SignedHeader{
-				Header: header,
-				Commit: types.NewCommit(10, 0, makeBlockID(header.Hash(), 100, []byte("partshash")), []types.CommitSig{{
-					BlockIDFlag:      types.BlockIDFlagNil,
-					ValidatorAddress: crypto.AddressHash([]byte("validator_address")),
-					Timestamp:        defaultEvidenceTime,
-					Signature:        crypto.CRandBytes(types.MaxSignatureSize),
-				}}),
-			},
-			ValidatorSet: state.Validators,
-		},
-		CommonHeight:        8,
-		ByzantineValidators: []*types.Validator{state.Validators.Validators[0]},
-		TotalVotingPower:    12,
-		Timestamp:           defaultEvidenceTime,
-	}
->>>>>>> 6c40ad39
+	dve, err := types.NewMockDuplicateVoteEvidenceWithValidator(
+		ctx,
+		3,
+		defaultEvidenceTime,
+		privVal,
+		state.ChainID,
+		state.Validators.QuorumType,
+		state.Validators.QuorumHash,
+	)
+	require.NoError(t, err)
+	dve.ValidatorPower = types.DefaultDashVotingPower
 
 	ev := []types.Evidence{dve}
 
@@ -292,50 +205,12 @@
 			Height:           3,
 			Time:             defaultEvidenceTime,
 			Validator:        types.TM2PB.Validator(state.Validators.Validators[0]),
-<<<<<<< HEAD
 			TotalVotingPower: types.DefaultDashVotingPower,
-=======
-			TotalVotingPower: 10,
-		},
-		{
-			Type:             abci.MisbehaviorType_LIGHT_CLIENT_ATTACK,
-			Height:           8,
-			Time:             defaultEvidenceTime,
-			Validator:        types.TM2PB.Validator(state.Validators.Validators[0]),
-			TotalVotingPower: 12,
->>>>>>> 6c40ad39
 		},
 	}
 
 	evpool := &mocks.EvidencePool{}
 	evpool.On("PendingEvidence", mock.AnythingOfType("int64")).Return(ev, int64(100))
-<<<<<<< HEAD
-	evpool.On("Update", mock.AnythingOfType("state.State"), mock.AnythingOfType("types.EvidenceList")).
-		Return()
-	evpool.On("CheckEvidence", mock.AnythingOfType("types.EvidenceList")).Return(nil)
-
-	blockStore := store.NewBlockStore(dbm.NewMemDB())
-
-	blockExec := sm.NewBlockExecutor(
-		stateStore,
-		log.TestingLogger(),
-		proxyApp.Consensus(),
-		proxyApp.Query(),
-		mmock.Mempool{},
-		evpool,
-		blockStore,
-		nil,
-	)
-
-	block, err := sf.MakeBlock(state, 1, new(types.Commit), nil, 0)
-	require.NoError(t, err)
-	block.Evidence = types.EvidenceData{Evidence: ev}
-	block.Header.EvidenceHash = block.Evidence.Hash()
-	blockID := block.BlockID()
-
-	_, err = blockExec.ApplyBlock(state, nodeProTxHash, blockID, block)
-	require.Nil(t, err)
-=======
 	evpool.On("Update", ctx, mock.AnythingOfType("state.State"), mock.AnythingOfType("types.EvidenceList")).Return()
 	evpool.On("CheckEvidence", ctx, mock.AnythingOfType("types.EvidenceList")).Return(nil)
 	mp := &mpmocks.Mempool{}
@@ -355,9 +230,9 @@
 
 	blockStore := store.NewBlockStore(dbm.NewMemDB())
 
-	blockExec := sm.NewBlockExecutor(stateStore, log.NewNopLogger(), proxyApp, mp, evpool, blockStore, eventBus, sm.NopMetrics())
-
-	block := sf.MakeBlock(state, 1, new(types.Commit))
+	blockExec := sm.NewBlockExecutor(stateStore, log.NewNopLogger(), proxyApp, mp, evpool, blockStore, eventBus, sm.NopMetrics(), nil)
+
+	block := sf.MakeBlock(state, 1, new(types.Commit), nil, 1)
 	block.Evidence = ev
 	block.Header.EvidenceHash = block.Evidence.Hash()
 	bps, err := block.MakePartSet(testPartSize)
@@ -365,9 +240,8 @@
 
 	blockID = types.BlockID{Hash: block.Hash(), PartSetHeader: bps.Header()}
 
-	_, err = blockExec.ApplyBlock(ctx, state, blockID, block)
-	require.NoError(t, err)
->>>>>>> 6c40ad39
+	_, err = blockExec.ApplyBlock(ctx, state, nodeProTxHash, blockID, block)
+	require.NoError(t, err)
 
 	// TODO check state and mempool
 	assert.Equal(t, abciMb, app.ByzantineValidators)
@@ -628,16 +502,6 @@
 	defer cancel()
 
 	app := &testApp{}
-<<<<<<< HEAD
-	cc := abciclient.NewLocalCreator(app)
-	proxyApp := proxy.NewAppConns(cc, proxy.NopMetrics())
-	err := proxyApp.Start()
-	require.Nil(t, err)
-	defer proxyApp.Stop() //nolint:errcheck // ignore for tests
-
-	state, stateDB, _ := makeState(1, 1)
-	nodeProTxHash := state.Validators.Validators[0].ProTxHash
-=======
 	logger := log.NewNopLogger()
 	cc := abciclient.NewLocalClient(logger, app)
 	proxyApp := proxy.New(cc, logger, proxy.NopMetrics())
@@ -645,9 +509,10 @@
 	require.NoError(t, err)
 
 	state, stateDB, _ := makeState(t, 1, 1)
->>>>>>> 6c40ad39
 	stateStore := sm.NewStore(stateDB)
 	blockStore := store.NewBlockStore(dbm.NewMemDB())
+	nodeProTxHash := state.Validators.Validators[0].ProTxHash
+
 	mp := &mpmocks.Mempool{}
 	mp.On("Lock").Return()
 	mp.On("Unlock").Return()
@@ -666,15 +531,6 @@
 
 	blockExec := sm.NewBlockExecutor(
 		stateStore,
-<<<<<<< HEAD
-		log.TestingLogger(),
-		proxyApp.Consensus(),
-		proxyApp.Query(),
-		mmock.Mempool{},
-		sm.EmptyEvidencePool{},
-		blockStore,
-		nil,
-=======
 		logger,
 		proxyApp,
 		mp,
@@ -682,7 +538,7 @@
 		blockStore,
 		eventBus,
 		sm.NopMetrics(),
->>>>>>> 6c40ad39
+		nil,
 	)
 
 	updatesSub, err := eventBus.SubscribeWithArgs(ctx, pubsub.SubscribeArgs{
@@ -691,20 +547,10 @@
 	})
 	require.NoError(t, err)
 
-<<<<<<< HEAD
-	block, err := sf.MakeBlock(state, 1, new(types.Commit), nil, 0)
-=======
-	block := sf.MakeBlock(state, 1, new(types.Commit))
+	block := sf.MakeBlock(state, 1, new(types.Commit), nil, 0)
 	bps, err := block.MakePartSet(testPartSize)
 	require.NoError(t, err)
 	blockID := types.BlockID{Hash: block.Hash(), PartSetHeader: bps.Header()}
-
-	pubkey := ed25519.GenPrivKey().PubKey()
-	pk, err := encoding.PubKeyToProto(pubkey)
->>>>>>> 6c40ad39
-	require.NoError(t, err)
-
-	blockID := block.BlockID()
 
 	vals := state.Validators
 	proTxHashes := vals.GetProTxHashes()
@@ -722,7 +568,6 @@
 		}
 	}
 
-<<<<<<< HEAD
 	// Ensure new validators have some node addresses set
 	for _, validator := range newVals.Validators {
 		if validator.NodeAddress.Zero() {
@@ -732,12 +577,8 @@
 
 	app.ValidatorSetUpdate = newVals.ABCIEquivalentValidatorUpdates()
 
-	state, err = blockExec.ApplyBlock(state, nodeProTxHash, blockID, block)
+	state, err = blockExec.ApplyBlock(ctx, state, nodeProTxHash, blockID, block)
 	require.Nil(t, err)
-=======
-	state, err = blockExec.ApplyBlock(ctx, state, blockID, block)
-	require.NoError(t, err)
->>>>>>> 6c40ad39
 	// test new validator was added to NextValidators
 	if assert.Equal(t, state.Validators.Size()+1, state.NextValidators.Size()) {
 		idx, _ := state.NextValidators.GetByProTxHash(addProTxHash)
@@ -747,40 +588,20 @@
 	}
 
 	// test we threw an event
-<<<<<<< HEAD
-	select {
-	case msg := <-updatesSub.Out():
-		event, ok := msg.Data().(types.EventDataValidatorSetUpdate)
-		require.True(
+	ctx, cancel = context.WithTimeout(ctx, 1*time.Second)
+	defer cancel()
+	msg, err := updatesSub.Next(ctx)
+	require.NoError(t, err)
+	event, ok := msg.Data().(types.EventDataValidatorSetUpdate)
+	require.True(t, ok, "Expected event of type EventDataValidatorSetUpdate, got %T", msg.Data())
+	assert.Len(t, event.QuorumHash, crypto.QuorumHashSize)
+	if assert.NotEmpty(t, event.ValidatorSetUpdates) {
+		assert.Equal(t, addProTxHash, event.ValidatorSetUpdates[pos].ProTxHash)
+		assert.EqualValues(
 			t,
-			ok,
-			"Expected event of type EventDataValidatorSetUpdate, got %T",
-			msg.Data(),
+			types.DefaultDashVotingPower,
+			event.ValidatorSetUpdates[pos].VotingPower,
 		)
-		assert.Len(t, event.QuorumHash, crypto.QuorumHashSize)
-		if assert.NotEmpty(t, event.ValidatorSetUpdates) {
-			assert.Equal(t, addProTxHash, event.ValidatorSetUpdates[pos].ProTxHash)
-			assert.EqualValues(
-				t,
-				types.DefaultDashVotingPower,
-				event.ValidatorSetUpdates[pos].VotingPower,
-			)
-		}
-	case <-updatesSub.Canceled():
-		t.Fatalf("updatesSub was canceled (reason: %v)", updatesSub.Err())
-	case <-time.After(1 * time.Second):
-		t.Fatal("Did not receive EventValidatorSetUpdates within 1 sec.")
-=======
-	ctx, cancel = context.WithTimeout(ctx, 1*time.Second)
-	defer cancel()
-	msg, err := updatesSub.Next(ctx)
-	require.NoError(t, err)
-	event, ok := msg.Data().(types.EventDataValidatorSetUpdates)
-	require.True(t, ok, "Expected event of type EventDataValidatorSetUpdates, got %T", msg.Data())
-	if assert.NotEmpty(t, event.ValidatorUpdates) {
-		assert.Equal(t, pubkey, event.ValidatorUpdates[0].PubKey)
-		assert.EqualValues(t, 10, event.ValidatorUpdates[0].VotingPower)
->>>>>>> 6c40ad39
 	}
 }
 
@@ -791,16 +612,6 @@
 	defer cancel()
 
 	app := &testApp{}
-<<<<<<< HEAD
-	cc := abciclient.NewLocalCreator(app)
-	proxyApp := proxy.NewAppConns(cc, proxy.NopMetrics())
-	err := proxyApp.Start()
-	require.Nil(t, err)
-	defer proxyApp.Stop() //nolint:errcheck // ignore for tests
-
-	state, stateDB, _ := makeState(1, 1)
-	nodeProTxHash := state.Validators.Validators[0].ProTxHash
-=======
 	logger := log.NewNopLogger()
 	cc := abciclient.NewLocalClient(logger, app)
 	proxyApp := proxy.New(cc, logger, proxy.NopMetrics())
@@ -811,26 +622,12 @@
 	require.NoError(t, eventBus.Start(ctx))
 
 	state, stateDB, _ := makeState(t, 1, 1)
->>>>>>> 6c40ad39
+	nodeProTxHash := state.Validators.Validators[0].ProTxHash
 	stateStore := sm.NewStore(stateDB)
 	proTxHash := state.Validators.Validators[0].ProTxHash
 	blockStore := store.NewBlockStore(dbm.NewMemDB())
 	blockExec := sm.NewBlockExecutor(
 		stateStore,
-<<<<<<< HEAD
-		log.TestingLogger(),
-		proxyApp.Consensus(),
-		proxyApp.Query(),
-		mmock.Mempool{},
-		sm.EmptyEvidencePool{},
-		blockStore,
-		nil,
-	)
-
-	block, err := sf.MakeBlock(state, 1, new(types.Commit), nil, 0)
-	require.NoError(t, err)
-	blockID := block.BlockID()
-=======
 		log.NewNopLogger(),
 		proxyApp,
 		new(mpmocks.Mempool),
@@ -838,13 +635,13 @@
 		blockStore,
 		eventBus,
 		sm.NopMetrics(),
-	)
-
-	block := sf.MakeBlock(state, 1, new(types.Commit))
+		nil,
+	)
+
+	block := sf.MakeBlock(state, 1, new(types.Commit), nil, 0)
 	bps, err := block.MakePartSet(testPartSize)
 	require.NoError(t, err)
 	blockID := types.BlockID{Hash: block.Hash(), PartSetHeader: bps.Header()}
->>>>>>> 6c40ad39
 
 	publicKey, err := encoding.PubKeyToProto(bls12381.GenPrivKey().PubKey())
 	require.NoError(t, err)
@@ -860,16 +657,8 @@
 		QuorumHash:         state.Validators.QuorumHash,
 	}
 
-<<<<<<< HEAD
-	assert.NotPanics(
-		t,
-		func() { state, err = blockExec.ApplyBlock(state, nodeProTxHash, blockID, block) },
-	)
+	assert.NotPanics(t, func() { state, err = blockExec.ApplyBlock(ctx, state, nodeProTxHash, blockID, block) })
 	assert.NotNil(t, err)
-	assert.NotEmpty(t, state.NextValidators.Validators)
-=======
-	assert.NotPanics(t, func() { state, err = blockExec.ApplyBlock(ctx, state, blockID, block) })
-	assert.Error(t, err)
 	assert.NotEmpty(t, state.NextValidators.Validators)
 }
 
@@ -1288,5 +1077,4 @@
 		}
 	}
 	return trs
->>>>>>> 6c40ad39
 }