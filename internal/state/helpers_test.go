//nolint: lll
package state_test

import (
<<<<<<< HEAD
	"fmt"
=======
	"bytes"
	"context"
	"fmt"
	"math/rand"
	"testing"
	"time"
>>>>>>> 6c40ad39

	"github.com/stretchr/testify/require"
	dbm "github.com/tendermint/tm-db"

	abci "github.com/tendermint/tendermint/abci/types"
	"github.com/tendermint/tendermint/crypto"
<<<<<<< HEAD
	"github.com/tendermint/tendermint/crypto/bls12381"
	"github.com/tendermint/tendermint/internal/proxy"
=======
	"github.com/tendermint/tendermint/crypto/ed25519"
	"github.com/tendermint/tendermint/crypto/encoding"
>>>>>>> 6c40ad39
	sm "github.com/tendermint/tendermint/internal/state"
	sf "github.com/tendermint/tendermint/internal/state/test/factory"
	"github.com/tendermint/tendermint/internal/test/factory"
	tmtime "github.com/tendermint/tendermint/libs/time"
	tmstate "github.com/tendermint/tendermint/proto/tendermint/state"
	tmproto "github.com/tendermint/tendermint/proto/tendermint/types"
	"github.com/tendermint/tendermint/types"
)

type paramsChangeTestCase struct {
	height int64
	params types.ConsensusParams
}

<<<<<<< HEAD
func newTestApp() proxy.AppConns {
	app := &testApp{}
	cc := abciclient.NewLocalCreator(app)
	return proxy.NewAppConns(cc, proxy.NopMetrics())
}

=======
>>>>>>> 6c40ad39
func makeAndCommitGoodBlock(
	ctx context.Context,
	t *testing.T,
	state sm.State,
	nodeProTxHash crypto.ProTxHash,
	height int64,
	lastCommit *types.Commit,
	proposerProTxHash crypto.ProTxHash,
	blockExec *sm.BlockExecutor,
	privVals map[string]types.PrivValidator,
<<<<<<< HEAD
	evidence []types.Evidence, proposedAppVersion uint64,
) (sm.State, types.BlockID, *types.Commit, error) {

	// A good block passes
	state, blockID, err := makeAndApplyGoodBlock(state, nodeProTxHash, height, lastCommit, proposerProTxHash, blockExec, evidence, proposedAppVersion)
	if err != nil {
		return state, types.BlockID{}, nil, err
	}

	// Simulate a lastCommit for this block from all validators for the next height
	commit, err := makeValidCommit(height, blockID, state.LastStateID, state.Validators, privVals)
	if err != nil {
		return state, types.BlockID{}, nil, err
	}
	return state, blockID, commit, nil
}

func makeAndApplyGoodBlock(state sm.State, nodeProTxHash crypto.ProTxHash, height int64, lastCommit *types.Commit, proposerProTxHash []byte,
	blockExec *sm.BlockExecutor, evidence []types.Evidence, proposedAppVersion uint64) (sm.State, types.BlockID, error) {
	block, _ := state.MakeBlock(height, nil, factory.MakeTenTxs(height), lastCommit, evidence, proposerProTxHash, proposedAppVersion)
	if err := blockExec.ValidateBlock(state, block); err != nil {
		return state, types.BlockID{}, err
	}
	blockID := types.BlockID{Hash: block.Hash(),
		PartSetHeader: types.PartSetHeader{Total: 3, Hash: tmrand.Bytes(32)}}
	state, err := blockExec.ApplyBlock(state, nodeProTxHash, blockID, block)
	if err != nil {
		return state, types.BlockID{}, err
	}

	return state, blockID, nil
=======
	evidence []types.Evidence,
) (sm.State, types.BlockID, *types.Commit) {
	t.Helper()

	// A good block passes
	state, blockID := makeAndApplyGoodBlock(ctx, t, state, height, lastCommit, proposerAddr, blockExec, evidence)

	// Simulate a lastCommit for this block from all validators for the next height
	commit, _ := makeValidCommit(ctx, t, height, blockID, state.Validators, privVals)

	return state, blockID, commit
}

func makeAndApplyGoodBlock(
	ctx context.Context,
	t *testing.T,
	state sm.State,
	height int64,
	lastCommit *types.Commit,
	proposerAddr []byte,
	blockExec *sm.BlockExecutor,
	evidence []types.Evidence,
) (sm.State, types.BlockID) {
	t.Helper()
	block := state.MakeBlock(height, factory.MakeNTxs(height, 10), lastCommit, evidence, proposerAddr)
	partSet, err := block.MakePartSet(types.BlockPartSizeBytes)
	require.NoError(t, err)

	require.NoError(t, blockExec.ValidateBlock(ctx, state, block))
	blockID := types.BlockID{Hash: block.Hash(),
		PartSetHeader: partSet.Header()}
	state, err = blockExec.ApplyBlock(ctx, state, blockID, block)
	require.NoError(t, err)

	return state, blockID
>>>>>>> 6c40ad39
}

func makeValidCommit(
	ctx context.Context,
	t *testing.T,
	height int64,
	blockID types.BlockID,
	stateID types.StateID,
	vals *types.ValidatorSet,
	privVals map[string]types.PrivValidator,
<<<<<<< HEAD
) (*types.Commit, error) {
	var blockSigs [][]byte
	var stateSigs [][]byte
	var blsIDs [][]byte
	for i := 0; i < vals.Size(); i++ {
		_, val := vals.GetByIndex(int32(i))
		vote, err := factory.MakeVote(privVals[val.ProTxHash.String()], vals, chainID, int32(i), height, 0, 2, blockID, stateID)
		if err != nil {
			return nil, err
		}
		blockSigs = append(blockSigs, vote.BlockSignature)
		stateSigs = append(stateSigs, vote.StateSignature)
		blsIDs = append(blsIDs, vote.ValidatorProTxHash)
	}

	thresholdBlockSig, _ := bls12381.RecoverThresholdSignatureFromShares(blockSigs, blsIDs)
	thresholdStateSig, _ := bls12381.RecoverThresholdSignatureFromShares(stateSigs, blsIDs)

	return types.NewCommit(height, 0, blockID, stateID, vals.QuorumHash, thresholdBlockSig, thresholdStateSig), nil
}

func makeState(nVals int, height int64) (sm.State, dbm.DB, map[string]types.PrivValidator) {
	privValsByProTxHash := make(map[string]types.PrivValidator, nVals)
	vals, privVals := types.RandValidatorSet(nVals)
	genVals := types.MakeGenesisValsFromValidatorSet(vals)
=======
) (*types.Commit, []*types.Vote) {
	t.Helper()
	sigs := make([]types.CommitSig, vals.Size())
	votes := make([]*types.Vote, vals.Size())
	for i := 0; i < vals.Size(); i++ {
		_, val := vals.GetByIndex(int32(i))
		vote, err := factory.MakeVote(ctx, privVals[val.Address.String()], chainID, int32(i), height, 0, 2, blockID, time.Now())
		require.NoError(t, err)
		sigs[i] = vote.CommitSig()
		votes[i] = vote
	}

	return types.NewCommit(height, 0, blockID, sigs), votes
}

func makeState(t *testing.T, nVals, height int) (sm.State, dbm.DB, map[string]types.PrivValidator) {
	vals := make([]types.GenesisValidator, nVals)
	privVals := make(map[string]types.PrivValidator, nVals)
>>>>>>> 6c40ad39
	for i := 0; i < nVals; i++ {
		genVals[i].Name = fmt.Sprintf("test%d", i)
		proTxHash := genVals[i].ProTxHash
		privValsByProTxHash[proTxHash.String()] = privVals[i]
	}
	s, _ := sm.MakeGenesisState(&types.GenesisDoc{
		ChainID:            chainID,
		Validators:         genVals,
		ThresholdPublicKey: vals.ThresholdPublicKey,
		QuorumHash:         vals.QuorumHash,
		AppHash:            nil,
	})

	stateDB := dbm.NewMemDB()
	stateStore := sm.NewStore(stateDB)
	require.NoError(t, stateStore.Save(s))

	for i := int64(1); i < height; i++ {
		s.LastBlockHeight++
		s.LastValidators = s.Validators.Copy()

		require.NoError(t, stateStore.Save(s))
	}

	return s, stateDB, privValsByProTxHash
}

<<<<<<< HEAD
func makeHeaderPartsResponsesValKeysRegenerate(state sm.State, regenerate bool) (types.Header, *types.CoreChainLock, types.BlockID, *tmstate.ABCIResponses, error) {
	block, err := sf.MakeBlock(state, state.LastBlockHeight+1, new(types.Commit), nil, 0)
	if err != nil {
		return types.Header{}, nil, types.BlockID{}, nil, err
	}
	abciResponses := &tmstate.ABCIResponses{
		BeginBlock: &abci.ResponseBeginBlock{},
		EndBlock:   &abci.ResponseEndBlock{ValidatorSetUpdate: nil},
	}
	if regenerate == true {
		proTxHashes := state.Validators.GetProTxHashes()
		valUpdates := types.ValidatorUpdatesRegenerateOnProTxHashes(proTxHashes)
		abciResponses.EndBlock = &abci.ResponseEndBlock{
			ValidatorSetUpdate: &valUpdates,
=======
func genValSet(size int) *types.ValidatorSet {
	vals := make([]*types.Validator, size)
	for i := 0; i < size; i++ {
		vals[i] = types.NewValidator(ed25519.GenPrivKey().PubKey(), 10)
	}
	return types.NewValidatorSet(vals)
}

func makeHeaderPartsResponsesValPubKeyChange(
	t *testing.T,
	state sm.State,
	pubkey crypto.PubKey,
) (types.Header, types.BlockID, *tmstate.ABCIResponses) {

	block := sf.MakeBlock(state, state.LastBlockHeight+1, new(types.Commit))
	abciResponses := &tmstate.ABCIResponses{}
	// If the pubkey is new, remove the old and add the new.
	_, val := state.NextValidators.GetByIndex(0)
	if !bytes.Equal(pubkey.Bytes(), val.PubKey.Bytes()) {
		vPbPk, err := encoding.PubKeyToProto(val.PubKey)
		require.NoError(t, err)
		pbPk, err := encoding.PubKeyToProto(pubkey)
		require.NoError(t, err)

		abciResponses.FinalizeBlock = &abci.ResponseFinalizeBlock{
			ValidatorUpdates: []abci.ValidatorUpdate{
				{PubKey: vPbPk, Power: 0},
				{PubKey: pbPk, Power: 10},
			},
		}
	}

	return block.Header, types.BlockID{Hash: block.Hash(), PartSetHeader: types.PartSetHeader{}}, abciResponses
}

func makeHeaderPartsResponsesValPowerChange(
	t *testing.T,
	state sm.State,
	power int64,
) (types.Header, types.BlockID, *tmstate.ABCIResponses) {
	t.Helper()

	block := sf.MakeBlock(state, state.LastBlockHeight+1, new(types.Commit))

	abciResponses := &tmstate.ABCIResponses{}

	abciResponses.FinalizeBlock = &abci.ResponseFinalizeBlock{}
	// If the pubkey is new, remove the old and add the new.
	_, val := state.NextValidators.GetByIndex(0)
	if val.VotingPower != power {
		vPbPk, err := encoding.PubKeyToProto(val.PubKey)
		require.NoError(t, err)

		abciResponses.FinalizeBlock = &abci.ResponseFinalizeBlock{
			ValidatorUpdates: []abci.ValidatorUpdate{
				{PubKey: vPbPk, Power: power},
			},
>>>>>>> 6c40ad39
		}
	}

	return block.Header, block.CoreChainLock, types.BlockID{Hash: block.Hash(), PartSetHeader: types.PartSetHeader{}}, abciResponses, nil
}

func makeHeaderPartsResponsesParams(
	t *testing.T,
	state sm.State,
<<<<<<< HEAD
	params types.ConsensusParams,
) (types.Header, *types.CoreChainLock, types.BlockID, *tmstate.ABCIResponses, error) {
=======
	params *types.ConsensusParams,
) (types.Header, types.BlockID, *tmstate.ABCIResponses) {
	t.Helper()
>>>>>>> 6c40ad39

	block, err := sf.MakeBlock(state, state.LastBlockHeight+1, new(types.Commit), nil, 0)
	pbParams := params.ToProto()
	abciResponses := &tmstate.ABCIResponses{
		FinalizeBlock: &abci.ResponseFinalizeBlock{ConsensusParamUpdates: &pbParams},
	}
	return block.Header, block.CoreChainLock, types.BlockID{Hash: block.Hash(), PartSetHeader: types.PartSetHeader{}}, abciResponses, err
}

func randomGenesisDoc() *types.GenesisDoc {
	pubkey := bls12381.GenPrivKey().PubKey()
	return &types.GenesisDoc{
		GenesisTime: tmtime.Now(),
		ChainID:     "abc",
		Validators: []types.GenesisValidator{
			{
				PubKey:    pubkey,
				ProTxHash: crypto.RandProTxHash(),
				Power:     types.DefaultDashVotingPower,
				Name:      "myval",
			},
		},
		ConsensusParams:    types.DefaultConsensusParams(),
		ThresholdPublicKey: pubkey,
		QuorumHash:         crypto.RandQuorumHash(),
	}
}

// used for testing by state store
func makeRandomStateFromValidatorSet(
	lastValSet *types.ValidatorSet,
	height, lastHeightValidatorsChanged int64,
) sm.State {
	return sm.State{
		LastBlockHeight:                  height - 1,
		NextValidators:                   lastValSet.CopyIncrementProposerPriority(2),
		Validators:                       lastValSet.CopyIncrementProposerPriority(1),
		LastValidators:                   lastValSet.Copy(),
		LastHeightConsensusParamsChanged: height,
		ConsensusParams:                  *types.DefaultConsensusParams(),
		LastHeightValidatorsChanged:      lastHeightValidatorsChanged,
		InitialHeight:                    1,
	}
}
<<<<<<< HEAD

func makeRandomStateFromConsensusParams(consensusParams *types.ConsensusParams,
	height, lastHeightConsensusParamsChanged int64) sm.State {
	valSet, _ := types.RandValidatorSet(1)
=======
func makeRandomStateFromConsensusParams(
	ctx context.Context,
	t *testing.T,
	consensusParams *types.ConsensusParams,
	height,
	lastHeightConsensusParamsChanged int64,
) sm.State {
	t.Helper()
	val, _, err := factory.Validator(ctx, 10+int64(rand.Uint32()))
	require.NoError(t, err)
	valSet := types.NewValidatorSet([]*types.Validator{val})
>>>>>>> 6c40ad39
	return sm.State{
		LastBlockHeight:                  height - 1,
		ConsensusParams:                  *consensusParams,
		LastHeightConsensusParamsChanged: lastHeightConsensusParamsChanged,
		NextValidators:                   valSet.CopyIncrementProposerPriority(2),
		Validators:                       valSet.CopyIncrementProposerPriority(1),
		LastValidators:                   valSet.Copy(),
		LastHeightValidatorsChanged:      height,
		InitialHeight:                    1,
	}
}

//----------------------------------------------------------------------------

type testApp struct {
	abci.BaseApplication

<<<<<<< HEAD
	ByzantineValidators []abci.Evidence
	ValidatorSetUpdate  *abci.ValidatorSetUpdate
=======
	CommitVotes         []abci.VoteInfo
	ByzantineValidators []abci.Misbehavior
	ValidatorUpdates    []abci.ValidatorUpdate
>>>>>>> 6c40ad39
}

var _ abci.Application = (*testApp)(nil)

func (app *testApp) Info(_ context.Context, req *abci.RequestInfo) (*abci.ResponseInfo, error) {
	return &abci.ResponseInfo{}, nil
}

<<<<<<< HEAD
func (app *testApp) BeginBlock(req abci.RequestBeginBlock) abci.ResponseBeginBlock {
=======
func (app *testApp) FinalizeBlock(_ context.Context, req *abci.RequestFinalizeBlock) (*abci.ResponseFinalizeBlock, error) {
	app.CommitVotes = req.DecidedLastCommit.Votes
>>>>>>> 6c40ad39
	app.ByzantineValidators = req.ByzantineValidators

<<<<<<< HEAD
func (app *testApp) EndBlock(req abci.RequestEndBlock) abci.ResponseEndBlock {
	return abci.ResponseEndBlock{
		ValidatorSetUpdate: app.ValidatorSetUpdate,
=======
	resTxs := make([]*abci.ExecTxResult, len(req.Txs))
	for i, tx := range req.Txs {
		if len(tx) > 0 {
			resTxs[i] = &abci.ExecTxResult{Code: abci.CodeTypeOK}
		} else {
			resTxs[i] = &abci.ExecTxResult{Code: abci.CodeTypeOK + 10} // error
		}
	}

	return &abci.ResponseFinalizeBlock{
		ValidatorUpdates: app.ValidatorUpdates,
>>>>>>> 6c40ad39
		ConsensusParamUpdates: &tmproto.ConsensusParams{
			Version: &tmproto.VersionParams{
				AppVersion: 1,
			},
		},
		Events:    []abci.Event{},
		TxResults: resTxs,
	}, nil
}

func (app *testApp) CheckTx(_ context.Context, req *abci.RequestCheckTx) (*abci.ResponseCheckTx, error) {
	return &abci.ResponseCheckTx{}, nil
}

func (app *testApp) Commit(context.Context) (*abci.ResponseCommit, error) {
	return &abci.ResponseCommit{RetainHeight: 1}, nil
}

func (app *testApp) Query(_ context.Context, req *abci.RequestQuery) (*abci.ResponseQuery, error) {
	return &abci.ResponseQuery{}, nil
}

func (app *testApp) ProcessProposal(_ context.Context, req *abci.RequestProcessProposal) (*abci.ResponseProcessProposal, error) {
	for _, tx := range req.Txs {
		if len(tx) == 0 {
			return &abci.ResponseProcessProposal{Status: abci.ResponseProcessProposal_REJECT}, nil
		}
	}
	return &abci.ResponseProcessProposal{Status: abci.ResponseProcessProposal_ACCEPT}, nil
}<|MERGE_RESOLUTION|>--- conflicted
+++ resolved
@@ -2,29 +2,19 @@
 package state_test
 
 import (
-<<<<<<< HEAD
-	"fmt"
-=======
 	"bytes"
 	"context"
 	"fmt"
-	"math/rand"
 	"testing"
 	"time"
->>>>>>> 6c40ad39
 
 	"github.com/stretchr/testify/require"
 	dbm "github.com/tendermint/tm-db"
 
 	abci "github.com/tendermint/tendermint/abci/types"
 	"github.com/tendermint/tendermint/crypto"
-<<<<<<< HEAD
 	"github.com/tendermint/tendermint/crypto/bls12381"
-	"github.com/tendermint/tendermint/internal/proxy"
-=======
-	"github.com/tendermint/tendermint/crypto/ed25519"
 	"github.com/tendermint/tendermint/crypto/encoding"
->>>>>>> 6c40ad39
 	sm "github.com/tendermint/tendermint/internal/state"
 	sf "github.com/tendermint/tendermint/internal/state/test/factory"
 	"github.com/tendermint/tendermint/internal/test/factory"
@@ -39,15 +29,6 @@
 	params types.ConsensusParams
 }
 
-<<<<<<< HEAD
-func newTestApp() proxy.AppConns {
-	app := &testApp{}
-	cc := abciclient.NewLocalCreator(app)
-	return proxy.NewAppConns(cc, proxy.NopMetrics())
-}
-
-=======
->>>>>>> 6c40ad39
 func makeAndCommitGoodBlock(
 	ctx context.Context,
 	t *testing.T,
@@ -58,48 +39,16 @@
 	proposerProTxHash crypto.ProTxHash,
 	blockExec *sm.BlockExecutor,
 	privVals map[string]types.PrivValidator,
-<<<<<<< HEAD
-	evidence []types.Evidence, proposedAppVersion uint64,
-) (sm.State, types.BlockID, *types.Commit, error) {
+	evidence []types.Evidence,
+	proposedAppVersion uint64,
+) (sm.State, types.BlockID, *types.Commit) {
+	t.Helper()
 
 	// A good block passes
-	state, blockID, err := makeAndApplyGoodBlock(state, nodeProTxHash, height, lastCommit, proposerProTxHash, blockExec, evidence, proposedAppVersion)
-	if err != nil {
-		return state, types.BlockID{}, nil, err
-	}
+	state, blockID := makeAndApplyGoodBlock(ctx, t, state, nodeProTxHash, height, lastCommit, proposerProTxHash, blockExec, evidence, proposedAppVersion)
 
 	// Simulate a lastCommit for this block from all validators for the next height
-	commit, err := makeValidCommit(height, blockID, state.LastStateID, state.Validators, privVals)
-	if err != nil {
-		return state, types.BlockID{}, nil, err
-	}
-	return state, blockID, commit, nil
-}
-
-func makeAndApplyGoodBlock(state sm.State, nodeProTxHash crypto.ProTxHash, height int64, lastCommit *types.Commit, proposerProTxHash []byte,
-	blockExec *sm.BlockExecutor, evidence []types.Evidence, proposedAppVersion uint64) (sm.State, types.BlockID, error) {
-	block, _ := state.MakeBlock(height, nil, factory.MakeTenTxs(height), lastCommit, evidence, proposerProTxHash, proposedAppVersion)
-	if err := blockExec.ValidateBlock(state, block); err != nil {
-		return state, types.BlockID{}, err
-	}
-	blockID := types.BlockID{Hash: block.Hash(),
-		PartSetHeader: types.PartSetHeader{Total: 3, Hash: tmrand.Bytes(32)}}
-	state, err := blockExec.ApplyBlock(state, nodeProTxHash, blockID, block)
-	if err != nil {
-		return state, types.BlockID{}, err
-	}
-
-	return state, blockID, nil
-=======
-	evidence []types.Evidence,
-) (sm.State, types.BlockID, *types.Commit) {
-	t.Helper()
-
-	// A good block passes
-	state, blockID := makeAndApplyGoodBlock(ctx, t, state, height, lastCommit, proposerAddr, blockExec, evidence)
-
-	// Simulate a lastCommit for this block from all validators for the next height
-	commit, _ := makeValidCommit(ctx, t, height, blockID, state.Validators, privVals)
+	commit, _ := makeValidCommit(ctx, t, height, blockID, state.LastStateID, state.Validators, privVals)
 
 	return state, blockID, commit
 }
@@ -108,25 +57,26 @@
 	ctx context.Context,
 	t *testing.T,
 	state sm.State,
+	nodeProTxHash crypto.ProTxHash,
 	height int64,
 	lastCommit *types.Commit,
-	proposerAddr []byte,
+	proposerProTxHash []byte,
 	blockExec *sm.BlockExecutor,
 	evidence []types.Evidence,
+	proposedAppVersion uint64,
 ) (sm.State, types.BlockID) {
 	t.Helper()
-	block := state.MakeBlock(height, factory.MakeNTxs(height, 10), lastCommit, evidence, proposerAddr)
+	block := state.MakeBlock(height, nil, factory.MakeNTxs(height, 10), lastCommit, evidence, proposerProTxHash, proposedAppVersion)
 	partSet, err := block.MakePartSet(types.BlockPartSizeBytes)
 	require.NoError(t, err)
 
 	require.NoError(t, blockExec.ValidateBlock(ctx, state, block))
 	blockID := types.BlockID{Hash: block.Hash(),
 		PartSetHeader: partSet.Header()}
-	state, err = blockExec.ApplyBlock(ctx, state, blockID, block)
+	state, err = blockExec.ApplyBlock(ctx, state, nodeProTxHash, blockID, block)
 	require.NoError(t, err)
 
 	return state, blockID
->>>>>>> 6c40ad39
 }
 
 func makeValidCommit(
@@ -137,52 +87,32 @@
 	stateID types.StateID,
 	vals *types.ValidatorSet,
 	privVals map[string]types.PrivValidator,
-<<<<<<< HEAD
-) (*types.Commit, error) {
-	var blockSigs [][]byte
-	var stateSigs [][]byte
-	var blsIDs [][]byte
+) (*types.Commit, []*types.Vote) {
+	t.Helper()
+	var (
+		blockSigs [][]byte
+		stateSigs [][]byte
+		blsIDs    [][]byte
+	)
+	votes := make([]*types.Vote, vals.Size())
 	for i := 0; i < vals.Size(); i++ {
 		_, val := vals.GetByIndex(int32(i))
-		vote, err := factory.MakeVote(privVals[val.ProTxHash.String()], vals, chainID, int32(i), height, 0, 2, blockID, stateID)
-		if err != nil {
-			return nil, err
-		}
+		vote, err := factory.MakeVote(ctx, privVals[val.ProTxHash.String()], vals, chainID, int32(i), height, 0, 2, blockID, stateID, time.Now())
+		require.NoError(t, err)
 		blockSigs = append(blockSigs, vote.BlockSignature)
 		stateSigs = append(stateSigs, vote.StateSignature)
 		blsIDs = append(blsIDs, vote.ValidatorProTxHash)
-	}
-
+		votes[i] = vote
+	}
 	thresholdBlockSig, _ := bls12381.RecoverThresholdSignatureFromShares(blockSigs, blsIDs)
 	thresholdStateSig, _ := bls12381.RecoverThresholdSignatureFromShares(stateSigs, blsIDs)
-
-	return types.NewCommit(height, 0, blockID, stateID, vals.QuorumHash, thresholdBlockSig, thresholdStateSig), nil
-}
-
-func makeState(nVals int, height int64) (sm.State, dbm.DB, map[string]types.PrivValidator) {
+	return types.NewCommit(height, 0, blockID, stateID, vals.QuorumHash, thresholdBlockSig, thresholdStateSig), votes
+}
+
+func makeState(t *testing.T, nVals, height int) (sm.State, dbm.DB, map[string]types.PrivValidator) {
 	privValsByProTxHash := make(map[string]types.PrivValidator, nVals)
 	vals, privVals := types.RandValidatorSet(nVals)
 	genVals := types.MakeGenesisValsFromValidatorSet(vals)
-=======
-) (*types.Commit, []*types.Vote) {
-	t.Helper()
-	sigs := make([]types.CommitSig, vals.Size())
-	votes := make([]*types.Vote, vals.Size())
-	for i := 0; i < vals.Size(); i++ {
-		_, val := vals.GetByIndex(int32(i))
-		vote, err := factory.MakeVote(ctx, privVals[val.Address.String()], chainID, int32(i), height, 0, 2, blockID, time.Now())
-		require.NoError(t, err)
-		sigs[i] = vote.CommitSig()
-		votes[i] = vote
-	}
-
-	return types.NewCommit(height, 0, blockID, sigs), votes
-}
-
-func makeState(t *testing.T, nVals, height int) (sm.State, dbm.DB, map[string]types.PrivValidator) {
-	vals := make([]types.GenesisValidator, nVals)
-	privVals := make(map[string]types.PrivValidator, nVals)
->>>>>>> 6c40ad39
 	for i := 0; i < nVals; i++ {
 		genVals[i].Name = fmt.Sprintf("test%d", i)
 		proTxHash := genVals[i].ProTxHash
@@ -200,7 +130,7 @@
 	stateStore := sm.NewStore(stateDB)
 	require.NoError(t, stateStore.Save(s))
 
-	for i := int64(1); i < height; i++ {
+	for i := 1; i < height; i++ {
 		s.LastBlockHeight++
 		s.LastValidators = s.Validators.Copy()
 
@@ -210,37 +140,13 @@
 	return s, stateDB, privValsByProTxHash
 }
 
-<<<<<<< HEAD
-func makeHeaderPartsResponsesValKeysRegenerate(state sm.State, regenerate bool) (types.Header, *types.CoreChainLock, types.BlockID, *tmstate.ABCIResponses, error) {
-	block, err := sf.MakeBlock(state, state.LastBlockHeight+1, new(types.Commit), nil, 0)
-	if err != nil {
-		return types.Header{}, nil, types.BlockID{}, nil, err
-	}
-	abciResponses := &tmstate.ABCIResponses{
-		BeginBlock: &abci.ResponseBeginBlock{},
-		EndBlock:   &abci.ResponseEndBlock{ValidatorSetUpdate: nil},
-	}
-	if regenerate == true {
-		proTxHashes := state.Validators.GetProTxHashes()
-		valUpdates := types.ValidatorUpdatesRegenerateOnProTxHashes(proTxHashes)
-		abciResponses.EndBlock = &abci.ResponseEndBlock{
-			ValidatorSetUpdate: &valUpdates,
-=======
-func genValSet(size int) *types.ValidatorSet {
-	vals := make([]*types.Validator, size)
-	for i := 0; i < size; i++ {
-		vals[i] = types.NewValidator(ed25519.GenPrivKey().PubKey(), 10)
-	}
-	return types.NewValidatorSet(vals)
-}
-
 func makeHeaderPartsResponsesValPubKeyChange(
 	t *testing.T,
 	state sm.State,
 	pubkey crypto.PubKey,
 ) (types.Header, types.BlockID, *tmstate.ABCIResponses) {
 
-	block := sf.MakeBlock(state, state.LastBlockHeight+1, new(types.Commit))
+	block := sf.MakeBlock(state, state.LastBlockHeight+1, new(types.Commit), nil, 0)
 	abciResponses := &tmstate.ABCIResponses{}
 	// If the pubkey is new, remove the old and add the new.
 	_, val := state.NextValidators.GetByIndex(0)
@@ -265,10 +171,10 @@
 	t *testing.T,
 	state sm.State,
 	power int64,
-) (types.Header, types.BlockID, *tmstate.ABCIResponses) {
-	t.Helper()
-
-	block := sf.MakeBlock(state, state.LastBlockHeight+1, new(types.Commit))
+) (types.Header, *types.CoreChainLock, types.BlockID, *tmstate.ABCIResponses) {
+	t.Helper()
+
+	block := sf.MakeBlock(state, state.LastBlockHeight+1, new(types.Commit), nil, 0)
 
 	abciResponses := &tmstate.ABCIResponses{}
 
@@ -283,31 +189,25 @@
 			ValidatorUpdates: []abci.ValidatorUpdate{
 				{PubKey: vPbPk, Power: power},
 			},
->>>>>>> 6c40ad39
 		}
 	}
 
-	return block.Header, block.CoreChainLock, types.BlockID{Hash: block.Hash(), PartSetHeader: types.PartSetHeader{}}, abciResponses, nil
+	return block.Header, block.CoreChainLock, types.BlockID{Hash: block.Hash(), PartSetHeader: types.PartSetHeader{}}, abciResponses
 }
 
 func makeHeaderPartsResponsesParams(
 	t *testing.T,
 	state sm.State,
-<<<<<<< HEAD
-	params types.ConsensusParams,
-) (types.Header, *types.CoreChainLock, types.BlockID, *tmstate.ABCIResponses, error) {
-=======
 	params *types.ConsensusParams,
-) (types.Header, types.BlockID, *tmstate.ABCIResponses) {
-	t.Helper()
->>>>>>> 6c40ad39
-
-	block, err := sf.MakeBlock(state, state.LastBlockHeight+1, new(types.Commit), nil, 0)
+) (types.Header, *types.CoreChainLock, types.BlockID, *tmstate.ABCIResponses) {
+	t.Helper()
+
+	block := sf.MakeBlock(state, state.LastBlockHeight+1, new(types.Commit), nil, 0)
 	pbParams := params.ToProto()
 	abciResponses := &tmstate.ABCIResponses{
 		FinalizeBlock: &abci.ResponseFinalizeBlock{ConsensusParamUpdates: &pbParams},
 	}
-	return block.Header, block.CoreChainLock, types.BlockID{Hash: block.Hash(), PartSetHeader: types.PartSetHeader{}}, abciResponses, err
+	return block.Header, block.CoreChainLock, types.BlockID{Hash: block.Hash(), PartSetHeader: types.PartSetHeader{}}, abciResponses
 }
 
 func randomGenesisDoc() *types.GenesisDoc {
@@ -345,12 +245,6 @@
 		InitialHeight:                    1,
 	}
 }
-<<<<<<< HEAD
-
-func makeRandomStateFromConsensusParams(consensusParams *types.ConsensusParams,
-	height, lastHeightConsensusParamsChanged int64) sm.State {
-	valSet, _ := types.RandValidatorSet(1)
-=======
 func makeRandomStateFromConsensusParams(
 	ctx context.Context,
 	t *testing.T,
@@ -359,10 +253,7 @@
 	lastHeightConsensusParamsChanged int64,
 ) sm.State {
 	t.Helper()
-	val, _, err := factory.Validator(ctx, 10+int64(rand.Uint32()))
-	require.NoError(t, err)
-	valSet := types.NewValidatorSet([]*types.Validator{val})
->>>>>>> 6c40ad39
+	valSet, _ := types.RandValidatorSet(1)
 	return sm.State{
 		LastBlockHeight:                  height - 1,
 		ConsensusParams:                  *consensusParams,
@@ -380,14 +271,9 @@
 type testApp struct {
 	abci.BaseApplication
 
-<<<<<<< HEAD
-	ByzantineValidators []abci.Evidence
-	ValidatorSetUpdate  *abci.ValidatorSetUpdate
-=======
 	CommitVotes         []abci.VoteInfo
 	ByzantineValidators []abci.Misbehavior
-	ValidatorUpdates    []abci.ValidatorUpdate
->>>>>>> 6c40ad39
+	ValidatorSetUpdate  *abci.ValidatorSetUpdate
 }
 
 var _ abci.Application = (*testApp)(nil)
@@ -396,19 +282,10 @@
 	return &abci.ResponseInfo{}, nil
 }
 
-<<<<<<< HEAD
-func (app *testApp) BeginBlock(req abci.RequestBeginBlock) abci.ResponseBeginBlock {
-=======
 func (app *testApp) FinalizeBlock(_ context.Context, req *abci.RequestFinalizeBlock) (*abci.ResponseFinalizeBlock, error) {
 	app.CommitVotes = req.DecidedLastCommit.Votes
->>>>>>> 6c40ad39
 	app.ByzantineValidators = req.ByzantineValidators
 
-<<<<<<< HEAD
-func (app *testApp) EndBlock(req abci.RequestEndBlock) abci.ResponseEndBlock {
-	return abci.ResponseEndBlock{
-		ValidatorSetUpdate: app.ValidatorSetUpdate,
-=======
 	resTxs := make([]*abci.ExecTxResult, len(req.Txs))
 	for i, tx := range req.Txs {
 		if len(tx) > 0 {
@@ -420,7 +297,6 @@
 
 	return &abci.ResponseFinalizeBlock{
 		ValidatorUpdates: app.ValidatorUpdates,
->>>>>>> 6c40ad39
 		ConsensusParamUpdates: &tmproto.ConsensusParams{
 			Version: &tmproto.VersionParams{
 				AppVersion: 1,
