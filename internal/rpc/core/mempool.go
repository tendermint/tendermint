package core

import (
	"context"
	"errors"
	"fmt"
	"math/rand"
	"time"

	abci "github.com/tendermint/tendermint/abci/types"
	"github.com/tendermint/tendermint/internal/mempool"
	"github.com/tendermint/tendermint/internal/state/indexer"
	tmmath "github.com/tendermint/tendermint/libs/math"
	"github.com/tendermint/tendermint/rpc/coretypes"
)

//-----------------------------------------------------------------------------
// NOTE: tx should be signed, but this is only checked at the app level (not by Tendermint!)

// BroadcastTxAsync returns right away, with no response. Does not wait for
// CheckTx nor DeliverTx results.
// More: https://docs.tendermint.com/master/rpc/#/Tx/broadcast_tx_async
func (env *Environment) BroadcastTxAsync(ctx context.Context, req *coretypes.RequestBroadcastTx) (*coretypes.ResultBroadcastTx, error) {
	err := env.Mempool.CheckTx(ctx, req.Tx, nil, mempool.TxInfo{})
	if err != nil {
		return nil, err
	}

	return &coretypes.ResultBroadcastTx{Hash: req.Tx.Hash()}, nil
}

// BroadcastTxSync returns with the response from CheckTx. Does not wait for
// DeliverTx result.
// More: https://docs.tendermint.com/master/rpc/#/Tx/broadcast_tx_sync
func (env *Environment) BroadcastTxSync(ctx context.Context, req *coretypes.RequestBroadcastTx) (*coretypes.ResultBroadcastTx, error) {
	resCh := make(chan *abci.ResponseCheckTx, 1)
	err := env.Mempool.CheckTx(
		ctx,
		req.Tx,
		func(res *abci.ResponseCheckTx) {
			select {
			case <-ctx.Done():
			case resCh <- res:
			}
		},
		mempool.TxInfo{},
	)
	if err != nil {
		return nil, err
	}

	select {
	case <-ctx.Done():
		return nil, fmt.Errorf("broadcast confirmation not received: %w", ctx.Err())
	case r := <-resCh:
		return &coretypes.ResultBroadcastTx{
			Code:         r.Code,
			Data:         r.Data,
			Log:          r.Log,
			Codespace:    r.Codespace,
			MempoolError: r.MempoolError,
			Hash:         req.Tx.Hash(),
		}, nil
	}
}

// BroadcastTxCommit returns with the responses from CheckTx and DeliverTx.
// More: https://docs.tendermint.com/master/rpc/#/Tx/broadcast_tx_commit
<<<<<<< HEAD
func (env *Environment) BroadcastTxCommit(ctx *rpctypes.Context, tx types.Tx) (*coretypes.ResultBroadcastTxCommit, error) {
	resCh := make(chan *abci.Response, 1)
=======
func (env *Environment) BroadcastTxCommit(ctx context.Context, req *coretypes.RequestBroadcastTx) (*coretypes.ResultBroadcastTxCommit, error) {
	resCh := make(chan *abci.ResponseCheckTx, 1)
>>>>>>> 6c40ad39
	err := env.Mempool.CheckTx(
		ctx,
		req.Tx,
		func(res *abci.ResponseCheckTx) {
			select {
			case <-ctx.Done():
			case resCh <- res:
			}
		},
		mempool.TxInfo{},
	)
	if err != nil {
		return nil, err
	}

<<<<<<< HEAD
	r := (<-resCh).GetCheckTx()
	if r.Code != abci.CodeTypeOK {
		return &coretypes.ResultBroadcastTxCommit{
			CheckTx: *r,
			Hash:    tx.Hash(),
		}, fmt.Errorf("transaction encountered error (%s)", r.MempoolError)
	}

	if !indexer.KVSinkEnabled(env.EventSinks) {
		return &coretypes.ResultBroadcastTxCommit{
=======
	select {
	case <-ctx.Done():
		return nil, fmt.Errorf("broadcast confirmation not received: %w", ctx.Err())
	case r := <-resCh:
		if r.Code != abci.CodeTypeOK {
			return &coretypes.ResultBroadcastTxCommit{
>>>>>>> 6c40ad39
				CheckTx: *r,
				Hash:    req.Tx.Hash(),
			}, fmt.Errorf("transaction encountered error (%s)", r.MempoolError)
		}

		if !indexer.KVSinkEnabled(env.EventSinks) {
			return &coretypes.ResultBroadcastTxCommit{
					CheckTx: *r,
					Hash:    req.Tx.Hash(),
				},
				errors.New("cannot confirm transaction because kvEventSink is not enabled")
		}

		startAt := time.Now()
		timer := time.NewTimer(0)
		defer timer.Stop()

		count := 0
		for {
			count++
			select {
			case <-ctx.Done():
				env.Logger.Error("error on broadcastTxCommit",
					"duration", time.Since(startAt),
					"err", err)
				return &coretypes.ResultBroadcastTxCommit{
						CheckTx: *r,
						Hash:    req.Tx.Hash(),
					}, fmt.Errorf("timeout waiting for commit of tx %s (%s)",
						req.Tx.Hash(), time.Since(startAt))
			case <-timer.C:
				txres, err := env.Tx(ctx, &coretypes.RequestTx{
					Hash:  req.Tx.Hash(),
					Prove: false,
				})
				if err != nil {
					jitter := 100*time.Millisecond + time.Duration(rand.Int63n(int64(time.Second))) // nolint: gosec
					backoff := 100 * time.Duration(count) * time.Millisecond
					timer.Reset(jitter + backoff)
					continue
				}

				return &coretypes.ResultBroadcastTxCommit{
					CheckTx:  *r,
					TxResult: txres.TxResult,
					Hash:     req.Tx.Hash(),
					Height:   txres.Height,
				}, nil
			}
		}
	}
}

// UnconfirmedTxs gets unconfirmed transactions from the mempool in order of priority
// More: https://docs.tendermint.com/master/rpc/#/Info/unconfirmed_txs
func (env *Environment) UnconfirmedTxs(ctx context.Context, req *coretypes.RequestUnconfirmedTxs) (*coretypes.ResultUnconfirmedTxs, error) {
	totalCount := env.Mempool.Size()
	perPage := env.validatePerPage(req.PerPage.IntPtr())
	page, err := validatePage(req.Page.IntPtr(), perPage, totalCount)
	if err != nil {
		return nil, err
	}

	skipCount := validateSkipCount(page, perPage)

	txs := env.Mempool.ReapMaxTxs(skipCount + tmmath.MinInt(perPage, totalCount-skipCount))
	result := txs[skipCount:]

	return &coretypes.ResultUnconfirmedTxs{
		Count:      len(result),
		Total:      totalCount,
		TotalBytes: env.Mempool.SizeBytes(),
		Txs:        result,
	}, nil
}

// NumUnconfirmedTxs gets number of unconfirmed transactions.
// More: https://docs.tendermint.com/master/rpc/#/Info/num_unconfirmed_txs
func (env *Environment) NumUnconfirmedTxs(ctx context.Context) (*coretypes.ResultUnconfirmedTxs, error) {
	return &coretypes.ResultUnconfirmedTxs{
		Count:      env.Mempool.Size(),
		Total:      env.Mempool.Size(),
		TotalBytes: env.Mempool.SizeBytes()}, nil
}

// CheckTx checks the transaction without executing it. The transaction won't
// be added to the mempool either.
// More: https://docs.tendermint.com/master/rpc/#/Tx/check_tx
func (env *Environment) CheckTx(ctx context.Context, req *coretypes.RequestCheckTx) (*coretypes.ResultCheckTx, error) {
	res, err := env.ProxyApp.CheckTx(ctx, &abci.RequestCheckTx{Tx: req.Tx})
	if err != nil {
		return nil, err
	}
	return &coretypes.ResultCheckTx{ResponseCheckTx: *res}, nil
}

<<<<<<< HEAD
func (env *Environment) RemoveTx(ctx *rpctypes.Context, txkey types.TxKey) error {
	return env.Mempool.RemoveTxByKey(txkey)
=======
func (env *Environment) RemoveTx(ctx context.Context, req *coretypes.RequestRemoveTx) error {
	return env.Mempool.RemoveTxByKey(req.TxKey)
>>>>>>> 6c40ad39
}<|MERGE_RESOLUTION|>--- conflicted
+++ resolved
@@ -66,13 +66,8 @@
 
 // BroadcastTxCommit returns with the responses from CheckTx and DeliverTx.
 // More: https://docs.tendermint.com/master/rpc/#/Tx/broadcast_tx_commit
-<<<<<<< HEAD
-func (env *Environment) BroadcastTxCommit(ctx *rpctypes.Context, tx types.Tx) (*coretypes.ResultBroadcastTxCommit, error) {
-	resCh := make(chan *abci.Response, 1)
-=======
 func (env *Environment) BroadcastTxCommit(ctx context.Context, req *coretypes.RequestBroadcastTx) (*coretypes.ResultBroadcastTxCommit, error) {
 	resCh := make(chan *abci.ResponseCheckTx, 1)
->>>>>>> 6c40ad39
 	err := env.Mempool.CheckTx(
 		ctx,
 		req.Tx,
@@ -88,25 +83,12 @@
 		return nil, err
 	}
 
-<<<<<<< HEAD
-	r := (<-resCh).GetCheckTx()
-	if r.Code != abci.CodeTypeOK {
-		return &coretypes.ResultBroadcastTxCommit{
-			CheckTx: *r,
-			Hash:    tx.Hash(),
-		}, fmt.Errorf("transaction encountered error (%s)", r.MempoolError)
-	}
-
-	if !indexer.KVSinkEnabled(env.EventSinks) {
-		return &coretypes.ResultBroadcastTxCommit{
-=======
 	select {
 	case <-ctx.Done():
 		return nil, fmt.Errorf("broadcast confirmation not received: %w", ctx.Err())
 	case r := <-resCh:
 		if r.Code != abci.CodeTypeOK {
 			return &coretypes.ResultBroadcastTxCommit{
->>>>>>> 6c40ad39
 				CheckTx: *r,
 				Hash:    req.Tx.Hash(),
 			}, fmt.Errorf("transaction encountered error (%s)", r.MempoolError)
@@ -203,11 +185,6 @@
 	return &coretypes.ResultCheckTx{ResponseCheckTx: *res}, nil
 }
 
-<<<<<<< HEAD
-func (env *Environment) RemoveTx(ctx *rpctypes.Context, txkey types.TxKey) error {
-	return env.Mempool.RemoveTxByKey(txkey)
-=======
 func (env *Environment) RemoveTx(ctx context.Context, req *coretypes.RequestRemoveTx) error {
 	return env.Mempool.RemoveTxByKey(req.TxKey)
->>>>>>> 6c40ad39
 }