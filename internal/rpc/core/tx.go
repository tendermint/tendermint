package core

import (
	"context"
	"errors"
	"fmt"
	"sort"

	tmquery "github.com/tendermint/tendermint/internal/pubsub/query"
	"github.com/tendermint/tendermint/internal/state/indexer"
	tmmath "github.com/tendermint/tendermint/libs/math"
	"github.com/tendermint/tendermint/rpc/coretypes"
	"github.com/tendermint/tendermint/types"
)

// Tx allows you to query the transaction results. `nil` could mean the
// transaction is in the mempool, invalidated, or was not sent in the first
// place.
// More: https://docs.tendermint.com/master/rpc/#/Info/tx
func (env *Environment) Tx(ctx context.Context, req *coretypes.RequestTx) (*coretypes.ResultTx, error) {
	// if index is disabled, return error
	if !indexer.KVSinkEnabled(env.EventSinks) {
		return nil, errors.New("transaction querying is disabled due to no kvEventSink")
	}

	for _, sink := range env.EventSinks {
		if sink.Type() == indexer.KV {
			r, err := sink.GetTxByHash(req.Hash)
			if r == nil {
				return nil, fmt.Errorf("tx (%X) not found, err: %w", req.Hash, err)
			}

			var proof types.TxProof
			if req.Prove {
				block := env.BlockStore.LoadBlock(r.Height)
				proof = block.Data.Txs.Proof(int(r.Index))
			}

			return &coretypes.ResultTx{
				Hash:     req.Hash,
				Height:   r.Height,
				Index:    r.Index,
				TxResult: r.Result,
				Tx:       r.Tx,
				Proof:    proof,
			}, nil
		}
	}

	return nil, fmt.Errorf("transaction querying is disabled on this node due to the KV event sink being disabled")
}

// TxSearch allows you to query for multiple transactions results. It returns a
// list of transactions (maximum ?per_page entries) and the total count.
// More: https://docs.tendermint.com/master/rpc/#/Info/tx_search
func (env *Environment) TxSearch(ctx context.Context, req *coretypes.RequestTxSearch) (*coretypes.ResultTxSearch, error) {
	if !indexer.KVSinkEnabled(env.EventSinks) {
		return nil, fmt.Errorf("transaction searching is disabled due to no kvEventSink")
<<<<<<< HEAD
	} else if len(query) > maxQueryLength {
=======
	} else if len(req.Query) > maxQueryLength {
>>>>>>> 6c40ad39
		return nil, errors.New("maximum query length exceeded")
	}

	q, err := tmquery.New(req.Query)
	if err != nil {
		return nil, err
	}

	for _, sink := range env.EventSinks {
		if sink.Type() == indexer.KV {
			results, err := sink.SearchTxEvents(ctx, q)
			if err != nil {
				return nil, err
			}

			// sort results (must be done before pagination)
			switch req.OrderBy {
			case "desc", "":
				sort.Slice(results, func(i, j int) bool {
					if results[i].Height == results[j].Height {
						return results[i].Index > results[j].Index
					}
					return results[i].Height > results[j].Height
				})
			case "asc":
				sort.Slice(results, func(i, j int) bool {
					if results[i].Height == results[j].Height {
						return results[i].Index < results[j].Index
					}
					return results[i].Height < results[j].Height
				})
			default:
				return nil, fmt.Errorf("expected order_by to be either `asc` or `desc` or empty: %w", coretypes.ErrInvalidRequest)
			}

			// paginate results
			totalCount := len(results)
			perPage := env.validatePerPage(req.PerPage.IntPtr())

			page, err := validatePage(req.Page.IntPtr(), perPage, totalCount)
			if err != nil {
				return nil, err
			}

			skipCount := validateSkipCount(page, perPage)
			pageSize := tmmath.MinInt(perPage, totalCount-skipCount)

			apiResults := make([]*coretypes.ResultTx, 0, pageSize)
			for i := skipCount; i < skipCount+pageSize; i++ {
				r := results[i]

				var proof types.TxProof
				if req.Prove {
					block := env.BlockStore.LoadBlock(r.Height)
					proof = block.Data.Txs.Proof(int(r.Index))
				}

				apiResults = append(apiResults, &coretypes.ResultTx{
					Hash:     types.Tx(r.Tx).Hash(),
					Height:   r.Height,
					Index:    r.Index,
					TxResult: r.Result,
					Tx:       r.Tx,
					Proof:    proof,
				})
			}

			return &coretypes.ResultTxSearch{Txs: apiResults, TotalCount: totalCount}, nil
		}
	}

	return nil, fmt.Errorf("transaction searching is disabled on this node due to the KV event sink being disabled")
}<|MERGE_RESOLUTION|>--- conflicted
+++ resolved
@@ -56,11 +56,7 @@
 func (env *Environment) TxSearch(ctx context.Context, req *coretypes.RequestTxSearch) (*coretypes.ResultTxSearch, error) {
 	if !indexer.KVSinkEnabled(env.EventSinks) {
 		return nil, fmt.Errorf("transaction searching is disabled due to no kvEventSink")
-<<<<<<< HEAD
-	} else if len(query) > maxQueryLength {
-=======
 	} else if len(req.Query) > maxQueryLength {
->>>>>>> 6c40ad39
 		return nil, errors.New("maximum query length exceeded")
 	}
 
