package core

import (
	"context"

<<<<<<< HEAD
	"github.com/tendermint/tendermint/internal/consensus"
	"github.com/tendermint/tendermint/libs"
=======
>>>>>>> 6c40ad39
	tmmath "github.com/tendermint/tendermint/libs/math"
	"github.com/tendermint/tendermint/rpc/coretypes"
)

// Validators gets the validator set at the given block height.
//
// If no height is provided, it will fetch the latest validator set. Note the
// validators are sorted by their voting power - this is the canonical order
// for the validators in the set as used in computing their Merkle root.
//
// More: https://docs.tendermint.com/master/rpc/#/Info/validators
<<<<<<< HEAD
func (env *Environment) Validators(
	ctx *rpctypes.Context,
	heightPtr *int64,
	pagePtr, perPagePtr *int, requestQuorumInfo *bool) (*coretypes.ResultValidators, error) {

=======
func (env *Environment) Validators(ctx context.Context, req *coretypes.RequestValidators) (*coretypes.ResultValidators, error) {
>>>>>>> 6c40ad39
	// The latest validator that we know is the NextValidator of the last block.
	height, err := env.getHeight(env.latestUncommittedHeight(), (*int64)(req.Height))
	if err != nil {
		return nil, err
	}

	validators, err := env.StateStore.LoadValidators(height)
	if err != nil {
		return nil, err
	}

	totalCount := len(validators.Validators)
	perPage := env.validatePerPage(req.PerPage.IntPtr())
	page, err := validatePage(req.Page.IntPtr(), perPage, totalCount)
	if err != nil {
		return nil, err
	}

	skipCount := validateSkipCount(page, perPage)

	v := validators.Validators[skipCount : skipCount+tmmath.MinInt(perPage, totalCount-skipCount)]

	result := &coretypes.ResultValidators{
		BlockHeight: height,
		Validators:  v,
		Count:       len(v),
<<<<<<< HEAD
		Total:       totalCount}
	if requestQuorumInfo != nil && libs.BoolValue(requestQuorumInfo) {
		result.QuorumHash = &validators.QuorumHash
		result.QuorumType = validators.QuorumType
		result.ThresholdPublicKey = &validators.ThresholdPublicKey
	}
	return result, nil
=======
		Total:       totalCount,
	}, nil
>>>>>>> 6c40ad39
}

// DumpConsensusState dumps consensus state.
// UNSTABLE
// More: https://docs.tendermint.com/master/rpc/#/Info/dump_consensus_state
func (env *Environment) DumpConsensusState(ctx context.Context) (*coretypes.ResultDumpConsensusState, error) {
	// Get Peer consensus states.

	var peerStates []coretypes.PeerStateInfo
	peers := env.PeerManager.Peers()
	peerStates = make([]coretypes.PeerStateInfo, 0, len(peers))
	for _, pid := range peers {
		peerState, ok := env.ConsensusReactor.GetPeerState(pid)
		if !ok {
			continue
		}

		peerStateJSON, err := peerState.ToJSON()
		if err != nil {
			return nil, err
		}

		addr := env.PeerManager.Addresses(pid)
		if len(addr) != 0 {
			peerStates = append(peerStates, coretypes.PeerStateInfo{
				// Peer basic info.
				NodeAddress: addr[0].String(),
				// Peer consensus state.
				PeerState: peerStateJSON,
			})
		}
	}

	// Get self round state.
	roundState, err := env.ConsensusState.GetRoundStateJSON()
	if err != nil {
		return nil, err
	}
	return &coretypes.ResultDumpConsensusState{
		RoundState: roundState,
		Peers:      peerStates,
	}, nil
}

// ConsensusState returns a concise summary of the consensus state.
// UNSTABLE
// More: https://docs.tendermint.com/master/rpc/#/Info/consensus_state
func (env *Environment) GetConsensusState(ctx context.Context) (*coretypes.ResultConsensusState, error) {
	// Get self round state.
	bz, err := env.ConsensusState.GetRoundStateSimpleJSON()
	return &coretypes.ResultConsensusState{RoundState: bz}, err
}

// ConsensusParams gets the consensus parameters at the given block height.
// If no height is provided, it will fetch the latest consensus params.
// More: https://docs.tendermint.com/master/rpc/#/Info/consensus_params
func (env *Environment) ConsensusParams(ctx context.Context, req *coretypes.RequestConsensusParams) (*coretypes.ResultConsensusParams, error) {
	// The latest consensus params that we know is the consensus params after
	// the last block.
	height, err := env.getHeight(env.latestUncommittedHeight(), (*int64)(req.Height))
	if err != nil {
		return nil, err
	}

	consensusParams, err := env.StateStore.LoadConsensusParams(height)
	if err != nil {
		return nil, err
	}

	consensusParams.Synchrony = consensusParams.Synchrony.SynchronyParamsOrDefaults()
	consensusParams.Timeout = consensusParams.Timeout.TimeoutParamsOrDefaults()

	return &coretypes.ResultConsensusParams{
		BlockHeight:     height,
		ConsensusParams: consensusParams}, nil
}<|MERGE_RESOLUTION|>--- conflicted
+++ resolved
@@ -3,11 +3,7 @@
 import (
 	"context"
 
-<<<<<<< HEAD
-	"github.com/tendermint/tendermint/internal/consensus"
 	"github.com/tendermint/tendermint/libs"
-=======
->>>>>>> 6c40ad39
 	tmmath "github.com/tendermint/tendermint/libs/math"
 	"github.com/tendermint/tendermint/rpc/coretypes"
 )
@@ -19,15 +15,7 @@
 // for the validators in the set as used in computing their Merkle root.
 //
 // More: https://docs.tendermint.com/master/rpc/#/Info/validators
-<<<<<<< HEAD
-func (env *Environment) Validators(
-	ctx *rpctypes.Context,
-	heightPtr *int64,
-	pagePtr, perPagePtr *int, requestQuorumInfo *bool) (*coretypes.ResultValidators, error) {
-
-=======
 func (env *Environment) Validators(ctx context.Context, req *coretypes.RequestValidators) (*coretypes.ResultValidators, error) {
->>>>>>> 6c40ad39
 	// The latest validator that we know is the NextValidator of the last block.
 	height, err := env.getHeight(env.latestUncommittedHeight(), (*int64)(req.Height))
 	if err != nil {
@@ -54,18 +42,14 @@
 		BlockHeight: height,
 		Validators:  v,
 		Count:       len(v),
-<<<<<<< HEAD
-		Total:       totalCount}
-	if requestQuorumInfo != nil && libs.BoolValue(requestQuorumInfo) {
+		Total:       totalCount,
+	}
+	if req.RequestQuorumInfo != nil && libs.BoolValue(requestQuorumInfo) {
 		result.QuorumHash = &validators.QuorumHash
 		result.QuorumType = validators.QuorumType
 		result.ThresholdPublicKey = &validators.ThresholdPublicKey
 	}
 	return result, nil
-=======
-		Total:       totalCount,
-	}, nil
->>>>>>> 6c40ad39
 }
 
 // DumpConsensusState dumps consensus state.
