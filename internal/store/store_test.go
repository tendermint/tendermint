package store

import (
	"context"
	"fmt"
	stdlog "log"
	"os"
	"runtime/debug"
	"strings"
	"testing"
	"time"

	"github.com/tendermint/tendermint/crypto/bls12381"
	tmproto "github.com/tendermint/tendermint/proto/tendermint/types"

	"github.com/stretchr/testify/assert"
	"github.com/stretchr/testify/require"
	dbm "github.com/tendermint/tm-db"

	"github.com/tendermint/tendermint/config"
	"github.com/tendermint/tendermint/crypto"
	sm "github.com/tendermint/tendermint/internal/state"
	"github.com/tendermint/tendermint/internal/state/test/factory"
	tmrand "github.com/tendermint/tendermint/libs/rand"
	tmtime "github.com/tendermint/tendermint/libs/time"
	"github.com/tendermint/tendermint/types"
	"github.com/tendermint/tendermint/version"
)

// A cleanupFunc cleans up any config / test files created for a particular
// test.
type cleanupFunc func()

// make a Commit with a single vote containing just the height and a timestamp
func makeTestCommit(height int64, timestamp time.Time) *types.Commit {
	blockID := types.BlockID{Hash: []byte(""), PartSetHeader: types.PartSetHeader{Hash: []byte(""), Total: 2}}
	stateID := types.RandStateID().WithHeight(height - 1)
	goodVote := &types.Vote{
		ValidatorProTxHash: crypto.RandProTxHash(),
		ValidatorIndex:     0,
		Height:             height,
		Round:              0,
		Type:               tmproto.PrecommitType,
		BlockID:            blockID,
	}

	g := goodVote.ToProto()

	privKey := bls12381.GenPrivKey()
	privVal := types.NewMockPVWithParams(privKey, crypto.RandProTxHash(), state.Validators.QuorumHash,
		state.Validators.ThresholdPublicKey, false, false)

	_ = privVal.SignVote(context.Background(), "chainID", state.Validators.QuorumType, state.Validators.QuorumHash, g, stateID, nil)

	goodVote.BlockSignature = g.BlockSignature
	goodVote.StateSignature = g.StateSignature

	return types.NewCommit(height, 0,
		types.BlockID{Hash: []byte(""), PartSetHeader: types.PartSetHeader{Hash: []byte(""), Total: 2}},
		types.StateID{LastAppHash: make([]byte, 32)}, crypto.RandQuorumHash(),
		goodVote.BlockSignature, goodVote.StateSignature)
}

<<<<<<< HEAD
func makeStateAndBlockStore(logger log.Logger) (sm.State, *BlockStore, cleanupFunc) {
	cfg, err := config.ResetTestRoot("blockchain_reactor_test")
	if err != nil {
		panic(err)
	}
=======
func makeStateAndBlockStore(dir string) (sm.State, *BlockStore, cleanupFunc, error) {
	cfg, err := config.ResetTestRoot(dir, "blockchain_reactor_test")
	if err != nil {
		return sm.State{}, nil, nil, err
	}

>>>>>>> 6c40ad39
	blockDB := dbm.NewMemDB()
	state, err := sm.MakeGenesisStateFromFile(cfg.GenesisFile())
	if err != nil {
		return sm.State{}, nil, nil, fmt.Errorf("error constructing state from genesis file: %w", err)
	}
	return state, NewBlockStore(blockDB), func() { os.RemoveAll(cfg.RootDir) }, nil
}

func freshBlockStore() (*BlockStore, dbm.DB) {
	db := dbm.NewMemDB()
	return NewBlockStore(db), db
}

var (
	state       sm.State
	block       *types.Block
	partSet     *types.PartSet
	part1       *types.Part
	part2       *types.Part
	seenCommit1 *types.Commit
)

func TestMain(m *testing.M) {
	dir, err := os.MkdirTemp("", "store_test")
	if err != nil {
		stdlog.Fatal(err)
	}
	var cleanup cleanupFunc
<<<<<<< HEAD
	state, _, cleanup = makeStateAndBlockStore(log.NewNopLogger())
	var err error
	block, err = factory.MakeBlock(state, 1, new(types.Commit), nil, 0)
	if err != nil {
		panic(err)
	}
	partSet = block.MakePartSet(2)
=======

	state, _, cleanup, err = makeStateAndBlockStore(dir)
	if err != nil {
		stdlog.Fatal(err)
	}

	block = factory.MakeBlock(state, 1, new(types.Commit))

	partSet, err = block.MakePartSet(2)
	if err != nil {
		stdlog.Fatal(err)
	}
>>>>>>> 6c40ad39
	part1 = partSet.GetPart(0)
	part2 = partSet.GetPart(1)
	seenCommit1 = makeTestCommit(10, tmtime.Now())
	code := m.Run()
	cleanup()
	os.RemoveAll(dir) // best-effort
	os.Exit(code)
}

// TODO: This test should be simplified ...
func TestBlockStoreSaveLoadBlock(t *testing.T) {
	state, bs, cleanup, err := makeStateAndBlockStore(t.TempDir())
	defer cleanup()
	require.NoError(t, err)
	require.Equal(t, bs.Base(), int64(0), "initially the base should be zero")
	require.Equal(t, bs.Height(), int64(0), "initially the height should be zero")

	// check there are no blocks at various heights
	noBlockHeights := []int64{0, -1, 100, 1000, 2}
	for i, height := range noBlockHeights {
		if g := bs.LoadBlock(height); g != nil {
			t.Errorf("#%d: height(%d) got a block; want nil", i, height)
		}
	}

	// save a block
<<<<<<< HEAD
	block, err := factory.MakeBlock(state, bs.Height()+1, new(types.Commit), nil, 0)
	require.NoError(t, err)
	validPartSet := block.MakePartSet(2)
=======
	block := factory.MakeBlock(state, bs.Height()+1, new(types.Commit))
	validPartSet, err := block.MakePartSet(2)
	require.NoError(t, err)
>>>>>>> 6c40ad39
	seenCommit := makeTestCommit(10, tmtime.Now())
	bs.SaveBlock(block, partSet, seenCommit)
	require.EqualValues(t, 1, bs.Base(), "expecting the new height to be changed")
	require.EqualValues(t, block.Header.Height, bs.Height(), "expecting the new height to be changed")

	incompletePartSet := types.NewPartSetFromHeader(types.PartSetHeader{Total: 2})
	uncontiguousPartSet := types.NewPartSetFromHeader(types.PartSetHeader{Total: 0})
	_, err = uncontiguousPartSet.AddPart(part2)
	require.Error(t, err)

	header1 := types.Header{
		Version:           version.Consensus{Block: version.BlockProtocol},
		Height:            1,
		ChainID:           "block_test",
		Time:              tmtime.Now(),
		ProposerProTxHash: tmrand.Bytes(crypto.DefaultHashSize),
	}

	// End of setup, test data
	commitAtH10 := makeTestCommit(10, tmtime.Now())
	tuples := []struct {
		block      *types.Block
		parts      *types.PartSet
		seenCommit *types.Commit
		wantPanic  string
		wantErr    bool

		corruptBlockInDB      bool
		corruptCommitInDB     bool
		corruptSeenCommitInDB bool
		eraseCommitInDB       bool
		eraseSeenCommitInDB   bool
	}{
		{
			block:      newBlock(header1, commitAtH10),
			parts:      validPartSet,
			seenCommit: seenCommit1,
		},

		{
			block:     nil,
			wantPanic: "only save a non-nil block",
		},

		{
			block: newBlock( // New block at height 5 in empty block store is fine
				types.Header{
					Version:           version.Consensus{Block: version.BlockProtocol},
					Height:            5,
					ChainID:           "block_test",
					Time:              tmtime.Now(),
					ProposerProTxHash: tmrand.Bytes(crypto.DefaultHashSize)},
				makeTestCommit(5, tmtime.Now()),
			),
			parts:      validPartSet,
			seenCommit: makeTestCommit(5, tmtime.Now()),
		},

		{
			block:     newBlock(header1, commitAtH10),
			parts:     incompletePartSet,
			wantPanic: "only save complete block", // incomplete parts
		},

		{
			block:             newBlock(header1, commitAtH10),
			parts:             validPartSet,
			seenCommit:        seenCommit1,
			corruptCommitInDB: true, // Corrupt the DB's commit entry
			wantPanic:         "error reading block commit",
		},

		{
			block:            newBlock(header1, commitAtH10),
			parts:            validPartSet,
			seenCommit:       seenCommit1,
			wantPanic:        "unmarshal to tmproto.BlockMeta",
			corruptBlockInDB: true, // Corrupt the DB's block entry
		},

		{
			block:      newBlock(header1, commitAtH10),
			parts:      validPartSet,
			seenCommit: seenCommit1,

			// Expecting no error and we want a nil back
			eraseSeenCommitInDB: true,
		},

		{
			block:      newBlock(header1, commitAtH10),
			parts:      validPartSet,
			seenCommit: seenCommit1,

			corruptSeenCommitInDB: true,
			wantPanic:             "error reading block seen commit",
		},

		{
			block:      newBlock(header1, commitAtH10),
			parts:      validPartSet,
			seenCommit: seenCommit1,

			// Expecting no error and we want a nil back
			eraseCommitInDB: true,
		},
	}

	type quad struct {
		block  *types.Block
		commit *types.Commit
		meta   *types.BlockMeta

		seenCommit *types.Commit
	}

	for i, tuple := range tuples {
		tuple := tuple
		bs, db := freshBlockStore()
		// SaveBlock
		res, err, panicErr := doFn(func() (interface{}, error) {
			bs.SaveBlock(tuple.block, tuple.parts, tuple.seenCommit)
			if tuple.block == nil {
				return nil, nil
			}

			if tuple.corruptBlockInDB {
				err := db.Set(blockMetaKey(tuple.block.Height), []byte("block-bogus"))
				require.NoError(t, err)
			}
			bBlock := bs.LoadBlock(tuple.block.Height)
			bBlockMeta := bs.LoadBlockMeta(tuple.block.Height)

			if tuple.eraseSeenCommitInDB {
				err := db.Delete(seenCommitKey())
				require.NoError(t, err)
			}
			if tuple.corruptSeenCommitInDB {
				err := db.Set(seenCommitKey(), []byte("bogus-seen-commit"))
				require.NoError(t, err)
			}
			bSeenCommit := bs.LoadSeenCommit()

			commitHeight := tuple.block.Height - 1
			if tuple.eraseCommitInDB {
				err := db.Delete(blockCommitKey(commitHeight))
				require.NoError(t, err)
			}
			if tuple.corruptCommitInDB {
				err := db.Set(blockCommitKey(commitHeight), []byte("foo-bogus"))
				require.NoError(t, err)
			}
			bCommit := bs.LoadBlockCommit(commitHeight)
			return &quad{block: bBlock, seenCommit: bSeenCommit, commit: bCommit,
				meta: bBlockMeta}, nil
		})

		if subStr := tuple.wantPanic; subStr != "" {
			if panicErr == nil {
				t.Errorf("#%d: want a non-nil panic", i)
			} else if got := fmt.Sprintf("%#v", panicErr); !strings.Contains(got, subStr) {
				t.Errorf("#%d:\n\tgotErr: %q\nwant substring: %q", i, got, subStr)
			}
			continue
		}

		if tuple.wantErr {
			if err == nil {
				t.Errorf("#%d: got nil error", i)
			}
			continue
		}

		assert.Nil(t, panicErr, "#%d: unexpected panic", i)
		assert.NoError(t, err, "#%d: expecting a non-nil error", i)
		qua, ok := res.(*quad)
		if !ok || qua == nil {
			t.Errorf("#%d: got nil quad back; gotType=%T", i, res)
			continue
		}
		if tuple.eraseSeenCommitInDB {
			assert.Nil(t, qua.seenCommit,
				"erased the seenCommit in the DB hence we should get back a nil seenCommit")
		}
		if tuple.eraseCommitInDB {
			assert.Nil(t, qua.commit,
				"erased the commit in the DB hence we should get back a nil commit")
		}
	}
}

func TestLoadBaseMeta(t *testing.T) {
<<<<<<< HEAD
	cfg, err := config.ResetTestRoot("blockchain_reactor_test")
=======
	cfg, err := config.ResetTestRoot(t.TempDir(), "blockchain_reactor_test")
>>>>>>> 6c40ad39
	require.NoError(t, err)

	defer os.RemoveAll(cfg.RootDir)
	state, err := sm.MakeGenesisStateFromFile(cfg.GenesisFile())
	require.NoError(t, err)
	bs := NewBlockStore(dbm.NewMemDB())

	for h := int64(1); h <= 10; h++ {
<<<<<<< HEAD
		state.LastBlockHeight = h - 1
		block, err := factory.MakeBlock(state, h, new(types.Commit), nil, 0)
		require.NoError(t, err)
		partSet := block.MakePartSet(2)
=======
		block := factory.MakeBlock(state, h, new(types.Commit))
		partSet, err := block.MakePartSet(2)
		require.NoError(t, err)
>>>>>>> 6c40ad39
		seenCommit := makeTestCommit(h, tmtime.Now())
		bs.SaveBlock(block, partSet, seenCommit)
	}

	pruned, err := bs.PruneBlocks(4)
	require.NoError(t, err)
	assert.EqualValues(t, 3, pruned)

	baseBlock := bs.LoadBaseMeta()
	assert.EqualValues(t, 4, baseBlock.Header.Height)
	assert.EqualValues(t, 4, bs.Base())
}

func TestLoadBlockPart(t *testing.T) {
	bs, db := freshBlockStore()
	height, index := int64(10), 1
	loadPart := func() (interface{}, error) {
		part := bs.LoadBlockPart(height, index)
		return part, nil
	}

	// Initially no contents.
	// 1. Requesting for a non-existent block shouldn't fail
	res, _, panicErr := doFn(loadPart)
	require.Nil(t, panicErr, "a non-existent block part shouldn't cause a panic")
	require.Nil(t, res, "a non-existent block part should return nil")

	// 2. Next save a corrupted block then try to load it
	err := db.Set(blockPartKey(height, index), []byte("Tendermint"))
	require.NoError(t, err)
	res, _, panicErr = doFn(loadPart)
	require.NotNil(t, panicErr, "expecting a non-nil panic")
	require.Contains(t, panicErr.Error(), "unmarshal to tmproto.Part failed")

	// 3. A good block serialized and saved to the DB should be retrievable
	pb1, err := part1.ToProto()
	require.NoError(t, err)
	err = db.Set(blockPartKey(height, index), mustEncode(pb1))
	require.NoError(t, err)
	gotPart, _, panicErr := doFn(loadPart)
	require.Nil(t, panicErr, "an existent and proper block should not panic")
	require.Nil(t, res, "a properly saved block should return a proper block")
	require.Equal(t, gotPart.(*types.Part), part1,
		"expecting successful retrieval of previously saved block")
}

func TestPruneBlocks(t *testing.T) {
<<<<<<< HEAD
	cfg, err := config.ResetTestRoot("blockchain_reactor_test")
=======
	cfg, err := config.ResetTestRoot(t.TempDir(), "blockchain_reactor_test")
>>>>>>> 6c40ad39
	require.NoError(t, err)

	defer os.RemoveAll(cfg.RootDir)
	state, err := sm.MakeGenesisStateFromFile(cfg.GenesisFile())
	require.NoError(t, err)
	db := dbm.NewMemDB()
	bs := NewBlockStore(db)
	assert.EqualValues(t, 0, bs.Base())
	assert.EqualValues(t, 0, bs.Height())
	assert.EqualValues(t, 0, bs.Size())

	_, err = bs.PruneBlocks(0)
	require.Error(t, err)

	// make more than 1000 blocks, to test batch deletions
	for h := int64(1); h <= 1500; h++ {
<<<<<<< HEAD
		state.LastBlockHeight = h - 1
		block, err := factory.MakeBlock(state, h, new(types.Commit), nil, 0)
		require.NoError(t, err)
		partSet := block.MakePartSet(2)
=======
		block := factory.MakeBlock(state, h, new(types.Commit))
		partSet, err := block.MakePartSet(2)
		require.NoError(t, err)
>>>>>>> 6c40ad39
		seenCommit := makeTestCommit(h, tmtime.Now())
		bs.SaveBlock(block, partSet, seenCommit)
	}

	assert.EqualValues(t, 1, bs.Base())
	assert.EqualValues(t, 1500, bs.Height())
	assert.EqualValues(t, 1500, bs.Size())

	prunedBlock := bs.LoadBlock(1199)

	// Check that basic pruning works
	pruned, err := bs.PruneBlocks(1200)
	require.NoError(t, err)
	assert.EqualValues(t, 1199, pruned)
	assert.EqualValues(t, 1200, bs.Base())
	assert.EqualValues(t, 1500, bs.Height())
	assert.EqualValues(t, 301, bs.Size())

	require.NotNil(t, bs.LoadBlock(1200))
	require.Nil(t, bs.LoadBlock(1199))
	require.Nil(t, bs.LoadBlockByHash(prunedBlock.Hash()))
	require.Nil(t, bs.LoadBlockCommit(1199))
	require.Nil(t, bs.LoadBlockMeta(1199))
	require.Nil(t, bs.LoadBlockPart(1199, 1))

	for i := int64(1); i < 1200; i++ {
		require.Nil(t, bs.LoadBlock(i))
	}
	for i := int64(1200); i <= 1500; i++ {
		require.NotNil(t, bs.LoadBlock(i))
	}

	// Pruning below the current base should not error
	_, err = bs.PruneBlocks(1199)
	require.NoError(t, err)

	// Pruning to the current base should work
	pruned, err = bs.PruneBlocks(1200)
	require.NoError(t, err)
	assert.EqualValues(t, 0, pruned)

	// Pruning again should work
	pruned, err = bs.PruneBlocks(1300)
	require.NoError(t, err)
	assert.EqualValues(t, 100, pruned)
	assert.EqualValues(t, 1300, bs.Base())

	// Pruning beyond the current height should error
	_, err = bs.PruneBlocks(1501)
	require.Error(t, err)

	// Pruning to the current height should work
	pruned, err = bs.PruneBlocks(1500)
	require.NoError(t, err)
	assert.EqualValues(t, 200, pruned)
	assert.Nil(t, bs.LoadBlock(1499))
	assert.NotNil(t, bs.LoadBlock(1500))
	assert.Nil(t, bs.LoadBlock(1501))
}

func TestLoadBlockMeta(t *testing.T) {
	bs, db := freshBlockStore()
	height := int64(10)
	loadMeta := func() (interface{}, error) {
		meta := bs.LoadBlockMeta(height)
		return meta, nil
	}

	// Initially no contents.
	// 1. Requesting for a non-existent blockMeta shouldn't fail
	res, _, panicErr := doFn(loadMeta)
	require.Nil(t, panicErr, "a non-existent blockMeta shouldn't cause a panic")
	require.Nil(t, res, "a non-existent blockMeta should return nil")

	// 2. Next save a corrupted blockMeta then try to load it
	err := db.Set(blockMetaKey(height), []byte("Tendermint-Meta"))
	require.NoError(t, err)
	res, _, panicErr = doFn(loadMeta)
	require.NotNil(t, panicErr, "expecting a non-nil panic")
	require.Contains(t, panicErr.Error(), "unmarshal to tmproto.BlockMeta")

	// 3. A good blockMeta serialized and saved to the DB should be retrievable
	meta := &types.BlockMeta{Header: types.Header{
		Version: version.Consensus{
			Block: version.BlockProtocol, App: 0}, Height: 1, ProposerProTxHash: tmrand.Bytes(crypto.DefaultHashSize)}}
	pbm := meta.ToProto()
	err = db.Set(blockMetaKey(height), mustEncode(pbm))
	require.NoError(t, err)
	gotMeta, _, panicErr := doFn(loadMeta)
	require.Nil(t, panicErr, "an existent and proper block should not panic")
	require.Nil(t, res, "a properly saved blockMeta should return a proper blocMeta ")
	pbmeta := meta.ToProto()
	if gmeta, ok := gotMeta.(*types.BlockMeta); ok {
		pbgotMeta := gmeta.ToProto()
		require.Equal(t, mustEncode(pbmeta), mustEncode(pbgotMeta),
			"expecting successful retrieval of previously saved blockMeta")
	}
}

func TestBlockFetchAtHeight(t *testing.T) {
	state, bs, cleanup, err := makeStateAndBlockStore(t.TempDir())
	defer cleanup()
	require.NoError(t, err)
	require.Equal(t, bs.Height(), int64(0), "initially the height should be zero")
	block, err := factory.MakeBlock(state, bs.Height()+1, new(types.Commit), nil, 0)
	require.NoError(t, err)

	partSet, err := block.MakePartSet(2)
	require.NoError(t, err)
	seenCommit := makeTestCommit(10, tmtime.Now())
	bs.SaveBlock(block, partSet, seenCommit)
	require.Equal(t, bs.Height(), block.Header.Height, "expecting the new height to be changed")

	blockAtHeight := bs.LoadBlock(bs.Height())
	b1, err := block.ToProto()
	require.NoError(t, err)
	b2, err := blockAtHeight.ToProto()
	require.NoError(t, err)
	bz1 := mustEncode(b1)
	bz2 := mustEncode(b2)
	require.Equal(t, bz1, bz2)
	require.Equal(t, block.Hash(), blockAtHeight.Hash(),
		"expecting a successful load of the last saved block")

	blockAtHeightPlus1 := bs.LoadBlock(bs.Height() + 1)
	require.Nil(t, blockAtHeightPlus1, "expecting an unsuccessful load of Height()+1")
	blockAtHeightPlus2 := bs.LoadBlock(bs.Height() + 2)
	require.Nil(t, blockAtHeightPlus2, "expecting an unsuccessful load of Height()+2")
}

func TestSeenAndCanonicalCommit(t *testing.T) {
	bs, _ := freshBlockStore()
	loadCommit := func() (interface{}, error) {
		meta := bs.LoadSeenCommit()
		return meta, nil
	}

	// Initially no contents.
	// 1. Requesting for a non-existent blockMeta shouldn't fail
	res, _, panicErr := doFn(loadCommit)
	require.Nil(t, panicErr, "a non-existent blockMeta shouldn't cause a panic")
	require.Nil(t, res, "a non-existent blockMeta should return nil")

	// produce a few blocks and check that the correct seen and cannoncial commits
	// are persisted.
	for h := int64(3); h <= 5; h++ {
		state.LastBlockHeight = h - 1
		blockCommit := makeTestCommit(h-1, tmtime.Now())
<<<<<<< HEAD
		block, err := factory.MakeBlock(state, h, blockCommit, nil, 0)
		require.NoError(t, err)
		partSet := block.MakePartSet(2)
=======
		block := factory.MakeBlock(state, h, blockCommit)
		partSet, err := block.MakePartSet(2)
		require.NoError(t, err)
>>>>>>> 6c40ad39
		seenCommit := makeTestCommit(h, tmtime.Now())
		bs.SaveBlock(block, partSet, seenCommit)
		c3 := bs.LoadSeenCommit()
		require.NotNil(t, c3)
		require.Equal(t, h, c3.Height)
		require.Equal(t, seenCommit.Hash(), c3.Hash())
		c5 := bs.LoadBlockCommit(h)
		require.Nil(t, c5)
		c6 := bs.LoadBlockCommit(h - 1)
		require.Equal(t, blockCommit.Hash(), c6.Hash())
	}

}

func doFn(fn func() (interface{}, error)) (res interface{}, err error, panicErr error) {
	defer func() {
		if r := recover(); r != nil {
			switch e := r.(type) {
			case error:
				panicErr = e
			case string:
				panicErr = fmt.Errorf("%s", e)
			default:
				if st, ok := r.(fmt.Stringer); ok {
					panicErr = fmt.Errorf("%s", st)
				} else {
					panicErr = fmt.Errorf("%s", debug.Stack())
				}
			}
		}
	}()

	res, err = fn()
	return res, err, panicErr
}

func newBlock(hdr types.Header, lastCommit *types.Commit) *types.Block {
	return &types.Block{
		Header:     hdr,
		LastCommit: lastCommit,
	}
}<|MERGE_RESOLUTION|>--- conflicted
+++ resolved
@@ -61,20 +61,12 @@
 		goodVote.BlockSignature, goodVote.StateSignature)
 }
 
-<<<<<<< HEAD
-func makeStateAndBlockStore(logger log.Logger) (sm.State, *BlockStore, cleanupFunc) {
-	cfg, err := config.ResetTestRoot("blockchain_reactor_test")
-	if err != nil {
-		panic(err)
-	}
-=======
 func makeStateAndBlockStore(dir string) (sm.State, *BlockStore, cleanupFunc, error) {
 	cfg, err := config.ResetTestRoot(dir, "blockchain_reactor_test")
 	if err != nil {
 		return sm.State{}, nil, nil, err
 	}
 
->>>>>>> 6c40ad39
 	blockDB := dbm.NewMemDB()
 	state, err := sm.MakeGenesisStateFromFile(cfg.GenesisFile())
 	if err != nil {
@@ -103,28 +95,21 @@
 		stdlog.Fatal(err)
 	}
 	var cleanup cleanupFunc
-<<<<<<< HEAD
-	state, _, cleanup = makeStateAndBlockStore(log.NewNopLogger())
-	var err error
-	block, err = factory.MakeBlock(state, 1, new(types.Commit), nil, 0)
-	if err != nil {
-		panic(err)
-	}
-	partSet = block.MakePartSet(2)
-=======
 
 	state, _, cleanup, err = makeStateAndBlockStore(dir)
 	if err != nil {
 		stdlog.Fatal(err)
 	}
 
-	block = factory.MakeBlock(state, 1, new(types.Commit))
+	block, err = factory.MakeBlock(state, 1, new(types.Commit), nil, 0)
+	if err != nil {
+		stdlog.Fatal(err)
+	}
 
 	partSet, err = block.MakePartSet(2)
 	if err != nil {
 		stdlog.Fatal(err)
 	}
->>>>>>> 6c40ad39
 	part1 = partSet.GetPart(0)
 	part2 = partSet.GetPart(1)
 	seenCommit1 = makeTestCommit(10, tmtime.Now())
@@ -151,15 +136,10 @@
 	}
 
 	// save a block
-<<<<<<< HEAD
 	block, err := factory.MakeBlock(state, bs.Height()+1, new(types.Commit), nil, 0)
 	require.NoError(t, err)
-	validPartSet := block.MakePartSet(2)
-=======
-	block := factory.MakeBlock(state, bs.Height()+1, new(types.Commit))
 	validPartSet, err := block.MakePartSet(2)
 	require.NoError(t, err)
->>>>>>> 6c40ad39
 	seenCommit := makeTestCommit(10, tmtime.Now())
 	bs.SaveBlock(block, partSet, seenCommit)
 	require.EqualValues(t, 1, bs.Base(), "expecting the new height to be changed")
@@ -352,11 +332,7 @@
 }
 
 func TestLoadBaseMeta(t *testing.T) {
-<<<<<<< HEAD
-	cfg, err := config.ResetTestRoot("blockchain_reactor_test")
-=======
 	cfg, err := config.ResetTestRoot(t.TempDir(), "blockchain_reactor_test")
->>>>>>> 6c40ad39
 	require.NoError(t, err)
 
 	defer os.RemoveAll(cfg.RootDir)
@@ -365,16 +341,11 @@
 	bs := NewBlockStore(dbm.NewMemDB())
 
 	for h := int64(1); h <= 10; h++ {
-<<<<<<< HEAD
 		state.LastBlockHeight = h - 1
 		block, err := factory.MakeBlock(state, h, new(types.Commit), nil, 0)
 		require.NoError(t, err)
-		partSet := block.MakePartSet(2)
-=======
-		block := factory.MakeBlock(state, h, new(types.Commit))
 		partSet, err := block.MakePartSet(2)
 		require.NoError(t, err)
->>>>>>> 6c40ad39
 		seenCommit := makeTestCommit(h, tmtime.Now())
 		bs.SaveBlock(block, partSet, seenCommit)
 	}
@@ -422,11 +393,7 @@
 }
 
 func TestPruneBlocks(t *testing.T) {
-<<<<<<< HEAD
-	cfg, err := config.ResetTestRoot("blockchain_reactor_test")
-=======
 	cfg, err := config.ResetTestRoot(t.TempDir(), "blockchain_reactor_test")
->>>>>>> 6c40ad39
 	require.NoError(t, err)
 
 	defer os.RemoveAll(cfg.RootDir)
@@ -443,16 +410,11 @@
 
 	// make more than 1000 blocks, to test batch deletions
 	for h := int64(1); h <= 1500; h++ {
-<<<<<<< HEAD
 		state.LastBlockHeight = h - 1
 		block, err := factory.MakeBlock(state, h, new(types.Commit), nil, 0)
 		require.NoError(t, err)
-		partSet := block.MakePartSet(2)
-=======
-		block := factory.MakeBlock(state, h, new(types.Commit))
 		partSet, err := block.MakePartSet(2)
 		require.NoError(t, err)
->>>>>>> 6c40ad39
 		seenCommit := makeTestCommit(h, tmtime.Now())
 		bs.SaveBlock(block, partSet, seenCommit)
 	}
@@ -601,15 +563,10 @@
 	for h := int64(3); h <= 5; h++ {
 		state.LastBlockHeight = h - 1
 		blockCommit := makeTestCommit(h-1, tmtime.Now())
-<<<<<<< HEAD
 		block, err := factory.MakeBlock(state, h, blockCommit, nil, 0)
 		require.NoError(t, err)
-		partSet := block.MakePartSet(2)
-=======
-		block := factory.MakeBlock(state, h, blockCommit)
 		partSet, err := block.MakePartSet(2)
 		require.NoError(t, err)
->>>>>>> 6c40ad39
 		seenCommit := makeTestCommit(h, tmtime.Now())
 		bs.SaveBlock(block, partSet, seenCommit)
 		c3 := bs.LoadSeenCommit()
