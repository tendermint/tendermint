PACKAGES=$(shell go list ./...)
OUTPUT?=build/tendermint

BUILD_TAGS?='tendermint'
LD_FLAGS = -X github.com/tendermint/tendermint/version.GitCommit=`git rev-parse --short=8 HEAD` -s -w
BUILD_FLAGS = -mod=readonly -ldflags "$(LD_FLAGS)"

all: check build test install

# The below include contains the tools.
include tools.mk
include tests.mk

###############################################################################
###                                Build Tendermint                        ###
###############################################################################

build:
	CGO_ENABLED=0 go build $(BUILD_FLAGS) -tags $(BUILD_TAGS) -o $(OUTPUT) ./cmd/tendermint/

build_c:
	CGO_ENABLED=1 go build $(BUILD_FLAGS) -tags "$(BUILD_TAGS) cleveldb" -o $(OUTPUT) ./cmd/tendermint/

build_race:
	CGO_ENABLED=1 go build -race $(BUILD_FLAGS) -tags $(BUILD_TAGS) -o $(OUTPUT) ./cmd/tendermint

install:
	CGO_ENABLED=0 go install $(BUILD_FLAGS) -tags $(BUILD_TAGS) ./cmd/tendermint

install_c:
	CGO_ENABLED=1 go install $(BUILD_FLAGS) -tags "$(BUILD_TAGS) cleveldb" ./cmd/tendermint

###############################################################################
###                                Protobuf                                 ###
###############################################################################

proto-all: proto-gen proto-lint proto-check-breaking

proto-gen:
	## If you get the following error,
	## "error while loading shared libraries: libprotobuf.so.14: cannot open shared object file: No such file or directory"
	## See https://stackoverflow.com/a/25518702
	## Note the $< here is substituted for the %.proto
	## Note the $@ here is substituted for the %.pb.go
	@sh scripts/protocgen.sh

proto-lint:
	@buf check lint --error-format=json

proto-check-breaking:
	@buf check breaking --against-input '.git#branch=master'

.PHONY: proto-all proto-gen proto-lint proto-check-breaking

###############################################################################
###                              Build ABCI                                 ###
###############################################################################

build_abci:
	@go build -mod=readonly -i ./abci/cmd/...

install_abci:
	@go install -mod=readonly ./abci/cmd/...

###############################################################################
###                              Distribution                               ###
###############################################################################

# dist builds binaries for all platforms and packages them for distribution
# TODO add abci to these scripts
dist:
	@BUILD_TAGS=$(BUILD_TAGS) sh -c "'$(CURDIR)/scripts/dist.sh'"

go-mod-cache: go.sum
	@echo "--> Download go modules to local cache"
	@go mod download
.PHONY: go-mod-cache

go.sum: go.mod
	@echo "--> Ensure dependencies have not been modified"
	@go mod verify
	@go mod tidy

draw_deps:
	@# requires brew install graphviz or apt-get install graphviz
	go get github.com/RobotsAndPencils/goviz
	@goviz -i github.com/tendermint/tendermint/cmd/tendermint -d 3 | dot -Tpng -o dependency-graph.png

get_deps_bin_size:
	@# Copy of build recipe with additional flags to perform binary size analysis
	$(eval $(shell go build -work -a $(BUILD_FLAGS) -tags $(BUILD_TAGS) -o $(OUTPUT) ./cmd/tendermint/ 2>&1))
	@find $(WORK) -type f -name "*.a" | xargs -I{} du -hxs "{}" | sort -rh | sed -e s:${WORK}/::g > deps_bin_size.log
	@echo "Results can be found here: $(CURDIR)/deps_bin_size.log"

###############################################################################
###                                  Libs                                   ###
###############################################################################

# generates certificates for TLS testing in remotedb and RPC server
gen_certs: clean_certs
	certstrap init --common-name "tendermint.com" --passphrase ""
	certstrap request-cert --common-name "server" -ip "127.0.0.1" --passphrase ""
	certstrap sign "server" --CA "tendermint.com" --passphrase ""
	mv out/server.crt rpc/lib/server/test.crt
	mv out/server.key rpc/lib/server/test.key
	rm -rf out

# deletes generated certificates
clean_certs:
	rm -f rpc/lib/server/test.crt
	rm -f rpc/lib/server/test.key

###############################################################################
###                  Formatting, linting, and vetting                       ###
###############################################################################

fmt:
	@go fmt ./...

lint:
	@echo "--> Running linter"
	@golangci-lint run

DESTINATION = ./index.html.md

###############################################################################
###                           Documentation                                 ###
###############################################################################

build-docs:
	cd docs && \
	while read p; do \
		(git checkout $${p} && npm install && VUEPRESS_BASE="/$${p}/" npm run build) ; \
		mkdir -p ~/output/$${p} ; \
		cp -r .vuepress/dist/* ~/output/$${p}/ ; \
		cp ~/output/$${p}/index.html ~/output ; \
	done < versions ;

sync-docs:
	cd ~/output && \
	echo "role_arn = ${DEPLOYMENT_ROLE_ARN}" >> /root/.aws/config ; \
	echo "CI job = ${CIRCLE_BUILD_URL}" >> version.html ; \
	aws s3 sync . s3://${WEBSITE_BUCKET} --profile terraform --delete ; \
	aws cloudfront create-invalidation --distribution-id ${CF_DISTRIBUTION_ID} --profile terraform --path "/*" ;
.PHONY: sync-docs

###############################################################################
###                            Docker image                                 ###
###############################################################################

build-docker:
	cp $(OUTPUT) DOCKER/tendermint
	docker build --label=tendermint --tag="tendermint/tendermint" DOCKER
	rm -rf DOCKER/tendermint

###############################################################################
###                       Local testnet using docker                        ###
###############################################################################

# Build linux binary on other platforms
build-linux: tools
	GOOS=linux GOARCH=amd64 $(MAKE) build

build-docker-localnode:
	@cd networks/local && make

# Runs `make build_c` from within an Amazon Linux (v2)-based Docker build
# container in order to build an Amazon Linux-compatible binary. Produces a
# compatible binary at ./build/tendermint
build_c-amazonlinux:
	$(MAKE) -C ./DOCKER build_amazonlinux_buildimage
	docker run --rm -it -v `pwd`:/tendermint tendermint/tendermint:build_c-amazonlinux

# Run a 4-node testnet locally
localnet-start: localnet-stop build-docker-localnode
	@if ! [ -f build/node0/config/genesis.json ]; then docker run --rm -v $(CURDIR)/build:/tendermint:Z tendermint/localnode testnet --config /etc/tendermint/config-template.toml --v 4 --o . --populate-persistent-peers --starting-ip-address 192.167.10.2; fi
	docker-compose up

# Stop testnet
localnet-stop:
	docker-compose down

<<<<<<< HEAD
=======
###############################################################################
###          Remote full-nodes (sentry) using terraform and ansible         ###
###############################################################################

# Server management
sentry-start:
	@if [ -z "$(DO_API_TOKEN)" ]; then echo "DO_API_TOKEN environment variable not set." ; false ; fi
	@if ! [ -f $(HOME)/.ssh/id_rsa.pub ]; then ssh-keygen ; fi
	cd networks/remote/terraform && terraform init && terraform apply -var DO_API_TOKEN="$(DO_API_TOKEN)" -var SSH_KEY_FILE="$(HOME)/.ssh/id_rsa.pub"
	@if ! [ -f $(CURDIR)/build/node0/config/genesis.json ]; then docker run --rm -v $(CURDIR)/build:/tendermint:Z tendermint/localnode testnet --v 0 --n 4 --o . ; fi
	cd networks/remote/ansible && ANSIBLE_HOST_KEY_CHECKING=False ansible-playbook -i inventory/digital_ocean.py -l sentrynet install.yml
	@echo "Next step: Add your validator setup in the genesis.json and config.tml files and run \"make sentry-config\". (Public key of validator, chain ID, peer IP and node ID.)"

# Configuration management
sentry-config:
	cd networks/remote/ansible && ansible-playbook -i inventory/digital_ocean.py -l sentrynet config.yml -e BINARY=$(CURDIR)/build/tendermint -e CONFIGDIR=$(CURDIR)/build

sentry-stop:
	@if [ -z "$(DO_API_TOKEN)" ]; then echo "DO_API_TOKEN environment variable not set." ; false ; fi
	cd networks/remote/terraform && terraform destroy -var DO_API_TOKEN="$(DO_API_TOKEN)" -var SSH_KEY_FILE="$(HOME)/.ssh/id_rsa.pub"

>>>>>>> c494070b
# Build hooks for dredd, to skip or add information on some steps
build-contract-tests-hooks:
ifeq ($(OS),Windows_NT)
	go build -mod=readonly $(BUILD_FLAGS) -o build/contract_tests.exe ./cmd/contract_tests
else
	go build -mod=readonly $(BUILD_FLAGS) -o build/contract_tests ./cmd/contract_tests
endif

# Run a nodejs tool to test endpoints against a localnet
# The command takes care of starting and stopping the network
# prerequisits: build-contract-tests-hooks build-linux
# the two build commands were not added to let this command run from generic containers or machines.
# The binaries should be built beforehand
contract-tests:
	dredd

# To avoid unintended conflicts with file names, always add to .PHONY
# unless there is a reason not to.
# https://www.gnu.org/software/make/manual/html_node/Phony-Targets.html
.PHONY: check build build_race build_abci dist install install_abci check_tools tools update_tools draw_deps \
<<<<<<< HEAD
 	protoc_abci protoc_libs gen_certs clean_certs grpc_dbserver fmt build-linux localnet-start \
 	localnet-stop build-docker build-docker-localnode protoc_grpc protoc_all \
=======
 	gen_certs clean_certs grpc_dbserver fmt build-linux localnet-start \
 	localnet-stop build-docker build-docker-localnode sentry-start sentry-config sentry-stop \
>>>>>>> c494070b
 	build_c install_c test_with_deadlock cleanup_after_test_with_deadlock lint build-contract-tests-hooks contract-tests \
	build_c-amazonlinux<|MERGE_RESOLUTION|>--- conflicted
+++ resolved
@@ -180,30 +180,6 @@
 localnet-stop:
 	docker-compose down
 
-<<<<<<< HEAD
-=======
-###############################################################################
-###          Remote full-nodes (sentry) using terraform and ansible         ###
-###############################################################################
-
-# Server management
-sentry-start:
-	@if [ -z "$(DO_API_TOKEN)" ]; then echo "DO_API_TOKEN environment variable not set." ; false ; fi
-	@if ! [ -f $(HOME)/.ssh/id_rsa.pub ]; then ssh-keygen ; fi
-	cd networks/remote/terraform && terraform init && terraform apply -var DO_API_TOKEN="$(DO_API_TOKEN)" -var SSH_KEY_FILE="$(HOME)/.ssh/id_rsa.pub"
-	@if ! [ -f $(CURDIR)/build/node0/config/genesis.json ]; then docker run --rm -v $(CURDIR)/build:/tendermint:Z tendermint/localnode testnet --v 0 --n 4 --o . ; fi
-	cd networks/remote/ansible && ANSIBLE_HOST_KEY_CHECKING=False ansible-playbook -i inventory/digital_ocean.py -l sentrynet install.yml
-	@echo "Next step: Add your validator setup in the genesis.json and config.tml files and run \"make sentry-config\". (Public key of validator, chain ID, peer IP and node ID.)"
-
-# Configuration management
-sentry-config:
-	cd networks/remote/ansible && ansible-playbook -i inventory/digital_ocean.py -l sentrynet config.yml -e BINARY=$(CURDIR)/build/tendermint -e CONFIGDIR=$(CURDIR)/build
-
-sentry-stop:
-	@if [ -z "$(DO_API_TOKEN)" ]; then echo "DO_API_TOKEN environment variable not set." ; false ; fi
-	cd networks/remote/terraform && terraform destroy -var DO_API_TOKEN="$(DO_API_TOKEN)" -var SSH_KEY_FILE="$(HOME)/.ssh/id_rsa.pub"
-
->>>>>>> c494070b
 # Build hooks for dredd, to skip or add information on some steps
 build-contract-tests-hooks:
 ifeq ($(OS),Windows_NT)
@@ -224,12 +200,7 @@
 # unless there is a reason not to.
 # https://www.gnu.org/software/make/manual/html_node/Phony-Targets.html
 .PHONY: check build build_race build_abci dist install install_abci check_tools tools update_tools draw_deps \
-<<<<<<< HEAD
  	protoc_abci protoc_libs gen_certs clean_certs grpc_dbserver fmt build-linux localnet-start \
  	localnet-stop build-docker build-docker-localnode protoc_grpc protoc_all \
-=======
- 	gen_certs clean_certs grpc_dbserver fmt build-linux localnet-start \
- 	localnet-stop build-docker build-docker-localnode sentry-start sentry-config sentry-stop \
->>>>>>> c494070b
  	build_c install_c test_with_deadlock cleanup_after_test_with_deadlock lint build-contract-tests-hooks contract-tests \
 	build_c-amazonlinux