--- conflicted
+++ resolved
@@ -226,8 +226,6 @@
 	@echo "--> Running go test --race"
 	@GOCACHE=off go test -p 1 -v -race $(PACKAGES)
 
-<<<<<<< HEAD
-=======
 # uses https://github.com/sasha-s/go-deadlock/ to detect potential deadlocks
 test_with_deadlock:
 	find . -name "*.go" | grep -v "vendor/" | xargs -n 1 sed -i.bak 's/sync.RWMutex/deadlock.RWMutex/'
@@ -242,7 +240,6 @@
 	find . -name "*.go" | grep -v "vendor/" | xargs -n 1 sed -i.bak 's/deadlock.Mutex/sync.Mutex/'
 	find . -name "*.go" | grep -v "vendor/" | xargs -n 1 goimports -w
 
->>>>>>> ff3c4bfc
 ########################################
 ### Formatting, linting, and vetting
 
