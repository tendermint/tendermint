--- conflicted
+++ resolved
@@ -26,13 +26,6 @@
 
 build_c:
 	CGO_ENABLED=1 go build $(BUILD_FLAGS) -tags "$(BUILD_TAGS) cleveldb" -o $(OUTPUT) ./cmd/tendermint/
-
-# Runs `make build_c` from within an Amazon Linux (v2)-based Docker build
-# container in order to build an Amazon Linux-compatible binary. Produces a
-# compatible binary at ./build/tendermint
-build_c-amazonlinux:
-	$(MAKE) -C ./DOCKER build_amazonlinux_buildimage
-	docker run --rm -it -v `pwd`:/tendermint tendermint/tendermint:build_c-amazonlinux
 
 build_race:
 	CGO_ENABLED=1 go build -race $(BUILD_FLAGS) -tags $(BUILD_TAGS) -o $(OUTPUT) ./cmd/tendermint
@@ -182,6 +175,13 @@
 build-docker-localnode:
 	@cd networks/local && make
 
+# Runs `make build_c` from within an Amazon Linux (v2)-based Docker build
+# container in order to build an Amazon Linux-compatible binary. Produces a
+# compatible binary at ./build/tendermint
+build_c-amazonlinux:
+	$(MAKE) -C ./DOCKER build_amazonlinux_buildimage
+	docker run --rm -it -v `pwd`:/tendermint tendermint/tendermint:build_c-amazonlinux
+
 # Run a 4-node testnet locally
 localnet-start: localnet-stop build-docker-localnode
 	@if ! [ -f build/node0/config/genesis.json ]; then docker run --rm -v $(CURDIR)/build:/tendermint:Z tendermint/localnode testnet --config /etc/tendermint/config-template.toml --v 4 --o . --populate-persistent-peers --starting-ip-address 192.167.10.2; fi
@@ -230,11 +230,8 @@
 # To avoid unintended conflicts with file names, always add to .PHONY
 # unless there is a reason not to.
 # https://www.gnu.org/software/make/manual/html_node/Phony-Targets.html
-<<<<<<< HEAD
 .PHONY: check build build_race build_abci dist install install_abci check_tools tools update_tools draw_deps \
  	get_protoc protoc_abci protoc_libs gen_certs clean_certs grpc_dbserver fmt rpc-docs build-linux localnet-start \
  	localnet-stop build-docker build-docker-localnode sentry-start sentry-config sentry-stop protoc_grpc protoc_all \
- 	build_c install_c test_with_deadlock cleanup_after_test_with_deadlock lint build-contract-tests-hooks contract-tests
-=======
-.PHONY: check build build_race build_abci dist install install_abci check_tools get_tools update_tools draw_deps get_protoc protoc_abci protoc_libs gen_certs clean_certs grpc_dbserver test_cover test_apps test_persistence test_p2p test test_race test_integrations test_release test100 vagrant_test fmt rpc-docs build-linux localnet-start localnet-stop build-docker build-docker-localnode sentry-start sentry-config sentry-stop build-slate protoc_grpc protoc_all build_c install_c test_with_deadlock cleanup_after_test_with_deadlock lint build-contract-tests-hooks contract-tests build_c-amazonlinux
->>>>>>> 9c827807
+ 	build_c install_c test_with_deadlock cleanup_after_test_with_deadlock lint build-contract-tests-hooks contract-tests \
+	build_c-amazonlinux