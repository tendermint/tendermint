GOTOOLS = \
	github.com/mitchellh/gox \
	github.com/golangci/golangci-lint/cmd/golangci-lint \
	github.com/gogo/protobuf/protoc-gen-gogo \
	github.com/square/certstrap
GOBIN?=${GOPATH}/bin
PACKAGES=$(shell go list ./...)
OUTPUT?=build/tendermint

export GO111MODULE = on

INCLUDE = -I=. -I=${GOPATH}/src -I=${GOPATH}/src/github.com/gogo/protobuf/protobuf
BUILD_TAGS?='tendermint'
BUILD_FLAGS = -ldflags "-X github.com/tendermint/tendermint/version.GitCommit=`git rev-parse --short=8 HEAD`"

all: check build test install

check: check_tools

########################################
### Build Tendermint

build:
	CGO_ENABLED=0 go build -mod=readonly $(BUILD_FLAGS) -tags $(BUILD_TAGS) -o $(OUTPUT) ./cmd/tendermint/

build_c:
<<<<<<< HEAD
	CGO_ENABLED=1 go build -mod=readonly $(BUILD_FLAGS) -tags "$(BUILD_TAGS) gcc" -o $(OUTPUT) ./cmd/tendermint/
=======
	CGO_ENABLED=1 go build $(BUILD_FLAGS) -tags "$(BUILD_TAGS) cleveldb" -o $(OUTPUT) ./cmd/tendermint/
>>>>>>> a076b482

build_race:
	CGO_ENABLED=0 go build -mod=readonly -race $(BUILD_FLAGS) -tags $(BUILD_TAGS) -o $(OUTPUT) ./cmd/tendermint

install:
	CGO_ENABLED=0 go install -mod=readonly  $(BUILD_FLAGS) -tags $(BUILD_TAGS) ./cmd/tendermint

install_c:
<<<<<<< HEAD
	CGO_ENABLED=1 go install -mod=readonly  $(BUILD_FLAGS) -tags "$(BUILD_TAGS) gcc" ./cmd/tendermint
=======
	CGO_ENABLED=1 go install  $(BUILD_FLAGS) -tags "$(BUILD_TAGS) cleveldb" ./cmd/tendermint
>>>>>>> a076b482

########################################
### Protobuf

protoc_all: protoc_libs protoc_merkle protoc_abci protoc_grpc protoc_proto3types

%.pb.go: %.proto
	## If you get the following error,
	## "error while loading shared libraries: libprotobuf.so.14: cannot open shared object file: No such file or directory"
	## See https://stackoverflow.com/a/25518702
	## Note the $< here is substituted for the %.proto
	## Note the $@ here is substituted for the %.pb.go
	protoc $(INCLUDE) $< --gogo_out=Mgoogle/protobuf/timestamp.proto=github.com/golang/protobuf/ptypes/timestamp,plugins=grpc:.

########################################
### Build ABCI

# see protobuf section above
protoc_abci: abci/types/types.pb.go

protoc_proto3types: types/proto3/block.pb.go

build_abci:
	@go build -mod=readonly -i ./abci/cmd/...

install_abci:
	@go install -mod=readonly ./abci/cmd/...

########################################
### Distribution

# dist builds binaries for all platforms and packages them for distribution
# TODO add abci to these scripts
dist:
	@BUILD_TAGS=$(BUILD_TAGS) sh -c "'$(CURDIR)/scripts/dist.sh'"

########################################
### Tools & dependencies

check_tools:
	@# https://stackoverflow.com/a/25668869
	@echo "Found tools: $(foreach tool,$(notdir $(GOTOOLS)),\
        $(if $(shell which $(tool)),$(tool),$(error "No $(tool) in PATH")))"

get_tools:
	@echo "--> Installing tools"
	./scripts/get_tools.sh

update_tools:
	@echo "--> Updating tools"
	./scripts/get_tools.sh

#For ABCI and libs
get_protoc:
	@# https://github.com/google/protobuf/releases
	curl -L https://github.com/google/protobuf/releases/download/v3.6.1/protobuf-cpp-3.6.1.tar.gz | tar xvz && \
		cd protobuf-3.6.1 && \
		DIST_LANG=cpp ./configure && \
		make && \
		make check && \
		sudo make install && \
		sudo ldconfig && \
		cd .. && \
		rm -rf protobuf-3.6.1

draw_deps:
	@# requires brew install graphviz or apt-get install graphviz
	go get github.com/RobotsAndPencils/goviz
	@goviz -i github.com/tendermint/tendermint/cmd/tendermint -d 3 | dot -Tpng -o dependency-graph.png

get_deps_bin_size:
	@# Copy of build recipe with additional flags to perform binary size analysis
	$(eval $(shell go build -mod=readonly -work -a $(BUILD_FLAGS) -tags $(BUILD_TAGS) -o $(OUTPUT) ./cmd/tendermint/ 2>&1))
	@find $(WORK) -type f -name "*.a" | xargs -I{} du -hxs "{}" | sort -rh | sed -e s:${WORK}/::g > deps_bin_size.log
	@echo "Results can be found here: $(CURDIR)/deps_bin_size.log"

########################################
### Libs

protoc_libs: libs/common/types.pb.go

gen_certs: clean_certs
	## Generating certificates for TLS testing...
	certstrap init --common-name "tendermint.com" --passphrase ""
	certstrap request-cert -ip "::" --passphrase ""
	certstrap sign "::" --CA "tendermint.com" --passphrase ""
	mv out/::.crt out/::.key db/remotedb

clean_certs:
	## Cleaning TLS testing certificates...
	rm -rf out
	rm -f db/remotedb/::.crt db/remotedb/::.key

test_libs: gen_certs
	go test -tags clevedb boltdb $(PACKAGES)
	make clean_certs

grpc_dbserver:
	protoc -I db/remotedb/proto/ db/remotedb/proto/defs.proto --go_out=plugins=grpc:db/remotedb/proto

protoc_grpc: rpc/grpc/types.pb.go

protoc_merkle: crypto/merkle/merkle.pb.go

########################################
### Testing

## required to be run first by most tests
build_docker_test_image:
	docker build -t tester -f ./test/docker/Dockerfile .

### coverage, app, persistence, and libs tests
test_cover:
	# run the go unit tests with coverage
	bash test/test_cover.sh

test_apps:
	# run the app tests using bash
	# requires `abci-cli` and `tendermint` binaries installed
	bash test/app/test.sh

test_abci_apps:
	bash abci/tests/test_app/test.sh

test_abci_cli:
	# test the cli against the examples in the tutorial at:
	# ./docs/abci-cli.md
	# if test fails, update the docs ^
	@ bash abci/tests/test_cli/test.sh

test_persistence:
	# run the persistence tests using bash
	# requires `abci-cli` installed
	docker run --name run_persistence -t tester bash test/persist/test_failure_indices.sh

	# TODO undockerize
	# bash test/persist/test_failure_indices.sh

test_p2p:
	docker rm -f rsyslog || true
	rm -rf test/logs || true
	mkdir test/logs
	cd test/
	docker run -d -v "logs:/var/log/" -p 127.0.0.1:5514:514/udp --name rsyslog voxxit/rsyslog
	cd ..
	# requires 'tester' the image from above
	bash test/p2p/test.sh tester
	# the `docker cp` takes a really long time; uncomment for debugging
	#
	# mkdir -p test/p2p/logs && docker cp rsyslog:/var/log test/p2p/logs

test_integrations:
	make build_docker_test_image
	make get_tools
	make install
	make test_cover
	make test_apps
	make test_abci_apps
	make test_abci_cli
	make test_libs
	make test_persistence
	make test_p2p

test_release:
	@go test -tags release $(PACKAGES)

test100:
	@for i in {1..100}; do make test; done

vagrant_test:
	vagrant up
	vagrant ssh -c 'make test_integrations'

### go tests
test:
	@echo "--> Running go test"
	@go test -p 1 $(PACKAGES)

test_race:
	@echo "--> Running go test --race"
	@go test -p 1 -v -race $(PACKAGES)

# uses https://github.com/sasha-s/go-deadlock/ to detect potential deadlocks
test_with_deadlock:
	make set_with_deadlock
	make test
	make cleanup_after_test_with_deadlock

set_with_deadlock:
	find . -name "*.go" | grep -v "vendor/" | xargs -n 1 sed -i.bak 's/sync.RWMutex/deadlock.RWMutex/'
	find . -name "*.go" | grep -v "vendor/" | xargs -n 1 sed -i.bak 's/sync.Mutex/deadlock.Mutex/'
	find . -name "*.go" | grep -v "vendor/" | xargs -n 1 goimports -w

# cleanes up after you ran test_with_deadlock
cleanup_after_test_with_deadlock:
	find . -name "*.go" | grep -v "vendor/" | xargs -n 1 sed -i.bak 's/deadlock.RWMutex/sync.RWMutex/'
	find . -name "*.go" | grep -v "vendor/" | xargs -n 1 sed -i.bak 's/deadlock.Mutex/sync.Mutex/'
	find . -name "*.go" | grep -v "vendor/" | xargs -n 1 goimports -w

########################################
### Formatting, linting, and vetting

fmt:
	@go fmt ./...

lint:
	@echo "--> Running linter"
	@golangci-lint run

DESTINATION = ./index.html.md

rpc-docs:
	cat rpc/core/slate_header.txt > $(DESTINATION)
	godoc2md -template rpc/core/doc_template.txt github.com/tendermint/tendermint/rpc/core | grep -v -e "pipe.go" -e "routes.go" -e "dev.go" | sed 's,/src/target,https://github.com/tendermint/tendermint/tree/master/rpc/core,' >> $(DESTINATION)

###########################################################
### Docker image

build-docker:
	cp $(OUTPUT) DOCKER/tendermint
	docker build --label=tendermint --tag="tendermint/tendermint" DOCKER
	rm -rf DOCKER/tendermint

###########################################################
### Local testnet using docker

# Build linux binary on other platforms
build-linux: get_tools
	GOOS=linux GOARCH=amd64 $(MAKE) build

build-docker-localnode:
	@cd networks/local && make

# Run a 4-node testnet locally
localnet-start: localnet-stop
	@if ! [ -f build/node0/config/genesis.json ]; then docker run --rm -v $(CURDIR)/build:/tendermint:Z tendermint/localnode testnet --v 4 --o . --populate-persistent-peers --starting-ip-address 192.167.10.2 ; fi
	docker-compose up

# Stop testnet
localnet-stop:
	docker-compose down

###########################################################
### Remote full-nodes (sentry) using terraform and ansible

# Server management
sentry-start:
	@if [ -z "$(DO_API_TOKEN)" ]; then echo "DO_API_TOKEN environment variable not set." ; false ; fi
	@if ! [ -f $(HOME)/.ssh/id_rsa.pub ]; then ssh-keygen ; fi
	cd networks/remote/terraform && terraform init && terraform apply -var DO_API_TOKEN="$(DO_API_TOKEN)" -var SSH_KEY_FILE="$(HOME)/.ssh/id_rsa.pub"
	@if ! [ -f $(CURDIR)/build/node0/config/genesis.json ]; then docker run --rm -v $(CURDIR)/build:/tendermint:Z tendermint/localnode testnet --v 0 --n 4 --o . ; fi
	cd networks/remote/ansible && ANSIBLE_HOST_KEY_CHECKING=False ansible-playbook -i inventory/digital_ocean.py -l sentrynet install.yml
	@echo "Next step: Add your validator setup in the genesis.json and config.tml files and run \"make sentry-config\". (Public key of validator, chain ID, peer IP and node ID.)"

# Configuration management
sentry-config:
	cd networks/remote/ansible && ansible-playbook -i inventory/digital_ocean.py -l sentrynet config.yml -e BINARY=$(CURDIR)/build/tendermint -e CONFIGDIR=$(CURDIR)/build

sentry-stop:
	@if [ -z "$(DO_API_TOKEN)" ]; then echo "DO_API_TOKEN environment variable not set." ; false ; fi
	cd networks/remote/terraform && terraform destroy -var DO_API_TOKEN="$(DO_API_TOKEN)" -var SSH_KEY_FILE="$(HOME)/.ssh/id_rsa.pub"

# meant for the CI, inspect script & adapt accordingly
build-slate:
	bash scripts/slate.sh

# To avoid unintended conflicts with file names, always add to .PHONY
# unless there is a reason not to.
# https://www.gnu.org/software/make/manual/html_node/Phony-Targets.html
.PHONY: check build build_race build_abci dist install install_abci check_tools get_tools update_tools draw_deps get_protoc protoc_abci protoc_libs gen_certs clean_certs grpc_dbserver test_cover test_apps test_persistence test_p2p test test_race test_integrations test_release test100 vagrant_test fmt rpc-docs build-linux localnet-start localnet-stop build-docker build-docker-localnode sentry-start sentry-config sentry-stop build-slate protoc_grpc protoc_all build_c install_c test_with_deadlock cleanup_after_test_with_deadlock lint<|MERGE_RESOLUTION|>--- conflicted
+++ resolved
@@ -24,11 +24,7 @@
 	CGO_ENABLED=0 go build -mod=readonly $(BUILD_FLAGS) -tags $(BUILD_TAGS) -o $(OUTPUT) ./cmd/tendermint/
 
 build_c:
-<<<<<<< HEAD
-	CGO_ENABLED=1 go build -mod=readonly $(BUILD_FLAGS) -tags "$(BUILD_TAGS) gcc" -o $(OUTPUT) ./cmd/tendermint/
-=======
-	CGO_ENABLED=1 go build $(BUILD_FLAGS) -tags "$(BUILD_TAGS) cleveldb" -o $(OUTPUT) ./cmd/tendermint/
->>>>>>> a076b482
+	CGO_ENABLED=1 go build -mod=readonly $(BUILD_FLAGS) -tags "$(BUILD_TAGS) cleveldb" -o $(OUTPUT) ./cmd/tendermint/
 
 build_race:
 	CGO_ENABLED=0 go build -mod=readonly -race $(BUILD_FLAGS) -tags $(BUILD_TAGS) -o $(OUTPUT) ./cmd/tendermint
@@ -37,11 +33,7 @@
 	CGO_ENABLED=0 go install -mod=readonly  $(BUILD_FLAGS) -tags $(BUILD_TAGS) ./cmd/tendermint
 
 install_c:
-<<<<<<< HEAD
-	CGO_ENABLED=1 go install -mod=readonly  $(BUILD_FLAGS) -tags "$(BUILD_TAGS) gcc" ./cmd/tendermint
-=======
-	CGO_ENABLED=1 go install  $(BUILD_FLAGS) -tags "$(BUILD_TAGS) cleveldb" ./cmd/tendermint
->>>>>>> a076b482
+	CGO_ENABLED=1 go install -mod=readonly $(BUILD_FLAGS) -tags "$(BUILD_TAGS) cleveldb" ./cmd/tendermint
 
 ########################################
 ### Protobuf
