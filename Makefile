--- conflicted
+++ resolved
@@ -4,15 +4,6 @@
 	github.com/tcnksm/ghr \
 	gopkg.in/alecthomas/gometalinter.v2
 GO_MIN_VERSION := 1.9.2
-<<<<<<< HEAD
-PACKAGES=$(shell go list ./... | grep -v '/vendor/')
-BUILD_TAGS?=tendermint
-TMHOME = $${TMHOME:-$$HOME/.tendermint}
-GOPATH ?= $(shell go env GOPATH)
-GOROOT ?= $(shell go env GOROOT)
-GOGCCFLAGS ?= $(shell go env GOGCCFLAGS)
-BUILD_FLAGS = -gcflags "-trimpath $(GOPATH)" -asmflags "-trimpath $(GOPATH)" -ldflags "-X github.com/tendermint/tendermint/version.GitCommit=`git rev-parse --short=7 HEAD`"
-=======
 PACKAGES := $(shell go list ./... | grep -v '/vendor/')
 BUILD_TAGS ?= tendermint
 TMHOME ?= $(HOME)/.tendermint
@@ -32,7 +23,6 @@
 RACEFLAG=
 endif
 BUILD_FLAGS = -asmflags "-trimpath $(GOPATH)" -gcflags "-trimpath $(GOPATH)" -tags "$(BUILD_TAGS)" -ldflags "$(PROD_LDFLAGS) -X github.com/tendermint/tendermint/version.GitCommit=$(shell git rev-parse --short=7 HEAD)" $(RACEFLAG)
->>>>>>> 7e428c39
 GO_VERSION:=$(shell go version | grep -o '[[:digit:]]\+.[[:digit:]]\+.[[:digit:]]\+')
 
 all: check build test install metalinter
@@ -60,10 +50,6 @@
 
 install:
 	make build
-<<<<<<< HEAD
-	cp build/tendermint $GOPATH/bin
-=======
->>>>>>> 7e428c39
 
 
 ########################################
