--- conflicted
+++ resolved
@@ -97,23 +97,18 @@
 	@mv ./proto/tendermint/abci/types.pb.go ./abci/types/
 .PHONY: proto-gen
 
-<<<<<<< HEAD
 # These targets are provided for convenience and are intended for local
 # execution only.
 proto-lint: check-proto-deps
 	@echo "Linting Protobuf files"
 	@buf lint
-=======
+.PHONY: proto-lint
+
 # TODO: Should be removed when work on ABCI++ is complete.
 # For more information, see https://github.com/tendermint/tendermint/issues/8066
 abci-proto-gen:
 	./scripts/abci-gen.sh
 .PHONY: abci-proto-gen
-
-proto-lint:
-	@$(DOCKER_PROTO_BUILDER) buf lint --error-format=json --config ./buf.yaml
->>>>>>> 1f03287f
-.PHONY: proto-lint
 
 proto-format: check-proto-format-deps
 	@echo "Formatting Protobuf files"
