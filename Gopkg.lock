# This file is autogenerated, do not edit; changes may be undone by the next 'dep ensure'.


[[projects]]
  branch = "master"
  name = "github.com/beorn7/perks"
  packages = ["quantile"]
  revision = "3a771d992973f24aa725d07868b467d1ddfceafb"

[[projects]]
  branch = "master"
  name = "github.com/btcsuite/btcd"
  packages = ["btcec"]
  revision = "86fed781132ac890ee03e906e4ecd5d6fa180c64"

[[projects]]
  branch = "master"
  name = "github.com/btcsuite/btcutil"
  packages = [
    "base58",
    "bech32"
  ]
  revision = "d4cc87b860166d00d6b5b9e0d3b3d71d6088d4d4"

[[projects]]
  name = "github.com/davecgh/go-spew"
  packages = ["spew"]
  revision = "346938d642f2ec3594ed81d874461961cd0faa76"
  version = "v1.1.0"

[[projects]]
  branch = "master"
  name = "github.com/ebuchman/fail-test"
  packages = ["."]
  revision = "95f809107225be108efcf10a3509e4ea6ceef3c4"

[[projects]]
  branch = "master"
  name = "github.com/fortytw2/leaktest"
  packages = ["."]
  revision = "b008db64ef8daabb22ff6daa557f33b41d8f6ccd"

[[projects]]
  name = "github.com/fsnotify/fsnotify"
  packages = ["."]
  revision = "c2828203cd70a50dcccfb2761f8b1f8ceef9a8e9"
  version = "v1.4.7"

[[projects]]
  name = "github.com/go-kit/kit"
  packages = [
    "log",
    "log/level",
    "log/term",
    "metrics",
    "metrics/discard",
    "metrics/internal/lv",
    "metrics/prometheus"
  ]
  revision = "4dc7be5d2d12881735283bcab7352178e190fc71"
  version = "v0.6.0"

[[projects]]
  name = "github.com/go-logfmt/logfmt"
  packages = ["."]
  revision = "390ab7935ee28ec6b286364bba9b4dd6410cb3d5"
  version = "v0.3.0"

[[projects]]
  name = "github.com/go-stack/stack"
  packages = ["."]
  revision = "259ab82a6cad3992b4e21ff5cac294ccb06474bc"
  version = "v1.7.0"

[[projects]]
  name = "github.com/gogo/protobuf"
  packages = [
    "gogoproto",
    "jsonpb",
    "proto",
    "protoc-gen-gogo/descriptor",
    "sortkeys",
    "types"
  ]
  revision = "1adfc126b41513cc696b209667c8656ea7aac67c"
  version = "v1.0.0"

[[projects]]
  name = "github.com/golang/protobuf"
  packages = [
    "proto",
    "ptypes",
    "ptypes/any",
    "ptypes/duration",
    "ptypes/timestamp"
  ]
  revision = "925541529c1fa6821df4e44ce2723319eb2be768"
  version = "v1.0.0"

[[projects]]
  branch = "master"
  name = "github.com/golang/snappy"
  packages = ["."]
  revision = "2e65f85255dbc3072edf28d6b5b8efc472979f5a"

[[projects]]
  name = "github.com/gorilla/websocket"
  packages = ["."]
  revision = "ea4d1f681babbce9545c9c5f3d5194a789c89f5b"
  version = "v1.2.0"

[[projects]]
  branch = "master"
  name = "github.com/hashicorp/hcl"
  packages = [
    ".",
    "hcl/ast",
    "hcl/parser",
    "hcl/scanner",
    "hcl/strconv",
    "hcl/token",
    "json/parser",
    "json/scanner",
    "json/token"
  ]
  revision = "ef8a98b0bbce4a65b5aa4c368430a80ddc533168"

[[projects]]
  name = "github.com/inconshreveable/mousetrap"
  packages = ["."]
  revision = "76626ae9c91c4f2a10f34cad8ce83ea42c93bb75"
  version = "v1.0"

[[projects]]
  branch = "master"
  name = "github.com/jmhodges/levigo"
  packages = ["."]
  revision = "c42d9e0ca023e2198120196f842701bb4c55d7b9"

[[projects]]
  branch = "master"
  name = "github.com/kr/logfmt"
  packages = ["."]
  revision = "b84e30acd515aadc4b783ad4ff83aff3299bdfe0"

[[projects]]
  name = "github.com/magiconair/properties"
  packages = ["."]
  revision = "c2353362d570a7bfa228149c62842019201cfb71"
  version = "v1.8.0"

[[projects]]
  name = "github.com/matttproud/golang_protobuf_extensions"
  packages = ["pbutil"]
  revision = "c12348ce28de40eed0136aa2b644d0ee0650e56c"
  version = "v1.0.1"

[[projects]]
  branch = "master"
  name = "github.com/mitchellh/mapstructure"
  packages = ["."]
  revision = "bb74f1db0675b241733089d5a1faa5dd8b0ef57b"

[[projects]]
  name = "github.com/pelletier/go-toml"
  packages = ["."]
  revision = "c01d1270ff3e442a8a57cddc1c92dc1138598194"
  version = "v1.2.0"

[[projects]]
  name = "github.com/pkg/errors"
  packages = ["."]
  revision = "645ef00459ed84a119197bfb8d8205042c6df63d"
  version = "v0.8.0"

[[projects]]
  name = "github.com/pmezard/go-difflib"
  packages = ["difflib"]
  revision = "792786c7400a136282c1664665ae0a8db921c6c2"
  version = "v1.0.0"

[[projects]]
  name = "github.com/prometheus/client_golang"
  packages = [
    "prometheus",
    "prometheus/promhttp"
  ]
  revision = "c5b7fccd204277076155f10851dad72b76a49317"
  version = "v0.8.0"

[[projects]]
  branch = "master"
  name = "github.com/prometheus/client_model"
  packages = ["go"]
  revision = "99fa1f4be8e564e8a6b613da7fa6f46c9edafc6c"

[[projects]]
  branch = "master"
  name = "github.com/prometheus/common"
  packages = [
    "expfmt",
    "internal/bitbucket.org/ww/goautoneg",
    "model"
  ]
  revision = "7600349dcfe1abd18d72d3a1770870d9800a7801"

[[projects]]
  branch = "master"
  name = "github.com/prometheus/procfs"
  packages = [
    ".",
    "internal/util",
    "nfs",
    "xfs"
  ]
  revision = "40f013a808ec4fa79def444a1a56de4d1727efcb"

[[projects]]
  branch = "master"
  name = "github.com/rcrowley/go-metrics"
  packages = ["."]
  revision = "e2704e165165ec55d062f5919b4b29494e9fa790"

[[projects]]
  name = "github.com/spf13/afero"
  packages = [
    ".",
    "mem"
  ]
  revision = "787d034dfe70e44075ccc060d346146ef53270ad"
  version = "v1.1.1"

[[projects]]
  name = "github.com/spf13/cast"
  packages = ["."]
  revision = "8965335b8c7107321228e3e3702cab9832751bac"
  version = "v1.2.0"

[[projects]]
  name = "github.com/spf13/cobra"
  packages = ["."]
  revision = "7b2c5ac9fc04fc5efafb60700713d4fa609b777b"
  version = "v0.0.1"

[[projects]]
  branch = "master"
  name = "github.com/spf13/jwalterweatherman"
  packages = ["."]
  revision = "7c0cea34c8ece3fbeb2b27ab9b59511d360fb394"

[[projects]]
  name = "github.com/spf13/pflag"
  packages = ["."]
  revision = "583c0c0531f06d5278b7d917446061adc344b5cd"
  version = "v1.0.1"

[[projects]]
  name = "github.com/spf13/viper"
  packages = ["."]
  revision = "25b30aa063fc18e48662b86996252eabdcf2f0c7"
  version = "v1.0.0"

[[projects]]
  name = "github.com/stretchr/testify"
  packages = [
    "assert",
    "require"
  ]
  revision = "f35b8ab0b5a2cef36673838d662e249dd9c94686"
  version = "v1.2.2"

[[projects]]
  branch = "master"
  name = "github.com/syndtr/goleveldb"
  packages = [
    "leveldb",
    "leveldb/cache",
    "leveldb/comparer",
    "leveldb/errors",
    "leveldb/filter",
    "leveldb/iterator",
    "leveldb/journal",
    "leveldb/memdb",
    "leveldb/opt",
    "leveldb/storage",
    "leveldb/table",
    "leveldb/util"
  ]
<<<<<<< HEAD
  revision = "0d5a0ceb10cf9ab89fdd744cc8c50a83134f6697"
=======
  revision = "e2150783cd35f5b607daca48afd8c57ec54cc995"
>>>>>>> 931b465a

[[projects]]
  branch = "master"
  name = "github.com/tendermint/ed25519"
  packages = [
    ".",
    "edwards25519",
    "extra25519"
  ]
  revision = "d8387025d2b9d158cf4efb07e7ebf814bcce2057"

[[projects]]
  name = "github.com/tendermint/go-amino"
  packages = ["."]
  revision = "2106ca61d91029c931fd54968c2bb02dc96b1412"
  version = "0.10.1"

[[projects]]
<<<<<<< HEAD
  name = "github.com/tendermint/tmlibs"
  packages = [
    "autofile",
    "cli",
    "cli/flags",
    "clist",
    "common",
    "db",
    "flowrate",
    "log",
    "merkle",
    "merkle/tmhash",
    "test"
  ]
  revision = "49596e0a1f48866603813df843c9409fc19805c6"
  version = "v0.9.0"

[[projects]]
=======
>>>>>>> 931b465a
  branch = "master"
  name = "golang.org/x/crypto"
  packages = [
    "bcrypt",
    "blowfish",
    "chacha20poly1305",
    "curve25519",
    "hkdf",
    "internal/chacha20",
    "internal/subtle",
    "nacl/box",
    "nacl/secretbox",
    "openpgp/armor",
    "openpgp/errors",
    "poly1305",
    "ripemd160",
    "salsa20/salsa"
  ]
  revision = "a49355c7e3f8fe157a85be2f77e6e269a0f89602"

[[projects]]
  branch = "master"
  name = "golang.org/x/net"
  packages = [
    "context",
    "http/httpguts",
    "http2",
    "http2/hpack",
    "idna",
    "internal/timeseries",
    "netutil",
    "trace"
  ]
<<<<<<< HEAD
  revision = "afe8f62b1d6bbd81f31868121a50b06d8188e1f9"
=======
  revision = "4cb1c02c05b0e749b0365f61ae859a8e0cfceed9"
>>>>>>> 931b465a

[[projects]]
  branch = "master"
  name = "golang.org/x/sys"
  packages = [
    "cpu",
    "unix"
  ]
  revision = "7138fd3d9dc8335c567ca206f4333fb75eb05d56"

[[projects]]
  name = "golang.org/x/text"
  packages = [
    "collate",
    "collate/build",
    "internal/colltab",
    "internal/gen",
    "internal/tag",
    "internal/triegen",
    "internal/ucd",
    "language",
    "secure/bidirule",
    "transform",
    "unicode/bidi",
    "unicode/cldr",
    "unicode/norm",
    "unicode/rangetable"
  ]
  revision = "f21a4dfb5e38f5895301dc265a8def02365cc3d0"
  version = "v0.3.0"

[[projects]]
  name = "google.golang.org/genproto"
  packages = ["googleapis/rpc/status"]
  revision = "7fd901a49ba6a7f87732eb344f6e3c5b19d1b200"

[[projects]]
  name = "google.golang.org/grpc"
  packages = [
    ".",
    "balancer",
    "balancer/base",
    "balancer/roundrobin",
    "codes",
    "connectivity",
    "credentials",
    "encoding",
    "encoding/proto",
    "grpclb/grpc_lb_v1/messages",
    "grpclog",
    "internal",
    "keepalive",
    "metadata",
    "naming",
    "peer",
    "resolver",
    "resolver/dns",
    "resolver/passthrough",
    "stats",
    "status",
    "tap",
    "transport"
  ]
  revision = "d11072e7ca9811b1100b80ca0269ac831f06d024"
  version = "v1.11.3"

[[projects]]
  name = "gopkg.in/yaml.v2"
  packages = ["."]
  revision = "5420a8b6744d3b0345ab293f6fcba19c978f1183"
  version = "v2.2.1"

[solve-meta]
  analyzer-name = "dep"
  analyzer-version = 1
<<<<<<< HEAD
  inputs-digest = "c25289282b94abc7f0c390e592e5e1636b7f26cb4773863ac39cde7fdc7b5bdf"
=======
  inputs-digest = "71753a9d4ece4252d23941f116f5ff66c0d5da730a099e5a9867491d223ed93b"
>>>>>>> 931b465a
  solver-name = "gps-cdcl"
  solver-version = 1<|MERGE_RESOLUTION|>--- conflicted
+++ resolved
@@ -286,11 +286,7 @@
     "leveldb/table",
     "leveldb/util"
   ]
-<<<<<<< HEAD
   revision = "0d5a0ceb10cf9ab89fdd744cc8c50a83134f6697"
-=======
-  revision = "e2150783cd35f5b607daca48afd8c57ec54cc995"
->>>>>>> 931b465a
 
 [[projects]]
   branch = "master"
@@ -309,27 +305,16 @@
   version = "0.10.1"
 
 [[projects]]
-<<<<<<< HEAD
   name = "github.com/tendermint/tmlibs"
   packages = [
-    "autofile",
-    "cli",
-    "cli/flags",
-    "clist",
     "common",
     "db",
-    "flowrate",
-    "log",
-    "merkle",
-    "merkle/tmhash",
-    "test"
+    "log"
   ]
   revision = "49596e0a1f48866603813df843c9409fc19805c6"
   version = "v0.9.0"
 
 [[projects]]
-=======
->>>>>>> 931b465a
   branch = "master"
   name = "golang.org/x/crypto"
   packages = [
@@ -363,11 +348,7 @@
     "netutil",
     "trace"
   ]
-<<<<<<< HEAD
   revision = "afe8f62b1d6bbd81f31868121a50b06d8188e1f9"
-=======
-  revision = "4cb1c02c05b0e749b0365f61ae859a8e0cfceed9"
->>>>>>> 931b465a
 
 [[projects]]
   branch = "master"
@@ -443,10 +424,6 @@
 [solve-meta]
   analyzer-name = "dep"
   analyzer-version = 1
-<<<<<<< HEAD
-  inputs-digest = "c25289282b94abc7f0c390e592e5e1636b7f26cb4773863ac39cde7fdc7b5bdf"
-=======
-  inputs-digest = "71753a9d4ece4252d23941f116f5ff66c0d5da730a099e5a9867491d223ed93b"
->>>>>>> 931b465a
+  inputs-digest = "304d47a4914b47a821cc79c2186e198a98321a52d5932a2df988f02849f1924d"
   solver-name = "gps-cdcl"
   solver-version = 1