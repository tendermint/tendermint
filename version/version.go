--- conflicted
+++ resolved
@@ -1,6 +1,7 @@
 package version
 
-<<<<<<< HEAD
+import tmversion "github.com/tendermint/tendermint/proto/tendermint/version"
+
 var (
 	TMCoreSemVer = TMVersionDefault
 )
@@ -8,21 +9,7 @@
 const (
 	// TMVersionDefault is the used as the fallback version for Tenderdash
 	// when not using git describe. It is formatted with semantic versioning.
-	TMVersionDefault = "0.6.0"
-=======
-import tmversion "github.com/tendermint/tendermint/proto/tendermint/version"
-
-var (
-	TMVersion = TMVersionDefault
-)
-
-const (
-
-	// TMVersionDefault is the used as the fallback version of Tendermint Core
-	// when not using git describe. It is formatted with semantic versioning.
-	TMVersionDefault = "0.35.0-unreleased"
-
->>>>>>> 97a3e44e
+	TMVersionDefault = "0.8.0"
 	// ABCISemVer is the semantic version of the ABCI library
 	ABCISemVer = "0.17.0"
 
