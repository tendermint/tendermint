--- conflicted
+++ resolved
@@ -81,27 +81,10 @@
 	return false
 }
 
-<<<<<<< HEAD
-// GenPrivKeySecp256k1 generates a new secp256k1 private key.
+// GenPrivKey generates a new ECDSA private key on curve secp256k1 private key.
 // It uses OS randomness in conjunction with the current global random seed
 // in tendermint/libs/common to generate the private key.
-func GenPrivKeySecp256k1() PrivKeySecp256k1 {
-=======
-/*
-// Deterministically generates new priv-key bytes from key.
-func (key PrivKeySecp256k1) Generate(index int) PrivKeySecp256k1 {
-	newBytes := cdc.BinarySha256(struct {
-		PrivKey [64]byte
-		Index   int
-	}{key, index})
-	var newKey [64]byte
-	copy(newKey[:], newBytes)
-	return PrivKeySecp256k1(newKey)
-}
-*/
-
 func GenPrivKey() PrivKeySecp256k1 {
->>>>>>> 5e96421d
 	privKeyBytes := [32]byte{}
 	copy(privKeyBytes[:], crypto.CRandBytes(32))
 	// crypto.CRandBytes is guaranteed to be 32 bytes long, so it can be
@@ -109,24 +92,15 @@
 	return PrivKeySecp256k1(privKeyBytes)
 }
 
-// GenPrivKeySecp256k1FromSecret hashes the secret with SHA2, and uses
+// GenPrivKeySecp256k1 hashes the secret with SHA2, and uses
 // that 32 byte output to create the private key.
 // NOTE: secret should be the output of a KDF like bcrypt,
 // if it's derived from user input.
-<<<<<<< HEAD
-func GenPrivKeySecp256k1FromSecret(secret []byte) PrivKeySecp256k1 {
+func GenPrivKeySecp256k1(secret []byte) PrivKeySecp256k1 {
 	privKey32 := sha256.Sum256(secret)
 	// sha256.Sum256() is guaranteed to be 32 bytes long, so it can be
 	// casted to PrivKeySecp256k1.
 	return PrivKeySecp256k1(privKey32)
-=======
-func GenPrivKeyFromSecret(secret []byte) PrivKeySecp256k1 {
-	privKey32 := crypto.Sha256(secret) // Not Ripemd160 because we want 32 bytes.
-	priv, _ := secp256k1.PrivKeyFromBytes(secp256k1.S256(), privKey32)
-	privKeyBytes := [32]byte{}
-	copy(privKeyBytes[:], priv.Serialize())
-	return PrivKeySecp256k1(privKeyBytes)
->>>>>>> 5e96421d
 }
 
 //-------------------------------------
