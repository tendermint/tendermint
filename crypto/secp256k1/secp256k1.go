package secp256k1

import (
	"bytes"
	"crypto/sha256"
	"crypto/subtle"
	"encoding/hex"
	"fmt"
	"io"
	"math/big"

	secp256k1 "github.com/btcsuite/btcd/btcec"

	"github.com/tendermint/tendermint/crypto"
	tmjson "github.com/tendermint/tendermint/libs/json"

	// necessary for Bitcoin address format
	"golang.org/x/crypto/ripemd160" // nolint
)

//-------------------------------------
const (
	PrivKeyName = "tendermint/PrivKeySecp256k1"
	PubKeyName  = "tendermint/PubKeySecp256k1"

	KeyType     = "secp256k1"
	PrivKeySize = 32
)

func init() {
	tmjson.RegisterType(PubKey{}, PubKeyName)
	tmjson.RegisterType(PrivKey{}, PrivKeyName)
}

var _ crypto.PrivKey = PrivKey{}

// PrivKey implements PrivKey.
type PrivKey []byte

// Bytes marshalls the private key using amino encoding.
func (privKey PrivKey) Bytes() []byte {
	return []byte(privKey)
}

// PubKey performs the point-scalar multiplication from the privKey on the
// generator point to get the pubkey.
func (privKey PrivKey) PubKey() crypto.PubKey {
	_, pubkeyObject := secp256k1.PrivKeyFromBytes(secp256k1.S256(), privKey)

	pk := pubkeyObject.SerializeCompressed()

	return PubKey(pk)
}

// Equals - you probably don't need to use this.
// Runs in constant time based on length of the keys.
func (privKey PrivKey) Equals(other crypto.PrivKey) bool {
	if otherSecp, ok := other.(PrivKey); ok {
		return subtle.ConstantTimeCompare(privKey[:], otherSecp[:]) == 1
	}
	return false
}

func (privKey PrivKey) Type() string {
	return KeyType
}

func (privKey PrivKey) TypeValue() crypto.KeyType {
	return crypto.Secp256k1
}

// GenPrivKey generates a new ECDSA private key on curve secp256k1 private key.
// It uses OS randomness to generate the private key.
func GenPrivKey() PrivKey {
	return genPrivKey(crypto.CReader())
}

// genPrivKey generates a new secp256k1 private key using the provided reader.
func genPrivKey(rand io.Reader) PrivKey {
	var privKeyBytes [PrivKeySize]byte
	d := new(big.Int)

	for {
		privKeyBytes = [PrivKeySize]byte{}
		_, err := io.ReadFull(rand, privKeyBytes[:])
		if err != nil {
			panic(err)
		}

		d.SetBytes(privKeyBytes[:])
		// break if we found a valid point (i.e. > 0 and < N == curverOrder)
		isValidFieldElement := 0 < d.Sign() && d.Cmp(secp256k1.S256().N) < 0
		if isValidFieldElement {
			break
		}
	}

	return PrivKey(privKeyBytes[:])
}

var one = new(big.Int).SetInt64(1)

// GenPrivKeySecp256k1 hashes the secret with SHA2, and uses
// that 32 byte output to create the private key.
//
// It makes sure the private key is a valid field element by setting:
//
// c = sha256(secret)
// k = (c mod (n − 1)) + 1, where n = curve order.
//
// NOTE: secret should be the output of a KDF like bcrypt,
// if it's derived from user input.
func GenPrivKeySecp256k1(secret []byte) PrivKey {
	secHash := sha256.Sum256(secret)
	// to guarantee that we have a valid field element, we use the approach of:
	// "Suite B Implementer’s Guide to FIPS 186-3", A.2.1
	// https://apps.nsa.gov/iaarchive/library/ia-guidance/ia-solutions-for-classified/algorithm-guidance/suite-b-implementers-guide-to-fips-186-3-ecdsa.cfm
	// see also https://github.com/golang/go/blob/0380c9ad38843d523d9c9804fe300cb7edd7cd3c/src/crypto/ecdsa/ecdsa.go#L89-L101
	fe := new(big.Int).SetBytes(secHash[:])
	n := new(big.Int).Sub(secp256k1.S256().N, one)
	fe.Mod(fe, n)
	fe.Add(fe, one)

	feB := fe.Bytes()
	privKey32 := make([]byte, PrivKeySize)
	// copy feB over to fixed 32 byte privKey32 and pad (if necessary)
	copy(privKey32[32-len(feB):32], feB)

	return PrivKey(privKey32)
}

//-------------------------------------

var _ crypto.PubKey = PubKey{}

// PubKeySize is comprised of 32 bytes for one field element
// (the x-coordinate), plus one byte for the parity of the y-coordinate.
const PubKeySize = 33

// PubKey implements crypto.PubKey.
// It is the compressed form of the pubkey. The first byte depends is a 0x02 byte
// if the y-coordinate is the lexicographically largest of the two associated with
// the x-coordinate. Otherwise the first byte is a 0x03.
// This prefix is followed with the x-coordinate.
type PubKey []byte

// Address returns a Bitcoin style addresses: RIPEMD160(SHA256(pubkey))
func (pubKey PubKey) Address() crypto.Address {
	if len(pubKey) != PubKeySize {
		panic("length of pubkey is incorrect")
	}
	hasherSHA256 := sha256.New()
	_, _ = hasherSHA256.Write(pubKey) // does not error
	sha := hasherSHA256.Sum(nil)

	hasherRIPEMD160 := ripemd160.New()
	_, _ = hasherRIPEMD160.Write(sha) // does not error

	return crypto.Address(hasherRIPEMD160.Sum(nil))
}

// Bytes returns the pubkey marshaled with amino encoding.
func (pubKey PubKey) Bytes() []byte {
	return []byte(pubKey)
}

func (pubKey PubKey) String() string {
	return fmt.Sprintf("PubKeySecp256k1{%X}", []byte(pubKey))
}

// HexString returns hex-string representation of pubkey
func (pubKey PubKey) HexString() string {
	return hex.EncodeToString(pubKey)
}

func (pubKey PubKey) Type() string {
	return KeyType
}

func (pubKey PubKey) TypeValue() crypto.KeyType {
	return crypto.Secp256k1
}

func (pubKey PubKey) Equals(other crypto.PubKey) bool {
	if otherSecp, ok := other.(PubKey); ok {
		return bytes.Equal(pubKey[:], otherSecp[:])
	}
	return false
<<<<<<< HEAD
=======
}

func (pubKey PubKey) Type() string {
	return KeyType
}

// used to reject malleable signatures
// see:
//  - https://github.com/ethereum/go-ethereum/blob/f9401ae011ddf7f8d2d95020b7446c17f8d98dc1/crypto/signature_nocgo.go#L90-L93
//  - https://github.com/ethereum/go-ethereum/blob/f9401ae011ddf7f8d2d95020b7446c17f8d98dc1/crypto/crypto.go#L39
var secp256k1halfN = new(big.Int).Rsh(secp256k1.S256().N, 1)

// Sign creates an ECDSA signature on curve Secp256k1, using SHA256 on the msg.
// The returned signature will be of the form R || S (in lower-S form).
func (privKey PrivKey) Sign(msg []byte) ([]byte, error) {
	priv, _ := secp256k1.PrivKeyFromBytes(secp256k1.S256(), privKey)

	sig, err := priv.Sign(crypto.Sha256(msg))
	if err != nil {
		return nil, err
	}

	sigBytes := serializeSig(sig)
	return sigBytes, nil
}

// VerifySignature verifies a signature of the form R || S.
// It rejects signatures which are not in lower-S form.
func (pubKey PubKey) VerifySignature(msg []byte, sigStr []byte) bool {
	if len(sigStr) != 64 {
		return false
	}

	pub, err := secp256k1.ParsePubKey(pubKey, secp256k1.S256())
	if err != nil {
		return false
	}

	// parse the signature:
	signature := signatureFromBytes(sigStr)
	// Reject malleable signatures. libsecp256k1 does this check but btcec doesn't.
	// see: https://github.com/ethereum/go-ethereum/blob/f9401ae011ddf7f8d2d95020b7446c17f8d98dc1/crypto/signature_nocgo.go#L90-L93
	if signature.S.Cmp(secp256k1halfN) > 0 {
		return false
	}

	return signature.Verify(crypto.Sha256(msg), pub)
}

// Read Signature struct from R || S. Caller needs to ensure
// that len(sigStr) == 64.
func signatureFromBytes(sigStr []byte) *secp256k1.Signature {
	return &secp256k1.Signature{
		R: new(big.Int).SetBytes(sigStr[:32]),
		S: new(big.Int).SetBytes(sigStr[32:64]),
	}
}

// Serialize signature to R || S.
// R, S are padded to 32 bytes respectively.
func serializeSig(sig *secp256k1.Signature) []byte {
	rBytes := sig.R.Bytes()
	sBytes := sig.S.Bytes()
	sigBytes := make([]byte, 64)
	// 0 pad the byte arrays from the left if they aren't big enough.
	copy(sigBytes[32-len(rBytes):32], rBytes)
	copy(sigBytes[64-len(sBytes):64], sBytes)
	return sigBytes
>>>>>>> af5af216
}<|MERGE_RESOLUTION|>--- conflicted
+++ resolved
@@ -5,6 +5,7 @@
 	"crypto/sha256"
 	"crypto/subtle"
 	"encoding/hex"
+	"errors"
 	"fmt"
 	"io"
 	"math/big"
@@ -186,12 +187,6 @@
 		return bytes.Equal(pubKey[:], otherSecp[:])
 	}
 	return false
-<<<<<<< HEAD
-=======
-}
-
-func (pubKey PubKey) Type() string {
-	return KeyType
 }
 
 // used to reject malleable signatures
@@ -256,5 +251,30 @@
 	copy(sigBytes[32-len(rBytes):32], rBytes)
 	copy(sigBytes[64-len(sBytes):64], sBytes)
 	return sigBytes
->>>>>>> af5af216
+}
+
+// SignDigest creates an ECDSA signature on curve Secp256k1.
+// The returned signature will be of the form R || S (in lower-S form).
+func (privKey PrivKey) SignDigest(msg []byte) ([]byte, error) {
+	priv, _ := secp256k1.PrivKeyFromBytes(secp256k1.S256(), privKey)
+
+	sig, err := priv.Sign(msg)
+	if err != nil {
+		return nil, err
+	}
+
+	sigBytes := serializeSig(sig)
+	return sigBytes, nil
+}
+
+func (pubKey PubKey) AggregateSignatures(sigSharesData [][]byte, messages [][]byte) ([]byte, error) {
+	return nil, errors.New("should not aggregate an edwards signature")
+}
+
+func (pubKey PubKey) VerifyAggregateSignature(messages [][]byte, sig []byte) bool {
+	return false
+}
+
+func (pubKey PubKey) VerifySignatureDigest(hash []byte, sig []byte) bool {
+	return false
 }