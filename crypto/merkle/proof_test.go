--- conflicted
+++ resolved
@@ -6,11 +6,6 @@
 	"testing"
 
 	"github.com/stretchr/testify/assert"
-<<<<<<< HEAD
-
-=======
-	amino "github.com/tendermint/go-amino"
->>>>>>> 46f6d176
 	tmmerkle "github.com/tendermint/tendermint/proto/crypto/merkle"
 )
 
@@ -32,35 +27,18 @@
 	}
 }
 
-<<<<<<< HEAD
-func (dop DominoOp) ProofOp() ProofOp {
+func (dop DominoOp) ProofOp() tmmerkle.ProofOp {
 	dopb := tmmerkle.DominoOp{
 		Key:    dop.key,
 		Input:  dop.Input,
 		Output: dop.Output,
-=======
-//nolint:unused
-func DominoOpDecoder(pop tmmerkle.ProofOp) (ProofOperator, error) {
-	if pop.Type != ProofOpDomino {
-		panic("unexpected proof op type")
->>>>>>> 46f6d176
 	}
 	bz, err := dopb.Marshal()
 	if err != nil {
-<<<<<<< HEAD
 		panic(err)
-=======
-		return nil, fmt.Errorf("decoding ProofOp.Data into ValueOp: %w", err)
->>>>>>> 46f6d176
 	}
 
-<<<<<<< HEAD
-	return ProofOp{
-=======
-func (dop DominoOp) ProofOp() tmmerkle.ProofOp {
-	bz := amino.MustMarshalBinaryLengthPrefixed(dop)
 	return tmmerkle.ProofOp{
->>>>>>> 46f6d176
 		Type: ProofOpDomino,
 		Key:  []byte(dop.key),
 		Data: bz,
