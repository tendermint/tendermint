--- conflicted
+++ resolved
@@ -68,13 +68,8 @@
 }
 
 // Address returns tmhash(PubKeyMultisigThreshold.Bytes())
-<<<<<<< HEAD
 func (pk *PubKeyMultisigThreshold) Address() crypto.Address {
 	return crypto.AddressHash(pk.Bytes())
-=======
-func (pk PubKeyMultisigThreshold) Address() crypto.Address {
-	return crypto.Address(tmhash.Sum(pk.Bytes()))
->>>>>>> 764cfe33
 }
 
 // Equals returns true iff pk and other both have the same number of keys, and
