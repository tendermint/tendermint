--- conflicted
+++ resolved
@@ -95,13 +95,13 @@
 	require.False(t, multisigKey.Equals(multisigKey2))
 }
 
-<<<<<<< HEAD
 func TestAddress(t *testing.T) {
 	msg := []byte{1, 2, 3, 4}
 	pubkeys, _ := generatePubKeysAndSignatures(5, msg)
 	multisigKey := NewPubKeyMultisigThreshold(2, pubkeys)
 	require.Len(t, multisigKey.Address().Bytes(), 20)
-=======
+}
+
 func TestPubKeyMultisigThresholdAminoToIface(t *testing.T) {
 	msg := []byte{1, 2, 3, 4}
 	pubkeys, _ := generatePubKeysAndSignatures(5, msg)
@@ -116,7 +116,6 @@
 	require.NoError(t, err)
 
 	require.Equal(t, multisigKey, pubKey)
->>>>>>> 764cfe33
 }
 
 func generatePubKeysAndSignatures(n int, msg []byte) (pubkeys []crypto.PubKey, signatures [][]byte) {
