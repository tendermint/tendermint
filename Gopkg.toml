--- conflicted
+++ resolved
@@ -84,12 +84,8 @@
 [[override]]
 # [[constraint]]
   name = "github.com/tendermint/tmlibs"
-<<<<<<< HEAD
   # version = "~0.8.1"
   branch = "develop"
-=======
-  version = "~0.8.1"
->>>>>>> dcd00b0e
 
 [[constraint]]
   name = "google.golang.org/grpc"
