--- conflicted
+++ resolved
@@ -44,18 +44,11 @@
 
 #### 24+ Hours Before Release Time
 
-<<<<<<< HEAD
 1. Request CVE number (ADMIN)
 2. Gather emails and other contact info for validators (COMMS LEAD)
-3. Test fixes on a testnet  (TENDERMINT ENG, COSMOS SDK ENG)
-4. Write “Security Advisory” for forum (TENDERMINT LEAD)
-=======
-1. Request CVE number (ADMIN) 
-2. Gather emails and other contact info for validators (COMMS LEAD) 
 3. Create patches in a private security repo, and ensure that PRs are open targeting all relevant release branches (TENDERMINT ENG, TENDERMINT LEAD)
-4. Test fixes on a testnet  (TENDERMINT ENG, COSMOS ENG) 
-5. Write “Security Advisory” for forum (TENDERMINT LEAD) 
->>>>>>> b13b7620
+4. Test fixes on a testnet  (TENDERMINT ENG, COSMOS SDK ENG)
+5. Write “Security Advisory” for forum (TENDERMINT LEAD)
 
 #### 24 Hours Before Release Time
 
