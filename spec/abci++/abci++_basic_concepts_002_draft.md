---
order: 1
title: Overview and basic concepts
---

## Outline
- [ABCI vs. ABCI](#abci-vs-abci)
- [Methods overview](#methods-overview)
  - [Consensus methods](#consensus-methods)
  - [Mempool methods](#mempool-methods)
  - [Info methods](#info-methods)
  - [State-sync methods](#state-sync-methods)
- [Next-block execution vs. same-block execution](#next-block-execution-vs-same-block-execution)
  - [Tendermint timeouts](#tendermint-timeouts-in-same-block-execution)
- [Determinism](#determinism)
- [Errors](#errors)
- [Events](#events)
- [Evidence](#evidence)

# Overview and basic concepts

## ABCI++ vs. ABCI
[&uparrow; Back to Outline](#outline)

With ABCI, the application can only act at one phase in consensus, immediately after a block has been finalized. This restriction on the application prevents numerous features for the application, including many scalability improvements that are now better understood than when ABCI was first written. For example, many of the scalability proposals can be boiled down to "Make the miner / block proposers / validators do work, so the network does not have to". This includes optimizations such as tx-level signature aggregation, state transition proofs, etc. Furthermore, many new security properties cannot be achieved in the current paradigm, as the application cannot enforce validators to do more than just finalize txs. This includes features such as threshold cryptography, and guaranteed IBC connection attempts.

ABCI++ overcomes these limitations by allowing the application to intervene at three key places of the block execution. The new interface allows block proposers to perform application-dependent work in a block through the `PrepareProposal` method; validators to perform application-dependent work in a proposed block through the `ProcessProposal` method; and applications to require their validators do more than just validate blocks, e.g., validator guaranteed IBC connection attempts, through the `ExtendVote` and `VerifyVoteExtension` methods. Furthermore, ABCI++ renames {`BeginBlock`, [`DeliverTx`], `EndBlock`} to `FinalizeBlock`, as a simplified way to deliver a decided block to the Application.

## Methods overview
[&uparrow; Back to Outline](#outline)

Methods can be classified into four categories: consensus, mempool, info, and state-sync. When Tendermint and the Application run in separate processes, Tendermint opens a different connection for each category to enhance parallelism.

### Consensus/block execution methods

The first time a new blockchain is started, Tendermint calls
`InitChain`. From then on, method `FinalizeBlock` is executed at the end of each
block, resulting in an updated Application state.
During consensus execution of a block height, before method `FinalizeBlock` is
called, methods `PrepareProposal`, `ProcessProposal`, `ExtendVote`, and
`VerifyVoteExtension` may be called several times.
See [Tendermint's expected behavior](abci++_tmint_expected_behavior_002_draft.md)
for details on the possible call sequences of these methods.

* [**InitChain:**](./abci++_methods_002_draft.md#initchain) This method initializes the blockchain. Tendermint calls it once upon genesis.

* [**PrepareProposal:**](./abci++_methods_002_draft.md#prepareproposal) It allows the block proposer to perform application-dependent work in a block before using it as its proposal. This enables, for instance, batch optimizations to a block, which has been empirically demonstrated to be a key component for scaling. Method `PrepareProposal` is called every time Tendermint is about to send
a proposal message, but no previous proposal has been locked at Tendermint level.
Tendermint gathers outstanding transactions from the mempool, generates a block header, and uses
them to create a block to propose. Then, it calls `RequestPrepareProposal`
with the newly created proposal, called _raw block_. The Application can
make changes to the raw proposal, such as modifying transactions, and returns
the (potentially) modified proposal, called _prepared proposal_ in the
`Response*` call. The logic modifying the raw block can be non-deterministic.

* [**ProcessProposal:**](./abci++_methods_002_draft.md#processproposal) It allows a validator to perform application-dependent work in a proposed block. This enables features such as allowing validators to reject a block according to whether the state machine deems it valid, and changing the block execution pipeline. Tendermint calls it when it receives a proposal. The Application cannot
modify the proposal at this point but can reject it if it realizes it is invalid.
If that is the case, Tendermint will prevote `nil` on the proposal, which has
strong liveness implications for Tendermint. As a general rule, the Application
SHOULD accept a prepared proposal passed via `ProcessProposal`, even if a part of
the proposal is invalid (e.g., an invalid transaction); the Application can
ignore the invalid part of the prepared proposal at block execution time.

* [**ExtendVote:**](./abci++_methods_002_draft.md#extendvote) It allows applications to force their validators to do more than just validate within consensus. `ExtendVote` allows applications to include non-deterministic data, opaque to Tendermint, to precommit messages (the final round of voting). The data, called _vote extension_, will be part of the proposed block in the next height, along with the vote it is extending.
The vote extension data is split into two parts, one signed by Tendermint as part
of the vote data structure, and the other (optionally) signed by the Application.
The Application may also choose not to include any vote extension.
Tendermint calls it when is about to send a non-`nil` precommit message. 

* [**VerifyVoteExtension:**](./abci++_methods_002_draft.md#verifyvoteextension) It allows validators to validate the vote extension data attached to a precommit message. If the validation fails, the precommit message will be deemed invalid and ignored
by Tendermint. This has a negative impact on Tendermint's liveness, i.e., if vote extensions repeatedly cannot be verified by correct validators, Tendermint may not be able to finalize a block even if sufficiently many (+2/3) of the validators send precommit votes for that block. Thus, `VerifyVoteExtension` should be used with special care.
As a general rule, an Application that detects an invalid vote extension SHOULD
accept it in `ResponseVerifyVoteExtension` and ignore it in its own logic. Tendermint calls it when 
a process receives a precommit message with a (possibly empty) vote extension.

* [**FinalizeBlock:**](./abci++_methods_002_draft.md#finalizeblock) It delivers a decided block to the Application. The Application must execute the transactions in the block in order and update its state accordingly. Cryptographic commitments to the block and transaction results, via the corresponding
parameters in `ResponseFinalizeBlock`, are included in the header of the next block. Tendermint calls it when a new block is decided.

### Mempool methods

For validating new transactions before they are included in the mempool.

* [**CheckTx:**](./abci++_methods_002_draft.md#checktx) This method allows the Application to validate transactions against its current state, e.g., checking signatures and account balances. If a transaction passes the validation, then tendermint adds it to its local mempool, discarding it otherwise. Tendermint calls it when it receives a new transaction either coming from an external user or another node.

### Info methods

For initialization and queries from the user.

* [**Info:**](./abci++_methods_002_draft.md#info) Used to sync Tendermint with the Application during a handshake that happens on startup.

* [**Query:**](./abci++_methods_002_draft.md#query) Clients can use this method to query the Application for information about the application state.

### State-sync methods

State sync allows new nodes to rapidly bootstrap by discovering, fetching, and applying
state machine snapshots instead of replaying historical blocks. For more details, see the
[state sync section](../p2p/messages/state-sync.md).

New nodes will discover and request snapshots from other nodes in the P2P network.
A Tendermint node that receives a request for snapshots from a peer will call
`ListSnapshots` on its Application to retrieve any local state snapshots. After receiving
 snapshots from peers, the new node will offer each snapshot received from a peer
to its local Application via the `OfferSnapshot` method.

Snapshots may be quite large and are thus broken into smaller "chunks" that can be
assembled into the whole snapshot. Once the Application accepts a snapshot and
begins restoring it, Tendermint will fetch snapshot "chunks" from existing nodes.
The node providing "chunks" will fetch them from its local Application using
the `LoadSnapshotChunk` method.

As the new node receives "chunks" it will apply them sequentially to the local
application with `ApplySnapshotChunk`. When all chunks have been applied, the
Application's `AppHash` is retrieved via an `Info` query. The `AppHash` is then
compared to the blockchain's `AppHash` which is verified via
[light client verification](../light-client/verification/README.md).

In summary:

* [**ListSnapshots:**](./abci++_methods_002_draft.md#listsnapshots) Used by nodes to discover available snapshots on peers.

* [**LoadSnapshotChunk:**](./abci++_methods_002_draft.md#loadsnapshotchunk) Used by nodes to retrieve snapshot chunks from peers.

* [**OfferSnapshot:**](./abci++_methods_002_draft.md#offersnapshot) When a node receives a snapshot from a peer, Tendermint uses this method to offer the snapshot to the Application.

* [**ApplySnapshotChunk:**](./abci++_methods_002_draft.md#applysnapshotchunk) Used by Tendermint to hand snapshot chunks to the Application.

### Other methods

Additionally, there is a [**Flush**](./abci++_methods_002_draft.md#flush) method that is called on every connection,
and an [**Echo**](./abci++_methods_002_draft.md#echo) method that is just for debugging.

>**TODO** Figure out what to do with this.

More details on managing state across connections can be found in the section on
[ABCI Applications](../abci/apps.md).

## Next-block execution vs. same-block execution
[&uparrow; Back to Outline](#outline)

With ABCI++ predecessor, ABCI, the only moment when the Application had access to a
block was when it was decided. This led to a block execution model, called _next-block
execution_, where some fields hashed in a block header refer to the execution of the
previous block, namely:

* the merkle root of the Application's state
* the transaction results
* the consensus parameter updates
* the validator updates

With ABCI++, an Application may decide to keep using the next-block execution model;
however the new methods introduced, `PrepareProposal` and `ProcessProposal` allow
for a new execution model, called _same-block execution_. An Application implementing
this execution model, upon receiving a raw proposal via `RequestPrepareProposal`
and potentially modifying its transaction list,
fully executes the resulting prepared proposal as though it was the decided block.
The results of the block execution are used as follows:

* the Application keeps the events generated and provides them if `FinalizeBlock`
  is finally called on this prepared proposal.
* the merkle root resulting from executing the prepared proposal is provided in
  `ResponsePrepareProposal` and thus refers to the **current block**. Tendermint
  will use it in the prepared proposal's header.
* likewise, the transaction results from executing the prepared proposal are
  provided in `ResponsePrepareProposal` and refer to the transactions in the
  **current block**. Tendermint will use them to calculate the results hash
  in the prepared proposal's header.
* the consensus parameter updates and validator updates are also provided in
  `ResponsePrepareProposal` and reflect the result of the prepared proposal's
  execution. They come into force in height H+1 (as opposed to the H+2 rule
  in next-block execution model).

If the Application decides to keep the next-block execution model, it will not
provide any data in `ResponsePrepareProposal`, other than an optionally modified
transaction list.

In the long term, the execution model will be set in a new boolean parameter
*same_block* in `ConsensusParams`.
It should **not** be changed once the blockchain has started unless the Application
developers _really_ know what they are doing.
However, modifying `ConsensusParams` structure cannot be done lightly if we are to
preserve blockchain compatibility. Therefore we need an interim solution until
soft upgrades are specified and implemented in Tendermint. This somewhat _unsafe_
solution consists in Tendermint assuming same-block execution if the Application
fills the above mentioned fields in `ResponsePrepareProposal`.

### Tendermint timeouts in same-block execution

The new same-block execution mode requires the Application to fully execute the
prepared block at `PrepareProposal` time. This execution is synchronous, so
Tendermint cannot make progress until the Application returns from `PrepareProposal`.
This stands on Tendermint's critical path: if the Application takes a long time
executing the block, the default value of _TimeoutPropose_ might not be sufficient
to accommodate the long block execution time and non-proposer processes might time
out and prevote `nil`, thus starting a further round unnecessarily.

The Application is the best suited to provide a value for _TimeoutPropose_ so
that the block execution time upon `PrepareProposal` fits well in the propose
timeout interval.

Currently, the Application can override the value of _TimeoutPropose_ via the
`config.toml` file. In the future, `ConsensusParams` may have an extra field
with the current _TimeoutPropose_ value so that the Application can adapt it at every height.

## Determinism
[&uparrow; Back to Outline](#outline)

ABCI++ applications must implement deterministic finite-state machines to be
securely replicated by the Tendermint consensus engine. This means block execution
over the Consensus Connection must be strictly deterministic: given the same
ordered set of transactions, all nodes will compute identical responses, for all
successive `FinalizeBlock` calls. This is critical because the
responses are included in the header of the next block, either via a Merkle root
or directly, so all nodes must agree on exactly what they are.

For this reason, it is recommended that applications not be exposed to any
external user or process except via the ABCI connections to a consensus engine
like Tendermint Core. The Application must only change its state based on input
from block execution (`FinalizeBlock` calls), and not through
any other kind of request. This is the only way to ensure all nodes see the same
transactions and compute the same results.

Some Applications may choose to execute the blocks that are about to be proposed
(via `PrepareProposal`), or those that the Application is asked to validate
(via `Processproposal`). However, the state changes caused by processing those
proposed blocks must never replace the previous state until `FinalizeBlock` confirms
the block decided.

Additionally, vote extensions or the validation thereof (via `ExtendVote` or
`VerifyVoteExtension`) must _never_ have side effects on the current state.
They can only be used when their data is provided in a `RequestPrepareProposal` call.

If there is some non-determinism in the state machine, consensus will eventually
fail as nodes disagree over the correct values for the block header. The
non-determinism must be fixed and the nodes restarted.

Sources of non-determinism in applications may include:

* Hardware failures
    * Cosmic rays, overheating, etc.
* Node-dependent state
    * Random numbers
    * Time
* Underspecification
    * Library version changes
    * Race conditions
    * Floating point numbers
    * JSON or protobuf serialization
    * Iterating through hash-tables/maps/dictionaries
* External Sources
    * Filesystem
    * Network calls (eg. some external REST API service)

See [#56](https://github.com/tendermint/abci/issues/56) for original discussion.

Note that some methods (`Query, CheckTx, FinalizeBlock`) return
explicitly non-deterministic data in the form of `Info` and `Log` fields. The `Log` is
intended for the literal output from the Application's logger, while the
`Info` is any additional info that should be returned. These are the only fields
that are not included in block header computations, so we don't need agreement
on them. All other fields in the `Response*` must be strictly deterministic.

## Errors
[&uparrow; Back to Outline](#outline)

The `Query`, and `CheckTx` methods include a `Code` field in their `Response*`.
The `Code` field is also included in type `TxResult`, used by
method `FinalizeBlock`'s `Response*`.
Field `Code` is meant to contain an application-specific response code.
A response code of `0` indicates no error.  Any other response code
indicates to Tendermint that an error occurred.

These methods also return a `Codespace` string to Tendermint. This field is
used to disambiguate `Code` values returned by different domains of the
Application. The `Codespace` is a namespace for the `Code`.

Methods `Echo`, `Info`, and `InitChain` do not return errors.
An error in any of these methods represents a critical issue that Tendermint
has no reasonable way to handle. If there is an error in one
of these methods, the Application must crash to ensure that the error is safely
handled by an operator.

Method `FinalizeBlock` is a special case. It contains a number of
`Code` and `Codespace` fields as part of type `TxResult`. Each of
these codes reports errors related to the transaction it is attached to.
However, `FinalizeBlock` does not return errors at the top level, so the
same considerations on critical issues made for `Echo`, `Info`, and
`InitChain` also apply here.

The handling of non-zero response codes by Tendermint is described below

### `CheckTx`

When Tendermint receives a `ResponseCheckTx` with a non-zero `Code`, the associated
transaction will not be added to Tendermint's mempool or it will be removed if
it is already included.

### `TxResult` (as part of `FinalizeBlock`)

The `TxResult` type delivers transactions from Tendermint to the Application.
When Tendermint receives a `ResponseFinalizeBlock` containing a `TxResult`
with a non-zero `Code`, the response code is logged.
The transaction was already included in a block, so the `Code` does not influence
Tendermint consensus.

### `Query`

When Tendermint receives a `ResponseQuery` with a non-zero `Code`, this code is
returned directly to the client that initiated the query.

## Events
[&uparrow; Back to Outline](#outline)

Method `CheckTx` includes an `Events` field in its `Response*`.
Method `FinalizeBlock` includes an `Events` field at the top level in its
`Response*`, and one `tx_events` field per transaction included in the block.
Applications may respond to these ABCI++ methods with a set of events.
Events allow applications to associate metadata about ABCI++ method execution with the
transactions and blocks this metadata relates to.
Events returned via these ABCI++ methods do not impact Tendermint consensus in any way
and instead exist to power subscriptions and queries of Tendermint state.

An `Event` contains a `type` and a list of `EventAttributes`, which are key-value
string pairs denoting metadata about what happened during the method's (or transaction's)
execution. `Event` values can be used to index transactions and blocks according to what
happened during their execution.

Each event has a `type` which is meant to categorize the event for a particular
`Response*` or `Tx`. A `Response*` or `Tx` may contain multiple events with duplicate
`type` values, where each distinct entry is meant to categorize attributes for a
particular event. Every key and value in an event's attributes must be UTF-8
encoded strings along with the event type itself.

```protobuf
message Event {
  string                  type       = 1;
  repeated EventAttribute attributes = 2;
}
```

The attributes of an `Event` consist of a `key`, a `value`, and an `index` flag. The
index flag notifies the Tendermint indexer to index the attribute. The value of
the `index` flag is non-deterministic and may vary across different nodes in the network.

```protobuf
message EventAttribute {
  bytes key   = 1;
  bytes value = 2;
  bool  index = 3;  // nondeterministic
}
```

Example:

```go
 abci.ResponseCheckTx{
  // ...
 Events: []abci.Event{
  {
   Type: "validator.provisions",
   Attributes: []abci.EventAttribute{
    abci.EventAttribute{Key: []byte("address"), Value: []byte("..."), Index: true},
    abci.EventAttribute{Key: []byte("amount"), Value: []byte("..."), Index: true},
    abci.EventAttribute{Key: []byte("balance"), Value: []byte("..."), Index: true},
   },
  },
  {
   Type: "validator.provisions",
   Attributes: []abci.EventAttribute{
    abci.EventAttribute{Key: []byte("address"), Value: []byte("..."), Index: true},
    abci.EventAttribute{Key: []byte("amount"), Value: []byte("..."), Index: false},
    abci.EventAttribute{Key: []byte("balance"), Value: []byte("..."), Index: false},
   },
  },
  {
   Type: "validator.slashed",
   Attributes: []abci.EventAttribute{
    abci.EventAttribute{Key: []byte("address"), Value: []byte("..."), Index: false},
    abci.EventAttribute{Key: []byte("amount"), Value: []byte("..."), Index: true},
    abci.EventAttribute{Key: []byte("reason"), Value: []byte("..."), Index: true},
   },
  },
  // ...
 },
}
```

## Evidence
[&uparrow; Back to Outline](#outline)

Tendermint's security model relies on the use of "evidence". Evidence is proof of
malicious behavior by a network participant. It is the responsibility of Tendermint
to detect such malicious behavior. When malicious behavior is detected, Tendermint
will gossip evidence of the behavior to other nodes and commit the evidence to
the chain once it is verified by all validators. This evidence will then be
passed on to the Application through ABCI++. It is the responsibility of the
Application to handle the evidence and exercise punishment.

EvidenceType has the following protobuf format:

```protobuf
enum EvidenceType {
  UNKNOWN               = 0;
  DUPLICATE_VOTE        = 1;
  LIGHT_CLIENT_ATTACK   = 2;
}
```

There are two forms of evidence: Duplicate Vote and Light Client Attack. More
information can be found in either [data structures](../core/data_structures.md)
or [accountability](../light-client/accountability/)

<<<<<<< HEAD
=======
## Vote Extensions

According to the Tendermint algorithm, a proposed block needs at least a predefined
number of precommit votes in order to be decided. Tendermint gathers all the valid
precommit votes for the decided block that it receives before the block is decided,
and then includes these votes in the proposed block for the next height whenever
the local process is the proposer of the round.

When Tendermint's consensus is about to send a non-`nil` precommit message, it calls
method `ExtendVote`, which gives the Application the opportunity to include
non-deterministic data, opaque to Tendermint, that will be attached to the precommit
message. The data, called _vote extension_, will also be made available to the
application in the next height, along with the vote it is extending, in the rounds
where the local process is the proposer.

The vote extension data is split into two parts, one signed by Tendermint as part
of the vote data structure, and the other (optionally) signed by the Application.
The Application may also choose not to include any vote extension.
When another process receives a precommit message with a vote extension, it calls
method `VerifyVoteExtension` so that the Application can validate the data received.
If the validation fails, the precommit message will be deemed invalid and ignored
by Tendermint. This has negative impact on Tendermint's liveness, i.e., if repeatedly vote extensions by correct validators cannot be verified by correct validators, Tendermint may not be able to finalize a block even if sufficiently many (+2/3) of the validators send precommit votes for that block. Thus, `VerifyVoteExtension` should only be used with special care.
As a general rule, an Application that detects an invalid vote extension SHOULD
accept it in `ResponseVerifyVoteExtension` and ignore it in its own logic.

## Determinism

ABCI++ applications must implement deterministic finite-state machines to be
securely replicated by the Tendermint consensus engine. This means block execution
over the Consensus Connection must be strictly deterministic: given the same
ordered set of requests, all nodes will compute identical responses, for all
successive `FinalizeBlock` calls. This is critical, because the
responses are included in the header of the next block, either via a Merkle root
or directly, so all nodes must agree on exactly what they are.

For this reason, it is recommended that applications not be exposed to any
external user or process except via the ABCI connections to a consensus engine
like Tendermint Core. The Application must only change its state based on input
from block execution (`FinalizeBlock` calls), and not through
any other kind of request. This is the only way to ensure all nodes see the same
transactions and compute the same results.

Some Applications may choose to execute the blocks that are about to be proposed
(via `PrepareProposal`), or those that the Application is asked to validate
(via `Processproposal`). However the state changes caused by processing those
proposed blocks must never replace the previous state until `FinalizeBlock` confirms
the block decided.

Additionally, vote extensions or the validation thereof (via `ExtendVote` or
`VerifyVoteExtension`) must _never_ have side effects on the current state.
They can only be used when their data is included in a block.

If there is some non-determinism in the state machine, consensus will eventually
fail as nodes disagree over the correct values for the block header. The
non-determinism must be fixed and the nodes restarted.

Sources of non-determinism in applications may include:

* Hardware failures
    * Cosmic rays, overheating, etc.
* Node-dependent state
    * Random numbers
    * Time
* Underspecification
    * Library version changes
    * Race conditions
    * Floating point numbers
    * JSON or protobuf serialization
    * Iterating through hash-tables/maps/dictionaries
* External Sources
    * Filesystem
    * Network calls (eg. some external REST API service)

See [#56](https://github.com/tendermint/abci/issues/56) for original discussion.

Note that some methods (`Query, CheckTx, FinalizeBlock`) return
explicitly non-deterministic data in the form of `Info` and `Log` fields. The `Log` is
intended for the literal output from the Application's logger, while the
`Info` is any additional info that should be returned. These are the only fields
that are not included in block header computations, so we don't need agreement
on them. All other fields in the `Response*` must be strictly deterministic.

## Block Execution

The first time a new blockchain is started, Tendermint calls
`InitChain`. From then on, method `FinalizeBlock` is executed at the end of each
block, resulting in an updated Application state.
During consensus execution of a block height, before method `FinalizeBlock` is
called, methods `PrepareProposal`, `ProcessProposal`, `ExtendVote`, and
`VerifyVoteExtension` may be called a number of times.
See [Tendermint's expected behavior](abci++_tmint_expected_behavior_002_draft.md)
for details on the possible call sequences of these methods.

Method `PrepareProposal` is called every time Tendermint is about to send
a proposal message, but no previous proposal has been locked at Tendermint level.
Tendermint gathers outstanding transactions from the mempool
(see [PrepareProposal](#PrepareProposal)), generates a block header and uses
them to create a block to propose. Then, it calls `RequestPrepareProposal`
with the newly created proposal, called _raw proposal_. The Application can
make changes to the raw proposal, such as modifying transactions, and returns
the (potentially) modified proposal, called _prepared proposal_ in the
`Response*` call. The logic modifying the raw proposal can be non-deterministic.

When Tendermint receives a prepared proposal it uses method `ProcessProposal`
to inform the Application of the proposal just received. The Application cannot
modify the proposal at this point but can reject it if it realises it is invalid.
If that is the case, Tendermint will prevote `nil` on the proposal, which has
strong liveness implications for Tendermint. As a general rule, the Application
SHOULD accept a prepared proposal passed via `ProcessProposal`, even if a part of
the proposal is invalid (e.g., an invalid transaction); the Application can later
ignore the invalid part of the prepared proposal at block execution time.

Cryptographic commitments to the block and transaction results, via the corresponding
parameters in `FinalizeBlockResponse` are included in the header of the next block.

## Next-block execution and same-block execution

With ABCI++ predecessor, ABCI, the only moment when the Application had access to a
block was when it was decided. This led to a block execution model, called _next-block
execution_, where some fields hashed in a block header refer to the execution of the
previous block, namely:

* the merkle root of the Application's state
* the transaction results
* the consensus parameter updates
* the validator updates

With ABCI++, an Application may decide to keep using the next-block execution model;
however the new methods introduced, `PrepareProposal` and `ProcessProposal` allow
for a new execution model, called _same-block execution_. An Application implementing
this execution model, upon receiving a raw proposal via `RequestPrepareProposal`
and potentially modifying its transaction list,
fully executes the resulting prepared proposal as though it was the decided block.
The results of the block execution are used as follows:

* the Application keeps the events generated and provides them if `FinalizeBlock`
  is finally called on this prepared proposal.
* the merkle root resulting from executing the prepared proposal is provided in
  `ResponsePrepareProposal` and thus refers to the **current block**. Tendermint
  will use it in the prepared proposal's header.
* likewise, the transaction results from executing the prepared proposal are
  provided in `ResponsePrepareProposal` and refer to the transactions in the
  **current block**. Tendermint will use them to calculate the results hash
  in the prepared proposal's header.
* the consensus parameter updates and validator updates are also provided in
  `ResponsePrepareProposal` and reflect the result of the prepared proposal's
  execution. They come into force in height H+1 (as opposed to the H+2 rule
  in next-block execution model).
>>>>>>> 63ff2f05


<|MERGE_RESOLUTION|>--- conflicted
+++ resolved
@@ -61,7 +61,10 @@
 the proposal is invalid (e.g., an invalid transaction); the Application can
 ignore the invalid part of the prepared proposal at block execution time.
 
-* [**ExtendVote:**](./abci++_methods_002_draft.md#extendvote) It allows applications to force their validators to do more than just validate within consensus. `ExtendVote` allows applications to include non-deterministic data, opaque to Tendermint, to precommit messages (the final round of voting). The data, called _vote extension_, will be part of the proposed block in the next height, along with the vote it is extending.
+* [**ExtendVote:**](./abci++_methods_002_draft.md#extendvote) It allows applications to force their validators to do more than just validate within consensus. `ExtendVote` allows applications to include non-deterministic data, opaque to Tendermint, to precommit messages (the final round of voting). 
+The data, called _vote extension_, will also be made available to the
+application in the next height, along with the vote it is extending, in the rounds
+where the local process is the proposer.
 The vote extension data is split into two parts, one signed by Tendermint as part
 of the vote data structure, and the other (optionally) signed by the Application.
 The Application may also choose not to include any vote extension.
@@ -408,157 +411,3 @@
 There are two forms of evidence: Duplicate Vote and Light Client Attack. More
 information can be found in either [data structures](../core/data_structures.md)
 or [accountability](../light-client/accountability/)
-
-<<<<<<< HEAD
-=======
-## Vote Extensions
-
-According to the Tendermint algorithm, a proposed block needs at least a predefined
-number of precommit votes in order to be decided. Tendermint gathers all the valid
-precommit votes for the decided block that it receives before the block is decided,
-and then includes these votes in the proposed block for the next height whenever
-the local process is the proposer of the round.
-
-When Tendermint's consensus is about to send a non-`nil` precommit message, it calls
-method `ExtendVote`, which gives the Application the opportunity to include
-non-deterministic data, opaque to Tendermint, that will be attached to the precommit
-message. The data, called _vote extension_, will also be made available to the
-application in the next height, along with the vote it is extending, in the rounds
-where the local process is the proposer.
-
-The vote extension data is split into two parts, one signed by Tendermint as part
-of the vote data structure, and the other (optionally) signed by the Application.
-The Application may also choose not to include any vote extension.
-When another process receives a precommit message with a vote extension, it calls
-method `VerifyVoteExtension` so that the Application can validate the data received.
-If the validation fails, the precommit message will be deemed invalid and ignored
-by Tendermint. This has negative impact on Tendermint's liveness, i.e., if repeatedly vote extensions by correct validators cannot be verified by correct validators, Tendermint may not be able to finalize a block even if sufficiently many (+2/3) of the validators send precommit votes for that block. Thus, `VerifyVoteExtension` should only be used with special care.
-As a general rule, an Application that detects an invalid vote extension SHOULD
-accept it in `ResponseVerifyVoteExtension` and ignore it in its own logic.
-
-## Determinism
-
-ABCI++ applications must implement deterministic finite-state machines to be
-securely replicated by the Tendermint consensus engine. This means block execution
-over the Consensus Connection must be strictly deterministic: given the same
-ordered set of requests, all nodes will compute identical responses, for all
-successive `FinalizeBlock` calls. This is critical, because the
-responses are included in the header of the next block, either via a Merkle root
-or directly, so all nodes must agree on exactly what they are.
-
-For this reason, it is recommended that applications not be exposed to any
-external user or process except via the ABCI connections to a consensus engine
-like Tendermint Core. The Application must only change its state based on input
-from block execution (`FinalizeBlock` calls), and not through
-any other kind of request. This is the only way to ensure all nodes see the same
-transactions and compute the same results.
-
-Some Applications may choose to execute the blocks that are about to be proposed
-(via `PrepareProposal`), or those that the Application is asked to validate
-(via `Processproposal`). However the state changes caused by processing those
-proposed blocks must never replace the previous state until `FinalizeBlock` confirms
-the block decided.
-
-Additionally, vote extensions or the validation thereof (via `ExtendVote` or
-`VerifyVoteExtension`) must _never_ have side effects on the current state.
-They can only be used when their data is included in a block.
-
-If there is some non-determinism in the state machine, consensus will eventually
-fail as nodes disagree over the correct values for the block header. The
-non-determinism must be fixed and the nodes restarted.
-
-Sources of non-determinism in applications may include:
-
-* Hardware failures
-    * Cosmic rays, overheating, etc.
-* Node-dependent state
-    * Random numbers
-    * Time
-* Underspecification
-    * Library version changes
-    * Race conditions
-    * Floating point numbers
-    * JSON or protobuf serialization
-    * Iterating through hash-tables/maps/dictionaries
-* External Sources
-    * Filesystem
-    * Network calls (eg. some external REST API service)
-
-See [#56](https://github.com/tendermint/abci/issues/56) for original discussion.
-
-Note that some methods (`Query, CheckTx, FinalizeBlock`) return
-explicitly non-deterministic data in the form of `Info` and `Log` fields. The `Log` is
-intended for the literal output from the Application's logger, while the
-`Info` is any additional info that should be returned. These are the only fields
-that are not included in block header computations, so we don't need agreement
-on them. All other fields in the `Response*` must be strictly deterministic.
-
-## Block Execution
-
-The first time a new blockchain is started, Tendermint calls
-`InitChain`. From then on, method `FinalizeBlock` is executed at the end of each
-block, resulting in an updated Application state.
-During consensus execution of a block height, before method `FinalizeBlock` is
-called, methods `PrepareProposal`, `ProcessProposal`, `ExtendVote`, and
-`VerifyVoteExtension` may be called a number of times.
-See [Tendermint's expected behavior](abci++_tmint_expected_behavior_002_draft.md)
-for details on the possible call sequences of these methods.
-
-Method `PrepareProposal` is called every time Tendermint is about to send
-a proposal message, but no previous proposal has been locked at Tendermint level.
-Tendermint gathers outstanding transactions from the mempool
-(see [PrepareProposal](#PrepareProposal)), generates a block header and uses
-them to create a block to propose. Then, it calls `RequestPrepareProposal`
-with the newly created proposal, called _raw proposal_. The Application can
-make changes to the raw proposal, such as modifying transactions, and returns
-the (potentially) modified proposal, called _prepared proposal_ in the
-`Response*` call. The logic modifying the raw proposal can be non-deterministic.
-
-When Tendermint receives a prepared proposal it uses method `ProcessProposal`
-to inform the Application of the proposal just received. The Application cannot
-modify the proposal at this point but can reject it if it realises it is invalid.
-If that is the case, Tendermint will prevote `nil` on the proposal, which has
-strong liveness implications for Tendermint. As a general rule, the Application
-SHOULD accept a prepared proposal passed via `ProcessProposal`, even if a part of
-the proposal is invalid (e.g., an invalid transaction); the Application can later
-ignore the invalid part of the prepared proposal at block execution time.
-
-Cryptographic commitments to the block and transaction results, via the corresponding
-parameters in `FinalizeBlockResponse` are included in the header of the next block.
-
-## Next-block execution and same-block execution
-
-With ABCI++ predecessor, ABCI, the only moment when the Application had access to a
-block was when it was decided. This led to a block execution model, called _next-block
-execution_, where some fields hashed in a block header refer to the execution of the
-previous block, namely:
-
-* the merkle root of the Application's state
-* the transaction results
-* the consensus parameter updates
-* the validator updates
-
-With ABCI++, an Application may decide to keep using the next-block execution model;
-however the new methods introduced, `PrepareProposal` and `ProcessProposal` allow
-for a new execution model, called _same-block execution_. An Application implementing
-this execution model, upon receiving a raw proposal via `RequestPrepareProposal`
-and potentially modifying its transaction list,
-fully executes the resulting prepared proposal as though it was the decided block.
-The results of the block execution are used as follows:
-
-* the Application keeps the events generated and provides them if `FinalizeBlock`
-  is finally called on this prepared proposal.
-* the merkle root resulting from executing the prepared proposal is provided in
-  `ResponsePrepareProposal` and thus refers to the **current block**. Tendermint
-  will use it in the prepared proposal's header.
-* likewise, the transaction results from executing the prepared proposal are
-  provided in `ResponsePrepareProposal` and refer to the transactions in the
-  **current block**. Tendermint will use them to calculate the results hash
-  in the prepared proposal's header.
-* the consensus parameter updates and validator updates are also provided in
-  `ResponsePrepareProposal` and reflect the result of the prepared proposal's
-  execution. They come into force in height H+1 (as opposed to the H+2 rule
-  in next-block execution model).
->>>>>>> 63ff2f05
-
-
