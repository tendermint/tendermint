--- conflicted
+++ resolved
@@ -30,8 +30,6 @@
 5. [Transport](transport.md) describes the functions called by other p2p components to actually establishe secure and authenticated connections with peers.
 6. Finally, [Types](types.md) and [Configuration](configuration.md) provide a list of existing types and configuration parameters used by the Tendermint p2p layer. 
 
-<!--
-
 ## Introduction 
 This documentation aims at separating the logical components on a protocol level from the implementation details of each protocol. 
 
@@ -44,10 +42,6 @@
 Move to Docs but reuse perhaps before moving
 
 The implementation of these three functionalities is split between different Tendermint components as shown in the tables below. 
-<<<<<<< HEAD
-=======
-
->>>>>>> 49ff2748
 
 #### **Peer communication** 
 | [Peer discovery](peer_manager.md) | [Peer dialing](switch.md#dialing-peers) | [Accepting connections from peers](switch.md#accepting-peers) | Connection management (processing msgs) |
@@ -66,51 +60,6 @@
 From a p2p perspective, within a network, Tendermint distinguishes between regular and [seed nodes](pex-protocol.md#seed-nodes). 
 While regular nodes try to form connections between one another, the main role of a seed node is to provide other nodes with addresses. 
 
-
-<<<<<<< HEAD
-ToDo check if smething can be moved to existing sections Daniel wrote, otherwise delete
-### Peer discovery
-
-Peers are discovered by adding addresses provided in the config file or triggering dials to seed nodes or nodes in the address book. 
-
-When a node is started, it provides the list of persistent peers to the switch by calling `DialPeersAsync`.
-
-Depending on whether the node is a seed node or or not, the PEX reactor constantly runs either `crawlPeersRoutine` or `ensurePeers()` respectively. 
-
-If the node is a seed node, `crawlPeersRoutine` reads peer information randomly from the address book, tries to dial the peer and requests from them information on other peers.
-
-When a node receives information about other peers from a seed note, it sends another request to the node asking for more peers. 
-
-A node also learns of other peers when they try to connect to it. 
-
-### Dialing peers
-
-Every node connects to a set of peers to whom it sends requests via the Switch. As described above, on startup the node dials peers providede to it by the node operator. Dialing the remaining peers is triggered by routines in the PEX reactor.
-
-The PEX reactor ensures a node is connected to peers by running the `ensurePeers()`  which dials peers in the background until a threshold of connected peers is reached (`MaxNumOutboundPeers`). 
-
-When a peer is accepted, it is not immediately dialed, but it's address will eventually be picked up by this routing. Peers to dial are chosen with some configurable bias for unvetted peers. 
-
-The bias should be lower when we have fewer peers and can increase as we obtain more, ensuring that our first peers are more trustworthy, but always giving us the chance to discover new good peers. 
-
-As the number of outgoing peers is limited, the reactor will choose the number of addresses to dial taking into account the current number of outgoing connections and ongoing dialings. The addresses to dial will be picked with a bias towards new and vetted peers (TODO define ).
-
-Except for persistent peers, all other peers can be dialed at most `maxAttemptsToDial`. If a node is not connected by that time it is marked as bad. Otherwise, if the dial fails, the node will wait before the next dial. (exponential backoff mechanism). 
-
-If a node needs more peers, the PEX reactor checks first whether peers marked as bad can be reinstated and then also picks a random peer from the store to dial. The PEX reactor relies on the switch to do the actual dialing of a peer.
-
-Once the addresses to dial are known, they are forwarded to the `DialPeersAsync` routine of the switch. Each address is then dialed in parallel and the corresponding peer is added to the `dialing` list. 
-
-
-#### *Successful dialing*
-
-When a peer is successfully dialed, it is removed from the `dialing` list and added to the `peers` list. If the node has not reached a sufficient number of peers, it asks the newly connected peers for more peers. 
-
-The switch then calls the `InitPeer` and `AddPeer` routines of all the reactors that have registered to it. 
-
-#### *Dialing failed*
-
-=======
 ## Documentation overview
 
 We organize this specification as follows:
@@ -123,8 +72,6 @@
 5. [Transport](transport.md) describes the functions called by other p2p components to actually establishe secure and authenticated connections with peers.
 6. Finally, [Types](types.md) and [Configuration](configuration.md) provide a list of existing types and configuration parameters used by the Tendermint p2p layer. 
  
->>>>>>> 49ff2748
-
 ## References 
 
 Documents that describe some of the functionality of the p2p layer prior to this specification:
@@ -132,22 +79,4 @@
 - https://github.com/tendermint/tendermint/tree/master/spec/p2p : Peer information (handshake and addresses); Mconn package;
 Tendermint nodes can connect and communicate via p2p to one another. The main high level responsibilities of the p2p layer are  1) establishing and maintaining connections between peers and 2) managing the state of peers. 
 - https://github.com/tendermint/tendermint/tree/master/docs/tendermint-core/pex : PEX reactor (*Note* I am not sure that the peer exchange section is valid anymore)
-- 
-
-<<<<<<< HEAD
-## Notes on diff v0.35+ and v0.34
-
-*Diff 0.36* In v0.36.x there is no difference between the maximum number of inbound and outgoing peers. There is only one parameter to mark the maximum number of connections. But there is a weird tracking of connected peers. Peer is marked as connected by setting it as incoming or outgoing peer. This field has in practice no reference to accept to count incoming and outgoing connections.  
-
-*Diff 0.35+* There is no connection upgrade. 
-
-*Bug/suboptimal 0.36* Pex reactor, line 320. Not really random peer selection.   
-
-*Unclear v0.36* p2p router l781: Why if error == nil do we output this
-
-*Bug v0.36* p2p router l722 - this increment hgappens twice (once for in and once for out )
-
-*v0.36 p2p statesync* If the statesyncing node has only two peers and one of those does not have the requested light block (has not created a snapshot yet for example), statesync will not look for additional peers but will fail to initialize the `StateProvider` and halt. 
-=======
-
->>>>>>> 49ff2748
+- 