--- conflicted
+++ resolved
@@ -91,13 +91,8 @@
 |---------------|---------------------------------------------------------|--------------------------------------|--------------|
 | light_block   | [LightBlock](../../core/data_structures.md#lightblock)  | Light block at the height requested  | 1            |
 
-<<<<<<< HEAD
 State sync will use [light client verification](../../../spec/light-client/verification/README.md) to verify
-=======
-State sync will use [light client verification](../../light-client/verification/README.md) to verify
->>>>>>> 1944dfd8
 the light blocks.
-
 
 If no state sync is in progress (i.e. during normal operation), any unsolicited response messages
 are discarded.
