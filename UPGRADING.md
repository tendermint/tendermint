# Upgrading Tendermint Core

This guide provides instructions for upgrading to specific versions of Tendermint Core.

## v0.36

### ABCI Changes

#### ABCI++

Coming soon...

#### ABCI Mutex

In previous versions of ABCI, Tendermint was prevented from making
concurrent calls to ABCI implementations by virtue of mutexes in the
implementation of Tendermint's ABCI infrastructure. These mutexes have
been removed from the current implementation and applications will now
be responsible for managing their own concurrency control.

To replicate the prior semantics, ensure that ABCI applications have a
single mutex that protects all ABCI method calls from concurrent
access. You can relax these requirements if your application can
provide safe concurrent access via other means. This safety is an
application concern so be very sure to test the application thoroughly
using realistic workloads and the race detector to ensure your
applications remains correct.

### Config Changes

- We have added a new, experimental tool to help operators migrate
  configuration files created by previous versions of Tendermint.
  To try this tool, run:

  ```shell
  # Install the tool.
  go install github.com/tendermint/tendermint/scripts/confix@latest

  # Run the tool with the old configuration file as input.
  # Replace the -config argument with your path.
  confix -config ~/.tendermint/config/config.toml -out updated.toml
  ```

  This tool should be able to update configurations from v0.34 and v0.35.  We
  plan to extend it to handle older configuration files in the future. For now,
  it will report an error (without making any changes) if it does not recognize
  the version that created the file.

- The default configuration for a newly-created node now disables indexing for
  ABCI event metadata. Existing node configurations that already have indexing
  turned on are not affected. Operators who wish to enable indexing for a new
  node, however, must now edit the `config.toml` explicitly.

### RPC Changes

Tendermint v0.36 adds a new RPC event subscription API. The existing event
subscription API based on websockets is now deprecated. It will continue to
work throughout the v0.36 release, but the `subscribe`, `unsubscribe`, and
`unsubscribe_all` methods, along with websocket support, will be removed in
Tendermint v0.37.  Callers currently using these features should migrate as
soon as is practical to the new API.

To enable the new API, node operators set a new `event-log-window-size`
parameter in the `[rpc]` section of the `config.toml` file. This defines a
duration of time during which the node will log all events published to the
event bus for use by RPC consumers.

Consumers use the new `events` JSON-RPC method to poll for events matching
their query in the log. Unlike the streaming API, events are not discarded if
the caller is slow, loses its connection, or crashes. As long as the client
recovers before its events expire from the log window, it will be able to
replay and catch up after recovering. Also unlike the streaming API, the client
can tell if it has truly missed events because they have expired from the log.

The `events` method is a normal JSON-RPC method, and does not require any
non-standard response processing (in contrast with the old `subscribe`).
Clients can modify their query at any time, and no longer need to coordinate
subscribe and unsubscribe calls to handle multiple queries.

The Go client implementations in the Tendermint Core repository have all been
updated to add a new `Events` method, including the light client proxy.

A new `rpc/client/eventstream` package has also been added to make it easier
for users to update existing use of the streaming API to use the polling API
The `eventstream` package handles polling and delivers matching events to a
callback.

For more detailed information, see [ADR 075](https://tinyurl.com/adr075) which
defines and describes the new API in detail.

### Timeout Parameter Changes

Tendermint v0.36 updates how the Tendermint consensus timing parameters are
configured. These parameters, `timeout-propose`, `timeout-propose-delta`,
`timeout-prevote`, `timeout-prevote-delta`, `timeout-precommit`,
`timeout-precommit-delta`, `timeout-commit`, and `skip-timeout-commit`, were
previously configured in `config.toml`. These timing parameters have moved and
are no longer configured in the `config.toml` file. These parameters have been
migrated into the `ConsensusParameters`. Nodes with these parameters set in the
local configuration file will see a warning logged on startup indicating that
these parameters are no longer used.

These parameters have also been pared-down. There are no longer separate
parameters for both the `prevote` and `precommit` phases of Tendermint. The
separate `timeout-prevote` and `timeout-precommit` parameters have been merged
into a single `timeout-vote` parameter that configures both of these similar
phases of the consensus protocol.

A set of reasonable defaults have been put in place for these new parameters
that will take effect when the node starts up in version v0.36. New chains
created using v0.36 and beyond will be able to configure these parameters in the
chain's `genesis.json` file. Chains that upgrade to v0.36 from a previous
compatible version of Tendermint will begin running with the default values.
Upgrading applications that wish to use different values from the defaults for
these parameters may do so by setting the `ConsensusParams.Timeout` field of the
`FinalizeBlock` `ABCI` response.

As a safety measure in case of unusual timing issues during the upgrade to
v0.36, an operator may override the consensus timeout values for a single node.
Note, however, that these overrides will be removed in Tendermint v0.37. See
[configuration](https://github.com/tendermint/tendermint/blob/master/docs/nodes/configuration.md)
for more information about these overrides.

For more discussion of this, see [ADR 074](https://tinyurl.com/adr074), which
lays out the reasoning for the changes as well as [RFC
009](https://tinyurl.com/rfc009) for a discussion of the complexities of
upgrading consensus parameters.

### RecheckTx Parameter Change

<<<<<<< HEAD
`RecheckTx` was previously a parameter in the mempool section of the `config.toml`.
Setting it to true means Tendermint will trigger the `CheckTx` ABCI call on
every transaction remaining in the mempool following the execution of a block.
Similar to the timeout parameter changes, this parameter makes more sense as a
network-wide coordinated variable so that applications can be written knowing
either all nodes run `RecheckTx` or that none of them do.

Applications can turn on `RecheckTx` by altering the `ConsensusParams` in the
`FinalizeBlock` `ABCI` response.
=======
`RecheckTx` was previously enabled by the `recheck` parameter in the mempool
section of the `config.toml`.
Setting it to true made Tendermint invoke another `CheckTx` ABCI call on
each transaction remaining in the mempool following the execution of a block.
Similar to the timeout parameter changes, this parameter makes more sense as a
network-wide coordinated variable so that applications can be written knowing
either all nodes agree on whether to run `RecheckTx`.

Applications can turn on `RecheckTx` by altering the `ConsensusParams` in the
`FinalizeBlock` ABCI response.
>>>>>>> cc849eb6

### CLI Changes

The functionality around resetting a node has been extended to make it safer. The
`unsafe-reset-all` command has been replaced by a `reset` command with four
subcommands: `blockchain`, `peers`, `unsafe-signer` and `unsafe-all`.

- `tendermint reset blockchain`: Clears a node of all blocks, consensus state, evidence,
  and indexed transactions. NOTE: This command does not reset application state.
  If you need to rollback the last application state (to recover from application
  nondeterminism), see instead the `tendermint rollback` command.
- `tendermint reset peers`: Clears the peer store, which persists information on peers used
  by the networking layer. This can be used to get rid of stale addresses or to switch
  to a predefined set of static peers.
- `tendermint reset unsafe-signer`: Resets the watermark level of the PrivVal File signer
  allowing it to sign votes from the genesis height. This should only be used in testing as
  it can lead to the node double signing.
- `tendermint reset unsafe-all`: A summation of the other three commands. This will delete
  the entire `data` directory which may include application data as well.

### Go API Changes

#### `crypto` Package Cleanup

The `github.com/tendermint/tendermint/crypto/tmhash` package was removed
to improve clarity. Users are encouraged to use the standard library
`crypto/sha256` package directly. However, as a convenience, some constants
and one function have moved to the Tendermint `crypto` package:

- The `crypto.Checksum` function returns the sha256 checksum of a
  byteslice. This is a wrapper around `sha256.Sum265` from the
  standard libary, but provided as a function to ease type
  requirements (the library function returns a `[32]byte` rather than
  a `[]byte`).
- `tmhash.TruncatedSize` is now `crypto.AddressSize` which was
  previously an alias for the same value.
- `tmhash.Size` and `tmhash.BlockSize` are now `crypto.HashSize` and
  `crypto.HashSize`.
- `tmhash.SumTruncated` is now available via `crypto.AddressHash` or by
  `crypto.Checksum(<...>)[:crypto.AddressSize]`

## v0.35

### ABCI Changes

* Added `AbciVersion` to `RequestInfo`. Applications should check that the ABCI version they expect is being used in order to avoid unimplemented changes errors.
* The method `SetOption` has been removed from the ABCI.Client interface. This feature was used in the early ABCI implementation's.
* Messages are written to a byte stream using uin64 length delimiters instead of int64.
* When mempool `v1` is enabled, transactions broadcasted via `sync` mode may return a successful
  response with a transaction hash indicating that the transaction was successfully inserted into
  the mempool. While this is true for `v0`, the `v1` mempool reactor may at a later point in time
  evict or even drop this transaction after a hash has been returned. Thus, the user or client must
  query for that transaction to check if it is still in the mempool.

### Config Changes

* The configuration file field `[fastsync]` has been renamed to `[blocksync]`.

* The top level configuration file field `fast-sync` has moved under the new `[blocksync]`
  field as `blocksync.enable`.

* `blocksync.version = "v1"` and `blocksync.version = "v2"` (previously `fastsync`)
  are no longer supported. Please use `v0` instead. During the v0.35 release cycle, `v0` was
  determined to suit the existing needs and the cost of maintaining the `v1` and `v2` modules
  was determined to be greater than necessary.


* All config parameters are now hyphen-case (also known as kebab-case) instead of snake_case. Before restarting the node make sure
  you have updated all the variables in your `config.toml` file.

* Added `--mode` flag and `mode` config variable on `config.toml` for setting Mode of the Node: `full` | `validator` | `seed` (default: `full`)
  [ADR-52](https://github.com/tendermint/tendermint/blob/master/docs/architecture/adr-052-tendermint-mode.md)

* `BootstrapPeers` has been added as part of the new p2p stack. This will eventually replace
  `Seeds`. Bootstrap peers are connected with on startup if needed for peer discovery. Unlike
  persistent peers, there's no gaurantee that the node will remain connected with these peers.

* configuration values starting with `priv-validator-` have moved to the new
  `priv-validator` section, without the `priv-validator-` prefix.

* The fast sync process as well as the blockchain package and service has all
  been renamed to block sync

### Database Key Format Changes

The format of all tendermint on-disk database keys changes in
0.35. Upgrading nodes must either re-sync all data or run a migration
script provided in this release.

The script located in
`github.com/tendermint/tendermint/scripts/keymigrate/migrate.go` provides the
function `Migrate(context.Context, db.DB)` which you can operationalize as
makes sense for your deployment.

For ease of use the `tendermint` command includes a CLI version of the
migration script, which you can invoke, as in:

	tendermint key-migrate

This reads the configuration file as normal and allows the `--db-backend` and
`--db-dir` flags to override the database location as needed.

The migration operation is intended to be idempotent, and should be safe to
rerun on the same database multiple times.  As a safety measure, however, we
recommend that operators test out the migration on a copy of the database
first, if it is practical to do so, before applying it to the production data.

### CLI Changes

* You must now specify the node mode (validator|full|seed) in `tendermint init [mode]`

* The `--fast-sync` command line option has been renamed to `--blocksync.enable`

* If you had previously used `tendermint gen_node_key` to generate a new node
  key, keep in mind that it no longer saves the output to a file. You can use
  `tendermint init validator` or pipe the output of `tendermint gen_node_key` to
  `$TMHOME/config/node_key.json`:

  ```
  $ tendermint gen_node_key > $TMHOME/config/node_key.json
  ```

* CLI commands and flags are all now hyphen-case instead of snake_case.
  Make sure to adjust any scripts that calls a cli command with snake_casing

### API Changes

The p2p layer was reimplemented as part of the 0.35 release cycle and
all reactors were refactored to accomodate the change. As part of that work these
implementations moved into the `internal` package and are no longer
considered part of the public Go API of tendermint. These packages
are:

- `p2p`
- `mempool`
- `consensus`
- `statesync`
- `blockchain`
- `evidence`

Accordingly, the `node` package changed to reduce access to
tendermint internals: applications that use tendermint as a library
will need to change to accommodate these changes. Most notably:

- The `Node` type has become internal, and all constructors return a
  `service.Service` implementation.

- The `node.DefaultNewNode` and `node.NewNode` constructors are no
  longer exported and have been replaced with `node.New` and
  `node.NewDefault` which provide more functional interfaces.

To access any of the functionality previously available via the
`node.Node` type, use the `*local.Local` "RPC" client, that exposes
the full RPC interface provided as direct function calls. Import the
`github.com/tendermint/tendermint/rpc/client/local` package and pass
the node service as in the following:

```go
logger := log.NewNopLogger()

// Construct and start up a node with default settings.
node := node.NewDefault(logger)

// Construct a local (in-memory) RPC client to the node.
client := local.New(logger, node.(local.NodeService))
```

### gRPC Support

Mark gRPC in the RPC layer as deprecated and to be removed in 0.36.

### Peer Management Interface

When running with the new P2P Layer, the methods `UnsafeDialSeeds` and
`UnsafeDialPeers` RPC methods will always return an error. They are
deprecated and will be removed in 0.36 when the legacy peer stack is
removed.

Additionally the format of the Peer list returned in the `NetInfo`
method changes in this release to accommodate the different way that
the new stack tracks data about peers. This change affects users of
both stacks.

### Using the updated p2p library

The P2P library was reimplemented in this release. The new implementation is
enabled by default in this version of Tendermint. The legacy implementation is still
included in this version of Tendermint as a backstop to work around unforeseen
production issues. The new and legacy version are interoperable. If necessary,
you can enable the legacy implementation in the server configuration file.

To make use of the legacy P2P implemementation add or update the following field of
your server's configuration file under the `[p2p]` section:

```toml
[p2p]
...
use-legacy = true
...
```

If you need to do this, please consider filing an issue in the Tendermint repository
to let us know why. We plan to remove the legacy P2P code in the next (v0.36) release.

#### New p2p queue types

The new p2p implementation enables selection of the queue type to be used for
passing messages between peers.

The following values may be used when selecting which queue type to use:

* `fifo`: (**default**) An unbuffered and lossless queue that passes messages through
in the order in which they were received.

* `priority`: A priority queue of messages.

* `wdrr`: A queue implementing the Weighted Deficit Round Robin algorithm. A
weighted deficit round robin queue is created per peer. Each queue contains a
separate 'flow' for each of the channels of communication that exist between any two
peers. Tendermint maintains a channel per message type between peers. Each WDRR
queue maintains a shared buffered with a fixed capacity through which messages on different
flows are passed.
For more information on WDRR scheduling, see: https://en.wikipedia.org/wiki/Deficit_round_robin

To select a queue type, add or update the following field under the `[p2p]`
section of your server's configuration file.

```toml
[p2p]
...
queue-type = wdrr
...
```


### Support for Custom Reactor and Mempool Implementations

The changes to p2p layer removed existing support for custom
reactors. Based on our understanding of how this functionality was
used, the introduction of the prioritized mempool covers nearly all of
the use cases for custom reactors. If you are currently running custom
reactors and mempools and are having trouble seeing the migration path
for your project please feel free to reach out to the Tendermint Core
development team directly.

## v0.34.0

**Upgrading to Tendermint 0.34 requires a blockchain restart.**
This release is not compatible with previous blockchains due to changes to
the encoding format (see "Protocol Buffers," below) and the block header (see "Blockchain Protocol").

Note also that Tendermint 0.34 also requires Go 1.16 or higher.

### ABCI Changes

* The `ABCIVersion` is now `0.17.0`.

* New ABCI methods (`ListSnapshots`, `LoadSnapshotChunk`, `OfferSnapshot`, and `ApplySnapshotChunk`)
  were added to support the new State Sync feature.
  Previously, syncing a new node to a preexisting network could take days; but with State Sync,
  new nodes are able to join a network in a matter of seconds.
  Read [the spec](https://github.com/tendermint/tendermint/blob/master/spec/abci/apps.md)
  if you want to learn more about State Sync, or if you'd like your application to use it.
  (If you don't want to support State Sync in your application, you can just implement these new
  ABCI methods as no-ops, leaving them empty.)

* `KV.Pair` has been replaced with `abci.EventAttribute`. The `EventAttribute.Index` field
  allows ABCI applications to dictate which events should be indexed.

* The blockchain can now start from an arbitrary initial height,
  provided to the application via `RequestInitChain.InitialHeight`.

* ABCI evidence type is now an enum with two recognized types of evidence:
  `DUPLICATE_VOTE` and `LIGHT_CLIENT_ATTACK`.
  Applications should be able to handle these evidence types
  (i.e., through slashing or other accountability measures).

* The [`PublicKey` type](https://github.com/tendermint/tendermint/blob/master/proto/tendermint/crypto/keys.proto#L13-L15)
  (used in ABCI as part of `ValidatorUpdate`) now uses a `oneof` protobuf type.
  Note that since Tendermint only supports ed25519 validator keys, there's only one
  option in the `oneof`.  For more, see "Protocol Buffers," below.

* The field `Proof`, on the ABCI type `ResponseQuery`, is now named `ProofOps`.
  For more, see "Crypto," below.

* The method `SetOption` has been removed from the ABCI.Client interface. This feature was used in the early ABCI implementation's.

### P2P Protocol

The default codec is now proto3, not amino. The schema files can be found in the `/proto`
directory. For more, see "Protobuf," below.

### Blockchain Protocol

* `Header#LastResultsHash`, which is the root hash of a Merkle tree built from
`ResponseDeliverTx(Code, Data)` as of v0.34 also includes `GasWanted` and `GasUsed`
fields.

* Merkle hashes of empty trees previously returned nothing, but now return the hash of an empty input,
  to conform with [RFC-6962](https://tools.ietf.org/html/rfc6962).
  This mainly affects `Header#DataHash`, `Header#LastResultsHash`, and
  `Header#EvidenceHash`, which are often empty. Non-empty hashes can also be affected, e.g. if their
  inputs depend on other (empty) Merkle hashes, giving different results.

### Transaction Indexing

Tendermint now relies on the application to tell it which transactions to index. This means that
in the `config.toml`, generated by Tendermint, there is no longer a way to specify which
transactions to index. `tx.height` and `tx.hash` will always be indexed when using the `kv` indexer.

Applications must now choose to either a) enable indexing for all transactions, or
b) allow node operators to decide which transactions to index.
Applications can notify Tendermint to index a specific transaction by setting
`Index: bool` to `true` in the Event Attribute:

```go
[]types.Event{
	{
		Type: "app",
		Attributes: []types.EventAttribute{
			{Key: []byte("creator"), Value: []byte("Cosmoshi Netowoko"), Index: true},
		},
	},
}
```

### Protocol Buffers

Tendermint 0.34 replaces Amino with Protocol Buffers for encoding.
This migration is extensive and results in a number of changes, however,
Tendermint only uses the types generated from Protocol Buffers for disk and
wire serialization.
**This means that these changes should not affect you as a Tendermint user.**

However, Tendermint users and contributors may note the following changes:

* Directory layout changes: All proto files have been moved under one directory, `/proto`.
  This is in line with the recommended file layout by [Buf](https://buf.build).
  For more, see the [Buf documentation](https://buf.build/docs/lint-checkers#file_layout).
* ABCI Changes: As noted in the "ABCI Changes" section above, the `PublicKey` type now uses
  a `oneof` type.

For more on the Protobuf changes, please see our [blog post on this migration](https://medium.com/tendermint/tendermint-0-34-protocol-buffers-and-you-8c40558939ae).

### Consensus Parameters

Tendermint 0.34 includes new and updated consensus parameters.

#### Version Parameters (New)

* `AppVersion`, which is the version of the ABCI application.

#### Evidence Parameters

* `MaxBytes`, which caps the total amount of evidence. The default is 1048576 (1 MB).

### Crypto

#### Keys

* Keys no longer include a type prefix. For example, ed25519 pubkeys have been renamed from
  `PubKeyEd25519` to `PubKey`. This reduces stutter (e.g., `ed25519.PubKey`).
* Keys are now byte slices (`[]byte`) instead of byte arrays (`[<size>]byte`).
* The multisig functionality that was previously in Tendermint now has
  a new home within the Cosmos SDK:
  [`cosmos/cosmos-sdk/types/multisig`](https://github.com/cosmos/cosmos-sdk/blob/master/crypto/types/multisig/multisignature.go).

#### `merkle` Package

* `SimpleHashFromMap()` and `SimpleProofsFromMap()` were removed.
* The prefix `Simple` has been removed. (For example, `SimpleProof` is now called `Proof`.)
* All protobuf messages have been moved to the `/proto` directory.
* The protobuf message `Proof` that contained multiple ProofOp's has been renamed to `ProofOps`.
  As noted above, this affects the ABCI type `ResponseQuery`:
  The field that was named Proof is now named `ProofOps`.
* `HashFromByteSlices` and `ProofsFromByteSlices` now return a hash for empty inputs, to conform with
  [RFC-6962](https://tools.ietf.org/html/rfc6962).

### `libs` Package

The `bech32` package has moved to the Cosmos SDK:
[`cosmos/cosmos-sdk/types/bech32`](https://github.com/cosmos/cosmos-sdk/tree/4173ea5ebad906dd9b45325bed69b9c655504867/types/bech32).

### CLI

The `tendermint lite` command has been renamed to `tendermint light` and has a slightly different API.

### Light Client

We have a new, rewritten light client! You can
[read more](https://medium.com/tendermint/everything-you-need-to-know-about-the-tendermint-light-client-f80d03856f98)
about the justifications and details behind this change.

Other user-relevant changes include:

* The old `lite` package was removed; the new light client uses the `light` package.
* The `Verifier` was broken up into two pieces:
	* Core verification logic (pure `VerifyX` functions)
	* `Client` object, which represents the complete light client
* The new light clients stores headers & validator sets as `LightBlock`s
* The RPC client can be found in the `/rpc` directory.
* The HTTP(S) proxy is located in the `/proxy` directory.

### `state` Package

* A new field `State.InitialHeight` has been added to record the initial chain height, which must be `1`
  (not `0`) if starting from height `1`. This can be configured via the genesis field `initial_height`.
* The `state` package now has a `Store` interface. All functions in
  [state/store.go](https://github.com/tendermint/tendermint/blob/56911ee35298191c95ef1c7d3d5ec508237aaff4/state/store.go#L42-L42)
  are now part of the interface. The interface returns errors on all methods and can be used by calling `state.NewStore(dbm.DB)`.

### `privval` Package

All requests are now accompanied by the chain ID from the network.
This is a optional field and can be ignored by key management systems;
however, if you are using the same key management system for multiple different
blockchains, we recommend that you check the chain ID.


### RPC

* `/unsafe_start_cpu_profiler`, `/unsafe_stop_cpu_profiler` and
  `/unsafe_write_heap_profile` were removed.
   For profiling, please use the pprof server, which can
  be enabled through `--rpc.pprof_laddr=X` flag or `pprof_laddr=X` config setting
  in the rpc section.
* The `Content-Type` header returned on RPC calls is now (correctly) set as `application/json`.

### Version

Version is now set through Go linker flags `ld_flags`. Applications that are using tendermint as a library should set this at compile time.

Example:

```sh
go install -mod=readonly -ldflags "-X github.com/tendermint/tendermint/version.TMCoreSemVer=$(go list -m github.com/tendermint/tendermint | sed  's/ /\@/g') -s -w " -trimpath ./cmd
```

Additionally, the exported constant `version.Version` is now `version.TMCoreSemVer`.

## v0.33.4

### Go API

* `rpc/client` HTTP and local clients have been moved into `http` and `local`
  subpackages, and their constructors have been renamed to `New()`.

### Protobuf Changes

When upgrading to version 0.33.4 you will have to fetch the `third_party`
directory along with the updated proto files.

### Block Retention

ResponseCommit added a field for block retention. The application can provide information to Tendermint on how to prune blocks.
If an application would like to not prune any blocks pass a `0` in this field.

```proto
message ResponseCommit {
  // reserve 1
  bytes  data          = 2; // the Merkle root hash
  ++ uint64 retain_height = 3; // the oldest block height to retain ++
}
```

## v0.33.0

This release is not compatible with previous blockchains due to commit becoming
signatures only and fields in the header have been removed.

### Blockchain Protocol

`TotalTxs` and `NumTxs` were removed from the header. `Commit` now consists
mostly of just signatures.

```go
type Commit struct {
	Height     int64
	Round      int
	BlockID    BlockID
	Signatures []CommitSig
}
```

```go
type BlockIDFlag byte

const (
	// BlockIDFlagAbsent - no vote was received from a validator.
	BlockIDFlagAbsent BlockIDFlag = 0x01
	// BlockIDFlagCommit - voted for the Commit.BlockID.
	BlockIDFlagCommit = 0x02
	// BlockIDFlagNil - voted for nil.
	BlockIDFlagNil = 0x03
)

type CommitSig struct {
	BlockIDFlag      BlockIDFlag
	ValidatorAddress Address
	Timestamp        time.Time
	Signature        []byte
}
```

See [\#63](https://github.com/tendermint/spec/pull/63) for the complete spec
change.

### P2P Protocol

The secret connection now includes a transcript hashing. If you want to
implement a handshake (or otherwise have an existing implementation), you'll
need to make the same changes that were made
[here](https://github.com/tendermint/tendermint/pull/3668).

### Config Changes

You will need to generate a new config if you have used a prior version of tendermint.

Tags have been entirely renamed throughout the codebase to events and there
keys are called
[compositeKeys](https://github.com/tendermint/tendermint/blob/6d05c531f7efef6f0619155cf10ae8557dd7832f/docs/app-dev/indexing-transactions.md).

Evidence Params has been changed to include duration.

* `consensus_params.evidence.max_age_duration`.
* Renamed `consensus_params.evidence.max_age` to `max_age_num_blocks`.

### Go API

* `libs/common` has been removed in favor of specific pkgs.
	* `async`
	* `service`
	* `rand`
	* `net`
	* `strings`
	* `cmap`
* removal of `errors` pkg

### RPC Changes

* `/validators` is now paginated (default: 30 vals per page)
* `/block_results` response format updated [see RPC docs for details](https://docs.tendermint.com/master/rpc/#/Info/block_results)
* Event suffix has been removed from the ID in event responses
* IDs are now integers not `json-client-XYZ`

## v0.32.0

This release is compatible with previous blockchains,
however the new ABCI Events mechanism may create some complexity
for nodes wishing to continue operation with v0.32 from a previous version.
There are some minor breaking changes to the RPC.

### Config Changes

If you have `db_backend` set to `leveldb` in your config file, please change it
to `goleveldb` or `cleveldb`.

### RPC Changes

The default listen address for the RPC is now `127.0.0.1`. If you want to expose
it publicly, you have to explicitly configure it. Note exposing the RPC to the
public internet may not be safe - endpoints which return a lot of data may
enable resource exhaustion attacks on your node, causing the process to crash.

Any consumers of `/block_results` need to be mindful of the change in all field
names from CamelCase to Snake case, eg. `results.DeliverTx` is now `results.deliver_tx`.
This is a fix, but it's breaking.

### ABCI Changes

ABCI responses which previously had a `Tags` field now have an `Events` field
instead. The original `Tags` field was simply a list of key-value pairs, where
each key effectively represented some attribute of an event occuring in the
blockchain, like `sender`, `receiver`, or `amount`. However, it was difficult to
represent the occurence of multiple events (for instance, multiple transfers) in a single list.
The new `Events` field contains a list of `Event`, where each `Event` is itself a list
of key-value pairs, allowing for more natural expression of multiple events in
eg. a single DeliverTx or EndBlock. Note each `Event` also includes a `Type`, which is meant to categorize the
event.

For transaction indexing, the index key is
prefixed with the event type: `{eventType}.{attributeKey}`.
If the same event type and attribute key appear multiple times, the values are
appended in a list.

To make queries, include the event type as a prefix. For instance if you
previously queried for `recipient = 'XYZ'`, and after the upgrade you name your event `transfer`,
the new query would be for `transfer.recipient = 'XYZ'`.

Note that transactions indexed on a node before upgrading to v0.32 will still be indexed
using the old scheme. For instance, if a node upgraded at height 100,
transactions before 100 would be queried with `recipient = 'XYZ'` and
transactions after 100 would be queried with `transfer.recipient = 'XYZ'`.
While this presents additional complexity to clients, it avoids the need to
reindex. Of course, you can reset the node and sync from scratch to re-index
entirely using the new scheme.

We illustrate further with a more complete example.

Prior to the update, suppose your `ResponseDeliverTx` look like:

```go
abci.ResponseDeliverTx{
  Tags: []kv.Pair{
	{Key: []byte("sender"), Value: []byte("foo")},
	{Key: []byte("recipient"), Value: []byte("bar")},
	{Key: []byte("amount"), Value: []byte("35")},
  }
}
```

The following queries would match this transaction:

```go
query.MustParse("tm.event = 'Tx' AND sender = 'foo'")
query.MustParse("tm.event = 'Tx' AND recipient = 'bar'")
query.MustParse("tm.event = 'Tx' AND sender = 'foo' AND recipient = 'bar'")
```

Following the upgrade, your `ResponseDeliverTx` would look something like:
the following `Events`:

```go
abci.ResponseDeliverTx{
  Events: []abci.Event{
	{
	  Type: "transfer",
	  Attributes: kv.Pairs{
		{Key: []byte("sender"), Value: []byte("foo")},
		{Key: []byte("recipient"), Value: []byte("bar")},
		{Key: []byte("amount"), Value: []byte("35")},
	  },
	}
}
```

Now the following queries would match this transaction:

```go
query.MustParse("tm.event = 'Tx' AND transfer.sender = 'foo'")
query.MustParse("tm.event = 'Tx' AND transfer.recipient = 'bar'")
query.MustParse("tm.event = 'Tx' AND transfer.sender = 'foo' AND transfer.recipient = 'bar'")
```

For further documentation on `Events`, see the [docs](https://github.com/tendermint/tendermint/blob/60827f75623b92eff132dc0eff5b49d2025c591e/docs/spec/abci/abci.md#events).

### Go Applications

The ABCI Application interface changed slightly so the CheckTx and DeliverTx
methods now take Request structs. The contents of these structs are just the raw
tx bytes, which were previously passed in as the argument.

## v0.31.6

There are no breaking changes in this release except Go API of p2p and
mempool packages. Hovewer, if you're using cleveldb, you'll need to change
the compilation tag:

Use `cleveldb` tag instead of `gcc` to compile Tendermint with CLevelDB or
use `make build_c` / `make install_c` (full instructions can be found at
<https://docs.tendermint.com/v0.35/introduction/install.html)

## v0.31.0

This release contains a breaking change to the behaviour of the pubsub system.
It also contains some minor breaking changes in the Go API and ABCI.
There are no changes to the block or p2p protocols, so v0.31.0 should work fine
with blockchains created from the v0.30 series.

### RPC

The pubsub no longer blocks on publishing. This may cause some WebSocket (WS) clients to stop working as expected.
If your WS client is not consuming events fast enough, Tendermint can terminate the subscription.
In this case, the WS client will receive an error with description:

```json
{
  "jsonrpc": "2.0",
  "id": "{ID}#event",
  "error": {
	"code": -32000,
	"msg": "Server error",
	"data": "subscription was canceled (reason: client is not pulling messages fast enough)" // or "subscription was canceled (reason: Tendermint exited)"
  }
}

Additionally, there are now limits on the number of subscribers and
subscriptions that can be active at once. See the new
`rpc.max_subscription_clients` and `rpc.max_subscriptions_per_client` values to
configure this.
```

### Applications

Simple rename of `ConsensusParams.BlockSize` to `ConsensusParams.Block`.

The `ConsensusParams.Block.TimeIotaMS` field was also removed. It's configured
in the ConsensusParsm in genesis.

### Go API

See the [CHANGELOG](CHANGELOG.md). These are relatively straight forward.

## v0.30.0

This release contains a breaking change to both the block and p2p protocols,
however it may be compatible with blockchains created with v0.29.0 depending on
the chain history. If your blockchain has not included any pieces of evidence,
or no piece of evidence has been included in more than one block,
and if your application has never returned multiple updates
for the same validator in a single block, then v0.30.0 will work fine with
blockchains created with v0.29.0.

The p2p protocol change is to fix the proposer selection algorithm again.
Note that proposer selection is purely a p2p concern right
now since the algorithm is only relevant during real time consensus.
This change is thus compatible with v0.29.0, but
all nodes must be upgraded to avoid disagreements on the proposer.

### Applications

Applications must ensure they do not return duplicates in
`ResponseEndBlock.ValidatorUpdates`. A pubkey must only appear once per set of
updates. Duplicates will cause irrecoverable failure. If you have a very good
reason why we shouldn't do this, please open an issue.

## v0.29.0

This release contains some breaking changes to the block and p2p protocols,
and will not be compatible with any previous versions of the software, primarily
due to changes in how various data structures are hashed.

Any implementations of Tendermint blockchain verification, including lite clients,
will need to be updated. For specific details:

* [Merkle tree](https://github.com/tendermint/spec/blob/master/spec/blockchain/encoding.md#merkle-trees)
* [ConsensusParams](https://github.com/tendermint/spec/blob/master/spec/blockchain/state.md#consensusparams)

There was also a small change to field ordering in the vote struct. Any
implementations of an out-of-process validator (like a Key-Management Server)
will need to be updated. For specific details:

* [Vote](https://github.com/tendermint/spec/blob/master/spec/consensus/signing.md#votes)

Finally, the proposer selection algorithm continues to evolve. See the
[work-in-progress
specification](https://github.com/tendermint/tendermint/pull/3140).

For everything else, please see the [CHANGELOG](./CHANGELOG.md#v0.29.0).

## v0.28.0

This release breaks the format for the `priv_validator.json` file
and the protocol used for the external validator process.
It is compatible with v0.27.0 blockchains (neither the BlockProtocol nor the
P2PProtocol have changed).

Please read carefully for details about upgrading.

**Note:** Backup your `config/priv_validator.json`
before proceeding.

### `priv_validator.json`

The `config/priv_validator.json` is now two files:
`config/priv_validator_key.json` and `data/priv_validator_state.json`.
The former contains the key material, the later contains the details on the last
message signed.

When running v0.28.0 for the first time, it will back up any pre-existing
`priv_validator.json` file and proceed to split it into the two new files.
Upgrading should happen automatically without problem.

To upgrade manually, use the provided `privValUpgrade.go` script, with exact paths for the old
`priv_validator.json` and the locations for the two new files. It's recomended
to use the default paths, of `config/priv_validator_key.json` and
`data/priv_validator_state.json`, respectively:

```sh
go run scripts/privValUpgrade.go <old-path> <new-key-path> <new-state-path>
```

### External validator signers

The Unix and TCP implementations of the remote signing validator
have been consolidated into a single implementation.
Thus in both cases, the external process is expected to dial
Tendermint. This is different from how Unix sockets used to work, where
Tendermint dialed the external process.

The `PubKeyMsg` was also split into separate `Request` and `Response` types
for consistency with other messages.

Note that the TCP sockets don't yet use a persistent key,
so while they're encrypted, they can't yet be properly authenticated.
See [#3105](https://github.com/tendermint/tendermint/issues/3105).
Note the Unix socket has neither encryption nor authentication, but will
add a shared-secret in [#3099](https://github.com/tendermint/tendermint/issues/3099).

## v0.27.0

This release contains some breaking changes to the block and p2p protocols,
but does not change any core data structures, so it should be compatible with
existing blockchains from the v0.26 series that only used Ed25519 validator keys.
Blockchains using Secp256k1 for validators will not be compatible. This is due
to the fact that we now enforce which key types validators can use as a
consensus param. The default is Ed25519, and Secp256k1 must be activated
explicitly.

It is recommended to upgrade all nodes at once to avoid incompatibilities at the
peer layer - namely, the heartbeat consensus message has been removed (only
relevant if `create_empty_blocks=false` or `create_empty_blocks_interval > 0`),
and the proposer selection algorithm has changed. Since proposer information is
never included in the blockchain, this change only affects the peer layer.

### Go API Changes

#### libs/db

The ReverseIterator API has changed the meaning of `start` and `end`.
Before, iteration was from `start` to `end`, where
`start > end`. Now, iteration is from `end` to `start`, where `start < end`.
The iterator also excludes `end`. This change allows a simplified and more
intuitive logic, aligning the semantic meaning of `start` and `end` in the
`Iterator` and `ReverseIterator`.

### Applications

This release enforces a new consensus parameter, the
ValidatorParams.PubKeyTypes. Applications must ensure that they only return
validator updates with the allowed PubKeyTypes. If a validator update includes a
pubkey type that is not included in the ConsensusParams.Validator.PubKeyTypes,
block execution will fail and the consensus will halt.

By default, only Ed25519 pubkeys may be used for validators. Enabling
Secp256k1 requires explicit modification of the ConsensusParams.
Please update your application accordingly (ie. restrict validators to only be
able to use Ed25519 keys, or explicitly add additional key types to the genesis
file).

## v0.26.0

This release contains a lot of changes to core data types and protocols. It is not
compatible to the old versions and there is no straight forward way to update
old data to be compatible with the new version.

To reset the state do:

```sh
tendermint unsafe_reset_all
```

Here we summarize some other notable changes to be mindful of.

### Config Changes

All timeouts must be changed from integers to strings with their duration, for
instance `flush_throttle_timeout = 100` would be changed to
`flush_throttle_timeout = "100ms"` and `timeout_propose = 3000` would be changed
to `timeout_propose = "3s"`.

### RPC Changes

The default behaviour of `/abci_query` has been changed to not return a proof,
and the name of the parameter that controls this has been changed from `trusted`
to `prove`. To get proofs with your queries, ensure you set `prove=true`.

Various version fields like `amino_version`, `p2p_version`, `consensus_version`,
and `rpc_version` have been removed from the `node_info.other` and are
consolidated under the tendermint semantic version (ie. `node_info.version`) and
the new `block` and `p2p` protocol versions under `node_info.protocol_version`.

### ABCI Changes

Field numbers were bumped in the `Header` and `ResponseInfo` messages to make
room for new `version` fields. It should be straight forward to recompile the
protobuf file for these changes.

#### Proofs

The `ResponseQuery.Proof` field is now structured as a `[]ProofOp` to support
generalized Merkle tree constructions where the leaves of one Merkle tree are
the root of another. If you don't need this functionality, and you used to
return `<proof bytes>` here, you should instead return a single `ProofOp` with
just the `Data` field set:

```go
[]ProofOp{
	ProofOp{
		Data: <proof bytes>,
	}
}
```

For more information, see:

* [ADR-026](https://github.com/tendermint/tendermint/blob/30519e8361c19f4bf320ef4d26288ebc621ad725/docs/architecture/adr-026-general-merkle-proof.md)
* [Relevant ABCI
  documentation](https://github.com/tendermint/tendermint/blob/30519e8361c19f4bf320ef4d26288ebc621ad725/docs/spec/abci/apps.md#query-proofs)
* [Description of
  keys](https://github.com/tendermint/tendermint/blob/30519e8361c19f4bf320ef4d26288ebc621ad725/crypto/merkle/proof_key_path.go#L14)

### Go API Changes

#### crypto/merkle

The `merkle.Hasher` interface was removed. Functions which used to take `Hasher`
now simply take `[]byte`. This means that any objects being Merklized should be
serialized before they are passed in.

#### node

The `node.RunForever` function was removed. Signal handling and running forever
should instead be explicitly configured by the caller. See how we do it
[here](https://github.com/tendermint/tendermint/blob/30519e8361c19f4bf320ef4d26288ebc621ad725/cmd/tendermint/commands/run_node.go#L60).

### Other

All hashes, except for public key addresses, are now 32-bytes.

## v0.25.0

This release has minimal impact.

If you use GasWanted in ABCI and want to enforce it, set the MaxGas in the genesis file (default is no max).

## v0.24.0

New 0.24.0 release contains a lot of changes to the state and types. It's not
compatible to the old versions and there is no straight forward way to update
old data to be compatible with the new version.

To reset the state do:

```sh
tendermint unsafe_reset_all
```

Here we summarize some other notable changes to be mindful of.

### Config changes

`p2p.max_num_peers` was removed in favor of `p2p.max_num_inbound_peers` and
`p2p.max_num_outbound_peers`.

```toml
# Maximum number of inbound peers
max_num_inbound_peers = 40

# Maximum number of outbound peers to connect to, excluding persistent peers
max_num_outbound_peers = 10
```

As you can see, the default ratio of inbound/outbound peers is 4/1. The reason
is we want it to be easier for new nodes to connect to the network. You can
tweak these parameters to alter the network topology.

### RPC Changes

The result of `/commit` used to contain `header` and `commit` fields at the top level. These are now contained under the `signed_header` field.

### ABCI Changes

The header has been upgraded and contains new fields, but none of the existing
fields were changed, except their order.

The `Validator` type was split into two, one containing an `Address` and one
containing a `PubKey`. When processing `RequestBeginBlock`, use the `Validator`
type, which contains just the `Address`. When returning `ResponseEndBlock`, use
the `ValidatorUpdate` type, which contains just the `PubKey`.

### Validator Set Updates

Validator set updates returned in ResponseEndBlock for height `H` used to take
effect immediately at height `H+1`. Now they will be delayed one block, to take
effect at height `H+2`. Note this means that the change will be seen by the ABCI
app in the `RequestBeginBlock.LastCommitInfo` at block `H+3`. Apps were already
required to maintain a map from validator addresses to pubkeys since v0.23 (when
pubkeys were removed from RequestBeginBlock), but now they may need to track
multiple validator sets at once to accomodate this delay.

### Block Size

The `ConsensusParams.BlockSize.MaxTxs` was removed in favour of
`ConsensusParams.BlockSize.MaxBytes`, which is now enforced. This means blocks
are limitted only by byte-size, not by number of transactions.<|MERGE_RESOLUTION|>--- conflicted
+++ resolved
@@ -128,17 +128,6 @@
 
 ### RecheckTx Parameter Change
 
-<<<<<<< HEAD
-`RecheckTx` was previously a parameter in the mempool section of the `config.toml`.
-Setting it to true means Tendermint will trigger the `CheckTx` ABCI call on
-every transaction remaining in the mempool following the execution of a block.
-Similar to the timeout parameter changes, this parameter makes more sense as a
-network-wide coordinated variable so that applications can be written knowing
-either all nodes run `RecheckTx` or that none of them do.
-
-Applications can turn on `RecheckTx` by altering the `ConsensusParams` in the
-`FinalizeBlock` `ABCI` response.
-=======
 `RecheckTx` was previously enabled by the `recheck` parameter in the mempool
 section of the `config.toml`.
 Setting it to true made Tendermint invoke another `CheckTx` ABCI call on
@@ -149,7 +138,6 @@
 
 Applications can turn on `RecheckTx` by altering the `ConsensusParams` in the
 `FinalizeBlock` ABCI response.
->>>>>>> cc849eb6
 
 ### CLI Changes
 
