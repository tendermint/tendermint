--- conflicted
+++ resolved
@@ -3,14 +3,14 @@
 This guide provides steps to be followed when you upgrade your applications to
 a newer version of Tendermint Core.
 
-<<<<<<< HEAD
+
 ## v0.32.0
 
 ### Config Changes
 
 If you have `db_backend` set to `leveldb` in your config file, please change it
-to `goleveldb`.
-=======
+to `goleveldb` or `cleveldb`.
+
 ## v0.31.6
 
 There are no breaking changes in this release except Go API of p2p and
@@ -20,7 +20,6 @@
 Use `cleveldb` tag instead of `gcc` to compile Tendermint with CLevelDB or
 use `make build_c` / `make install_c` (full instructions can be found at
 https://tendermint.com/docs/introduction/install.html#compile-with-cleveldb-support)
->>>>>>> 99c9a359
 
 ## v0.31.0
 
