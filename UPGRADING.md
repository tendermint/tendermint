# Upgrading Tendermint Core

This guide provides instructions for upgrading to specific versions of Tendermint Core.

## v0.35

### ABCI Changes

* Added `AbciVersion` to `RequestInfo`. Applications should check that the ABCI version they expect is being used in order to avoid unimplemented changes errors.
* The method `SetOption` has been removed from the ABCI.Client interface. This feature was used in the early ABCI implementation's.
* Messages are written to a byte stream using uin64 length delimiters instead of int64.
* When mempool `v1` is enabled, transactions broadcasted via `sync` mode may return a successful
  response with a transaction hash indicating that the transaction was successfully inserted into
  the mempool. While this is true for `v0`, the `v1` mempool reactor may at a later point in time
  evict or even drop this transaction after a hash has been returned. Thus, the user or client must
  query for that transaction to check if it is still in the mempool.

### Config Changes

<<<<<<< HEAD
* The configuration file field `[fastsync]` has been renamed to `[blocksync]`.

* The top level configuration file field `fast-sync` has moved under the new `[blocksync]`
  field as `blocksync.enable`.

* `blocksync.version = "v1"` and `blocksync.version = "v2"` (previously `fastsync`)
  are no longer supported. Please use `v0` instead. During the v0.35 release cycle, `v0` was
  determined to suit the existing needs and the cost of maintaining the `v1` and `v2` modules
  was determined to be greater than necessary.
=======
* The configuration variable `fast-sync` and flag `--fast-sync` have been renamed to `enable-block-sync` and `--enable-block-sync`
  and the configuration field `[fastsync]` has been renamed to `[blocksync]`.

* `blocksync.version = "v1"` and `blocksync.version = "v2"` (previously `fastsync`) are no longer supported. Please use `v0` instead.
>>>>>>> 63aeb506

* All config parameters are now hyphen-case (also known as kebab-case) instead of snake_case. Before restarting the node make sure
  you have updated all the variables in your `config.toml` file.

* Added `--mode` flag and `mode` config variable on `config.toml` for setting Mode of the Node: `full` | `validator` | `seed` (default: `full`)
  [ADR-52](https://github.com/tendermint/tendermint/blob/master/docs/architecture/adr-052-tendermint-mode.md)

* `BootstrapPeers` has been added as part of the new p2p stack. This will eventually replace
  `Seeds`. Bootstrap peers are connected with on startup if needed for peer discovery. Unlike
  persistent peers, there's no gaurantee that the node will remain connected with these peers.

* configuration values starting with `priv-validator-` have moved to the new
  `priv-validator` section, without the `priv-validator-` prefix.

* The fast sync process as well as the blockchain package and service has all
  been renamed to block sync

### Database Key Format Changes

The format of all tendermint on-disk database keys changes in
0.35. Upgrading nodes must either re-sync all data or run a migration
script provided in this release. The script located in
`github.com/tendermint/tendermint/scripts/keymigrate/migrate.go`
provides the function `Migrate(context.Context, db.DB)` which you can
operationalize as makes sense for your deployment.

For ease of use the `tendermint` command includes a CLI version of the
migration script, which you can invoke, as in:

	tendermint key-migrate

This reads the configuration file as normal and allows the
`--db-backend` and `--db-dir` flags to change database operations as
needed.

The migration operation is idempotent and can be run more than once,
if needed.

### CLI Changes

* You must now specify the node mode (validator|full|seed) in `tendermint init [mode]`

* The `--fast-sync` command line option has been renamed to `--blocksync.enable`

* If you had previously used `tendermint gen_node_key` to generate a new node
  key, keep in mind that it no longer saves the output to a file. You can use
  `tendermint init validator` or pipe the output of `tendermint gen_node_key` to
  `$TMHOME/config/node_key.json`:

  ```
  $ tendermint gen_node_key > $TMHOME/config/node_key.json
  ```

* CLI commands and flags are all now hyphen-case instead of snake_case.
  Make sure to adjust any scripts that calls a cli command with snake_casing

### API Changes

The p2p layer was reimplemented as part of the 0.35 release cycle and
all reactors were refactored to accomodate the change. As part of that work these
implementations moved into the `internal` package and are no longer
considered part of the public Go API of tendermint. These packages
are:

- `p2p`
- `mempool`
- `consensus`
- `statesync`
- `blockchain`
- `evidence`

Accordingly, the `node` package was changed to reduce access to
tendermint internals: applications that use tendermint as a library
will need to change to accommodate these changes. Most notably:

- The `Node` type has become internal, and all constructors return a
  `service.Service` implementation.

- The `node.DefaultNewNode` and `node.NewNode` constructors are no
  longer exported and have been replaced with `node.New` and
  `node.NewDefault` which provide more functional interfaces.

### gRPC Support

Mark gRPC in the RPC layer as deprecated and to be removed in 0.36.

### Peer Management Interface

When running with the new P2P Layer, the methods `UnsafeDialSeeds` and
`UnsafeDialPeers` RPC methods will always return an error. They are
deprecated and will be removed in 0.36 when the legacy peer stack is
removed.

Additionally the format of the Peer list returned in the `NetInfo`
method changes in this release to accommodate the different way that
the new stack tracks data about peers. This change affects users of
both stacks.

### Using the updated p2p library

The P2P library was reimplemented in this release. The new implementation is
enabled by default in this version of Tendermint. The legacy implementation is still
included in this version of Tendermint as a backstop to work around unforeseen
production issues. The new and legacy version are interoperable. If necessary, 
you can enable the legacy implementation in the server configuration file.

To make use of the legacy P2P implemementation add or update the following field of 
your server's configuration file under the `[p2p]` section:

```toml
[p2p]
...
use-legacy = true
...
```

If you need to do this, please consider filing an issue in the Tendermint repository
to let us know why. We plan to remove the legacy P2P code in the next (v0.36) release.

#### New p2p queue types

The new p2p implementation enables selection of the queue type to be used for
passing messages between peers.

The following values may be used when selecting which queue type to use:

* `fifo`: (**default**) An unbuffered and lossless queue that passes messages through
in the order in which they were received.

* `priority`: A priority queue of messages.

* `wdrr`: A queue implementing the Weighted Deficit Round Robin algorithm. A 
weighted deficit round robin queue is created per peer. Each queue contains a 
separate 'flow' for each of the channels of communication that exist between any two
peers. Tendermint maintains a channel per message type between peers. Each WDRR
queue maintains a shared buffered with a fixed capacity through which messages on different
flows are passed.
For more information on WDRR scheduling, see: https://en.wikipedia.org/wiki/Deficit_round_robin

To select a queue type, add or update the following field under the `[p2p]`
section of your server's configuration file.

```toml
[p2p]
...
queue-type = wdrr
...
```


### Support for Custom Reactor and Mempool Implementations

The changes to p2p layer removed existing support for custom
reactors. Based on our understanding of how this functionality was
used, the introduction of the prioritized mempool covers nearly all of
the use cases for custom reactors. If you are currently running custom
reactors and mempools and are having trouble seeing the migration path
for your project please feel free to reach out to the Tendermint Core
development team directly.

## v0.34.0

**Upgrading to Tendermint 0.34 requires a blockchain restart.**
This release is not compatible with previous blockchains due to changes to
the encoding format (see "Protocol Buffers," below) and the block header (see "Blockchain Protocol").

Note also that Tendermint 0.34 also requires Go 1.16 or higher.

### ABCI Changes

* The `ABCIVersion` is now `0.17.0`.

* New ABCI methods (`ListSnapshots`, `LoadSnapshotChunk`, `OfferSnapshot`, and `ApplySnapshotChunk`)
  were added to support the new State Sync feature.
  Previously, syncing a new node to a preexisting network could take days; but with State Sync,
  new nodes are able to join a network in a matter of seconds.
  Read [the spec](https://docs.tendermint.com/master/spec/abci/apps.html#state-sync)
  if you want to learn more about State Sync, or if you'd like your application to use it.
  (If you don't want to support State Sync in your application, you can just implement these new
  ABCI methods as no-ops, leaving them empty.)

* `KV.Pair` has been replaced with `abci.EventAttribute`. The `EventAttribute.Index` field
  allows ABCI applications to dictate which events should be indexed.

* The blockchain can now start from an arbitrary initial height,
  provided to the application via `RequestInitChain.InitialHeight`.

* ABCI evidence type is now an enum with two recognized types of evidence:
  `DUPLICATE_VOTE` and `LIGHT_CLIENT_ATTACK`.
  Applications should be able to handle these evidence types
  (i.e., through slashing or other accountability measures).

* The [`PublicKey` type](https://github.com/tendermint/tendermint/blob/master/proto/tendermint/crypto/keys.proto#L13-L15)
  (used in ABCI as part of `ValidatorUpdate`) now uses a `oneof` protobuf type.
  Note that since Tendermint only supports ed25519 validator keys, there's only one
  option in the `oneof`.  For more, see "Protocol Buffers," below.

* The field `Proof`, on the ABCI type `ResponseQuery`, is now named `ProofOps`.
  For more, see "Crypto," below.

* The method `SetOption` has been removed from the ABCI.Client interface. This feature was used in the early ABCI implementation's.

### P2P Protocol

The default codec is now proto3, not amino. The schema files can be found in the `/proto`
directory. For more, see "Protobuf," below.

### Blockchain Protocol

* `Header#LastResultsHash`, which is the root hash of a Merkle tree built from
`ResponseDeliverTx(Code, Data)` as of v0.34 also includes `GasWanted` and `GasUsed`
fields.

* Merkle hashes of empty trees previously returned nothing, but now return the hash of an empty input,
  to conform with [RFC-6962](https://tools.ietf.org/html/rfc6962).
  This mainly affects `Header#DataHash`, `Header#LastResultsHash`, and
  `Header#EvidenceHash`, which are often empty. Non-empty hashes can also be affected, e.g. if their
  inputs depend on other (empty) Merkle hashes, giving different results.

### Transaction Indexing

Tendermint now relies on the application to tell it which transactions to index. This means that
in the `config.toml`, generated by Tendermint, there is no longer a way to specify which
transactions to index. `tx.height` and `tx.hash` will always be indexed when using the `kv` indexer.

Applications must now choose to either a) enable indexing for all transactions, or
b) allow node operators to decide which transactions to index.
Applications can notify Tendermint to index a specific transaction by setting
`Index: bool` to `true` in the Event Attribute:

```go
[]types.Event{
	{
		Type: "app",
		Attributes: []types.EventAttribute{
			{Key: []byte("creator"), Value: []byte("Cosmoshi Netowoko"), Index: true},
		},
	},
}
```

### Protocol Buffers

Tendermint 0.34 replaces Amino with Protocol Buffers for encoding.
This migration is extensive and results in a number of changes, however,
Tendermint only uses the types generated from Protocol Buffers for disk and
wire serialization.
**This means that these changes should not affect you as a Tendermint user.**

However, Tendermint users and contributors may note the following changes:

* Directory layout changes: All proto files have been moved under one directory, `/proto`.
  This is in line with the recommended file layout by [Buf](https://buf.build).
  For more, see the [Buf documentation](https://buf.build/docs/lint-checkers#file_layout).
* ABCI Changes: As noted in the "ABCI Changes" section above, the `PublicKey` type now uses
  a `oneof` type.

For more on the Protobuf changes, please see our [blog post on this migration](https://medium.com/tendermint/tendermint-0-34-protocol-buffers-and-you-8c40558939ae).

### Consensus Parameters

Tendermint 0.34 includes new and updated consensus parameters.

#### Version Parameters (New)

* `AppVersion`, which is the version of the ABCI application.

#### Evidence Parameters

* `MaxBytes`, which caps the total amount of evidence. The default is 1048576 (1 MB).

### Crypto

#### Keys

* Keys no longer include a type prefix. For example, ed25519 pubkeys have been renamed from
  `PubKeyEd25519` to `PubKey`. This reduces stutter (e.g., `ed25519.PubKey`).
* Keys are now byte slices (`[]byte`) instead of byte arrays (`[<size>]byte`).
* The multisig functionality that was previously in Tendermint now has
  a new home within the Cosmos SDK:
  [`cosmos/cosmos-sdk/types/multisig`](https://github.com/cosmos/cosmos-sdk/blob/master/crypto/types/multisig/multisignature.go).

#### `merkle` Package

* `SimpleHashFromMap()` and `SimpleProofsFromMap()` were removed.
* The prefix `Simple` has been removed. (For example, `SimpleProof` is now called `Proof`.)
* All protobuf messages have been moved to the `/proto` directory.
* The protobuf message `Proof` that contained multiple ProofOp's has been renamed to `ProofOps`.
  As noted above, this affects the ABCI type `ResponseQuery`:
  The field that was named Proof is now named `ProofOps`.
* `HashFromByteSlices` and `ProofsFromByteSlices` now return a hash for empty inputs, to conform with
  [RFC-6962](https://tools.ietf.org/html/rfc6962).

### `libs` Package

The `bech32` package has moved to the Cosmos SDK:
[`cosmos/cosmos-sdk/types/bech32`](https://github.com/cosmos/cosmos-sdk/tree/4173ea5ebad906dd9b45325bed69b9c655504867/types/bech32).

### CLI

The `tendermint lite` command has been renamed to `tendermint light` and has a slightly different API.
See [the docs](https://docs.tendermint.com/master/tendermint-core/light-client-protocol.html#http-proxy) for details.

### Light Client

We have a new, rewritten light client! You can
[read more](https://medium.com/tendermint/everything-you-need-to-know-about-the-tendermint-light-client-f80d03856f98)
about the justifications and details behind this change.

Other user-relevant changes include:

* The old `lite` package was removed; the new light client uses the `light` package.
* The `Verifier` was broken up into two pieces:
	* Core verification logic (pure `VerifyX` functions)
	* `Client` object, which represents the complete light client
* The new light clients stores headers & validator sets as `LightBlock`s
* The RPC client can be found in the `/rpc` directory.
* The HTTP(S) proxy is located in the `/proxy` directory.

### `state` Package

* A new field `State.InitialHeight` has been added to record the initial chain height, which must be `1`
  (not `0`) if starting from height `1`. This can be configured via the genesis field `initial_height`.
* The `state` package now has a `Store` interface. All functions in
  [state/store.go](https://github.com/tendermint/tendermint/blob/56911ee35298191c95ef1c7d3d5ec508237aaff4/state/store.go#L42-L42)
  are now part of the interface. The interface returns errors on all methods and can be used by calling `state.NewStore(dbm.DB)`.

### `privval` Package

All requests are now accompanied by the chain ID from the network.
This is a optional field and can be ignored by key management systems;
however, if you are using the same key management system for multiple different
blockchains, we recommend that you check the chain ID.


### RPC

* `/unsafe_start_cpu_profiler`, `/unsafe_stop_cpu_profiler` and
  `/unsafe_write_heap_profile` were removed.
   For profiling, please use the pprof server, which can
  be enabled through `--rpc.pprof_laddr=X` flag or `pprof_laddr=X` config setting
  in the rpc section.
* The `Content-Type` header returned on RPC calls is now (correctly) set as `application/json`.

### Version

Version is now set through Go linker flags `ld_flags`. Applications that are using tendermint as a library should set this at compile time.

Example:

```sh
go install -mod=readonly -ldflags "-X github.com/tendermint/tendermint/version.TMCoreSemVer=$(go list -m github.com/tendermint/tendermint | sed  's/ /\@/g') -s -w " -trimpath ./cmd
```

Additionally, the exported constant `version.Version` is now `version.TMCoreSemVer`.

## v0.33.4

### Go API

* `rpc/client` HTTP and local clients have been moved into `http` and `local`
  subpackages, and their constructors have been renamed to `New()`.

### Protobuf Changes

When upgrading to version 0.33.4 you will have to fetch the `third_party`
directory along with the updated proto files.

### Block Retention

ResponseCommit added a field for block retention. The application can provide information to Tendermint on how to prune blocks.
If an application would like to not prune any blocks pass a `0` in this field.

```proto
message ResponseCommit {
  // reserve 1
  bytes  data          = 2; // the Merkle root hash
  ++ uint64 retain_height = 3; // the oldest block height to retain ++
}
```

## v0.33.0

This release is not compatible with previous blockchains due to commit becoming
signatures only and fields in the header have been removed.

### Blockchain Protocol

`TotalTxs` and `NumTxs` were removed from the header. `Commit` now consists
mostly of just signatures.

```go
type Commit struct {
	Height     int64
	Round      int
	BlockID    BlockID
	Signatures []CommitSig
}
```

```go
type BlockIDFlag byte

const (
	// BlockIDFlagAbsent - no vote was received from a validator.
	BlockIDFlagAbsent BlockIDFlag = 0x01
	// BlockIDFlagCommit - voted for the Commit.BlockID.
	BlockIDFlagCommit = 0x02
	// BlockIDFlagNil - voted for nil.
	BlockIDFlagNil = 0x03
)

type CommitSig struct {
	BlockIDFlag      BlockIDFlag
	ValidatorAddress Address
	Timestamp        time.Time
	Signature        []byte
}
```

See [\#63](https://github.com/tendermint/spec/pull/63) for the complete spec
change.

### P2P Protocol

The secret connection now includes a transcript hashing. If you want to
implement a handshake (or otherwise have an existing implementation), you'll
need to make the same changes that were made
[here](https://github.com/tendermint/tendermint/pull/3668).

### Config Changes

You will need to generate a new config if you have used a prior version of tendermint.

Tags have been entirely renamed throughout the codebase to events and there
keys are called
[compositeKeys](https://github.com/tendermint/tendermint/blob/6d05c531f7efef6f0619155cf10ae8557dd7832f/docs/app-dev/indexing-transactions.md).

Evidence Params has been changed to include duration.

* `consensus_params.evidence.max_age_duration`.
* Renamed `consensus_params.evidence.max_age` to `max_age_num_blocks`.

### Go API

* `libs/common` has been removed in favor of specific pkgs.
	* `async`
	* `service`
	* `rand`
	* `net`
	* `strings`
	* `cmap`
* removal of `errors` pkg

### RPC Changes

* `/validators` is now paginated (default: 30 vals per page)
* `/block_results` response format updated [see RPC docs for details](https://docs.tendermint.com/master/rpc/#/Info/block_results)
* Event suffix has been removed from the ID in event responses
* IDs are now integers not `json-client-XYZ`

## v0.32.0

This release is compatible with previous blockchains,
however the new ABCI Events mechanism may create some complexity
for nodes wishing to continue operation with v0.32 from a previous version.
There are some minor breaking changes to the RPC.

### Config Changes

If you have `db_backend` set to `leveldb` in your config file, please change it
to `goleveldb` or `cleveldb`.

### RPC Changes

The default listen address for the RPC is now `127.0.0.1`. If you want to expose
it publicly, you have to explicitly configure it. Note exposing the RPC to the
public internet may not be safe - endpoints which return a lot of data may
enable resource exhaustion attacks on your node, causing the process to crash.

Any consumers of `/block_results` need to be mindful of the change in all field
names from CamelCase to Snake case, eg. `results.DeliverTx` is now `results.deliver_tx`.
This is a fix, but it's breaking.

### ABCI Changes

ABCI responses which previously had a `Tags` field now have an `Events` field
instead. The original `Tags` field was simply a list of key-value pairs, where
each key effectively represented some attribute of an event occuring in the
blockchain, like `sender`, `receiver`, or `amount`. However, it was difficult to
represent the occurence of multiple events (for instance, multiple transfers) in a single list.
The new `Events` field contains a list of `Event`, where each `Event` is itself a list
of key-value pairs, allowing for more natural expression of multiple events in
eg. a single DeliverTx or EndBlock. Note each `Event` also includes a `Type`, which is meant to categorize the
event.

For transaction indexing, the index key is
prefixed with the event type: `{eventType}.{attributeKey}`.
If the same event type and attribute key appear multiple times, the values are
appended in a list.

To make queries, include the event type as a prefix. For instance if you
previously queried for `recipient = 'XYZ'`, and after the upgrade you name your event `transfer`,
the new query would be for `transfer.recipient = 'XYZ'`.

Note that transactions indexed on a node before upgrading to v0.32 will still be indexed
using the old scheme. For instance, if a node upgraded at height 100,
transactions before 100 would be queried with `recipient = 'XYZ'` and
transactions after 100 would be queried with `transfer.recipient = 'XYZ'`.
While this presents additional complexity to clients, it avoids the need to
reindex. Of course, you can reset the node and sync from scratch to re-index
entirely using the new scheme.

We illustrate further with a more complete example.

Prior to the update, suppose your `ResponseDeliverTx` look like:

```go
abci.ResponseDeliverTx{
  Tags: []kv.Pair{
	{Key: []byte("sender"), Value: []byte("foo")},
	{Key: []byte("recipient"), Value: []byte("bar")},
	{Key: []byte("amount"), Value: []byte("35")},
  }
}
```

The following queries would match this transaction:

```go
query.MustParse("tm.event = 'Tx' AND sender = 'foo'")
query.MustParse("tm.event = 'Tx' AND recipient = 'bar'")
query.MustParse("tm.event = 'Tx' AND sender = 'foo' AND recipient = 'bar'")
```

Following the upgrade, your `ResponseDeliverTx` would look something like:
the following `Events`:

```go
abci.ResponseDeliverTx{
  Events: []abci.Event{
	{
	  Type: "transfer",
	  Attributes: kv.Pairs{
		{Key: []byte("sender"), Value: []byte("foo")},
		{Key: []byte("recipient"), Value: []byte("bar")},
		{Key: []byte("amount"), Value: []byte("35")},
	  },
	}
}
```

Now the following queries would match this transaction:

```go
query.MustParse("tm.event = 'Tx' AND transfer.sender = 'foo'")
query.MustParse("tm.event = 'Tx' AND transfer.recipient = 'bar'")
query.MustParse("tm.event = 'Tx' AND transfer.sender = 'foo' AND transfer.recipient = 'bar'")
```

For further documentation on `Events`, see the [docs](https://github.com/tendermint/tendermint/blob/60827f75623b92eff132dc0eff5b49d2025c591e/docs/spec/abci/abci.md#events).

### Go Applications

The ABCI Application interface changed slightly so the CheckTx and DeliverTx
methods now take Request structs. The contents of these structs are just the raw
tx bytes, which were previously passed in as the argument.

## v0.31.6

There are no breaking changes in this release except Go API of p2p and
mempool packages. Hovewer, if you're using cleveldb, you'll need to change
the compilation tag:

Use `cleveldb` tag instead of `gcc` to compile Tendermint with CLevelDB or
use `make build_c` / `make install_c` (full instructions can be found at
<https://tendermint.com/docs/introduction/install.html#compile-with-cleveldb-support>)

## v0.31.0

This release contains a breaking change to the behaviour of the pubsub system.
It also contains some minor breaking changes in the Go API and ABCI.
There are no changes to the block or p2p protocols, so v0.31.0 should work fine
with blockchains created from the v0.30 series.

### RPC

The pubsub no longer blocks on publishing. This may cause some WebSocket (WS) clients to stop working as expected.
If your WS client is not consuming events fast enough, Tendermint can terminate the subscription.
In this case, the WS client will receive an error with description:

```json
{
  "jsonrpc": "2.0",
  "id": "{ID}#event",
  "error": {
	"code": -32000,
	"msg": "Server error",
	"data": "subscription was canceled (reason: client is not pulling messages fast enough)" // or "subscription was canceled (reason: Tendermint exited)"
  }
}

Additionally, there are now limits on the number of subscribers and
subscriptions that can be active at once. See the new
`rpc.max_subscription_clients` and `rpc.max_subscriptions_per_client` values to
configure this.
```

### Applications

Simple rename of `ConsensusParams.BlockSize` to `ConsensusParams.Block`.

The `ConsensusParams.Block.TimeIotaMS` field was also removed. It's configured
in the ConsensusParsm in genesis.

### Go API

See the [CHANGELOG](CHANGELOG.md). These are relatively straight forward.

## v0.30.0

This release contains a breaking change to both the block and p2p protocols,
however it may be compatible with blockchains created with v0.29.0 depending on
the chain history. If your blockchain has not included any pieces of evidence,
or no piece of evidence has been included in more than one block,
and if your application has never returned multiple updates
for the same validator in a single block, then v0.30.0 will work fine with
blockchains created with v0.29.0.

The p2p protocol change is to fix the proposer selection algorithm again.
Note that proposer selection is purely a p2p concern right
now since the algorithm is only relevant during real time consensus.
This change is thus compatible with v0.29.0, but
all nodes must be upgraded to avoid disagreements on the proposer.

### Applications

Applications must ensure they do not return duplicates in
`ResponseEndBlock.ValidatorUpdates`. A pubkey must only appear once per set of
updates. Duplicates will cause irrecoverable failure. If you have a very good
reason why we shouldn't do this, please open an issue.

## v0.29.0

This release contains some breaking changes to the block and p2p protocols,
and will not be compatible with any previous versions of the software, primarily
due to changes in how various data structures are hashed.

Any implementations of Tendermint blockchain verification, including lite clients,
will need to be updated. For specific details:

* [Merkle tree](https://github.com/tendermint/spec/blob/master/spec/blockchain/encoding.md#merkle-trees)
* [ConsensusParams](https://github.com/tendermint/spec/blob/master/spec/blockchain/state.md#consensusparams)

There was also a small change to field ordering in the vote struct. Any
implementations of an out-of-process validator (like a Key-Management Server)
will need to be updated. For specific details:

* [Vote](https://github.com/tendermint/spec/blob/master/spec/consensus/signing.md#votes)

Finally, the proposer selection algorithm continues to evolve. See the
[work-in-progress
specification](https://github.com/tendermint/tendermint/pull/3140).

For everything else, please see the [CHANGELOG](./CHANGELOG.md#v0.29.0).

## v0.28.0

This release breaks the format for the `priv_validator.json` file
and the protocol used for the external validator process.
It is compatible with v0.27.0 blockchains (neither the BlockProtocol nor the
P2PProtocol have changed).

Please read carefully for details about upgrading.

**Note:** Backup your `config/priv_validator.json`
before proceeding.

### `priv_validator.json`

The `config/priv_validator.json` is now two files:
`config/priv_validator_key.json` and `data/priv_validator_state.json`.
The former contains the key material, the later contains the details on the last
message signed.

When running v0.28.0 for the first time, it will back up any pre-existing
`priv_validator.json` file and proceed to split it into the two new files.
Upgrading should happen automatically without problem.

To upgrade manually, use the provided `privValUpgrade.go` script, with exact paths for the old
`priv_validator.json` and the locations for the two new files. It's recomended
to use the default paths, of `config/priv_validator_key.json` and
`data/priv_validator_state.json`, respectively:

```sh
go run scripts/privValUpgrade.go <old-path> <new-key-path> <new-state-path>
```

### External validator signers

The Unix and TCP implementations of the remote signing validator
have been consolidated into a single implementation.
Thus in both cases, the external process is expected to dial
Tendermint. This is different from how Unix sockets used to work, where
Tendermint dialed the external process.

The `PubKeyMsg` was also split into separate `Request` and `Response` types
for consistency with other messages.

Note that the TCP sockets don't yet use a persistent key,
so while they're encrypted, they can't yet be properly authenticated.
See [#3105](https://github.com/tendermint/tendermint/issues/3105).
Note the Unix socket has neither encryption nor authentication, but will
add a shared-secret in [#3099](https://github.com/tendermint/tendermint/issues/3099).

## v0.27.0

This release contains some breaking changes to the block and p2p protocols,
but does not change any core data structures, so it should be compatible with
existing blockchains from the v0.26 series that only used Ed25519 validator keys.
Blockchains using Secp256k1 for validators will not be compatible. This is due
to the fact that we now enforce which key types validators can use as a
consensus param. The default is Ed25519, and Secp256k1 must be activated
explicitly.

It is recommended to upgrade all nodes at once to avoid incompatibilities at the
peer layer - namely, the heartbeat consensus message has been removed (only
relevant if `create_empty_blocks=false` or `create_empty_blocks_interval > 0`),
and the proposer selection algorithm has changed. Since proposer information is
never included in the blockchain, this change only affects the peer layer.

### Go API Changes

#### libs/db

The ReverseIterator API has changed the meaning of `start` and `end`.
Before, iteration was from `start` to `end`, where
`start > end`. Now, iteration is from `end` to `start`, where `start < end`.
The iterator also excludes `end`. This change allows a simplified and more
intuitive logic, aligning the semantic meaning of `start` and `end` in the
`Iterator` and `ReverseIterator`.

### Applications

This release enforces a new consensus parameter, the
ValidatorParams.PubKeyTypes. Applications must ensure that they only return
validator updates with the allowed PubKeyTypes. If a validator update includes a
pubkey type that is not included in the ConsensusParams.Validator.PubKeyTypes,
block execution will fail and the consensus will halt.

By default, only Ed25519 pubkeys may be used for validators. Enabling
Secp256k1 requires explicit modification of the ConsensusParams.
Please update your application accordingly (ie. restrict validators to only be
able to use Ed25519 keys, or explicitly add additional key types to the genesis
file).

## v0.26.0

This release contains a lot of changes to core data types and protocols. It is not
compatible to the old versions and there is no straight forward way to update
old data to be compatible with the new version.

To reset the state do:

```sh
tendermint unsafe_reset_all
```

Here we summarize some other notable changes to be mindful of.

### Config Changes

All timeouts must be changed from integers to strings with their duration, for
instance `flush_throttle_timeout = 100` would be changed to
`flush_throttle_timeout = "100ms"` and `timeout_propose = 3000` would be changed
to `timeout_propose = "3s"`.

### RPC Changes

The default behaviour of `/abci_query` has been changed to not return a proof,
and the name of the parameter that controls this has been changed from `trusted`
to `prove`. To get proofs with your queries, ensure you set `prove=true`.

Various version fields like `amino_version`, `p2p_version`, `consensus_version`,
and `rpc_version` have been removed from the `node_info.other` and are
consolidated under the tendermint semantic version (ie. `node_info.version`) and
the new `block` and `p2p` protocol versions under `node_info.protocol_version`.

### ABCI Changes

Field numbers were bumped in the `Header` and `ResponseInfo` messages to make
room for new `version` fields. It should be straight forward to recompile the
protobuf file for these changes.

#### Proofs

The `ResponseQuery.Proof` field is now structured as a `[]ProofOp` to support
generalized Merkle tree constructions where the leaves of one Merkle tree are
the root of another. If you don't need this functionality, and you used to
return `<proof bytes>` here, you should instead return a single `ProofOp` with
just the `Data` field set:

```go
[]ProofOp{
	ProofOp{
		Data: <proof bytes>,
	}
}
```

For more information, see:

* [ADR-026](https://github.com/tendermint/tendermint/blob/30519e8361c19f4bf320ef4d26288ebc621ad725/docs/architecture/adr-026-general-merkle-proof.md)
* [Relevant ABCI
  documentation](https://github.com/tendermint/tendermint/blob/30519e8361c19f4bf320ef4d26288ebc621ad725/docs/spec/abci/apps.md#query-proofs)
* [Description of
  keys](https://github.com/tendermint/tendermint/blob/30519e8361c19f4bf320ef4d26288ebc621ad725/crypto/merkle/proof_key_path.go#L14)

### Go API Changes

#### crypto/merkle

The `merkle.Hasher` interface was removed. Functions which used to take `Hasher`
now simply take `[]byte`. This means that any objects being Merklized should be
serialized before they are passed in.

#### node

The `node.RunForever` function was removed. Signal handling and running forever
should instead be explicitly configured by the caller. See how we do it
[here](https://github.com/tendermint/tendermint/blob/30519e8361c19f4bf320ef4d26288ebc621ad725/cmd/tendermint/commands/run_node.go#L60).

### Other

All hashes, except for public key addresses, are now 32-bytes.

## v0.25.0

This release has minimal impact.

If you use GasWanted in ABCI and want to enforce it, set the MaxGas in the genesis file (default is no max).

## v0.24.0

New 0.24.0 release contains a lot of changes to the state and types. It's not
compatible to the old versions and there is no straight forward way to update
old data to be compatible with the new version.

To reset the state do:

```sh
tendermint unsafe_reset_all
```

Here we summarize some other notable changes to be mindful of.

### Config changes

`p2p.max_num_peers` was removed in favor of `p2p.max_num_inbound_peers` and
`p2p.max_num_outbound_peers`.

```toml
# Maximum number of inbound peers
max_num_inbound_peers = 40

# Maximum number of outbound peers to connect to, excluding persistent peers
max_num_outbound_peers = 10
```

As you can see, the default ratio of inbound/outbound peers is 4/1. The reason
is we want it to be easier for new nodes to connect to the network. You can
tweak these parameters to alter the network topology.

### RPC Changes

The result of `/commit` used to contain `header` and `commit` fields at the top level. These are now contained under the `signed_header` field.

### ABCI Changes

The header has been upgraded and contains new fields, but none of the existing
fields were changed, except their order.

The `Validator` type was split into two, one containing an `Address` and one
containing a `PubKey`. When processing `RequestBeginBlock`, use the `Validator`
type, which contains just the `Address`. When returning `ResponseEndBlock`, use
the `ValidatorUpdate` type, which contains just the `PubKey`.

### Validator Set Updates

Validator set updates returned in ResponseEndBlock for height `H` used to take
effect immediately at height `H+1`. Now they will be delayed one block, to take
effect at height `H+2`. Note this means that the change will be seen by the ABCI
app in the `RequestBeginBlock.LastCommitInfo` at block `H+3`. Apps were already
required to maintain a map from validator addresses to pubkeys since v0.23 (when
pubkeys were removed from RequestBeginBlock), but now they may need to track
multiple validator sets at once to accomodate this delay.

### Block Size

The `ConsensusParams.BlockSize.MaxTxs` was removed in favour of
`ConsensusParams.BlockSize.MaxBytes`, which is now enforced. This means blocks
are limitted only by byte-size, not by number of transactions.<|MERGE_RESOLUTION|>--- conflicted
+++ resolved
@@ -17,7 +17,6 @@
 
 ### Config Changes
 
-<<<<<<< HEAD
 * The configuration file field `[fastsync]` has been renamed to `[blocksync]`.
 
 * The top level configuration file field `fast-sync` has moved under the new `[blocksync]`
@@ -27,12 +26,7 @@
   are no longer supported. Please use `v0` instead. During the v0.35 release cycle, `v0` was
   determined to suit the existing needs and the cost of maintaining the `v1` and `v2` modules
   was determined to be greater than necessary.
-=======
-* The configuration variable `fast-sync` and flag `--fast-sync` have been renamed to `enable-block-sync` and `--enable-block-sync`
-  and the configuration field `[fastsync]` has been renamed to `[blocksync]`.
-
-* `blocksync.version = "v1"` and `blocksync.version = "v2"` (previously `fastsync`) are no longer supported. Please use `v0` instead.
->>>>>>> 63aeb506
+
 
 * All config parameters are now hyphen-case (also known as kebab-case) instead of snake_case. Before restarting the node make sure
   you have updated all the variables in your `config.toml` file.
