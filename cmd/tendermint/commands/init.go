--- conflicted
+++ resolved
@@ -78,11 +78,7 @@
 			ConsensusParams: types.DefaultConsensusParams(),
 		}
 		if keyType == "secp256k1" {
-<<<<<<< HEAD
-			genDoc.ConsensusParams.Validator = &tmproto.ValidatorParams{
-=======
 			genDoc.ConsensusParams.Validator = types.ValidatorParams{
->>>>>>> 363804ac
 				PubKeyTypes: []string{types.ABCIPubKeyTypeSecp256k1},
 			}
 		}
