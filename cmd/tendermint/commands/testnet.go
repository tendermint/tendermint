package commands

import (
	"fmt"
	"net"
	"os"
	"path/filepath"
	"strconv"
	"strings"

	"github.com/spf13/cobra"
	cfg "github.com/tendermint/tendermint/config"
	cmn "github.com/tendermint/tendermint/libs/common"
	"github.com/tendermint/tendermint/p2p"
	"github.com/tendermint/tendermint/privval"
	"github.com/tendermint/tendermint/types"
	tmtime "github.com/tendermint/tendermint/types/time"
)

var (
	nValidators    int
	nNonValidators int
	outputDir      string
	nodeDirPrefix  string

	populatePersistentPeers bool
	hostnamePrefix          string
	startingIPAddress       string
	p2pPort                 int
)

const (
	nodeDirPerm = 0755
)

func init() {
	TestnetFilesCmd.Flags().IntVar(&nValidators, "v", 4,
		"Number of validators to initialize the testnet with")
	TestnetFilesCmd.Flags().IntVar(&nNonValidators, "n", 0,
		"Number of non-validators to initialize the testnet with")
	TestnetFilesCmd.Flags().StringVar(&outputDir, "o", "./mytestnet",
		"Directory to store initialization data for the testnet")
	TestnetFilesCmd.Flags().StringVar(&nodeDirPrefix, "node-dir-prefix", "node",
		"Prefix the directory name for each node with (node results in node0, node1, ...)")

	TestnetFilesCmd.Flags().BoolVar(&populatePersistentPeers, "populate-persistent-peers", true,
		"Update config of each node with the list of persistent peers build using either hostname-prefix or starting-ip-address")
	TestnetFilesCmd.Flags().StringVar(&hostnamePrefix, "hostname-prefix", "node",
		"Hostname prefix (node results in persistent peers list ID0@node0:26656, ID1@node1:26656, ...)")
	TestnetFilesCmd.Flags().StringVar(&startingIPAddress, "starting-ip-address", "",
		"Starting IP address (192.168.0.1 results in persistent peers list ID0@192.168.0.1:26656, ID1@192.168.0.2:26656, ...)")
	TestnetFilesCmd.Flags().IntVar(&p2pPort, "p2p-port", 26656,
		"P2P Port")
}

// TestnetFilesCmd allows initialisation of files for a Tendermint testnet.
var TestnetFilesCmd = &cobra.Command{
	Use:   "testnet",
	Short: "Initialize files for a Tendermint testnet",
	Long: `testnet will create "v" + "n" number of directories and populate each with
necessary files (private validator, genesis, config, etc.).

Note, strict routability for addresses is turned off in the config file.

Optionally, it will fill in persistent_peers list in config file using either hostnames or IPs.

Example:

	tendermint testnet --v 4 --o ./output --populate-persistent-peers --starting-ip-address 192.168.10.2
	`,
	RunE: testnetFiles,
}

func testnetFiles(cmd *cobra.Command, args []string) error {
	config := cfg.DefaultConfig()
	genVals := make([]types.GenesisValidator, nValidators)

	for i := 0; i < nValidators; i++ {
		nodeDirName := fmt.Sprintf("%s%d", nodeDirPrefix, i)
		nodeDir := filepath.Join(outputDir, nodeDirName)
		config.SetRoot(nodeDir)

		err := os.MkdirAll(filepath.Join(nodeDir, "config"), nodeDirPerm)
		if err != nil {
			_ = os.RemoveAll(outputDir)
			return err
		}
		err = os.MkdirAll(filepath.Join(nodeDir, "data"), nodeDirPerm)
		if err != nil {
			_ = os.RemoveAll(outputDir)
			return err
		}

		//edited to use secp256k1
		initFilesWithConfigSecp(config)

		pvKeyFile := filepath.Join(nodeDir, config.BaseConfig.PrivValidatorKey)
		pvStateFile := filepath.Join(nodeDir, config.BaseConfig.PrivValidatorState)

		pv := privval.LoadFilePV(pvKeyFile, pvStateFile)
		genVals[i] = types.GenesisValidator{
			Address: pv.GetPubKey().Address(),
			PubKey:  pv.GetPubKey(),
			Power:   1,
			Name:    nodeDirName,
		}
	}

	for i := 0; i < nNonValidators; i++ {
		nodeDir := filepath.Join(outputDir, fmt.Sprintf("%s%d", nodeDirPrefix, i+nValidators))
		config.SetRoot(nodeDir)

		err := os.MkdirAll(filepath.Join(nodeDir, "config"), nodeDirPerm)
		if err != nil {
			_ = os.RemoveAll(outputDir)
			return err
		}

		err = os.MkdirAll(filepath.Join(nodeDir, "data"), nodeDirPerm)
		if err != nil {
			_ = os.RemoveAll(outputDir)
			return err
		}

		initFilesWithConfig(config)
	}

	// Generate genesis doc from generated validators
	genDoc := &types.GenesisDoc{
		GenesisTime: tmtime.Now(),
		ChainID:     "chain-" + cmn.RandStr(6),
		Validators:  genVals,
	}

	// Write genesis file.
	for i := 0; i < nValidators+nNonValidators; i++ {
		nodeDir := filepath.Join(outputDir, fmt.Sprintf("%s%d", nodeDirPrefix, i))
		if err := genDoc.SaveAs(filepath.Join(nodeDir, config.BaseConfig.Genesis)); err != nil {
			_ = os.RemoveAll(outputDir)
			return err
		}
	}

	// Gather persistent peer addresses.
	var (
		persistentPeers string
		err             error
	)
	if populatePersistentPeers {
		persistentPeers, err = persistentPeersString(config)
		if err != nil {
			_ = os.RemoveAll(outputDir)
			return err
		}
	}

	// Overwrite default config.
	for i := 0; i < nValidators+nNonValidators; i++ {
		nodeDir := filepath.Join(outputDir, fmt.Sprintf("%s%d", nodeDirPrefix, i))
		config.SetRoot(nodeDir)
		config.P2P.AddrBookStrict = false
		config.P2P.AllowDuplicateIP = true
		if populatePersistentPeers {
			config.P2P.PersistentPeers = persistentPeers
		}

		cfg.WriteConfigFile(filepath.Join(nodeDir, "config", "config.toml"), config)
	}

	fmt.Printf("Successfully initialized %v node directories\n", nValidators+nNonValidators)
	return nil
}

func hostnameOrIP(i int) string {
	if startingIPAddress != "" {
		ip := net.ParseIP(startingIPAddress)
		ip = ip.To4()
		if ip == nil {
			fmt.Printf("%v: non ipv4 address\n", startingIPAddress)
			os.Exit(1)
		}

		for j := 0; j < i; j++ {
			ip[3]++
		}
		return ip.String()
	}

	return fmt.Sprintf("%s%d", hostnamePrefix, i)
}

func persistentPeersString(config *cfg.Config) (string, error) {
	persistentPeers := make([]string, nValidators+nNonValidators)
	for i := 0; i < nValidators+nNonValidators; i++ {
		nodeDir := filepath.Join(outputDir, fmt.Sprintf("%s%d", nodeDirPrefix, i))
		config.SetRoot(nodeDir)
		nodeKey, err := p2p.LoadNodeKey(config.NodeKeyFile())
		if err != nil {
			return "", err
		}
		persistentPeers[i] = p2p.IDAddressString(nodeKey.ID(), fmt.Sprintf("%s:%d", hostnameOrIP(i), p2pPort))
	}
<<<<<<< HEAD
	persistentPeersList := strings.Join(persistentPeers, ",")

	for i := 0; i < nValidators+nNonValidators; i++ {
		nodeDir := filepath.Join(outputDir, fmt.Sprintf("%s%d", nodeDirPrefix, i))
		config.SetRoot(nodeDir)
		config.P2P.PersistentPeers = persistentPeersList
		config.P2P.AddrBookStrict = false

		fmt.Println("Initial Config.ProxyApp: ", config.ProxyApp, config.BaseConfig.ProxyApp)
		//change abci endpoints to ports 8010-8015...
		config.BaseConfig.ProxyApp = "tcp://host.docker.internal:" + strconv.Itoa(8010+i)
		fmt.Println("After Config.ProxyApp: ", config.ProxyApp, config.BaseConfig.ProxyApp)
		// overwrite default config
		cfg.WriteConfigFile(filepath.Join(nodeDir, "config", "config.toml"), config)
	}

	return nil
=======
	return strings.Join(persistentPeers, ","), nil
>>>>>>> 46954143
}<|MERGE_RESOLUTION|>--- conflicted
+++ resolved
@@ -200,7 +200,6 @@
 		}
 		persistentPeers[i] = p2p.IDAddressString(nodeKey.ID(), fmt.Sprintf("%s:%d", hostnameOrIP(i), p2pPort))
 	}
-<<<<<<< HEAD
 	persistentPeersList := strings.Join(persistentPeers, ",")
 
 	for i := 0; i < nValidators+nNonValidators; i++ {
@@ -217,8 +216,5 @@
 		cfg.WriteConfigFile(filepath.Join(nodeDir, "config", "config.toml"), config)
 	}
 
-	return nil
-=======
 	return strings.Join(persistentPeers, ","), nil
->>>>>>> 46954143
 }