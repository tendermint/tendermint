package commands

import (
	"fmt"

	"github.com/spf13/cobra"

	tmjson "github.com/tendermint/tendermint/libs/json"
	"github.com/tendermint/tendermint/privval"
	"github.com/tendermint/tendermint/types"
)

// GenValidatorCmd allows the generation of a keypair for a
// validator.
var GenValidatorCmd = &cobra.Command{
<<<<<<< HEAD
	Use:     "gen-validator",
	Aliases: []string{"gen_validator"},
	Short:   "Generate new validator keypair",
	Run:     genValidator,
	PreRun:  deprecateSnakeCase,
=======
	Use:   "gen_validator",
	Short: "Generate new validator keypair",
	RunE:  genValidator,
>>>>>>> c1be58a2
}

func init() {
	GenValidatorCmd.Flags().StringVar(&keyType, "key", types.ABCIPubKeyTypeEd25519,
		"Key type to generate privval file with. Options: ed25519, secp256k1")
}

func genValidator(cmd *cobra.Command, args []string) error {
	pv, err := privval.GenFilePV("", "", keyType)
	if err != nil {
		return err
	}

	jsbz, err := tmjson.Marshal(pv)
	if err != nil {
		return fmt.Errorf("validator -> json: %w", err)
	}

	fmt.Printf(`%v
`, string(jsbz))

	return nil
}<|MERGE_RESOLUTION|>--- conflicted
+++ resolved
@@ -13,17 +13,11 @@
 // GenValidatorCmd allows the generation of a keypair for a
 // validator.
 var GenValidatorCmd = &cobra.Command{
-<<<<<<< HEAD
 	Use:     "gen-validator",
 	Aliases: []string{"gen_validator"},
 	Short:   "Generate new validator keypair",
-	Run:     genValidator,
+	RunE:    genValidator,
 	PreRun:  deprecateSnakeCase,
-=======
-	Use:   "gen_validator",
-	Short: "Generate new validator keypair",
-	RunE:  genValidator,
->>>>>>> c1be58a2
 }
 
 func init() {
