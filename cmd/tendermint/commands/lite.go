--- conflicted
+++ resolved
@@ -26,19 +26,12 @@
 }
 
 var (
-<<<<<<< HEAD
 	listenAddr            string
 	nodeAddr              string
 	chainID               string
 	home                  string
 	maxOpenConnections    int
-=======
-	listenAddr string
-	nodeAddr   string
-	chainID    string
-	home       string
 	cacheSize  int
->>>>>>> e6a55b7b
 )
 
 func init() {
@@ -46,11 +39,8 @@
 	LiteCmd.Flags().StringVar(&nodeAddr, "node", "tcp://localhost:26657", "Connect to a Tendermint node at this address")
 	LiteCmd.Flags().StringVar(&chainID, "chain-id", "tendermint", "Specify the Tendermint chain ID")
 	LiteCmd.Flags().StringVar(&home, "home-dir", ".tendermint-lite", "Specify the home directory")
-<<<<<<< HEAD
 	LiteCmd.Flags().IntVar(&maxOpenConnections,"max-open-connections",900,"Maximum number of simultaneous connections (including WebSocket).")
-=======
 	LiteCmd.Flags().IntVar(&cacheSize, "cache-size", 10, "Specify the memory trust store cache size")
->>>>>>> e6a55b7b
 }
 
 func ensureAddrHasSchemeOrDefaultToTCP(addr string) (string, error) {
