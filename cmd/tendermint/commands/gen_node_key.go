--- conflicted
+++ resolved
@@ -12,17 +12,11 @@
 // GenNodeKeyCmd allows the generation of a node key. It prints JSON-encoded
 // NodeKey to the standard output.
 var GenNodeKeyCmd = &cobra.Command{
-<<<<<<< HEAD
 	Use:     "gen-node-key",
 	Aliases: []string{"gen_node_key"},
-	Short:   "Generate a node key for this node and print its ID",
+	Short:   "Generate a new node key",
 	RunE:    genNodeKey,
 	PreRun:  deprecateSnakeCase,
-=======
-	Use:   "gen_node_key",
-	Short: "Generate new node key",
-	RunE:  genNodeKey,
->>>>>>> c1be58a2
 }
 
 func genNodeKey(cmd *cobra.Command, args []string) error {
