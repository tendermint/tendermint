name: e2e
# Runs the CI end-to-end test network on all pushes to master or release branches
# and every pull request, but only if any Go files have been changed.
on:
  workflow_dispatch:  # allow running workflow manually
  pull_request:
  push:
    branches:
      - master
      - release/**

jobs:
  e2e-test:
    runs-on: ubuntu-latest
    strategy:
      fail-fast: true
      matrix:
        testnet: [ "dashcore", "rotate" ]
    timeout-minutes: 25
    env:
      FULLNODE_PUBKEY_KEEP: false
    steps:
      - uses: actions/setup-go@v3
        with:
          go-version: '1.17'
<<<<<<< HEAD
      - uses: actions/checkout@v2.3.4
        with:
          submodules: true
      - uses: technote-space/get-diff-action@v5
=======
      - uses: actions/checkout@v3
      - uses: technote-space/get-diff-action@v6
>>>>>>> 6c40ad39
        with:
          PATTERNS: |
            **/**.go
            go.mod
            go.sum

      - uses: ./.github/actions/bls
        name: Install BLS library
        if: "env.GIT_DIFF != ''"

      - name: Build
        working-directory: test/e2e
        # Run two make jobs in parallel, since we can't run steps in parallel.
        run: make -j2 docker runner tests
        if: "env.GIT_DIFF != ''"

      - name: Run CI ${{ matrix.testnet }} testnet
        working-directory: test/e2e
<<<<<<< HEAD
        run: ./build/runner -f networks/${{ matrix.testnet }}.toml
        if: "env.GIT_DIFF != ''"

      - name: Emit ${{ matrix.testnet }} logs on failure
        if: ${{ failure() }}
        working-directory: test/e2e
        run: ./build/runner -f networks/${{ matrix.testnet }}.toml logs

      - name: Cleanup ${{ matrix.testnet }} configuration
        working-directory: test/e2e
        run: ./build/runner -f networks/${{ matrix.testnet }}.toml cleanup
=======
        run: ./run-multiple.sh networks/ci.toml
>>>>>>> 6c40ad39
        if: "env.GIT_DIFF != ''"<|MERGE_RESOLUTION|>--- conflicted
+++ resolved
@@ -23,15 +23,10 @@
       - uses: actions/setup-go@v3
         with:
           go-version: '1.17'
-<<<<<<< HEAD
-      - uses: actions/checkout@v2.3.4
+      - uses: actions/checkout@v3
         with:
           submodules: true
-      - uses: technote-space/get-diff-action@v5
-=======
-      - uses: actions/checkout@v3
       - uses: technote-space/get-diff-action@v6
->>>>>>> 6c40ad39
         with:
           PATTERNS: |
             **/**.go
@@ -50,7 +45,6 @@
 
       - name: Run CI ${{ matrix.testnet }} testnet
         working-directory: test/e2e
-<<<<<<< HEAD
         run: ./build/runner -f networks/${{ matrix.testnet }}.toml
         if: "env.GIT_DIFF != ''"
 
@@ -62,7 +56,4 @@
       - name: Cleanup ${{ matrix.testnet }} configuration
         working-directory: test/e2e
         run: ./build/runner -f networks/${{ matrix.testnet }}.toml cleanup
-=======
-        run: ./run-multiple.sh networks/ci.toml
->>>>>>> 6c40ad39
         if: "env.GIT_DIFF != ''"