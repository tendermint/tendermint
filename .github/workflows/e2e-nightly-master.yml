# Runs randomly generated E2E testnets nightly on master

# !! If you change something in this file, you probably want
# to update the e2e-nightly-34x workflow as well!

name: e2e-nightly-master
on:
  workflow_dispatch: # allow running workflow manually
  schedule:
    - cron: '0 2 * * *'

jobs:
  e2e-nightly-test-2:
    # Run parallel jobs for the listed testnet groups (must match the
    # ./build/generator -g flag)
    strategy:
      fail-fast: false
      matrix:
        p2p: ['legacy', 'new', 'hybrid']
<<<<<<< HEAD
        group: ['00', '01', '02', '03', '04']
=======
        group: ['00', '01']
>>>>>>> 2abfe201
    runs-on: ubuntu-latest
    timeout-minutes: 60
    steps:
      - uses: actions/setup-go@v2
        with:
          go-version: '1.16'

      - uses: actions/checkout@v2.3.4

      - name: Build
        working-directory: test/e2e
        # Run make jobs in parallel, since we can't run steps in parallel.
        run: make -j2 docker generator runner

      - name: Generate testnets
        working-directory: test/e2e
        # When changing -g, also change the matrix groups above
<<<<<<< HEAD
        run: ./build/generator -g 5 -d networks/nightly/${{ matrix.p2p }} -p ${{ matrix.p2p }} 
=======
        run: ./build/generator -g 2 -d networks/nightly/${{ matrix.p2p }} -p ${{ matrix.p2p }} 
>>>>>>> 2abfe201

      - name: Run ${{ matrix.p2p }} p2p testnets in group ${{ matrix.group }}
        working-directory: test/e2e
        run: ./run-multiple.sh networks/nightly/${{ matrix.p2p }}/*-group${{ matrix.group }}-*.toml

  e2e-nightly-fail-2:
    needs: e2e-nightly-test-2
    if: ${{ failure() }}
    runs-on: ubuntu-latest
    steps:
      - name: Notify Slack on failure
        uses: rtCamp/action-slack-notify@12e36fc18b0689399306c2e0b3e0f2978b7f1ee7
        env:
          SLACK_WEBHOOK: ${{ secrets.SLACK_WEBHOOK }}
          SLACK_CHANNEL: tendermint-internal
          SLACK_USERNAME: Nightly E2E Tests
          SLACK_ICON_EMOJI: ':skull:'
          SLACK_COLOR: danger
          SLACK_MESSAGE: Nightly E2E tests failed on master
          SLACK_FOOTER: ''

  e2e-nightly-success: # may turn this off once they seem to pass consistently
    needs: e2e-nightly-test-2
    if: ${{ success() }}
    runs-on: ubuntu-latest
    steps:
      - name: Notify Slack on success
        uses: rtCamp/action-slack-notify@12e36fc18b0689399306c2e0b3e0f2978b7f1ee7
        env:
          SLACK_WEBHOOK: ${{ secrets.SLACK_WEBHOOK }}
          SLACK_CHANNEL: tendermint-internal
          SLACK_USERNAME: Nightly E2E Tests
          SLACK_ICON_EMOJI: ':white_check_mark:'
          SLACK_COLOR: good
          SLACK_MESSAGE: Nightly E2E tests passed on master
          SLACK_FOOTER: ''<|MERGE_RESOLUTION|>--- conflicted
+++ resolved
@@ -17,11 +17,7 @@
       fail-fast: false
       matrix:
         p2p: ['legacy', 'new', 'hybrid']
-<<<<<<< HEAD
-        group: ['00', '01', '02', '03', '04']
-=======
         group: ['00', '01']
->>>>>>> 2abfe201
     runs-on: ubuntu-latest
     timeout-minutes: 60
     steps:
@@ -39,11 +35,7 @@
       - name: Generate testnets
         working-directory: test/e2e
         # When changing -g, also change the matrix groups above
-<<<<<<< HEAD
-        run: ./build/generator -g 5 -d networks/nightly/${{ matrix.p2p }} -p ${{ matrix.p2p }} 
-=======
-        run: ./build/generator -g 2 -d networks/nightly/${{ matrix.p2p }} -p ${{ matrix.p2p }} 
->>>>>>> 2abfe201
+        run: ./build/generator -g 2 -d networks/nightly/${{ matrix.p2p }} -p ${{ matrix.p2p }}
 
       - name: Run ${{ matrix.p2p }} p2p testnets in group ${{ matrix.group }}
         working-directory: test/e2e
