name: Lint
# Lint runs golangci-lint over the entire Tendermint repository
<<<<<<< HEAD
# This workflow is run on every Pull_request and push to master
# The `golangci` job will pass without running if no .go, .mod, .sum files have been changed
=======
# This workflow is run on every pull request and push to master
# The `golangci` job will pass without running if no *.{go, mod, sum} files have been modified.
>>>>>>> 7866f4a9
on:
  pull_request:
  push:
    branches:
      - master
jobs:
  golangci:
    name: golangci-lint
    runs-on: ubuntu-latest
    steps:
      - uses: actions/checkout@v2
      - uses: technote-space/get-diff-action@v1
        with:
          SUFFIX_FILTER: |
            .go
            .mod
            .sum
      - uses: golangci/golangci-lint-action@master
        with:
          # Required: the version of golangci-lint is required and must be specified without patch version: we always use the latest patch version.
          version: v1.27
          args: --timeout 10m
          github-token: ${{ secrets.github_token }}
        if: "env.GIT_DIFF != ''"<|MERGE_RESOLUTION|>--- conflicted
+++ resolved
@@ -1,12 +1,7 @@
 name: Lint
 # Lint runs golangci-lint over the entire Tendermint repository
-<<<<<<< HEAD
-# This workflow is run on every Pull_request and push to master
-# The `golangci` job will pass without running if no .go, .mod, .sum files have been changed
-=======
 # This workflow is run on every pull request and push to master
 # The `golangci` job will pass without running if no *.{go, mod, sum} files have been modified.
->>>>>>> 7866f4a9
 on:
   pull_request:
   push:
