name: Lint
# Lint runs golangci-lint over the entire Tendermint repository
# This workflow is run on every pull request and push to master
# The `golangci` job will pass without running if no *.{go, mod, sum} files have been modified.
on:
  pull_request:
  push:
    branches:
      - master
jobs:
  golangci:
    name: golangci-lint
    runs-on: ubuntu-latest
    timeout-minutes: 4
    steps:
      - uses: actions/checkout@v2
      - uses: technote-space/get-diff-action@v4
        with:
<<<<<<< HEAD
          PATTERNS: |
            **/**.go
            go.mod
            go.sum
      - uses: golangci/golangci-lint-action@v2.2.0
=======
          SUFFIX_FILTER: |
            .go
            .mod
            .sum
      - uses: golangci/golangci-lint-action@v2.2.1
>>>>>>> 3de8d14b
        with:
          # Required: the version of golangci-lint is required and must be specified without patch version: we always use the latest patch version.
          version: v1.30
          args: --timeout 10m
          github-token: ${{ secrets.github_token }}
        if: env.GIT_DIFF<|MERGE_RESOLUTION|>--- conflicted
+++ resolved
@@ -16,19 +16,11 @@
       - uses: actions/checkout@v2
       - uses: technote-space/get-diff-action@v4
         with:
-<<<<<<< HEAD
           PATTERNS: |
             **/**.go
             go.mod
             go.sum
-      - uses: golangci/golangci-lint-action@v2.2.0
-=======
-          SUFFIX_FILTER: |
-            .go
-            .mod
-            .sum
       - uses: golangci/golangci-lint-action@v2.2.1
->>>>>>> 3de8d14b
         with:
           # Required: the version of golangci-lint is required and must be specified without patch version: we always use the latest patch version.
           version: v1.30
