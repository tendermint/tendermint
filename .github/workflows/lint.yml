--- conflicted
+++ resolved
@@ -16,11 +16,7 @@
       - uses: actions/checkout@v3
       - uses: actions/setup-go@v3
         with:
-<<<<<<< HEAD
-          go-version: '^1.18'
-=======
           go-version: '1.18'
->>>>>>> dad439f1
       - uses: technote-space/get-diff-action@v6
         with:
           PATTERNS: |
