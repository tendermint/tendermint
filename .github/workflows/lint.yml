name: Golang Linter
# Lint runs golangci-lint over the entire Tendermint repository.
#
# This workflow is run on every pull request and push to master.
#
# The `golangci` job will pass without running if no *.{go, mod, sum}
# files have been modified.

on:
  pull_request:
  push:
    branches:
      - master
jobs:
  golangci:
    name: golangci-lint
    runs-on: ubuntu-latest
    timeout-minutes: 8
    steps:
<<<<<<< HEAD
      - uses: actions/checkout@v2.4.0
        with:
          submodules: true
      - uses: actions/setup-go@v2
        with:
          go-version: '^1.17'
      - uses: technote-space/get-diff-action@v5
=======
      - uses: actions/checkout@v3
      - uses: actions/setup-go@v3
        with:
          go-version: '^1.17'
      - uses: technote-space/get-diff-action@v6
>>>>>>> 6c40ad39
        with:
          PATTERNS: |
            **/**.go
            go.mod
            go.sum
<<<<<<< HEAD

      - uses: ./.github/actions/bls
        name: Install BLS library
        if: "env.GIT_DIFF != ''"

      - uses: golangci/golangci-lint-action@v3.1.0
        with:
          # Required: the version of golangci-lint is required and must be specified without patch version: we always use the latest patch version.
=======
      - uses: golangci/golangci-lint-action@v3.1.0
        with:
          # Required: the version of golangci-lint is required and
          # must be specified without patch version: we always use the
          # latest patch version.
>>>>>>> 6c40ad39
          version: v1.45
          args: --timeout 10m
          github-token: ${{ secrets.github_token }}
        if: env.GIT_DIFF<|MERGE_RESOLUTION|>--- conflicted
+++ resolved
@@ -17,27 +17,18 @@
     runs-on: ubuntu-latest
     timeout-minutes: 8
     steps:
-<<<<<<< HEAD
-      - uses: actions/checkout@v2.4.0
+      - uses: actions/checkout@v3
         with:
           submodules: true
-      - uses: actions/setup-go@v2
-        with:
-          go-version: '^1.17'
-      - uses: technote-space/get-diff-action@v5
-=======
-      - uses: actions/checkout@v3
       - uses: actions/setup-go@v3
         with:
           go-version: '^1.17'
       - uses: technote-space/get-diff-action@v6
->>>>>>> 6c40ad39
         with:
           PATTERNS: |
             **/**.go
             go.mod
             go.sum
-<<<<<<< HEAD
 
       - uses: ./.github/actions/bls
         name: Install BLS library
@@ -45,14 +36,9 @@
 
       - uses: golangci/golangci-lint-action@v3.1.0
         with:
-          # Required: the version of golangci-lint is required and must be specified without patch version: we always use the latest patch version.
-=======
-      - uses: golangci/golangci-lint-action@v3.1.0
-        with:
           # Required: the version of golangci-lint is required and
           # must be specified without patch version: we always use the
           # latest patch version.
->>>>>>> 6c40ad39
           version: v1.45
           args: --timeout 10m
           github-token: ${{ secrets.github_token }}
