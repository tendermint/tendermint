--- conflicted
+++ resolved
@@ -31,12 +31,6 @@
             go.sum
       - uses: golangci/golangci-lint-action@v3
         with:
-<<<<<<< HEAD
-          # Required: the version of golangci-lint is required and
-          # must be specified without patch version: we always use the
-          # latest patch version.
-=======
->>>>>>> c5a60de3
           version: v1.50.1
           args: --timeout 10m
           github-token: ${{ secrets.github_token }}
