--- conflicted
+++ resolved
@@ -50,13 +50,9 @@
   split-test-files:
     runs-on: ubuntu-latest
     steps:
-<<<<<<< HEAD
-      - uses: actions/checkout@v2
+      - uses: actions/checkout@v2.3.4
         with:
           submodules: true
-=======
-      - uses: actions/checkout@v2.3.4
->>>>>>> 97a3e44e
       - name: Create a file with all the pkgs
         run: go list ./... > pkgs.txt
       - name: Split pkgs into 4 files
@@ -90,10 +86,9 @@
     steps:
       - uses: actions/setup-go@v2
         with:
-<<<<<<< HEAD
-          go-version: "^1.15.4"
-      - uses: actions/checkout@v2
-      - uses: technote-space/get-diff-action@v5.0.2
+          go-version: "1.17"
+      - uses: actions/checkout@v2.3.4
+      - uses: technote-space/get-diff-action@v5
         with:
           PATTERNS: |
             **/**.go
@@ -116,24 +111,6 @@
   tests:
     runs-on: ubuntu-latest
     needs: [bls-signatures, split-test-files]
-=======
-          go-version: "1.17"
-      - uses: actions/checkout@v2.3.4
-      - uses: technote-space/get-diff-action@v5
-        with:
-          PATTERNS: |
-            **/**.go
-            "!test/"
-            go.mod
-            go.sum
-      - name: install
-        run: GOOS=linux GOARCH=${{ matrix.goarch }} make build
-        if: "env.GIT_DIFF != ''"
-
-  tests:
-    runs-on: ubuntu-latest
-    needs: split-test-files
->>>>>>> 97a3e44e
     strategy:
       fail-fast: false
       matrix:
@@ -141,10 +118,9 @@
     steps:
       - uses: actions/setup-go@v2
         with:
-<<<<<<< HEAD
-          go-version: "^1.15.4"
-      - uses: actions/checkout@v2
-      - uses: technote-space/get-diff-action@v5.0.2
+          go-version: "1.17"
+      - uses: actions/checkout@v2.3.4
+      - uses: technote-space/get-diff-action@v5
         with:
           PATTERNS: |
             **/**.go
@@ -158,26 +134,10 @@
         run: |
           sudo cp -vr ~/bls-cache/include/* /usr/local/include/
           sudo cp -vr ~/bls-cache/libchiabls.a /usr/local/lib/
-=======
-          go-version: "1.17"
-      - uses: actions/checkout@v2.3.4
-      - uses: technote-space/get-diff-action@v5
-        with:
-          PATTERNS: |
-            **/**.go
-            "!test/"
-            go.mod
-            go.sum
->>>>>>> 97a3e44e
       - uses: actions/download-artifact@v2
         with:
           name: "${{ github.sha }}-${{ matrix.part }}"
         if: env.GIT_DIFF
-<<<<<<< HEAD
-      - name: test & coverage report creation
-        run: |
-          cat pkgs.txt.part.${{ matrix.part }} | xargs go test -mod=readonly -timeout 8m -race -coverprofile=${{ matrix.part }}profile.out -covermode=atomic
-=======
       - name: Set up Go
         uses: actions/setup-go@v2
         with:
@@ -185,22 +145,17 @@
       - name: test & coverage report creation
         run: |
           cat pkgs.txt.part.${{ matrix.part }} | xargs go test -mod=readonly -timeout 8m -race -coverprofile=${{ matrix.part }}profile.out
->>>>>>> 97a3e44e
         if: env.GIT_DIFF
       - uses: actions/upload-artifact@v2
         with:
           name: "${{ github.sha }}-${{ matrix.part }}-coverage"
           path: ./${{ matrix.part }}profile.out
-<<<<<<< HEAD
-=======
 
->>>>>>> 97a3e44e
   upload-coverage-report:
     runs-on: ubuntu-latest
     needs: tests
     steps:
-<<<<<<< HEAD
-      - uses: actions/checkout@v2
+      - uses: actions/checkout@v2.3.4
         with:
           submodules: true
       - name: Get BLS library revision
@@ -224,26 +179,6 @@
         if: env.GIT_DIFF
       - uses: actions/download-artifact@v2
         with:
-=======
-      - uses: actions/checkout@v2.3.4
-      - uses: technote-space/get-diff-action@v5
-        with:
-          PATTERNS: |
-            **/**.go
-            "!test/"
-            go.mod
-            go.sum
-      - uses: actions/download-artifact@v2
-        with:
-          name: "${{ github.sha }}-00-coverage"
-        if: env.GIT_DIFF
-      - uses: actions/download-artifact@v2
-        with:
-          name: "${{ github.sha }}-01-coverage"
-        if: env.GIT_DIFF
-      - uses: actions/download-artifact@v2
-        with:
->>>>>>> 97a3e44e
           name: "${{ github.sha }}-02-coverage"
         if: env.GIT_DIFF
       - uses: actions/download-artifact@v2
@@ -251,11 +186,7 @@
           name: "${{ github.sha }}-03-coverage"
         if: env.GIT_DIFF
       - run: |
-<<<<<<< HEAD
-          cat ./*profile.out | grep -v "mode: atomic" >> coverage.txt
-=======
           cat ./*profile.out | grep -v "mode: set" >> coverage.txt
->>>>>>> 97a3e44e
         if: env.GIT_DIFF
       - uses: codecov/codecov-action@v2.1.0
         with:
