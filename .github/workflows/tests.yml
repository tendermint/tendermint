name: Tests
# Tests runs different tests (test_abci_apps, test_abci_cli, test_apps)
# This workflow runs on every push to master or release branch and  every pull requests
# All jobs will pass without running if no *{.go, .mod, .sum} files have been modified
on:
  pull_request:
  push:
    branches:
      - master
      - release/**

jobs:
  cleanup-runs:
    runs-on: ubuntu-latest
    steps:
      - uses: rokroskar/workflow-run-cleanup-action@master
        env:
          GITHUB_TOKEN: "${{ secrets.GITHUB_TOKEN }}"
    if: "!startsWith(github.ref, 'refs/tags/') && github.ref != 'refs/heads/master'"

  build:
    name: Build
    runs-on: ubuntu-latest
    timeout-minutes: 5
    steps:
      - uses: actions/checkout@v2
      - uses: technote-space/get-diff-action@v4
        with:
          PATTERNS: |
            **/**.go
            go.mod
            go.sum
      - name: Set GOBIN
        run: |
          echo "::add-path::$(go env GOPATH)/bin"
      - name: install
        run: make install install_abci
<<<<<<< HEAD
        if: env.GIT_DIFF
      - uses: actions/cache@v2.1.1
=======
        if: "env.GIT_DIFF != ''"
      - uses: actions/cache@v2.1.2
>>>>>>> 6de4bb1b
        with:
          path: ~/go/pkg/mod
          key: ${{ runner.os }}-go-${{ hashFiles('**/go.sum') }}
          restore-keys: |
            ${{ runner.os }}-go-
        if: env.GIT_DIFF
      # Cache binaries for use by other jobs
      - uses: actions/cache@v2.1.2
        with:
          path: ~/go/bin
          key: ${{ runner.os }}-${{ github.sha }}-tm-binary
        if: env.GIT_DIFF

  test_abci_apps:
    runs-on: ubuntu-latest
    needs: Build
    timeout-minutes: 5
    steps:
      - uses: actions/checkout@v2
      - uses: technote-space/get-diff-action@v4
        with:
          PATTERNS: |
            **/**.go
            go.mod
            go.sum
      - name: Set GOBIN
        run: |
          echo "::add-path::$(go env GOPATH)/bin"
      - uses: actions/cache@v2.1.2
        with:
          path: ~/go/pkg/mod
          key: ${{ runner.os }}-go-${{ hashFiles('**/go.sum') }}
          restore-keys: |
            ${{ runner.os }}-go-
<<<<<<< HEAD
        if: env.GIT_DIFF
      - uses: actions/cache@v2.1.1
=======
        if: "env.GIT_DIFF != ''"
      - uses: actions/cache@v2.1.2
>>>>>>> 6de4bb1b
        with:
          path: ~/go/bin
          key: ${{ runner.os }}-${{ github.sha }}-tm-binary
        if: env.GIT_DIFF
      - name: test_abci_apps
        run: abci/tests/test_app/test.sh
        shell: bash
        if: env.GIT_DIFF

  test_abci_cli:
    runs-on: ubuntu-latest
    needs: Build
    timeout-minutes: 5
    steps:
      - uses: actions/checkout@v2
      - uses: technote-space/get-diff-action@v4
        with:
          PATTERNS: |
            **/**.go
            go.mod
            go.sum
      - name: Set GOBIN
        run: |
          echo "::add-path::$(go env GOPATH)/bin"
      - uses: actions/cache@v2.1.2
        with:
          path: ~/go/pkg/mod
          key: ${{ runner.os }}-go-${{ hashFiles('**/go.sum') }}
          restore-keys: |
            ${{ runner.os }}-go-
<<<<<<< HEAD
        if: env.GIT_DIFF
      - uses: actions/cache@v2.1.1
=======
        if: "env.GIT_DIFF != ''"
      - uses: actions/cache@v2.1.2
>>>>>>> 6de4bb1b
        with:
          path: ~/go/bin
          key: ${{ runner.os }}-${{ github.sha }}-tm-binary
        if: env.GIT_DIFF
      - run: abci/tests/test_cli/test.sh
        shell: bash
        if: env.GIT_DIFF

  test_apps:
    runs-on: ubuntu-latest
    needs: Build
    timeout-minutes: 5
    steps:
      - uses: actions/checkout@v2
      - uses: technote-space/get-diff-action@v4
        with:
          PATTERNS: |
            **/**.go
            go.mod
            go.sum
      - name: Set GOBIN
        run: |
          echo "::add-path::$(go env GOPATH)/bin"
      - uses: actions/cache@v2.1.2
        with:
          path: ~/go/pkg/mod
          key: ${{ runner.os }}-go-${{ hashFiles('**/go.sum') }}
          restore-keys: |
            ${{ runner.os }}-go-
<<<<<<< HEAD
        if: env.GIT_DIFF
      - uses: actions/cache@v2.1.1
=======
        if: "env.GIT_DIFF != ''"
      - uses: actions/cache@v2.1.2
>>>>>>> 6de4bb1b
        with:
          path: ~/go/bin
          key: ${{ runner.os }}-${{ github.sha }}-tm-binary
        if: env.GIT_DIFF
      - name: test_apps
        run: test/app/test.sh
        shell: bash
        if: env.GIT_DIFF<|MERGE_RESOLUTION|>--- conflicted
+++ resolved
@@ -35,13 +35,8 @@
           echo "::add-path::$(go env GOPATH)/bin"
       - name: install
         run: make install install_abci
-<<<<<<< HEAD
-        if: env.GIT_DIFF
-      - uses: actions/cache@v2.1.1
-=======
         if: "env.GIT_DIFF != ''"
       - uses: actions/cache@v2.1.2
->>>>>>> 6de4bb1b
         with:
           path: ~/go/pkg/mod
           key: ${{ runner.os }}-go-${{ hashFiles('**/go.sum') }}
@@ -76,13 +71,8 @@
           key: ${{ runner.os }}-go-${{ hashFiles('**/go.sum') }}
           restore-keys: |
             ${{ runner.os }}-go-
-<<<<<<< HEAD
         if: env.GIT_DIFF
-      - uses: actions/cache@v2.1.1
-=======
-        if: "env.GIT_DIFF != ''"
       - uses: actions/cache@v2.1.2
->>>>>>> 6de4bb1b
         with:
           path: ~/go/bin
           key: ${{ runner.os }}-${{ github.sha }}-tm-binary
@@ -113,13 +103,8 @@
           key: ${{ runner.os }}-go-${{ hashFiles('**/go.sum') }}
           restore-keys: |
             ${{ runner.os }}-go-
-<<<<<<< HEAD
         if: env.GIT_DIFF
-      - uses: actions/cache@v2.1.1
-=======
-        if: "env.GIT_DIFF != ''"
       - uses: actions/cache@v2.1.2
->>>>>>> 6de4bb1b
         with:
           path: ~/go/bin
           key: ${{ runner.os }}-${{ github.sha }}-tm-binary
@@ -149,13 +134,8 @@
           key: ${{ runner.os }}-go-${{ hashFiles('**/go.sum') }}
           restore-keys: |
             ${{ runner.os }}-go-
-<<<<<<< HEAD
         if: env.GIT_DIFF
-      - uses: actions/cache@v2.1.1
-=======
-        if: "env.GIT_DIFF != ''"
       - uses: actions/cache@v2.1.2
->>>>>>> 6de4bb1b
         with:
           path: ~/go/bin
           key: ${{ runner.os }}-${{ github.sha }}-tm-binary
