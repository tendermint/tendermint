--- conflicted
+++ resolved
@@ -1,11 +1,6 @@
 name: Tests
-<<<<<<< HEAD
-# Tests runs multiple different tests (test_abci_apps, test_abci_cli, test_apps, unit_tests)
-# This workflow runs on every push to master or a release branch and  every pull requests
-=======
 # Tests runs different tests (test_abci_apps, test_abci_cli, test_apps)
 # This workflow runs on every push to master or release branch and  every pull requests
->>>>>>> 7866f4a9
 # All jobs will pass without running if no *{.go, .mod, .sum} files have been modified
 on:
   pull_request:
