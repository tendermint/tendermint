name: Check Markdown links
on:
  schedule:
    - cron: '* */24 * * *'
jobs:
  markdown-link-check:
    runs-on: ubuntu-latest
    steps:
      - uses: actions/checkout@v3
<<<<<<< HEAD
      - uses: gaurav-nelson/github-action-markdown-link-check@1.0.7
=======
      - uses: creachadair/github-action-markdown-link-check@master
>>>>>>> a694dad5
        with:
          folder-path: "docs"<|MERGE_RESOLUTION|>--- conflicted
+++ resolved
@@ -7,10 +7,6 @@
     runs-on: ubuntu-latest
     steps:
       - uses: actions/checkout@v3
-<<<<<<< HEAD
-      - uses: gaurav-nelson/github-action-markdown-link-check@1.0.7
-=======
       - uses: creachadair/github-action-markdown-link-check@master
->>>>>>> a694dad5
         with:
           folder-path: "docs"