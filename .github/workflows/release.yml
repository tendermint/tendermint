--- conflicted
+++ resolved
@@ -1,15 +1,7 @@
 name: "Release"
 
 on:
-<<<<<<< HEAD
   workflow_dispatch:
-=======
-  push:
-    branches:
-      - "RC[0-9]/**"
-    tags:
-      - "v[0-9]+.[0-9]+.[0-9]+"  # Push events to matching v*, i.e. v1.0, v20.15.10
->>>>>>> 6c40ad39
 
 jobs:
   goreleaser:
