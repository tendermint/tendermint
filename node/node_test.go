package node

import (
	"context"
	"errors"
	"fmt"
	"math"
	"net"
	"os"
	"syscall"
	"testing"
	"time"

	"github.com/stretchr/testify/assert"
	"github.com/stretchr/testify/require"
	dbm "github.com/tendermint/tm-db"

	abciclient "github.com/tendermint/tendermint/abci/client"
	"github.com/tendermint/tendermint/abci/example/kvstore"
	"github.com/tendermint/tendermint/config"
	"github.com/tendermint/tendermint/crypto"
	"github.com/tendermint/tendermint/crypto/ed25519"
	"github.com/tendermint/tendermint/crypto/tmhash"
	"github.com/tendermint/tendermint/internal/evidence"
	"github.com/tendermint/tendermint/internal/mempool"
	mempoolv0 "github.com/tendermint/tendermint/internal/mempool/v0"
	"github.com/tendermint/tendermint/internal/proxy"
	sm "github.com/tendermint/tendermint/internal/state"
	"github.com/tendermint/tendermint/internal/state/indexer"
	"github.com/tendermint/tendermint/internal/store"
	"github.com/tendermint/tendermint/internal/test/factory"
	"github.com/tendermint/tendermint/libs/log"
	tmrand "github.com/tendermint/tendermint/libs/rand"
	"github.com/tendermint/tendermint/libs/service"
	tmtime "github.com/tendermint/tendermint/libs/time"
	"github.com/tendermint/tendermint/privval"
	"github.com/tendermint/tendermint/types"
)

func TestNodeStartStop(t *testing.T) {
	cfg := config.ResetTestRoot("node_node_test")

	defer os.RemoveAll(cfg.RootDir)

	// create & start node
	ns, err := newDefaultNode(cfg, log.TestingLogger())
	require.NoError(t, err)
	require.NoError(t, ns.Start())

	t.Cleanup(func() {
		if ns.IsRunning() {
			assert.NoError(t, ns.Stop())
			ns.Wait()
		}
	})

	n, ok := ns.(*nodeImpl)
	require.True(t, ok)

	ctx, cancel := context.WithCancel(context.Background())
	defer cancel()

	// wait for the node to produce a block
	blocksSub, err := n.EventBus().Subscribe(ctx, "node_test", types.EventQueryNewBlock)
	require.NoError(t, err)
	select {
	case <-blocksSub.Out():
	case <-blocksSub.Canceled():
		t.Fatal("blocksSub was canceled")
	case <-time.After(10 * time.Second):
		t.Fatal("timed out waiting for the node to produce a block")
	}

	// stop the node
	go func() {
		err = n.Stop()
		require.NoError(t, err)
	}()

	select {
	case <-n.Quit():
	case <-time.After(5 * time.Second):
		pid := os.Getpid()
		p, err := os.FindProcess(pid)
		if err != nil {
			panic(err)
		}
		err = p.Signal(syscall.SIGABRT)
		fmt.Println(err)
		t.Fatal("timed out waiting for shutdown")
	}
}

func getTestNode(t *testing.T, conf *config.Config, logger log.Logger) *nodeImpl {
	t.Helper()
	ns, err := newDefaultNode(conf, logger)
	require.NoError(t, err)

	n, ok := ns.(*nodeImpl)
	require.True(t, ok)

	t.Cleanup(func() {
		if ns.IsRunning() {
			assert.NoError(t, ns.Stop())
			ns.Wait()
		}
	})

	return n
}

func TestNodeDelayedStart(t *testing.T) {
	cfg := config.ResetTestRoot("node_delayed_start_test")
	defer os.RemoveAll(cfg.RootDir)
	now := tmtime.Now()

	// create & start node
	n := getTestNode(t, cfg, log.TestingLogger())
	n.GenesisDoc().GenesisTime = now.Add(2 * time.Second)

	require.NoError(t, n.Start())

	startTime := tmtime.Now()
	assert.Equal(t, true, startTime.After(n.GenesisDoc().GenesisTime))
}

func TestNodeSetAppVersion(t *testing.T) {
	cfg := config.ResetTestRoot("node_app_version_test")
	defer os.RemoveAll(cfg.RootDir)

	// create node
	n := getTestNode(t, cfg, log.TestingLogger())

	// default config uses the kvstore app
	var appVersion uint64 = kvstore.ProtocolVersion

	// check version is set in state
	state, err := n.stateStore.Load()
	require.NoError(t, err)
	assert.Equal(t, state.Version.Consensus.App, appVersion)

	// check version is set in node info
	assert.Equal(t, n.nodeInfo.ProtocolVersion.App, appVersion)
}

func TestNodeSetPrivValTCP(t *testing.T) {
	addr := "tcp://" + testFreeAddr(t)

	cfg := config.ResetTestRoot("node_priv_val_tcp_test")
	defer os.RemoveAll(cfg.RootDir)
	cfg.PrivValidator.ListenAddr = addr

	dialer := privval.DialTCPFn(addr, 100*time.Millisecond, ed25519.GenPrivKey())
	dialerEndpoint := privval.NewSignerDialerEndpoint(
		log.TestingLogger(),
		dialer,
	)
	privval.SignerDialerEndpointTimeoutReadWrite(100 * time.Millisecond)(dialerEndpoint)

	signerServer := privval.NewSignerServer(
		dialerEndpoint,
		cfg.ChainID(),
		types.NewMockPV(),
	)

	go func() {
		err := signerServer.Start()
		if err != nil {
			panic(err)
		}
	}()
	defer signerServer.Stop() //nolint:errcheck // ignore for tests

	n := getTestNode(t, cfg, log.TestingLogger())
	assert.IsType(t, &privval.RetrySignerClient{}, n.PrivValidator())
}

// address without a protocol must result in error
func TestPrivValidatorListenAddrNoProtocol(t *testing.T) {
	addrNoPrefix := testFreeAddr(t)

	cfg := config.ResetTestRoot("node_priv_val_tcp_test")
	defer os.RemoveAll(cfg.RootDir)
	cfg.PrivValidator.ListenAddr = addrNoPrefix

	n, err := newDefaultNode(cfg, log.TestingLogger())
	assert.Error(t, err)

	if n != nil && n.IsRunning() {
		assert.NoError(t, n.Stop())
		n.Wait()
	}
}

func TestNodeSetPrivValIPC(t *testing.T) {
	tmpfile := "/tmp/kms." + tmrand.Str(6) + ".sock"
	defer os.Remove(tmpfile) // clean up

	cfg := config.ResetTestRoot("node_priv_val_tcp_test")
	defer os.RemoveAll(cfg.RootDir)
	cfg.PrivValidator.ListenAddr = "unix://" + tmpfile

	dialer := privval.DialUnixFn(tmpfile)
	dialerEndpoint := privval.NewSignerDialerEndpoint(
		log.TestingLogger(),
		dialer,
	)
	privval.SignerDialerEndpointTimeoutReadWrite(100 * time.Millisecond)(dialerEndpoint)

	pvsc := privval.NewSignerServer(
		dialerEndpoint,
		cfg.ChainID(),
		types.NewMockPV(),
	)

	go func() {
		err := pvsc.Start()
		require.NoError(t, err)
	}()
	defer pvsc.Stop() //nolint:errcheck // ignore for tests
	n := getTestNode(t, cfg, log.TestingLogger())
	assert.IsType(t, &privval.RetrySignerClient{}, n.PrivValidator())
}

// testFreeAddr claims a free port so we don't block on listener being ready.
func testFreeAddr(t *testing.T) string {
	ln, err := net.Listen("tcp", "127.0.0.1:0")
	require.NoError(t, err)
	defer ln.Close()

	return fmt.Sprintf("127.0.0.1:%d", ln.Addr().(*net.TCPAddr).Port)
}

// create a proposal block using real and full
// mempool and evidence pool and validate it.
func TestCreateProposalBlock(t *testing.T) {
	ctx, cancel := context.WithCancel(context.Background())
	defer cancel()

	cfg := config.ResetTestRoot("node_create_proposal")
	defer os.RemoveAll(cfg.RootDir)
	cc := abciclient.NewLocalCreator(kvstore.NewApplication())
	proxyApp := proxy.NewAppConns(cc)
	err := proxyApp.Start()
	require.Nil(t, err)
	defer proxyApp.Stop() //nolint:errcheck // ignore for tests

	logger := log.TestingLogger()

	const height int64 = 1
	state, stateDB, privVals := state(t, 1, height)
	stateStore := sm.NewStore(stateDB)
	maxBytes := 16384
	const partSize uint32 = 256
	maxEvidenceBytes := int64(maxBytes / 2)
	state.ConsensusParams.Block.MaxBytes = int64(maxBytes)
	state.ConsensusParams.Evidence.MaxBytes = maxEvidenceBytes
	proposerAddr, _ := state.Validators.GetByIndex(0)

	mp := mempoolv0.NewCListMempool(
		cfg.Mempool,
		proxyApp.Mempool(),
		state.LastBlockHeight,
		mempoolv0.WithMetrics(mempool.NopMetrics()),
		mempoolv0.WithPreCheck(sm.TxPreCheck(state)),
		mempoolv0.WithPostCheck(sm.TxPostCheck(state)),
	)
	mp.SetLogger(logger)

	// Make EvidencePool
	evidenceDB := dbm.NewMemDB()
	blockStore := store.NewBlockStore(dbm.NewMemDB())
	evidencePool, err := evidence.NewPool(logger, evidenceDB, stateStore, blockStore)
	require.NoError(t, err)

	// fill the evidence pool with more evidence
	// than can fit in a block
	var currentBytes int64
	for currentBytes <= maxEvidenceBytes {
		ev := types.NewMockDuplicateVoteEvidenceWithValidator(height, time.Now(), privVals[0], "test-chain")
		currentBytes += int64(len(ev.Bytes()))
		evidencePool.ReportConflictingVotes(ev.VoteA, ev.VoteB)
	}

	evList, size := evidencePool.PendingEvidence(state.ConsensusParams.Evidence.MaxBytes)
	require.Less(t, size, state.ConsensusParams.Evidence.MaxBytes+1)
	evData := &types.EvidenceData{Evidence: evList}
	require.EqualValues(t, size, evData.ByteSize())

	// fill the mempool with more txs
	// than can fit in a block
	txLength := 100
	for i := 0; i <= maxBytes/txLength; i++ {
		tx := tmrand.Bytes(txLength)
		err := mp.CheckTx(ctx, tx, nil, mempool.TxInfo{})
		assert.NoError(t, err)
	}

	blockExec := sm.NewBlockExecutor(
		stateStore,
		logger,
		proxyApp.Consensus(),
		mp,
		evidencePool,
		blockStore,
	)

	commit := types.NewCommit(height-1, 0, types.BlockID{}, nil)
	block, _ := blockExec.CreateProposalBlock(
		height,
		state, commit,
		proposerAddr,
	)

	// check that the part set does not exceed the maximum block size
	partSet := block.MakePartSet(partSize)
	assert.Less(t, partSet.ByteSize(), int64(maxBytes))

	partSetFromHeader := types.NewPartSetFromHeader(partSet.Header())
	for partSetFromHeader.Count() < partSetFromHeader.Total() {
		added, err := partSetFromHeader.AddPart(partSet.GetPart(int(partSetFromHeader.Count())))
		require.NoError(t, err)
		require.True(t, added)
	}
	assert.EqualValues(t, partSetFromHeader.ByteSize(), partSet.ByteSize())

	err = blockExec.ValidateBlock(state, block)
	assert.NoError(t, err)
}

func TestMaxTxsProposalBlockSize(t *testing.T) {
	ctx, cancel := context.WithCancel(context.Background())
	defer cancel()

	cfg := config.ResetTestRoot("node_create_proposal")
	defer os.RemoveAll(cfg.RootDir)
	cc := abciclient.NewLocalCreator(kvstore.NewApplication())
	proxyApp := proxy.NewAppConns(cc)
	err := proxyApp.Start()
	require.Nil(t, err)
	defer proxyApp.Stop() //nolint:errcheck // ignore for tests

	logger := log.TestingLogger()

	const height int64 = 1
	state, stateDB, _ := state(t, 1, height)
	stateStore := sm.NewStore(stateDB)
	blockStore := store.NewBlockStore(dbm.NewMemDB())
	const maxBytes int64 = 16384
	const partSize uint32 = 256
	state.ConsensusParams.Block.MaxBytes = maxBytes
	proposerAddr, _ := state.Validators.GetByIndex(0)

	// Make Mempool
	mp := mempoolv0.NewCListMempool(
		cfg.Mempool,
		proxyApp.Mempool(),
		state.LastBlockHeight,
		mempoolv0.WithMetrics(mempool.NopMetrics()),
		mempoolv0.WithPreCheck(sm.TxPreCheck(state)),
		mempoolv0.WithPostCheck(sm.TxPostCheck(state)),
	)
	mp.SetLogger(logger)

	// fill the mempool with one txs just below the maximum size
	txLength := int(types.MaxDataBytesNoEvidence(maxBytes, 1))
	tx := tmrand.Bytes(txLength - 4) // to account for the varint
	err = mp.CheckTx(ctx, tx, nil, mempool.TxInfo{})
	assert.NoError(t, err)

	blockExec := sm.NewBlockExecutor(
		stateStore,
		logger,
		proxyApp.Consensus(),
		mp,
		sm.EmptyEvidencePool{},
		blockStore,
	)

	commit := types.NewCommit(height-1, 0, types.BlockID{}, nil)
	block, _ := blockExec.CreateProposalBlock(
		height,
		state, commit,
		proposerAddr,
	)

	pb, err := block.ToProto()
	require.NoError(t, err)
	assert.Less(t, int64(pb.Size()), maxBytes)

	// check that the part set does not exceed the maximum block size
	partSet := block.MakePartSet(partSize)
	assert.EqualValues(t, partSet.ByteSize(), int64(pb.Size()))
}

func TestMaxProposalBlockSize(t *testing.T) {
	ctx, cancel := context.WithCancel(context.Background())
	defer cancel()

	cfg := config.ResetTestRoot("node_create_proposal")
	defer os.RemoveAll(cfg.RootDir)
	cc := abciclient.NewLocalCreator(kvstore.NewApplication())
	proxyApp := proxy.NewAppConns(cc)
	err := proxyApp.Start()
	require.Nil(t, err)
	defer proxyApp.Stop() //nolint:errcheck // ignore for tests

	logger := log.TestingLogger()

	state, stateDB, _ := state(t, types.MaxVotesCount, int64(1))
	stateStore := sm.NewStore(stateDB)
	blockStore := store.NewBlockStore(dbm.NewMemDB())
	const maxBytes int64 = 1024 * 1024 * 2
	state.ConsensusParams.Block.MaxBytes = maxBytes
	proposerAddr, _ := state.Validators.GetByIndex(0)

	// Make Mempool
	mp := mempoolv0.NewCListMempool(
		cfg.Mempool,
		proxyApp.Mempool(),
		state.LastBlockHeight,
		mempoolv0.WithMetrics(mempool.NopMetrics()),
		mempoolv0.WithPreCheck(sm.TxPreCheck(state)),
		mempoolv0.WithPostCheck(sm.TxPostCheck(state)),
	)
	mp.SetLogger(logger)

	// fill the mempool with one txs just below the maximum size
	txLength := int(types.MaxDataBytesNoEvidence(maxBytes, types.MaxVotesCount))
	tx := tmrand.Bytes(txLength - 6) // to account for the varint
	err = mp.CheckTx(context.Background(), tx, nil, mempool.TxInfo{})
	assert.NoError(t, err)
	// now produce more txs than what a normal block can hold with 10 smaller txs
	// At the end of the test, only the single big tx should be added
	for i := 0; i < 10; i++ {
		tx := tmrand.Bytes(10)
		err = mp.CheckTx(ctx, tx, nil, mempool.TxInfo{})
		assert.NoError(t, err)
	}

	blockExec := sm.NewBlockExecutor(
		stateStore,
		logger,
		proxyApp.Consensus(),
		mp,
		sm.EmptyEvidencePool{},
		blockStore,
	)

	blockID := types.BlockID{
		Hash: tmhash.Sum([]byte("blockID_hash")),
		PartSetHeader: types.PartSetHeader{
			Total: math.MaxInt32,
			Hash:  tmhash.Sum([]byte("blockID_part_set_header_hash")),
		},
	}

	timestamp := time.Date(math.MaxInt64, 0, 0, 0, 0, 0, math.MaxInt64, time.UTC)
	// change state in order to produce the largest accepted header
	state.LastBlockID = blockID
	state.LastBlockHeight = math.MaxInt64 - 1
	state.LastBlockTime = timestamp
	state.LastResultsHash = tmhash.Sum([]byte("last_results_hash"))
	state.AppHash = tmhash.Sum([]byte("app_hash"))
	state.Version.Consensus.Block = math.MaxInt64
	state.Version.Consensus.App = math.MaxInt64
	maxChainID := ""
	for i := 0; i < types.MaxChainIDLen; i++ {
		maxChainID += "𠜎"
	}
	state.ChainID = maxChainID

	cs := types.CommitSig{
		BlockIDFlag:      types.BlockIDFlagNil,
		ValidatorAddress: crypto.AddressHash([]byte("validator_address")),
		Timestamp:        timestamp,
		Signature:        crypto.CRandBytes(types.MaxSignatureSize),
	}

	commit := &types.Commit{
		Height:  math.MaxInt64,
		Round:   math.MaxInt32,
		BlockID: blockID,
	}

	// add maximum amount of signatures to a single commit
	for i := 0; i < types.MaxVotesCount; i++ {
		commit.Signatures = append(commit.Signatures, cs)
	}

	block, partSet := blockExec.CreateProposalBlock(
		math.MaxInt64,
		state, commit,
		proposerAddr,
	)

	// this ensures that the header is at max size
	block.Header.Time = timestamp

	pb, err := block.ToProto()
	require.NoError(t, err)

	// require that the header and commit be the max possible size
	require.Equal(t, int64(pb.Header.Size()), types.MaxHeaderBytes)
	require.Equal(t, int64(pb.LastCommit.Size()), types.MaxCommitBytes(types.MaxVotesCount))
	// make sure that the block is less than the max possible size
	assert.Equal(t, int64(pb.Size()), maxBytes)
	// because of the proto overhead we expect the part set bytes to be equal or
	// less than the pb block size
	assert.LessOrEqual(t, partSet.ByteSize(), int64(pb.Size()))

}

func TestNodeNewSeedNode(t *testing.T) {
	cfg := config.ResetTestRoot("node_new_node_custom_reactors_test")
	cfg.Mode = config.ModeSeed
	defer os.RemoveAll(cfg.RootDir)

	nodeKey, err := types.LoadOrGenNodeKey(cfg.NodeKeyFile())
	require.NoError(t, err)

	ns, err := makeSeedNode(cfg,
		config.DefaultDBProvider,
		nodeKey,
		defaultGenesisDocProviderFunc(cfg),
		log.TestingLogger(),
	)

	require.NoError(t, err)
	n, ok := ns.(*nodeImpl)
	require.True(t, ok)

	err = n.Start()
	require.NoError(t, err)
	assert.True(t, n.pexReactor.IsRunning())

	require.NoError(t, n.Stop())

}

func TestNodeSetEventSink(t *testing.T) {
	cfg := config.ResetTestRoot("node_app_version_test")
	defer os.RemoveAll(cfg.RootDir)

	logger := log.TestingLogger()
	setupTest := func(t *testing.T, conf *config.Config) []indexer.EventSink {
		eventBus, err := createAndStartEventBus(logger)
		require.NoError(t, err)
		t.Cleanup(func() { require.NoError(t, eventBus.Stop()) })
		genDoc, err := types.GenesisDocFromFile(cfg.GenesisFile())
		require.NoError(t, err)

		indexService, eventSinks, err := createAndStartIndexerService(cfg,
			config.DefaultDBProvider, eventBus, logger, genDoc.ChainID)
		require.NoError(t, err)
		t.Cleanup(func() { require.NoError(t, indexService.Stop()) })
		return eventSinks
	}
	cleanup := func(ns service.Service) func() {
		return func() {
			n, ok := ns.(*nodeImpl)
			if !ok {
				return
			}
			if n == nil {
				return
			}
			if !n.IsRunning() {
				return
			}
			assert.NoError(t, n.Stop())
			n.Wait()
		}
	}

	eventSinks := setupTest(t, cfg)
	assert.Equal(t, 1, len(eventSinks))
	assert.Equal(t, indexer.KV, eventSinks[0].Type())

	cfg.TxIndex.Indexer = []string{"null"}
	eventSinks = setupTest(t, cfg)

	assert.Equal(t, 1, len(eventSinks))
	assert.Equal(t, indexer.NULL, eventSinks[0].Type())

	cfg.TxIndex.Indexer = []string{"null", "kv"}
	eventSinks = setupTest(t, cfg)

	assert.Equal(t, 1, len(eventSinks))
	assert.Equal(t, indexer.NULL, eventSinks[0].Type())

	cfg.TxIndex.Indexer = []string{"kvv"}
	ns, err := newDefaultNode(cfg, logger)
	assert.Nil(t, ns)
<<<<<<< HEAD
	assert.Contains(t, err.Error(), "unsupported event sink type")
=======
	assert.Equal(t, errors.New("unsupported event sink type"), err)
	t.Cleanup(cleanup(ns))
>>>>>>> 52ed9944

	cfg.TxIndex.Indexer = []string{}
	eventSinks = setupTest(t, cfg)

	assert.Equal(t, 1, len(eventSinks))
	assert.Equal(t, indexer.NULL, eventSinks[0].Type())

	cfg.TxIndex.Indexer = []string{"psql"}
	ns, err = newDefaultNode(cfg, logger)
	assert.Nil(t, ns)
<<<<<<< HEAD
	assert.Contains(t, err.Error(), "the psql connection settings cannot be empty")
=======
	assert.Equal(t, errors.New("the psql connection settings cannot be empty"), err)
	t.Cleanup(cleanup(ns))
>>>>>>> 52ed9944

	var psqlConn = "test"

	cfg.TxIndex.Indexer = []string{"psql"}
	cfg.TxIndex.PsqlConn = psqlConn
	eventSinks = setupTest(t, cfg)

	assert.Equal(t, 1, len(eventSinks))
	assert.Equal(t, indexer.PSQL, eventSinks[0].Type())

	cfg.TxIndex.Indexer = []string{"psql", "kv"}
	cfg.TxIndex.PsqlConn = psqlConn
	eventSinks = setupTest(t, cfg)

	assert.Equal(t, 2, len(eventSinks))
	// we use map to filter the duplicated sinks, so it's not guarantee the order when append sinks.
	if eventSinks[0].Type() == indexer.KV {
		assert.Equal(t, indexer.PSQL, eventSinks[1].Type())
	} else {
		assert.Equal(t, indexer.PSQL, eventSinks[0].Type())
		assert.Equal(t, indexer.KV, eventSinks[1].Type())
	}

	cfg.TxIndex.Indexer = []string{"kv", "psql"}
	cfg.TxIndex.PsqlConn = psqlConn
	eventSinks = setupTest(t, cfg)

	assert.Equal(t, 2, len(eventSinks))
	if eventSinks[0].Type() == indexer.KV {
		assert.Equal(t, indexer.PSQL, eventSinks[1].Type())
	} else {
		assert.Equal(t, indexer.PSQL, eventSinks[0].Type())
		assert.Equal(t, indexer.KV, eventSinks[1].Type())
	}

	var e = errors.New("found duplicated sinks, please check the tx-index section in the config.toml")
	cfg.TxIndex.Indexer = []string{"psql", "kv", "Kv"}
	cfg.TxIndex.PsqlConn = psqlConn
	ns, err = newDefaultNode(cfg, logger)
	require.Error(t, err)
<<<<<<< HEAD
	assert.Contains(t, err.Error(), e.Error())
=======
	assert.Equal(t, e, err)
	t.Cleanup(cleanup(ns))
>>>>>>> 52ed9944

	cfg.TxIndex.Indexer = []string{"Psql", "kV", "kv", "pSql"}
	cfg.TxIndex.PsqlConn = psqlConn
	ns, err = newDefaultNode(cfg, logger)
	require.Error(t, err)
<<<<<<< HEAD
	assert.Contains(t, err.Error(), e.Error())
=======
	assert.Equal(t, e, err)
	t.Cleanup(cleanup(ns))
>>>>>>> 52ed9944
}

func state(t *testing.T, nVals int, height int64) (sm.State, dbm.DB, []types.PrivValidator) {
	t.Helper()
	privVals := make([]types.PrivValidator, nVals)
	vals := make([]types.GenesisValidator, nVals)
	for i := 0; i < nVals; i++ {
		privVal := types.NewMockPV()
		privVals[i] = privVal
		vals[i] = types.GenesisValidator{
			Address: privVal.PrivKey.PubKey().Address(),
			PubKey:  privVal.PrivKey.PubKey(),
			Power:   1000,
			Name:    fmt.Sprintf("test%d", i),
		}
	}
	s, _ := sm.MakeGenesisState(&types.GenesisDoc{
		ChainID:    "test-chain",
		Validators: vals,
		AppHash:    nil,
	})

	// save validators to db for 2 heights
	stateDB := dbm.NewMemDB()
	t.Cleanup(func() { require.NoError(t, stateDB.Close()) })

	stateStore := sm.NewStore(stateDB)
	require.NoError(t, stateStore.Save(s))

	for i := 1; i < int(height); i++ {
		s.LastBlockHeight++
		s.LastValidators = s.Validators.Copy()
		require.NoError(t, stateStore.Save(s))
	}
	return s, stateDB, privVals
}

func TestLoadStateFromGenesis(t *testing.T) {
	_ = loadStatefromGenesis(t)
}

func loadStatefromGenesis(t *testing.T) sm.State {
	t.Helper()

	stateDB := dbm.NewMemDB()
	stateStore := sm.NewStore(stateDB)
	cfg := config.ResetTestRoot("load_state_from_genesis")

	loadedState, err := stateStore.Load()
	require.NoError(t, err)
	require.True(t, loadedState.IsEmpty())

	genDoc, _ := factory.RandGenesisDoc(cfg, 0, false, 10)

	state, err := loadStateFromDBOrGenesisDocProvider(
		stateStore,
		genDoc,
	)
	require.NoError(t, err)
	require.NotNil(t, state)

	return state
}<|MERGE_RESOLUTION|>--- conflicted
+++ resolved
@@ -592,12 +592,8 @@
 	cfg.TxIndex.Indexer = []string{"kvv"}
 	ns, err := newDefaultNode(cfg, logger)
 	assert.Nil(t, ns)
-<<<<<<< HEAD
 	assert.Contains(t, err.Error(), "unsupported event sink type")
-=======
-	assert.Equal(t, errors.New("unsupported event sink type"), err)
 	t.Cleanup(cleanup(ns))
->>>>>>> 52ed9944
 
 	cfg.TxIndex.Indexer = []string{}
 	eventSinks = setupTest(t, cfg)
@@ -608,12 +604,8 @@
 	cfg.TxIndex.Indexer = []string{"psql"}
 	ns, err = newDefaultNode(cfg, logger)
 	assert.Nil(t, ns)
-<<<<<<< HEAD
 	assert.Contains(t, err.Error(), "the psql connection settings cannot be empty")
-=======
-	assert.Equal(t, errors.New("the psql connection settings cannot be empty"), err)
 	t.Cleanup(cleanup(ns))
->>>>>>> 52ed9944
 
 	var psqlConn = "test"
 
@@ -654,23 +646,15 @@
 	cfg.TxIndex.PsqlConn = psqlConn
 	ns, err = newDefaultNode(cfg, logger)
 	require.Error(t, err)
-<<<<<<< HEAD
 	assert.Contains(t, err.Error(), e.Error())
-=======
-	assert.Equal(t, e, err)
 	t.Cleanup(cleanup(ns))
->>>>>>> 52ed9944
 
 	cfg.TxIndex.Indexer = []string{"Psql", "kV", "kv", "pSql"}
 	cfg.TxIndex.PsqlConn = psqlConn
 	ns, err = newDefaultNode(cfg, logger)
 	require.Error(t, err)
-<<<<<<< HEAD
 	assert.Contains(t, err.Error(), e.Error())
-=======
-	assert.Equal(t, e, err)
 	t.Cleanup(cleanup(ns))
->>>>>>> 52ed9944
 }
 
 func state(t *testing.T, nVals int, height int64) (sm.State, dbm.DB, []types.PrivValidator) {
