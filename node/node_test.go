package node

import (
	"context"
	"errors"
	"fmt"
	"math"
	"net"
	"os"
	"testing"
	"time"

	"github.com/stretchr/testify/assert"
	"github.com/stretchr/testify/require"
	dbm "github.com/tendermint/tm-db"

	abciclient "github.com/tendermint/tendermint/abci/client"
	"github.com/tendermint/tendermint/abci/example/kvstore"
	"github.com/tendermint/tendermint/config"
	"github.com/tendermint/tendermint/crypto"
	"github.com/tendermint/tendermint/crypto/ed25519"
	"github.com/tendermint/tendermint/crypto/tmhash"
	"github.com/tendermint/tendermint/internal/evidence"
	"github.com/tendermint/tendermint/internal/mempool"
	"github.com/tendermint/tendermint/internal/proxy"
	sm "github.com/tendermint/tendermint/internal/state"
	"github.com/tendermint/tendermint/internal/state/indexer"
	"github.com/tendermint/tendermint/internal/store"
	"github.com/tendermint/tendermint/internal/test/factory"
	"github.com/tendermint/tendermint/libs/log"
	"github.com/tendermint/tendermint/libs/pubsub"
	tmrand "github.com/tendermint/tendermint/libs/rand"
	"github.com/tendermint/tendermint/libs/service"
	tmtime "github.com/tendermint/tendermint/libs/time"
	"github.com/tendermint/tendermint/privval"
	"github.com/tendermint/tendermint/types"
)

func TestNodeStartStop(t *testing.T) {
	cfg, err := config.ResetTestRoot("node_node_test")
	require.NoError(t, err)

	defer os.RemoveAll(cfg.RootDir)

	ctx, bcancel := context.WithCancel(context.Background())
	defer bcancel()

	// create & start node
	ns, err := newDefaultNode(ctx, cfg, log.TestingLogger())
	require.NoError(t, err)
	require.NoError(t, ns.Start(ctx))

	t.Cleanup(func() {
		if ns.IsRunning() {
			bcancel()
			ns.Wait()
		}
	})

	n, ok := ns.(*nodeImpl)
	require.True(t, ok)

	// wait for the node to produce a block
	blocksSub, err := n.EventBus().SubscribeWithArgs(ctx, pubsub.SubscribeArgs{
		ClientID: "node_test",
		Query:    types.EventQueryNewBlock,
	})
	require.NoError(t, err)
	tctx, cancel := context.WithTimeout(ctx, 10*time.Second)
	defer cancel()
	if _, err := blocksSub.Next(tctx); err != nil {
		t.Fatalf("Waiting for event: %v", err)
	}

	// stop the node
	go func() {
		bcancel()
		n.Wait()
	}()

	select {
	case <-n.Quit():
		return
	case <-time.After(10 * time.Second):
		if n.IsRunning() {
			t.Fatal("timed out waiting for shutdown")
		}

	}
}

func getTestNode(ctx context.Context, t *testing.T, conf *config.Config, logger log.Logger) *nodeImpl {
	t.Helper()
	ctx, cancel := context.WithCancel(ctx)
	defer cancel()

	ns, err := newDefaultNode(ctx, conf, logger)
	require.NoError(t, err)

	n, ok := ns.(*nodeImpl)
	require.True(t, ok)

	t.Cleanup(func() {
		cancel()
		if n.IsRunning() {
			ns.Wait()
		}
	})

	return n
}

func TestNodeDelayedStart(t *testing.T) {
	cfg, err := config.ResetTestRoot("node_delayed_start_test")
	require.NoError(t, err)

	defer os.RemoveAll(cfg.RootDir)
	now := tmtime.Now()

	ctx, cancel := context.WithCancel(context.Background())
	defer cancel()

	// create & start node
	n := getTestNode(ctx, t, cfg, log.TestingLogger())
	n.GenesisDoc().GenesisTime = now.Add(2 * time.Second)

	require.NoError(t, n.Start(ctx))

	startTime := tmtime.Now()
	assert.Equal(t, true, startTime.After(n.GenesisDoc().GenesisTime))
}

func TestNodeSetAppVersion(t *testing.T) {
	cfg, err := config.ResetTestRoot("node_app_version_test")
	require.NoError(t, err)
	defer os.RemoveAll(cfg.RootDir)

	ctx, cancel := context.WithCancel(context.Background())
	defer cancel()

	// create node
	n := getTestNode(ctx, t, cfg, log.TestingLogger())

	// default config uses the kvstore app
	appVersion := kvstore.ProtocolVersion

	// check version is set in state
	state, err := n.stateStore.Load()
	require.NoError(t, err)
	assert.Equal(t, state.Version.Consensus.App, appVersion)

	// check version is set in node info
	assert.Equal(t, n.nodeInfo.ProtocolVersion.App, appVersion)
}

func TestNodeSetPrivValTCP(t *testing.T) {
	addr := "tcp://" + testFreeAddr(t)

	ctx, cancel := context.WithCancel(context.Background())
	defer cancel()

	cfg, err := config.ResetTestRoot("node_priv_val_tcp_test")
	require.NoError(t, err)
	defer os.RemoveAll(cfg.RootDir)
	cfg.PrivValidator.ListenAddr = addr

	dialer := privval.DialTCPFn(addr, 100*time.Millisecond, ed25519.GenPrivKey())
	dialerEndpoint := privval.NewSignerDialerEndpoint(
		log.TestingLogger(),
		dialer,
	)
	privval.SignerDialerEndpointTimeoutReadWrite(100 * time.Millisecond)(dialerEndpoint)

	signerServer := privval.NewSignerServer(
		dialerEndpoint,
		cfg.ChainID(),
		types.NewMockPV(),
	)

	go func() {
		err := signerServer.Start(ctx)
		if err != nil {
			panic(err)
		}
	}()
	defer signerServer.Stop() //nolint:errcheck // ignore for tests

	n := getTestNode(ctx, t, cfg, log.TestingLogger())
	assert.IsType(t, &privval.RetrySignerClient{}, n.PrivValidator())
}

// address without a protocol must result in error
func TestPrivValidatorListenAddrNoProtocol(t *testing.T) {
	ctx, cancel := context.WithCancel(context.Background())
	defer cancel()

	addrNoPrefix := testFreeAddr(t)

	cfg, err := config.ResetTestRoot("node_priv_val_tcp_test")
	require.NoError(t, err)
	defer os.RemoveAll(cfg.RootDir)
	cfg.PrivValidator.ListenAddr = addrNoPrefix
	n, err := newDefaultNode(ctx, cfg, log.TestingLogger())

	assert.Error(t, err)

	if n != nil && n.IsRunning() {
		cancel()
		n.Wait()
	}
}

func TestNodeSetPrivValIPC(t *testing.T) {
	tmpfile := "/tmp/kms." + tmrand.Str(6) + ".sock"
	defer os.Remove(tmpfile) // clean up

	ctx, cancel := context.WithCancel(context.Background())
	defer cancel()

	cfg, err := config.ResetTestRoot("node_priv_val_tcp_test")
	require.NoError(t, err)
	defer os.RemoveAll(cfg.RootDir)
	cfg.PrivValidator.ListenAddr = "unix://" + tmpfile

	dialer := privval.DialUnixFn(tmpfile)
	dialerEndpoint := privval.NewSignerDialerEndpoint(
		log.TestingLogger(),
		dialer,
	)
	privval.SignerDialerEndpointTimeoutReadWrite(100 * time.Millisecond)(dialerEndpoint)

	pvsc := privval.NewSignerServer(
		dialerEndpoint,
		cfg.ChainID(),
		types.NewMockPV(),
	)

	go func() {
		err := pvsc.Start(ctx)
		require.NoError(t, err)
	}()
	defer pvsc.Stop() //nolint:errcheck // ignore for tests
	n := getTestNode(ctx, t, cfg, log.TestingLogger())
	assert.IsType(t, &privval.RetrySignerClient{}, n.PrivValidator())
}

// testFreeAddr claims a free port so we don't block on listener being ready.
func testFreeAddr(t *testing.T) string {
	ln, err := net.Listen("tcp", "127.0.0.1:0")
	require.NoError(t, err)
	defer ln.Close()

	return fmt.Sprintf("127.0.0.1:%d", ln.Addr().(*net.TCPAddr).Port)
}

// create a proposal block using real and full
// mempool and evidence pool and validate it.
func TestCreateProposalBlock(t *testing.T) {
	ctx, cancel := context.WithCancel(context.Background())
	defer cancel()

	cfg, err := config.ResetTestRoot("node_create_proposal")
	require.NoError(t, err)
	defer os.RemoveAll(cfg.RootDir)

	cc := abciclient.NewLocalCreator(kvstore.NewApplication())
	proxyApp := proxy.NewAppConns(cc, log.TestingLogger(), proxy.NopMetrics())
	err = proxyApp.Start(ctx)
	require.Nil(t, err)

	logger := log.TestingLogger()

	const height int64 = 1
	state, stateDB, privVals := state(t, 1, height)
	stateStore := sm.NewStore(stateDB)
	maxBytes := 16384
	const partSize uint32 = 256
	maxEvidenceBytes := int64(maxBytes / 2)
	state.ConsensusParams.Block.MaxBytes = int64(maxBytes)
	state.ConsensusParams.Evidence.MaxBytes = maxEvidenceBytes
	proposerAddr, _ := state.Validators.GetByIndex(0)

	mp := mempool.NewTxMempool(
		logger.With("module", "mempool"),
		cfg.Mempool,
		proxyApp.Mempool(),
		state.LastBlockHeight,
	)

	// Make EvidencePool
	evidenceDB := dbm.NewMemDB()
	blockStore := store.NewBlockStore(dbm.NewMemDB())
	evidencePool, err := evidence.NewPool(logger, evidenceDB, stateStore, blockStore)
	require.NoError(t, err)

	// fill the evidence pool with more evidence
	// than can fit in a block
	var currentBytes int64
	for currentBytes <= maxEvidenceBytes {
		ev := types.NewMockDuplicateVoteEvidenceWithValidator(height, time.Now(), privVals[0], "test-chain")
		currentBytes += int64(len(ev.Bytes()))
		evidencePool.ReportConflictingVotes(ev.VoteA, ev.VoteB)
	}

	evList, size := evidencePool.PendingEvidence(state.ConsensusParams.Evidence.MaxBytes)
	require.Less(t, size, state.ConsensusParams.Evidence.MaxBytes+1)
	evData := &types.EvidenceData{Evidence: evList}
	require.EqualValues(t, size, evData.ByteSize())

	// fill the mempool with more txs
	// than can fit in a block
	txLength := 100
	for i := 0; i <= maxBytes/txLength; i++ {
		tx := tmrand.Bytes(txLength)
		err := mp.CheckTx(ctx, tx, nil, mempool.TxInfo{})
		assert.NoError(t, err)
	}

	blockExec := sm.NewBlockExecutor(
		stateStore,
		logger,
		proxyApp.Consensus(),
		mp,
		evidencePool,
		blockStore,
	)

	commit := types.NewCommit(height-1, 0, types.BlockID{}, nil)
	block, _ := blockExec.CreateProposalBlock(
		height,
		state, commit,
		proposerAddr,
	)

	// check that the part set does not exceed the maximum block size
	partSet := block.MakePartSet(partSize)
	assert.Less(t, partSet.ByteSize(), int64(maxBytes))

	partSetFromHeader := types.NewPartSetFromHeader(partSet.Header())
	for partSetFromHeader.Count() < partSetFromHeader.Total() {
		added, err := partSetFromHeader.AddPart(partSet.GetPart(int(partSetFromHeader.Count())))
		require.NoError(t, err)
		require.True(t, added)
	}
	assert.EqualValues(t, partSetFromHeader.ByteSize(), partSet.ByteSize())

	err = blockExec.ValidateBlock(state, block)
	assert.NoError(t, err)
}

func TestMaxTxsProposalBlockSize(t *testing.T) {
	ctx, cancel := context.WithCancel(context.Background())
	defer cancel()

	cfg, err := config.ResetTestRoot("node_create_proposal")
	require.NoError(t, err)

	defer os.RemoveAll(cfg.RootDir)
	cc := abciclient.NewLocalCreator(kvstore.NewApplication())
	proxyApp := proxy.NewAppConns(cc, log.TestingLogger(), proxy.NopMetrics())
	err = proxyApp.Start(ctx)
	require.Nil(t, err)

	logger := log.TestingLogger()

	const height int64 = 1
	state, stateDB, _ := state(t, 1, height)
	stateStore := sm.NewStore(stateDB)
	blockStore := store.NewBlockStore(dbm.NewMemDB())
	const maxBytes int64 = 16384
	const partSize uint32 = 256
	state.ConsensusParams.Block.MaxBytes = maxBytes
	proposerAddr, _ := state.Validators.GetByIndex(0)

	// Make Mempool

	mp := mempool.NewTxMempool(
		logger.With("module", "mempool"),
		cfg.Mempool,
		proxyApp.Mempool(),
		state.LastBlockHeight,
	)

	// fill the mempool with one txs just below the maximum size
	txLength := int(types.MaxDataBytesNoEvidence(maxBytes, 1))
	tx := tmrand.Bytes(txLength - 4) // to account for the varint
	err = mp.CheckTx(ctx, tx, nil, mempool.TxInfo{})
	assert.NoError(t, err)

	blockExec := sm.NewBlockExecutor(
		stateStore,
		logger,
		proxyApp.Consensus(),
		mp,
		sm.EmptyEvidencePool{},
		blockStore,
	)

	commit := types.NewCommit(height-1, 0, types.BlockID{}, nil)
	block, _ := blockExec.CreateProposalBlock(
		height,
		state, commit,
		proposerAddr,
	)

	pb, err := block.ToProto()
	require.NoError(t, err)
	assert.Less(t, int64(pb.Size()), maxBytes)

	// check that the part set does not exceed the maximum block size
	partSet := block.MakePartSet(partSize)
	assert.EqualValues(t, partSet.ByteSize(), int64(pb.Size()))
}

func TestMaxProposalBlockSize(t *testing.T) {
	ctx, cancel := context.WithCancel(context.Background())
	defer cancel()

	cfg, err := config.ResetTestRoot("node_create_proposal")
	require.NoError(t, err)
	defer os.RemoveAll(cfg.RootDir)
	cc := abciclient.NewLocalCreator(kvstore.NewApplication())
	proxyApp := proxy.NewAppConns(cc, log.TestingLogger(), proxy.NopMetrics())
	err = proxyApp.Start(ctx)
	require.Nil(t, err)

	logger := log.TestingLogger()

	state, stateDB, _ := state(t, types.MaxVotesCount, int64(1))
	stateStore := sm.NewStore(stateDB)
	blockStore := store.NewBlockStore(dbm.NewMemDB())
	const maxBytes int64 = 1024 * 1024 * 2
	state.ConsensusParams.Block.MaxBytes = maxBytes
	proposerAddr, _ := state.Validators.GetByIndex(0)

	// Make Mempool
	mp := mempool.NewTxMempool(
		logger.With("module", "mempool"),
		cfg.Mempool,
		proxyApp.Mempool(),
		state.LastBlockHeight,
	)

	// fill the mempool with one txs just below the maximum size
	txLength := int(types.MaxDataBytesNoEvidence(maxBytes, types.MaxVotesCount))
	tx := tmrand.Bytes(txLength - 6) // to account for the varint
	err = mp.CheckTx(ctx, tx, nil, mempool.TxInfo{})
	assert.NoError(t, err)
	// now produce more txs than what a normal block can hold with 10 smaller txs
	// At the end of the test, only the single big tx should be added
	for i := 0; i < 10; i++ {
		tx := tmrand.Bytes(10)
		err = mp.CheckTx(ctx, tx, nil, mempool.TxInfo{})
		assert.NoError(t, err)
	}

	blockExec := sm.NewBlockExecutor(
		stateStore,
		logger,
		proxyApp.Consensus(),
		mp,
		sm.EmptyEvidencePool{},
		blockStore,
	)

	blockID := types.BlockID{
		Hash: tmhash.Sum([]byte("blockID_hash")),
		PartSetHeader: types.PartSetHeader{
			Total: math.MaxInt32,
			Hash:  tmhash.Sum([]byte("blockID_part_set_header_hash")),
		},
	}

	timestamp := time.Date(math.MaxInt64, 0, 0, 0, 0, 0, math.MaxInt64, time.UTC)
	// change state in order to produce the largest accepted header
	state.LastBlockID = blockID
	state.LastBlockHeight = math.MaxInt64 - 1
	state.LastBlockTime = timestamp
	state.LastResultsHash = tmhash.Sum([]byte("last_results_hash"))
	state.AppHash = tmhash.Sum([]byte("app_hash"))
	state.Version.Consensus.Block = math.MaxInt64
	state.Version.Consensus.App = math.MaxInt64
	maxChainID := ""
	for i := 0; i < types.MaxChainIDLen; i++ {
		maxChainID += "𠜎"
	}
	state.ChainID = maxChainID

	cs := types.CommitSig{
		BlockIDFlag:      types.BlockIDFlagNil,
		ValidatorAddress: crypto.AddressHash([]byte("validator_address")),
		Timestamp:        timestamp,
		Signature:        crypto.CRandBytes(types.MaxSignatureSize),
	}

	commit := &types.Commit{
		Height:  math.MaxInt64,
		Round:   math.MaxInt32,
		BlockID: blockID,
	}

	// add maximum amount of signatures to a single commit
	for i := 0; i < types.MaxVotesCount; i++ {
		commit.Signatures = append(commit.Signatures, cs)
	}

	block, partSet := blockExec.CreateProposalBlock(
		math.MaxInt64,
		state, commit,
		proposerAddr,
	)

	// this ensures that the header is at max size
	block.Header.Time = timestamp

	pb, err := block.ToProto()
	require.NoError(t, err)

	// require that the header and commit be the max possible size
	require.Equal(t, int64(pb.Header.Size()), types.MaxHeaderBytes)
	require.Equal(t, int64(pb.LastCommit.Size()), types.MaxCommitBytes(types.MaxVotesCount))
	// make sure that the block is less than the max possible size
	assert.Equal(t, int64(pb.Size()), maxBytes)
	// because of the proto overhead we expect the part set bytes to be equal or
	// less than the pb block size
	assert.LessOrEqual(t, partSet.ByteSize(), int64(pb.Size()))

}

func TestNodeNewSeedNode(t *testing.T) {
	cfg, err := config.ResetTestRoot("node_new_node_custom_reactors_test")
	require.NoError(t, err)
	cfg.Mode = config.ModeSeed
	defer os.RemoveAll(cfg.RootDir)

	ctx, cancel := context.WithCancel(context.Background())
	defer cancel()

	nodeKey, err := types.LoadOrGenNodeKey(cfg.NodeKeyFile())
	require.NoError(t, err)

	ns, err := makeSeedNode(cfg,
		config.DefaultDBProvider,
		nodeKey,
		defaultGenesisDocProviderFunc(cfg),
		log.TestingLogger(),
	)
	t.Cleanup(ns.Wait)

	require.NoError(t, err)
	n, ok := ns.(*nodeImpl)
	require.True(t, ok)

	err = n.Start(ctx)
	require.NoError(t, err)
	assert.True(t, n.pexReactor.IsRunning())

	cancel()
	n.Wait()

	assert.False(t, n.pexReactor.IsRunning())
}

func TestNodeSetEventSink(t *testing.T) {
	cfg, err := config.ResetTestRoot("node_app_version_test")
	require.NoError(t, err)

	defer os.RemoveAll(cfg.RootDir)

	ctx, cancel := context.WithCancel(context.Background())
	defer cancel()

	logger := log.TestingLogger()
	setupTest := func(t *testing.T, conf *config.Config) []indexer.EventSink {
		eventBus, err := createAndStartEventBus(ctx, logger)
		require.NoError(t, err)
		t.Cleanup(eventBus.Wait)
		genDoc, err := types.GenesisDocFromFile(cfg.GenesisFile())
		require.NoError(t, err)

		indexService, eventSinks, err := createAndStartIndexerService(ctx, cfg,
			config.DefaultDBProvider, eventBus, logger, genDoc.ChainID,
			indexer.NopMetrics())
		require.NoError(t, err)
		t.Cleanup(indexService.Wait)
		return eventSinks
	}
	cleanup := func(ns service.Service) func() {
		return func() {
			n, ok := ns.(*nodeImpl)
			if !ok {
				return
			}
			if n == nil {
				return
			}
			if !n.IsRunning() {
				return
			}
			cancel()
			n.Wait()
		}
	}

	eventSinks := setupTest(t, cfg)
	assert.Equal(t, 1, len(eventSinks))
	assert.Equal(t, indexer.KV, eventSinks[0].Type())

	cfg.TxIndex.Indexer = []string{"null"}
	eventSinks = setupTest(t, cfg)

	assert.Equal(t, 1, len(eventSinks))
	assert.Equal(t, indexer.NULL, eventSinks[0].Type())

	cfg.TxIndex.Indexer = []string{"null", "kv"}
	eventSinks = setupTest(t, cfg)

	assert.Equal(t, 1, len(eventSinks))
	assert.Equal(t, indexer.NULL, eventSinks[0].Type())

	cfg.TxIndex.Indexer = []string{"kvv"}
	ns, err := newDefaultNode(ctx, cfg, logger)
	assert.Nil(t, ns)
	assert.Contains(t, err.Error(), "unsupported event sink type")
	t.Cleanup(cleanup(ns))

	cfg.TxIndex.Indexer = []string{}
	eventSinks = setupTest(t, cfg)

	assert.Equal(t, 1, len(eventSinks))
	assert.Equal(t, indexer.NULL, eventSinks[0].Type())

	cfg.TxIndex.Indexer = []string{"psql"}
	ns, err = newDefaultNode(ctx, cfg, logger)
	assert.Nil(t, ns)
	assert.Contains(t, err.Error(), "the psql connection settings cannot be empty")
	t.Cleanup(cleanup(ns))

	var psqlConn = "test"

	cfg.TxIndex.Indexer = []string{"psql"}
	cfg.TxIndex.PsqlConn = psqlConn
	eventSinks = setupTest(t, cfg)

	assert.Equal(t, 1, len(eventSinks))
	assert.Equal(t, indexer.PSQL, eventSinks[0].Type())

	cfg.TxIndex.Indexer = []string{"psql", "kv"}
	cfg.TxIndex.PsqlConn = psqlConn
	eventSinks = setupTest(t, cfg)

	assert.Equal(t, 2, len(eventSinks))
	// we use map to filter the duplicated sinks, so it's not guarantee the order when append sinks.
	if eventSinks[0].Type() == indexer.KV {
		assert.Equal(t, indexer.PSQL, eventSinks[1].Type())
	} else {
		assert.Equal(t, indexer.PSQL, eventSinks[0].Type())
		assert.Equal(t, indexer.KV, eventSinks[1].Type())
	}

	cfg.TxIndex.Indexer = []string{"kv", "psql"}
	cfg.TxIndex.PsqlConn = psqlConn
	eventSinks = setupTest(t, cfg)

	assert.Equal(t, 2, len(eventSinks))
	if eventSinks[0].Type() == indexer.KV {
		assert.Equal(t, indexer.PSQL, eventSinks[1].Type())
	} else {
		assert.Equal(t, indexer.PSQL, eventSinks[0].Type())
		assert.Equal(t, indexer.KV, eventSinks[1].Type())
	}

	var e = errors.New("found duplicated sinks, please check the tx-index section in the config.toml")
	cfg.TxIndex.Indexer = []string{"psql", "kv", "Kv"}
	cfg.TxIndex.PsqlConn = psqlConn
	ns, err = newDefaultNode(ctx, cfg, logger)
	require.Error(t, err)
	assert.Contains(t, err.Error(), e.Error())
	t.Cleanup(cleanup(ns))

	cfg.TxIndex.Indexer = []string{"Psql", "kV", "kv", "pSql"}
	cfg.TxIndex.PsqlConn = psqlConn
	ns, err = newDefaultNode(ctx, cfg, logger)
	require.Error(t, err)
	assert.Contains(t, err.Error(), e.Error())
	t.Cleanup(cleanup(ns))
}

func state(t *testing.T, nVals int, height int64) (sm.State, dbm.DB, []types.PrivValidator) {
	t.Helper()
	privVals := make([]types.PrivValidator, nVals)
	vals := make([]types.GenesisValidator, nVals)
	for i := 0; i < nVals; i++ {
		privVal := types.NewMockPV()
		privVals[i] = privVal
		vals[i] = types.GenesisValidator{
			Address: privVal.PrivKey.PubKey().Address(),
			PubKey:  privVal.PrivKey.PubKey(),
			Power:   1000,
			Name:    fmt.Sprintf("test%d", i),
		}
	}
	s, _ := sm.MakeGenesisState(&types.GenesisDoc{
		ChainID:    "test-chain",
		Validators: vals,
		AppHash:    nil,
	})

	// save validators to db for 2 heights
	stateDB := dbm.NewMemDB()
	t.Cleanup(func() { require.NoError(t, stateDB.Close()) })

	stateStore := sm.NewStore(stateDB)
	require.NoError(t, stateStore.Save(s))

	for i := 1; i < int(height); i++ {
		s.LastBlockHeight++
		s.LastValidators = s.Validators.Copy()
		require.NoError(t, stateStore.Save(s))
	}
	return s, stateDB, privVals
}

func TestLoadStateFromGenesis(t *testing.T) {
	_ = loadStatefromGenesis(t)
}

func loadStatefromGenesis(t *testing.T) sm.State {
	t.Helper()

	stateDB := dbm.NewMemDB()
	stateStore := sm.NewStore(stateDB)
	cfg, err := config.ResetTestRoot("load_state_from_genesis")
	require.NoError(t, err)

	loadedState, err := stateStore.Load()
	require.NoError(t, err)
	require.True(t, loadedState.IsEmpty())

<<<<<<< HEAD
	valSet, _ := factory.ValidatorSet(0, 10)
	genDoc := factory.GenesisDoc(config, time.Now(), valSet.Validators, nil)
=======
	genDoc, _ := factory.RandGenesisDoc(cfg, 0, false, 10)
>>>>>>> 02c7dca9

	state, err := loadStateFromDBOrGenesisDocProvider(
		stateStore,
		genDoc,
	)
	require.NoError(t, err)
	require.NotNil(t, state)

	return state
}<|MERGE_RESOLUTION|>--- conflicted
+++ resolved
@@ -737,12 +737,8 @@
 	require.NoError(t, err)
 	require.True(t, loadedState.IsEmpty())
 
-<<<<<<< HEAD
 	valSet, _ := factory.ValidatorSet(0, 10)
-	genDoc := factory.GenesisDoc(config, time.Now(), valSet.Validators, nil)
-=======
-	genDoc, _ := factory.RandGenesisDoc(cfg, 0, false, 10)
->>>>>>> 02c7dca9
+	genDoc := factory.GenesisDoc(cfg, time.Now(), valSet.Validators, nil)
 
 	state, err := loadStateFromDBOrGenesisDocProvider(
 		stateStore,
