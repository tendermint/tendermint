package node

import (
	"bytes"
<<<<<<< HEAD
=======
	"context"
>>>>>>> cb69ed81
	"fmt"
	"math"
	"time"

	dbm "github.com/tendermint/tm-db"

	abciclient "github.com/tendermint/tendermint/abci/client"
	"github.com/tendermint/tendermint/config"
	"github.com/tendermint/tendermint/crypto"
	bcv0 "github.com/tendermint/tendermint/internal/blocksync/v0"
	"github.com/tendermint/tendermint/internal/consensus"
	"github.com/tendermint/tendermint/internal/evidence"
	"github.com/tendermint/tendermint/internal/mempool"
	mempoolv0 "github.com/tendermint/tendermint/internal/mempool/v0"
	mempoolv1 "github.com/tendermint/tendermint/internal/mempool/v1"
	"github.com/tendermint/tendermint/internal/p2p"
	"github.com/tendermint/tendermint/internal/p2p/pex"
	"github.com/tendermint/tendermint/internal/proxy"
	sm "github.com/tendermint/tendermint/internal/state"
	"github.com/tendermint/tendermint/internal/state/indexer"
	"github.com/tendermint/tendermint/internal/state/indexer/sink"
	"github.com/tendermint/tendermint/internal/statesync"
	"github.com/tendermint/tendermint/internal/store"
	"github.com/tendermint/tendermint/libs/log"
	"github.com/tendermint/tendermint/libs/service"
	tmstrings "github.com/tendermint/tendermint/libs/strings"
	protop2p "github.com/tendermint/tendermint/proto/tendermint/p2p"
	"github.com/tendermint/tendermint/types"
	"github.com/tendermint/tendermint/version"

	_ "net/http/pprof" // nolint: gosec // securely exposed on separate, optional port
)

func initDBs(cfg *config.Config, dbProvider config.DBProvider) (blockStore *store.BlockStore, stateDB dbm.DB, err error) { //nolint:lll
	var blockStoreDB dbm.DB
	blockStoreDB, err = dbProvider(&config.DBContext{ID: "blockstore", Config: cfg})
	if err != nil {
		return
	}
	blockStore = store.NewBlockStore(blockStoreDB)

	stateDB, err = dbProvider(&config.DBContext{ID: "state", Config: cfg})
	return
}

func createAndStartProxyAppConns(clientCreator abciclient.Creator, logger log.Logger) (proxy.AppConns, error) {
	proxyApp := proxy.NewAppConns(clientCreator)
	proxyApp.SetLogger(logger.With("module", "proxy"))
	if err := proxyApp.Start(); err != nil {
		return nil, fmt.Errorf("error starting proxy app connections: %v", err)
	}
	return proxyApp, nil
}

func createAndStartEventBus(logger log.Logger) (*types.EventBus, error) {
	eventBus := types.NewEventBus()
	eventBus.SetLogger(logger.With("module", "events"))
	if err := eventBus.Start(); err != nil {
		return nil, err
	}
	return eventBus, nil
}

func createAndStartIndexerService(
	cfg *config.Config,
	dbProvider config.DBProvider,
	eventBus *types.EventBus,
	logger log.Logger,
	chainID string,
) (*indexer.Service, []indexer.EventSink, error) {
	eventSinks, err := sink.EventSinksFromConfig(cfg, dbProvider, chainID)
	if err != nil {
		return nil, nil, err
	}

	indexerService := indexer.NewIndexerService(eventSinks, eventBus)
	indexerService.SetLogger(logger.With("module", "txindex"))

	if err := indexerService.Start(); err != nil {
		return nil, nil, err
	}

	return indexerService, eventSinks, nil
}

func doHandshake(
	stateStore sm.Store,
	state sm.State,
	blockStore sm.BlockStore,
	genDoc *types.GenesisDoc,
	eventBus types.BlockEventPublisher,
	proxyApp proxy.AppConns,
	consensusLogger log.Logger) error {

	handshaker := consensus.NewHandshaker(stateStore, state, blockStore, genDoc)
	handshaker.SetLogger(consensusLogger)
	handshaker.SetEventBus(eventBus)
	if err := handshaker.Handshake(proxyApp); err != nil {
		return fmt.Errorf("error during handshake: %v", err)
	}
	return nil
}

func logNodeStartupInfo(state sm.State, pubKey crypto.PubKey, logger, consensusLogger log.Logger, mode string) {
	// Log the version info.
	logger.Info("Version info",
		"tmVersion", version.TMVersion,
		"block", version.BlockProtocol,
		"p2p", version.P2PProtocol,
		"mode", mode,
	)

	// If the state and software differ in block version, at least log it.
	if state.Version.Consensus.Block != version.BlockProtocol {
		logger.Info("Software and state have different block protocols",
			"software", version.BlockProtocol,
			"state", state.Version.Consensus.Block,
		)
	}
	switch {
	case mode == config.ModeFull:
		consensusLogger.Info("This node is a fullnode")
	case mode == config.ModeValidator:
		addr := pubKey.Address()
		// Log whether this node is a validator or an observer
		if state.Validators.HasAddress(addr) {
			consensusLogger.Info("This node is a validator", "addr", addr, "pubKey", pubKey.Bytes())
		} else {
			consensusLogger.Info("This node is a validator (NOT in the active validator set)",
				"addr", addr, "pubKey", pubKey.Bytes())
		}
	}
}

func onlyValidatorIsUs(state sm.State, pubKey crypto.PubKey) bool {
	if state.Validators.Size() > 1 {
		return false
	}
	addr, _ := state.Validators.GetByIndex(0)
	return pubKey != nil && bytes.Equal(pubKey.Address(), addr)
}

func createMempoolReactor(
	cfg *config.Config,
	proxyApp proxy.AppConns,
	state sm.State,
	memplMetrics *mempool.Metrics,
	peerManager *p2p.PeerManager,
	router *p2p.Router,
	logger log.Logger,
) (*p2p.ReactorShim, service.Service, mempool.Mempool, error) {

	logger = logger.With("module", "mempool", "version", cfg.Mempool.Version)
	channelShims := mempoolv0.GetChannelShims(cfg.Mempool)
	reactorShim := p2p.NewReactorShim(logger, "MempoolShim", channelShims)

	channels := makeChannelsFromShims(router, channelShims)
	peerUpdates := peerManager.Subscribe()

	switch cfg.Mempool.Version {
	case config.MempoolV0:
		mp := mempoolv0.NewCListMempool(
			cfg.Mempool,
			proxyApp.Mempool(),
			state.LastBlockHeight,
			mempoolv0.WithMetrics(memplMetrics),
			mempoolv0.WithPreCheck(sm.TxPreCheck(state)),
			mempoolv0.WithPostCheck(sm.TxPostCheck(state)),
		)

		mp.SetLogger(logger)

		reactor := mempoolv0.NewReactor(
			logger,
			cfg.Mempool,
			peerManager,
			mp,
			channels[mempool.MempoolChannel],
			peerUpdates,
		)

		if cfg.Consensus.WaitForTxs() {
			mp.EnableTxsAvailable()
		}

		return reactorShim, reactor, mp, nil

	case config.MempoolV1:
		mp := mempoolv1.NewTxMempool(
			logger,
			cfg.Mempool,
			proxyApp.Mempool(),
			state.LastBlockHeight,
			mempoolv1.WithMetrics(memplMetrics),
			mempoolv1.WithPreCheck(sm.TxPreCheck(state)),
			mempoolv1.WithPostCheck(sm.TxPostCheck(state)),
		)

		reactor := mempoolv1.NewReactor(
			logger,
			cfg.Mempool,
			peerManager,
			mp,
			channels[mempool.MempoolChannel],
			peerUpdates,
		)

		if cfg.Consensus.WaitForTxs() {
			mp.EnableTxsAvailable()
		}

		return reactorShim, reactor, mp, nil

	default:
		return nil, nil, nil, fmt.Errorf("unknown mempool version: %s", cfg.Mempool.Version)
	}
}

func createEvidenceReactor(
	cfg *config.Config,
	dbProvider config.DBProvider,
	stateDB dbm.DB,
	blockStore *store.BlockStore,
	peerManager *p2p.PeerManager,
	router *p2p.Router,
	logger log.Logger,
) (*p2p.ReactorShim, *evidence.Reactor, *evidence.Pool, error) {
	evidenceDB, err := dbProvider(&config.DBContext{ID: "evidence", Config: cfg})
	if err != nil {
		return nil, nil, nil, err
	}

	logger = logger.With("module", "evidence")
	reactorShim := p2p.NewReactorShim(logger, "EvidenceShim", evidence.ChannelShims)

	evidencePool, err := evidence.NewPool(logger, evidenceDB, sm.NewStore(stateDB), blockStore)
	if err != nil {
		return nil, nil, nil, fmt.Errorf("creating evidence pool: %w", err)
	}

	evidenceReactor := evidence.NewReactor(
		logger,
		makeChannelsFromShims(router, evidence.ChannelShims)[evidence.EvidenceChannel],
		peerManager.Subscribe(),
		evidencePool,
	)

	return reactorShim, evidenceReactor, evidencePool, nil
}

func createBlockchainReactor(
	logger log.Logger,
	cfg *config.Config,
	state sm.State,
	blockExec *sm.BlockExecutor,
	blockStore *store.BlockStore,
	csReactor *consensus.Reactor,
	peerManager *p2p.PeerManager,
	router *p2p.Router,
	blockSync bool,
	metrics *consensus.Metrics,
) (*p2p.ReactorShim, service.Service, error) {

	logger = logger.With("module", "blockchain")

<<<<<<< HEAD
	if cfg.BlockSync.Version != config.BlockSyncV0 {
		return nil, nil, fmt.Errorf("unknown block sync version %s", cfg.BlockSync.Version)
	}

	reactorShim := p2p.NewReactorShim(logger, "BlockchainShim", bcv0.ChannelShims)
	channels := makeChannelsFromShims(router, bcv0.ChannelShims)
	peerUpdates := peerManager.Subscribe()
=======
	reactorShim := p2p.NewReactorShim(logger, "BlockchainShim", bcv0.ChannelShims)

	var (
		channels    map[p2p.ChannelID]*p2p.Channel
		peerUpdates *p2p.PeerUpdates
	)

	if cfg.P2P.UseLegacy {
		channels = getChannelsFromShim(reactorShim)
		peerUpdates = reactorShim.PeerUpdates
	} else {
		channels = makeChannelsFromShims(router, bcv0.ChannelShims)
		peerUpdates = peerManager.Subscribe()
	}
>>>>>>> cb69ed81

	reactor, err := bcv0.NewReactor(
		logger, state.Copy(), blockExec, blockStore, csReactor,
		channels[bcv0.BlockSyncChannel], peerUpdates, blockSync,
		metrics,
	)
	if err != nil {
		return nil, nil, err
	}

	return reactorShim, reactor, nil
}

func createConsensusReactor(
	cfg *config.Config,
	state sm.State,
	blockExec *sm.BlockExecutor,
	blockStore sm.BlockStore,
	mp mempool.Mempool,
	evidencePool *evidence.Pool,
	privValidator types.PrivValidator,
	csMetrics *consensus.Metrics,
	waitSync bool,
	eventBus *types.EventBus,
	peerManager *p2p.PeerManager,
	router *p2p.Router,
	logger log.Logger,
) (*p2p.ReactorShim, *consensus.Reactor, *consensus.State) {

	consensusState := consensus.NewState(
		cfg.Consensus,
		state.Copy(),
		blockExec,
		blockStore,
		mp,
		evidencePool,
		consensus.StateMetrics(csMetrics),
	)
	consensusState.SetLogger(logger)
	if privValidator != nil && cfg.Mode == config.ModeValidator {
		consensusState.SetPrivValidator(privValidator)
	}

	reactorShim := p2p.NewReactorShim(logger, "ConsensusShim", consensus.ChannelShims)

	var (
		channels    map[p2p.ChannelID]*p2p.Channel
		peerUpdates *p2p.PeerUpdates
	)

	channels = makeChannelsFromShims(router, consensus.ChannelShims)
	peerUpdates = peerManager.Subscribe()

	reactor := consensus.NewReactor(
		logger,
		consensusState,
		channels[consensus.StateChannel],
		channels[consensus.DataChannel],
		channels[consensus.VoteChannel],
		channels[consensus.VoteSetBitsChannel],
		peerUpdates,
		waitSync,
		consensus.ReactorMetrics(csMetrics),
	)

	// Services which will be publishing and/or subscribing for messages (events)
	// consensusReactor will set it on consensusState and blockExecutor.
	reactor.SetEventBus(eventBus)

	return reactorShim, reactor, consensusState
}

func createTransport(logger log.Logger, cfg *config.Config) *p2p.MConnTransport {
	return p2p.NewMConnTransport(
		logger, p2p.MConnConfig(cfg.P2P), []*p2p.ChannelDescriptor{},
		p2p.MConnTransportOptions{
			MaxAcceptedConnections: uint32(cfg.P2P.MaxNumInboundPeers +
				len(tmstrings.SplitAndTrimEmpty(cfg.P2P.UnconditionalPeerIDs, ",", " ")),
			),
		},
	)
}

func createPeerManager(
	cfg *config.Config,
	dbProvider config.DBProvider,
	p2pLogger log.Logger,
	nodeID types.NodeID,
) (*p2p.PeerManager, error) {

	var maxConns uint16

	switch {
	case cfg.P2P.MaxConnections > 0:
		maxConns = cfg.P2P.MaxConnections

	case cfg.P2P.MaxNumInboundPeers > 0 && cfg.P2P.MaxNumOutboundPeers > 0:
		x := cfg.P2P.MaxNumInboundPeers + cfg.P2P.MaxNumOutboundPeers
		if x > math.MaxUint16 {
			return nil, fmt.Errorf(
				"max inbound peers (%d) + max outbound peers (%d) exceeds maximum (%d)",
				cfg.P2P.MaxNumInboundPeers,
				cfg.P2P.MaxNumOutboundPeers,
				math.MaxUint16,
			)
		}

		maxConns = uint16(x)

	default:
		maxConns = 64
	}

	privatePeerIDs := make(map[types.NodeID]struct{})
	for _, id := range tmstrings.SplitAndTrimEmpty(cfg.P2P.PrivatePeerIDs, ",", " ") {
		privatePeerIDs[types.NodeID(id)] = struct{}{}
	}

	options := p2p.PeerManagerOptions{
		MaxConnected:           maxConns,
		MaxConnectedUpgrade:    4,
		MaxPeers:               1000,
		MinRetryTime:           100 * time.Millisecond,
		MaxRetryTime:           8 * time.Hour,
		MaxRetryTimePersistent: 5 * time.Minute,
		RetryTimeJitter:        3 * time.Second,
		PrivatePeers:           privatePeerIDs,
	}

	peers := []p2p.NodeAddress{}
	for _, p := range tmstrings.SplitAndTrimEmpty(cfg.P2P.PersistentPeers, ",", " ") {
		address, err := p2p.ParseNodeAddress(p)
		if err != nil {
			return nil, fmt.Errorf("invalid peer address %q: %w", p, err)
		}

		peers = append(peers, address)
		options.PersistentPeers = append(options.PersistentPeers, address.NodeID)
	}

	for _, p := range tmstrings.SplitAndTrimEmpty(cfg.P2P.BootstrapPeers, ",", " ") {
		address, err := p2p.ParseNodeAddress(p)
		if err != nil {
			return nil, fmt.Errorf("invalid peer address %q: %w", p, err)
		}
		peers = append(peers, address)
	}

	peerDB, err := dbProvider(&config.DBContext{ID: "peerstore", Config: cfg})
	if err != nil {
		return nil, err
	}

	peerManager, err := p2p.NewPeerManager(nodeID, peerDB, options)
	if err != nil {
		return nil, fmt.Errorf("failed to create peer manager: %w", err)
	}

	for _, peer := range peers {
		if _, err := peerManager.Add(peer); err != nil {
			return nil, fmt.Errorf("failed to add peer %q: %w", peer, err)
		}
	}

	return peerManager, nil
}

func createRouter(
	p2pLogger log.Logger,
	p2pMetrics *p2p.Metrics,
	nodeInfo types.NodeInfo,
	privKey crypto.PrivKey,
	peerManager *p2p.PeerManager,
	transport p2p.Transport,
	options p2p.RouterOptions,
) (*p2p.Router, error) {

	return p2p.NewRouter(
		p2pLogger,
		p2pMetrics,
		nodeInfo,
		privKey,
		peerManager,
		[]p2p.Transport{transport},
		options,
	)
}

func createPEXReactorV2(
	cfg *config.Config,
	logger log.Logger,
	peerManager *p2p.PeerManager,
	router *p2p.Router,
) (service.Service, error) {

	channel, err := router.OpenChannel(pex.ChannelDescriptor(), &protop2p.PexMessage{}, 128)
	if err != nil {
		return nil, err
	}

	peerUpdates := peerManager.Subscribe()
	return pex.NewReactorV2(logger, peerManager, channel, peerUpdates), nil
}

func makeNodeInfo(
	cfg *config.Config,
	nodeKey types.NodeKey,
	eventSinks []indexer.EventSink,
	genDoc *types.GenesisDoc,
	state sm.State,
) (types.NodeInfo, error) {
	txIndexerStatus := "off"

	if indexer.IndexingEnabled(eventSinks) {
		txIndexerStatus = "on"
	}

<<<<<<< HEAD
	var bcChannel byte = byte(bcv0.BlockSyncChannel)
=======
	bcChannel := byte(bcv0.BlockSyncChannel)
>>>>>>> cb69ed81

	nodeInfo := types.NodeInfo{
		ProtocolVersion: types.ProtocolVersion{
			P2P:   version.P2PProtocol, // global
			Block: state.Version.Consensus.Block,
			App:   state.Version.Consensus.App,
		},
		NodeID:  nodeKey.ID,
		Network: genDoc.ChainID,
		Version: version.TMVersion,
		Channels: []byte{
			bcChannel,
			byte(consensus.StateChannel),
			byte(consensus.DataChannel),
			byte(consensus.VoteChannel),
			byte(consensus.VoteSetBitsChannel),
			byte(mempool.MempoolChannel),
			byte(evidence.EvidenceChannel),
			byte(statesync.SnapshotChannel),
			byte(statesync.ChunkChannel),
			byte(statesync.LightBlockChannel),
			byte(statesync.ParamsChannel),
		},
		Moniker: cfg.Moniker,
		Other: types.NodeInfoOther{
			TxIndex:    txIndexerStatus,
			RPCAddress: cfg.RPC.ListenAddress,
		},
	}

	if cfg.P2P.PexReactor {
		nodeInfo.Channels = append(nodeInfo.Channels, pex.PexChannel)
	}

	lAddr := cfg.P2P.ExternalAddress

	if lAddr == "" {
		lAddr = cfg.P2P.ListenAddress
	}

	nodeInfo.ListenAddr = lAddr

	err := nodeInfo.Validate()
	return nodeInfo, err
}

func makeSeedNodeInfo(
	cfg *config.Config,
	nodeKey types.NodeKey,
	genDoc *types.GenesisDoc,
	state sm.State,
) (types.NodeInfo, error) {
	nodeInfo := types.NodeInfo{
		ProtocolVersion: types.ProtocolVersion{
			P2P:   version.P2PProtocol, // global
			Block: state.Version.Consensus.Block,
			App:   state.Version.Consensus.App,
		},
		NodeID:   nodeKey.ID,
		Network:  genDoc.ChainID,
		Version:  version.TMVersion,
		Channels: []byte{},
		Moniker:  cfg.Moniker,
		Other: types.NodeInfoOther{
			TxIndex:    "off",
			RPCAddress: cfg.RPC.ListenAddress,
		},
	}

	if cfg.P2P.PexReactor {
		nodeInfo.Channels = append(nodeInfo.Channels, pex.PexChannel)
	}

	lAddr := cfg.P2P.ExternalAddress

	if lAddr == "" {
		lAddr = cfg.P2P.ListenAddress
	}

	nodeInfo.ListenAddr = lAddr

	err := nodeInfo.Validate()
	return nodeInfo, err
}<|MERGE_RESOLUTION|>--- conflicted
+++ resolved
@@ -2,10 +2,6 @@
 
 import (
 	"bytes"
-<<<<<<< HEAD
-=======
-	"context"
->>>>>>> cb69ed81
 	"fmt"
 	"math"
 	"time"
@@ -271,30 +267,9 @@
 
 	logger = logger.With("module", "blockchain")
 
-<<<<<<< HEAD
-	if cfg.BlockSync.Version != config.BlockSyncV0 {
-		return nil, nil, fmt.Errorf("unknown block sync version %s", cfg.BlockSync.Version)
-	}
-
 	reactorShim := p2p.NewReactorShim(logger, "BlockchainShim", bcv0.ChannelShims)
 	channels := makeChannelsFromShims(router, bcv0.ChannelShims)
 	peerUpdates := peerManager.Subscribe()
-=======
-	reactorShim := p2p.NewReactorShim(logger, "BlockchainShim", bcv0.ChannelShims)
-
-	var (
-		channels    map[p2p.ChannelID]*p2p.Channel
-		peerUpdates *p2p.PeerUpdates
-	)
-
-	if cfg.P2P.UseLegacy {
-		channels = getChannelsFromShim(reactorShim)
-		peerUpdates = reactorShim.PeerUpdates
-	} else {
-		channels = makeChannelsFromShims(router, bcv0.ChannelShims)
-		peerUpdates = peerManager.Subscribe()
-	}
->>>>>>> cb69ed81
 
 	reactor, err := bcv0.NewReactor(
 		logger, state.Copy(), blockExec, blockStore, csReactor,
@@ -512,11 +487,7 @@
 		txIndexerStatus = "on"
 	}
 
-<<<<<<< HEAD
-	var bcChannel byte = byte(bcv0.BlockSyncChannel)
-=======
 	bcChannel := byte(bcv0.BlockSyncChannel)
->>>>>>> cb69ed81
 
 	nodeInfo := types.NodeInfo{
 		ProtocolVersion: types.ProtocolVersion{
