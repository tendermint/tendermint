package node

import (
	"bytes"
	"context"
	"errors"
	"fmt"
	"strings"
	"time"

	dbm "github.com/tendermint/tm-db"

	abciclient "github.com/tendermint/tendermint/abci/client"
	"github.com/tendermint/tendermint/config"
	"github.com/tendermint/tendermint/crypto"
	"github.com/tendermint/tendermint/internal/blocksync"
	"github.com/tendermint/tendermint/internal/consensus"
	"github.com/tendermint/tendermint/internal/eventbus"
	"github.com/tendermint/tendermint/internal/evidence"
	"github.com/tendermint/tendermint/internal/mempool"
	"github.com/tendermint/tendermint/internal/p2p"
	"github.com/tendermint/tendermint/internal/p2p/conn"
	"github.com/tendermint/tendermint/internal/p2p/pex"
	sm "github.com/tendermint/tendermint/internal/state"
	"github.com/tendermint/tendermint/internal/state/indexer"
	"github.com/tendermint/tendermint/internal/state/indexer/sink"
	"github.com/tendermint/tendermint/internal/statesync"
	"github.com/tendermint/tendermint/internal/store"
	"github.com/tendermint/tendermint/libs/log"
	tmnet "github.com/tendermint/tendermint/libs/net"
	"github.com/tendermint/tendermint/libs/service"
	tmstrings "github.com/tendermint/tendermint/libs/strings"
	"github.com/tendermint/tendermint/privval"
	tmgrpc "github.com/tendermint/tendermint/privval/grpc"
	"github.com/tendermint/tendermint/types"
	"github.com/tendermint/tendermint/version"

	_ "net/http/pprof" // nolint: gosec // securely exposed on separate, optional port
)

type closer func() error

func makeCloser(cs []closer) closer {
	return func() error {
		errs := make([]string, 0, len(cs))
		for _, cl := range cs {
			if err := cl(); err != nil {
				errs = append(errs, err.Error())
			}
		}
		if len(errs) >= 0 {
			return errors.New(strings.Join(errs, "; "))
		}
		return nil
	}
}

func convertCancelCloser(cancel context.CancelFunc) closer {
	return func() error { cancel(); return nil }
}

func combineCloseError(err error, cl closer) error {
	if err == nil {
		return cl()
	}

	clerr := cl()
	if clerr == nil {
		return err
	}

	return fmt.Errorf("error=%q closerError=%q", err.Error(), clerr.Error())
}

func initDBs(
	cfg *config.Config,
	dbProvider config.DBProvider,
) (*store.BlockStore, dbm.DB, closer, error) {

	blockStoreDB, err := dbProvider(&config.DBContext{ID: "blockstore", Config: cfg})
	if err != nil {
		return nil, nil, func() error { return nil }, fmt.Errorf("unable to initialize blockstore: %w", err)
	}
	closers := []closer{}
	blockStore := store.NewBlockStore(blockStoreDB)
	closers = append(closers, blockStoreDB.Close)

	stateDB, err := dbProvider(&config.DBContext{ID: "state", Config: cfg})
	if err != nil {
		return nil, nil, makeCloser(closers), fmt.Errorf("unable to initialize statestore: %w", err)
	}

	closers = append(closers, stateDB.Close)

	return blockStore, stateDB, makeCloser(closers), nil
}

func createAndStartIndexerService(
	ctx context.Context,
	cfg *config.Config,
	dbProvider config.DBProvider,
	eventBus *eventbus.EventBus,
	logger log.Logger,
	chainID string,
	metrics *indexer.Metrics,
) (*indexer.Service, []indexer.EventSink, error) {
	eventSinks, err := sink.EventSinksFromConfig(cfg, dbProvider, chainID)
	if err != nil {
		return nil, nil, err
	}

	indexerService := indexer.NewService(indexer.ServiceArgs{
		Sinks:    eventSinks,
		EventBus: eventBus,
		Logger:   logger.With("module", "txindex"),
		Metrics:  metrics,
	})

	if err := indexerService.Start(ctx); err != nil {
		return nil, nil, err
	}

	return indexerService, eventSinks, nil
}

func logNodeStartupInfo(state sm.State, pubKey crypto.PubKey, logger log.Logger, mode string) {
	// Log the version info.
	logger.Info("Version info",
		"tmVersion", version.TMVersion,
		"block", version.BlockProtocol,
		"p2p", version.P2PProtocol,
		"mode", mode,
	)

	// If the state and software differ in block version, at least log it.
	if state.Version.Consensus.Block != version.BlockProtocol {
		logger.Info("Software and state have different block protocols",
			"software", version.BlockProtocol,
			"state", state.Version.Consensus.Block,
		)
	}

	switch mode {
	case config.ModeFull:
		logger.Info("This node is a fullnode")
	case config.ModeValidator:
		addr := pubKey.Address()
		// Log whether this node is a validator or an observer
		if state.Validators.HasAddress(addr) {
			logger.Info("This node is a validator",
				"addr", addr,
				"pubKey", pubKey.Bytes(),
			)
		} else {
			logger.Info("This node is a validator (NOT in the active validator set)",
				"addr", addr,
				"pubKey", pubKey.Bytes(),
			)
		}
	}
}

func onlyValidatorIsUs(state sm.State, pubKey crypto.PubKey) bool {
	if state.Validators.Size() > 1 {
		return false
	}
	addr, _ := state.Validators.GetByIndex(0)
	return pubKey != nil && bytes.Equal(pubKey.Address(), addr)
}

func createMempoolReactor(
	logger log.Logger,
	cfg *config.Config,
	appClient abciclient.Client,
	store sm.Store,
	memplMetrics *mempool.Metrics,
	peerEvents p2p.PeerEventSubscriber,
	chCreator p2p.ChannelCreator,
	peerHeight func(types.NodeID) int64,
) (service.Service, mempool.Mempool, error) {
	logger = logger.With("module", "mempool")

	mp := mempool.NewTxMempool(
		logger,
		cfg.Mempool,
		appClient,
		mempool.WithMetrics(memplMetrics),
		mempool.WithPreCheck(sm.TxPreCheckFromStore(store)),
		mempool.WithPostCheck(sm.TxPostCheckFromStore(store)),
	)

	reactor := mempool.NewReactor(
		logger,
		cfg.Mempool,
		mp,
		chCreator,
		peerEvents,
		peerHeight,
	)

	if cfg.Consensus.WaitForTxs() {
		mp.EnableTxsAvailable()
	}

	return reactor, mp, nil
}

func createEvidenceReactor(
	logger log.Logger,
	cfg *config.Config,
	dbProvider config.DBProvider,
	store sm.Store,
	blockStore *store.BlockStore,
	peerEvents p2p.PeerEventSubscriber,
	chCreator p2p.ChannelCreator,
	metrics *evidence.Metrics,
	eventBus *eventbus.EventBus,
) (*evidence.Reactor, *evidence.Pool, closer, error) {
	evidenceDB, err := dbProvider(&config.DBContext{ID: "evidence", Config: cfg})
	if err != nil {
		return nil, nil, func() error { return nil }, fmt.Errorf("unable to initialize evidence db: %w", err)
	}
	dbCloser := evidenceDB.Close

	logger = logger.With("module", "evidence")

	evidencePool := evidence.NewPool(logger, evidenceDB, store, blockStore, metrics, eventBus)

	evidenceReactor := evidence.NewReactor(
		logger,
		chCreator,
		peerEvents,
		evidencePool,
	)

	return evidenceReactor, evidencePool, dbCloser, nil
}

func createConsensusReactor(
	ctx context.Context,
	cfg *config.Config,
	store sm.Store,
	blockExec *sm.BlockExecutor,
	blockStore sm.BlockStore,
	mp mempool.Mempool,
	evidencePool *evidence.Pool,
	privValidator types.PrivValidator,
	csMetrics *consensus.Metrics,
	waitSync bool,
	eventBus *eventbus.EventBus,
	peerManager *p2p.PeerManager,
	chCreator p2p.ChannelCreator,
	logger log.Logger,
) (*consensus.Reactor, *consensus.State, error) {
	logger = logger.With("module", "consensus")

	consensusState, err := consensus.NewState(ctx,
		logger,
		cfg.Consensus,
		store,
		blockExec,
		blockStore,
		mp,
		evidencePool,
		eventBus,
		consensus.StateMetrics(csMetrics),
	)
	if err != nil {
		return nil, nil, err
	}

	if privValidator != nil && cfg.Mode == config.ModeValidator {
		consensusState.SetPrivValidator(ctx, privValidator)
	}

	reactor := consensus.NewReactor(
<<<<<<< HEAD
		ctx,
=======
>>>>>>> 9d1e8eaa
		logger,
		consensusState,
		chCreator,
		peerManager.Subscribe,
		eventBus,
		waitSync,
		csMetrics,
	)
<<<<<<< HEAD

=======
>>>>>>> 9d1e8eaa
	return reactor, consensusState, nil
}

func createPeerManager(
	cfg *config.Config,
	dbProvider config.DBProvider,
	nodeID types.NodeID,
) (*p2p.PeerManager, closer, error) {

	selfAddr, err := p2p.ParseNodeAddress(nodeID.AddressString(cfg.P2P.ExternalAddress))
	if err != nil {
		return nil, func() error { return nil }, fmt.Errorf("couldn't parse ExternalAddress %q: %w", cfg.P2P.ExternalAddress, err)
	}

	privatePeerIDs := make(map[types.NodeID]struct{})
	for _, id := range tmstrings.SplitAndTrimEmpty(cfg.P2P.PrivatePeerIDs, ",", " ") {
		privatePeerIDs[types.NodeID(id)] = struct{}{}
	}

	var maxConns uint16

	switch {
	case cfg.P2P.MaxConnections > 0:
		maxConns = cfg.P2P.MaxConnections
	default:
		maxConns = 64
	}

	options := p2p.PeerManagerOptions{
		SelfAddress:            selfAddr,
		MaxConnected:           maxConns,
		MaxConnectedUpgrade:    4,
		MaxPeers:               1000,
		MinRetryTime:           250 * time.Millisecond,
		MaxRetryTime:           30 * time.Minute,
		MaxRetryTimePersistent: 5 * time.Minute,
		RetryTimeJitter:        5 * time.Second,
		PrivatePeers:           privatePeerIDs,
	}

	peers := []p2p.NodeAddress{}
	for _, p := range tmstrings.SplitAndTrimEmpty(cfg.P2P.PersistentPeers, ",", " ") {
		address, err := p2p.ParseNodeAddress(p)
		if err != nil {
			return nil, func() error { return nil }, fmt.Errorf("invalid peer address %q: %w", p, err)
		}

		peers = append(peers, address)
		options.PersistentPeers = append(options.PersistentPeers, address.NodeID)
	}

	for _, p := range tmstrings.SplitAndTrimEmpty(cfg.P2P.BootstrapPeers, ",", " ") {
		address, err := p2p.ParseNodeAddress(p)
		if err != nil {
			return nil, func() error { return nil }, fmt.Errorf("invalid peer address %q: %w", p, err)
		}
		peers = append(peers, address)
	}

	peerDB, err := dbProvider(&config.DBContext{ID: "peerstore", Config: cfg})
	if err != nil {
		return nil, func() error { return nil }, fmt.Errorf("unable to initialize peer store: %w", err)
	}

	peerManager, err := p2p.NewPeerManager(nodeID, peerDB, options)
	if err != nil {
		return nil, peerDB.Close, fmt.Errorf("failed to create peer manager: %w", err)
	}

	for _, peer := range peers {
		if _, err := peerManager.Add(peer); err != nil {
			return nil, peerDB.Close, fmt.Errorf("failed to add peer %q: %w", peer, err)
		}
	}

	return peerManager, peerDB.Close, nil
}

func createRouter(
	logger log.Logger,
	p2pMetrics *p2p.Metrics,
	nodeInfo types.NodeInfo,
	nodeKey types.NodeKey,
	peerManager *p2p.PeerManager,
	cfg *config.Config,
	appClient abciclient.Client,
) (*p2p.Router, error) {

	p2pLogger := logger.With("module", "p2p")

	transportConf := conn.DefaultMConnConfig()
	transportConf.FlushThrottle = cfg.P2P.FlushThrottleTimeout
	transportConf.SendRate = cfg.P2P.SendRate
	transportConf.RecvRate = cfg.P2P.RecvRate
	transportConf.MaxPacketMsgPayloadSize = cfg.P2P.MaxPacketMsgPayloadSize
	transport := p2p.NewMConnTransport(
		p2pLogger, transportConf, []*p2p.ChannelDescriptor{},
		p2p.MConnTransportOptions{
			MaxAcceptedConnections: uint32(cfg.P2P.MaxConnections),
		},
	)

	ep, err := p2p.NewEndpoint(nodeKey.ID.AddressString(cfg.P2P.ListenAddress))
	if err != nil {
		return nil, err
	}

	return p2p.NewRouter(
		p2pLogger,
		p2pMetrics,
		nodeInfo,
		nodeKey.PrivKey,
		peerManager,
		[]p2p.Transport{transport},
		[]p2p.Endpoint{ep},
		getRouterConfig(cfg, appClient),
	)
}

func makeNodeInfo(
	cfg *config.Config,
	nodeKey types.NodeKey,
	eventSinks []indexer.EventSink,
	genDoc *types.GenesisDoc,
	versionInfo version.Consensus,
) (types.NodeInfo, error) {

	txIndexerStatus := "off"

	if indexer.IndexingEnabled(eventSinks) {
		txIndexerStatus = "on"
	}

	nodeInfo := types.NodeInfo{
		ProtocolVersion: types.ProtocolVersion{
			P2P:   version.P2PProtocol, // global
			Block: versionInfo.Block,
			App:   versionInfo.App,
		},
		NodeID:  nodeKey.ID,
		Network: genDoc.ChainID,
		Version: version.TMVersion,
		Channels: []byte{
			byte(blocksync.BlockSyncChannel),
			byte(consensus.StateChannel),
			byte(consensus.DataChannel),
			byte(consensus.VoteChannel),
			byte(consensus.VoteSetBitsChannel),
			byte(mempool.MempoolChannel),
			byte(evidence.EvidenceChannel),
			byte(statesync.SnapshotChannel),
			byte(statesync.ChunkChannel),
			byte(statesync.LightBlockChannel),
			byte(statesync.ParamsChannel),
		},
		Moniker: cfg.Moniker,
		Other: types.NodeInfoOther{
			TxIndex:    txIndexerStatus,
			RPCAddress: cfg.RPC.ListenAddress,
		},
	}

	if cfg.P2P.PexReactor {
		nodeInfo.Channels = append(nodeInfo.Channels, pex.PexChannel)
	}

	nodeInfo.ListenAddr = cfg.P2P.ExternalAddress
	if nodeInfo.ListenAddr == "" {
		nodeInfo.ListenAddr = cfg.P2P.ListenAddress
	}

	return nodeInfo, nodeInfo.Validate()
}

func makeSeedNodeInfo(
	cfg *config.Config,
	nodeKey types.NodeKey,
	genDoc *types.GenesisDoc,
	state sm.State,
) (types.NodeInfo, error) {
	nodeInfo := types.NodeInfo{
		ProtocolVersion: types.ProtocolVersion{
			P2P:   version.P2PProtocol, // global
			Block: state.Version.Consensus.Block,
			App:   state.Version.Consensus.App,
		},
		NodeID:  nodeKey.ID,
		Network: genDoc.ChainID,
		Version: version.TMVersion,
		Channels: []byte{
			pex.PexChannel,
		},
		Moniker: cfg.Moniker,
		Other: types.NodeInfoOther{
			TxIndex:    "off",
			RPCAddress: cfg.RPC.ListenAddress,
		},
	}

	nodeInfo.ListenAddr = cfg.P2P.ExternalAddress
	if nodeInfo.ListenAddr == "" {
		nodeInfo.ListenAddr = cfg.P2P.ListenAddress
	}

	return nodeInfo, nodeInfo.Validate()
}

func createAndStartPrivValidatorSocketClient(
	ctx context.Context,
	listenAddr, chainID string,
	logger log.Logger,
) (types.PrivValidator, error) {

	pve, err := privval.NewSignerListener(listenAddr, logger)
	if err != nil {
		return nil, fmt.Errorf("starting validator listener: %w", err)
	}

	pvsc, err := privval.NewSignerClient(ctx, pve, chainID)
	if err != nil {
		return nil, fmt.Errorf("starting validator client: %w", err)
	}

	// try to get a pubkey from private validate first time
	_, err = pvsc.GetPubKey(ctx)
	if err != nil {
		return nil, fmt.Errorf("can't get pubkey: %w", err)
	}

	const (
		timeout = 100 * time.Millisecond
		maxTime = 5 * time.Second
		retries = int(maxTime / timeout)
	)
	pvscWithRetries := privval.NewRetrySignerClient(pvsc, retries, timeout)

	return pvscWithRetries, nil
}

func createAndStartPrivValidatorGRPCClient(
	ctx context.Context,
	cfg *config.Config,
	chainID string,
	logger log.Logger,
) (types.PrivValidator, error) {
	pvsc, err := tmgrpc.DialRemoteSigner(
		ctx,
		cfg.PrivValidator,
		chainID,
		logger,
		cfg.Instrumentation.Prometheus,
	)
	if err != nil {
		return nil, fmt.Errorf("failed to start private validator: %w", err)
	}

	// try to get a pubkey from private validate first time
	_, err = pvsc.GetPubKey(ctx)
	if err != nil {
		return nil, fmt.Errorf("can't get pubkey: %w", err)
	}

	return pvsc, nil
}

func makeDefaultPrivval(conf *config.Config) (*privval.FilePV, error) {
	if conf.Mode == config.ModeValidator {
		pval, err := privval.LoadOrGenFilePV(conf.PrivValidator.KeyFile(), conf.PrivValidator.StateFile())
		if err != nil {
			return nil, err
		}
		return pval, nil
	}

	return nil, nil
}

func createPrivval(ctx context.Context, logger log.Logger, conf *config.Config, genDoc *types.GenesisDoc, defaultPV *privval.FilePV) (types.PrivValidator, error) {
	if conf.PrivValidator.ListenAddr != "" {
		protocol, _ := tmnet.ProtocolAndAddress(conf.PrivValidator.ListenAddr)
		// FIXME: we should return un-started services and
		// then start them later.
		switch protocol {
		case "grpc":
			privValidator, err := createAndStartPrivValidatorGRPCClient(ctx, conf, genDoc.ChainID, logger)
			if err != nil {
				return nil, fmt.Errorf("error with private validator grpc client: %w", err)
			}
			return privValidator, nil
		default:
			privValidator, err := createAndStartPrivValidatorSocketClient(
				ctx,
				conf.PrivValidator.ListenAddr,
				genDoc.ChainID,
				logger,
			)
			if err != nil {
				return nil, fmt.Errorf("error with private validator socket client: %w", err)

			}
			return privValidator, nil
		}
	}

	return defaultPV, nil
}<|MERGE_RESOLUTION|>--- conflicted
+++ resolved
@@ -274,10 +274,6 @@
 	}
 
 	reactor := consensus.NewReactor(
-<<<<<<< HEAD
-		ctx,
-=======
->>>>>>> 9d1e8eaa
 		logger,
 		consensusState,
 		chCreator,
@@ -286,10 +282,7 @@
 		waitSync,
 		csMetrics,
 	)
-<<<<<<< HEAD
-
-=======
->>>>>>> 9d1e8eaa
+
 	return reactor, consensusState, nil
 }
 
