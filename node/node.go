--- conflicted
+++ resolved
@@ -305,12 +305,8 @@
 		blockStore,
 		mempool,
 		evidencePool,
-<<<<<<< HEAD
 		proxyApp.Consensus(),
-		cs.WithMetrics(csMetrics),
-=======
 		cs.StateMetrics(csMetrics),
->>>>>>> b771798d
 	)
 	consensusState.SetLogger(consensusLogger)
 	if privValidator != nil {
