--- conflicted
+++ resolved
@@ -405,11 +405,8 @@
 	}
 	n.Logger.Info("P2P Node ID", "ID", nodeKey.ID(), "file", n.config.NodeKeyFile())
 
-<<<<<<< HEAD
 	nodeInfo := n.makeNodeInfo(nodeKey.ID())
-=======
-	nodeInfo := n.makeNodeInfo(nodeKey.PubKey())
->>>>>>> ed93fb34
+
 	n.sw.SetNodeInfo(nodeInfo)
 	n.sw.SetNodeKey(nodeKey)
 
