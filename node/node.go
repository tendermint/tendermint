--- conflicted
+++ resolved
@@ -987,22 +987,15 @@
 			}
 		}
 	}
-<<<<<<< HEAD
 	var pubKey crypto.PubKey
 	if config.Mode == cfg.ModeValidator {
-		pubKey, err = privValidator.GetPubKey()
+		pubKey, err = privValidator.GetPubKey(context.TODO())
 		if err != nil {
 			return nil, fmt.Errorf("can't get pubkey: %w", err)
 		}
 		if pubKey == nil {
 			return nil, errors.New("could not retrieve public key from private validator")
 		}
-=======
-
-	pubKey, err := privValidator.GetPubKey(context.TODO())
-	if err != nil {
-		return nil, fmt.Errorf("can't get pubkey: %w", err)
->>>>>>> efd2fde4
 	}
 
 	// Determine whether we should attempt state sync.
@@ -1445,15 +1438,7 @@
 
 // ConfigureRPC makes sure RPC has all the objects it needs to operate.
 func (n *Node) ConfigureRPC() error {
-<<<<<<< HEAD
 	rpcCoreEnv := rpccore.Environment{
-=======
-	pubKey, err := n.privValidator.GetPubKey(context.TODO())
-	if err != nil {
-		return fmt.Errorf("can't get pubkey: %w", err)
-	}
-	rpccore.SetEnvironment(&rpccore.Environment{
->>>>>>> efd2fde4
 		ProxyAppQuery:   n.proxyApp.Query(),
 		ProxyAppMempool: n.proxyApp.Mempool(),
 
@@ -1475,7 +1460,7 @@
 		Config: *n.config.RPC,
 	}
 	if n.config.Mode == cfg.ModeValidator {
-		pubKey, err := n.privValidator.GetPubKey()
+		pubKey, err := n.privValidator.GetPubKey(context.TODO())
 		if pubKey == nil || err != nil {
 			return fmt.Errorf("can't get pubkey: %w", err)
 		}
