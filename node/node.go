--- conflicted
+++ resolved
@@ -629,7 +629,6 @@
 		options.PersistentPeers = append(options.PersistentPeers, address.NodeID)
 	}
 
-<<<<<<< HEAD
 	for _, p := range splitAndTrimEmpty(config.P2P.BootstrapPeers, ",", " ") {
 		address, err := p2p.ParseNodeAddress(p)
 		if err != nil {
@@ -638,14 +637,11 @@
 		peers = append(peers, address)
 	}
 
-	peerManager, err := p2p.NewPeerManager(nodeID, dbm.NewMemDB(), options)
-=======
 	peerDB, err := dbProvider(&DBContext{"peerstore", config})
 	if err != nil {
 		return nil, err
 	}
 	peerManager, err := p2p.NewPeerManager(nodeID, peerDB, options)
->>>>>>> fce665ef
 	if err != nil {
 		return nil, fmt.Errorf("failed to create peer manager: %w", err)
 	}
