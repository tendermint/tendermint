package node

import (
	"context"
	"errors"
	"fmt"
	"net"
	"net/http"
	"strconv"
	"time"

	"github.com/prometheus/client_golang/prometheus"
	"github.com/prometheus/client_golang/prometheus/promhttp"
	"github.com/rs/cors"
	abciclient "github.com/tendermint/tendermint/abci/client"
	abci "github.com/tendermint/tendermint/abci/types"
	"github.com/tendermint/tendermint/config"
	"github.com/tendermint/tendermint/crypto"
	"github.com/tendermint/tendermint/internal/consensus"
	"github.com/tendermint/tendermint/internal/mempool"
	"github.com/tendermint/tendermint/internal/p2p"
	"github.com/tendermint/tendermint/internal/proxy"
	rpccore "github.com/tendermint/tendermint/internal/rpc/core"
	sm "github.com/tendermint/tendermint/internal/state"
	"github.com/tendermint/tendermint/internal/state/indexer"
	"github.com/tendermint/tendermint/internal/statesync"
	"github.com/tendermint/tendermint/internal/store"
	"github.com/tendermint/tendermint/libs/log"
	tmnet "github.com/tendermint/tendermint/libs/net"
	tmpubsub "github.com/tendermint/tendermint/libs/pubsub"
	"github.com/tendermint/tendermint/libs/service"
	"github.com/tendermint/tendermint/libs/strings"
	tmtime "github.com/tendermint/tendermint/libs/time"
	"github.com/tendermint/tendermint/privval"
	tmgrpc "github.com/tendermint/tendermint/privval/grpc"
	grpccore "github.com/tendermint/tendermint/rpc/grpc"
	rpcserver "github.com/tendermint/tendermint/rpc/jsonrpc/server"
	"github.com/tendermint/tendermint/types"

	_ "net/http/pprof" // nolint: gosec // securely exposed on separate, optional port

	_ "github.com/lib/pq" // provide the psql db driver
)

// nodeImpl is the highest level interface to a full Tendermint node.
// It includes all configuration information and running services.
type nodeImpl struct {
	service.BaseService

	// config
	config        *config.Config
	genesisDoc    *types.GenesisDoc   // initial validator set
	privValidator types.PrivValidator // local node's validator key

	// network
	transport   *p2p.MConnTransport
	peerManager *p2p.PeerManager
	router      *p2p.Router
	nodeInfo    types.NodeInfo
	nodeKey     types.NodeKey // our node privkey
	isListening bool

	// services
	eventBus         *types.EventBus // pub/sub for services
	eventSinks       []indexer.EventSink
	stateStore       sm.Store
	blockStore       *store.BlockStore // store the blockchain to disk
	bcReactor        service.Service   // for block-syncing
	mempoolReactor   service.Service   // for gossipping transactions
	mempool          mempool.Mempool
	stateSync        bool               // whether the node should state sync on startup
	stateSyncReactor *statesync.Reactor // for hosting and restoring state sync snapshots
	consensusReactor *consensus.Reactor // for participating in the consensus
	pexReactor       service.Service    // for exchanging peer addresses
	evidenceReactor  service.Service
	rpcListeners     []net.Listener // rpc servers
	shutdownOps      closer
	indexerService   service.Service
	rpcEnv           *rpccore.Environment
	prometheusSrv    *http.Server
}

// newDefaultNode returns a Tendermint node with default settings for the
// PrivValidator, ClientCreator, GenesisDoc, and DBProvider.
// It implements NodeProvider.
func newDefaultNode(cfg *config.Config, logger log.Logger) (service.Service, error) {
	nodeKey, err := types.LoadOrGenNodeKey(cfg.NodeKeyFile())
	if err != nil {
		return nil, fmt.Errorf("failed to load or gen node key %s: %w", cfg.NodeKeyFile(), err)
	}
	if cfg.Mode == config.ModeSeed {
		return makeSeedNode(cfg,
			config.DefaultDBProvider,
			nodeKey,
			defaultGenesisDocProviderFunc(cfg),
			logger,
		)
	}

	var pval *privval.FilePV
	if cfg.Mode == config.ModeValidator {
		pval, err = privval.LoadOrGenFilePV(cfg.PrivValidator.KeyFile(), cfg.PrivValidator.StateFile())
		if err != nil {
			return nil, err
		}
	} else {
		pval = nil
	}

	appClient, _ := proxy.DefaultClientCreator(cfg.ProxyApp, cfg.ABCI, cfg.DBDir())

	return makeNode(cfg,
		pval,
		nodeKey,
		appClient,
		defaultGenesisDocProviderFunc(cfg),
		config.DefaultDBProvider,
		logger,
	)
}

// makeNode returns a new, ready to go, Tendermint Node.
func makeNode(cfg *config.Config,
	privValidator types.PrivValidator,
	nodeKey types.NodeKey,
	clientCreator abciclient.Creator,
	genesisDocProvider genesisDocProvider,
	dbProvider config.DBProvider,
	logger log.Logger,
) (service.Service, error) {
	closers := []closer{}

	blockStore, stateDB, dbCloser, err := initDBs(cfg, dbProvider)
	if err != nil {
		return nil, combineCloseError(err, dbCloser)
	}
	closers = append(closers, dbCloser)

	stateStore := sm.NewStore(stateDB)

	genDoc, err := genesisDocProvider()
	if err != nil {
		return nil, combineCloseError(err, makeCloser(closers))
	}

	err = genDoc.ValidateAndComplete()
	if err != nil {
		return nil, combineCloseError(
			fmt.Errorf("error in genesis doc: %w", err),
			makeCloser(closers))
	}

	state, err := loadStateFromDBOrGenesisDocProvider(stateStore, genDoc)
	if err != nil {
		return nil, combineCloseError(err, makeCloser(closers))

	}

	// Create the proxyApp and establish connections to the ABCI app (consensus, mempool, query).
	proxyApp, err := createAndStartProxyAppConns(clientCreator, logger)
	if err != nil {
		return nil, combineCloseError(err, makeCloser(closers))

	}

	// EventBus and IndexerService must be started before the handshake because
	// we might need to index the txs of the replayed block as this might not have happened
	// when the node stopped last time (i.e. the node stopped after it saved the block
	// but before it indexed the txs, or, endblocker panicked)
	eventBus, err := createAndStartEventBus(logger)
	if err != nil {
		return nil, combineCloseError(err, makeCloser(closers))

	}

	indexerService, eventSinks, err := createAndStartIndexerService(cfg, dbProvider, eventBus, logger, genDoc.ChainID)
	if err != nil {
		return nil, combineCloseError(err, makeCloser(closers))
	}

	// If an address is provided, listen on the socket for a connection from an
	// external signing process.
	if cfg.PrivValidator.ListenAddr != "" {
		protocol, _ := tmnet.ProtocolAndAddress(cfg.PrivValidator.ListenAddr)
		// FIXME: we should start services inside OnStart
		switch protocol {
		case "grpc":
			privValidator, err = createAndStartPrivValidatorGRPCClient(cfg, genDoc.ChainID, logger)
			if err != nil {
				return nil, combineCloseError(
					fmt.Errorf("error with private validator grpc client: %w", err),
					makeCloser(closers))
			}
		default:
			privValidator, err = createAndStartPrivValidatorSocketClient(cfg.PrivValidator.ListenAddr, genDoc.ChainID, logger)
			if err != nil {
				return nil, combineCloseError(
					fmt.Errorf("error with private validator socket client: %w", err),
					makeCloser(closers))
			}
		}
	}
	var pubKey crypto.PubKey
	if cfg.Mode == config.ModeValidator {
		pubKey, err = privValidator.GetPubKey(context.TODO())
		if err != nil {
			return nil, combineCloseError(fmt.Errorf("can't get pubkey: %w", err),
				makeCloser(closers))

		}
		if pubKey == nil {
			return nil, combineCloseError(
				errors.New("could not retrieve public key from private validator"),
				makeCloser(closers))
		}
	}

	// Determine whether we should attempt state sync.
	stateSync := cfg.StateSync.Enable && !onlyValidatorIsUs(state, pubKey)
	if stateSync && state.LastBlockHeight > 0 {
		logger.Info("Found local state with non-zero height, skipping state sync")
		stateSync = false
	}

	// Create the handshaker, which calls RequestInfo, sets the AppVersion on the state,
	// and replays any blocks as necessary to sync tendermint with the app.
	consensusLogger := logger.With("module", "consensus")
	if !stateSync {
		if err := doHandshake(stateStore, state, blockStore, genDoc, eventBus, proxyApp, consensusLogger); err != nil {
			return nil, combineCloseError(err, makeCloser(closers))

		}

		// Reload the state. It will have the Version.Consensus.App set by the
		// Handshake, and may have other modifications as well (ie. depending on
		// what happened during block replay).
		state, err = stateStore.Load()
		if err != nil {
			return nil, combineCloseError(
				fmt.Errorf("cannot load state: %w", err),
				makeCloser(closers))
		}
	}

	// Determine whether we should do block sync. This must happen after the handshake, since the
	// app may modify the validator set, specifying ourself as the only validator.
	blockSync := cfg.BlockSync.Enable && !onlyValidatorIsUs(state, pubKey)

	logNodeStartupInfo(state, pubKey, logger, consensusLogger, cfg.Mode)

	// TODO: Fetch and provide real options and do proper p2p bootstrapping.
	// TODO: Use a persistent peer database.
	nodeInfo, err := makeNodeInfo(cfg, nodeKey, eventSinks, genDoc, state)
	if err != nil {
		return nil, combineCloseError(err, makeCloser(closers))

	}

	p2pLogger := logger.With("module", "p2p")
	transport := createTransport(p2pLogger, cfg)

	peerManager, peerCloser, err := createPeerManager(cfg, dbProvider, nodeKey.ID)
	closers = append(closers, peerCloser)
	if err != nil {
		return nil, combineCloseError(
			fmt.Errorf("failed to create peer manager: %w", err),
			makeCloser(closers))
	}

	nodeMetrics := defaultMetricsProvider(cfg.Instrumentation)(genDoc.ChainID)

	router, err := createRouter(p2pLogger, nodeMetrics.p2p, nodeInfo, nodeKey.PrivKey,
		peerManager, transport, getRouterConfig(cfg, proxyApp))
	if err != nil {
		return nil, combineCloseError(
			fmt.Errorf("failed to create router: %w", err),
			makeCloser(closers))
	}

	mpReactor, mp, err := createMempoolReactor(
		cfg, proxyApp, state, nodeMetrics.mempool, peerManager, router, logger,
	)
	if err != nil {
		return nil, combineCloseError(err, makeCloser(closers))

	}

	evReactor, evPool, err := createEvidenceReactor(
		cfg, dbProvider, stateDB, blockStore, peerManager, router, logger,
	)
	if err != nil {
		return nil, combineCloseError(err, makeCloser(closers))

	}

	// make block executor for consensus and blockchain reactors to execute blocks
	blockExec := sm.NewBlockExecutor(
		stateStore,
		logger.With("module", "state"),
		proxyApp.Consensus(),
		mp,
		evPool,
		blockStore,
		sm.BlockExecutorWithMetrics(nodeMetrics.state),
	)

	csReactor, csState, err := createConsensusReactor(
		cfg, state, blockExec, blockStore, mp, evPool,
		privValidator, nodeMetrics.consensus, stateSync || blockSync, eventBus,
		peerManager, router, consensusLogger,
	)
	if err != nil {
		return nil, err
	}

	// Create the blockchain reactor. Note, we do not start block sync if we're
	// doing a state sync first.
	bcReactor, err := createBlockchainReactor(
		logger, state, blockExec, blockStore, csReactor,
		peerManager, router, blockSync && !stateSync, nodeMetrics.consensus,
	)
	if err != nil {
		return nil, combineCloseError(
			fmt.Errorf("could not create blockchain reactor: %w", err),
			makeCloser(closers))
	}

	// Make ConsensusReactor. Don't enable fully if doing a state sync and/or block sync first.
	// FIXME We need to update metrics here, since other reactors don't have access to them.
	if stateSync {
		nodeMetrics.consensus.StateSyncing.Set(1)
	} else if blockSync {
		nodeMetrics.consensus.BlockSyncing.Set(1)
	}

	// Set up state sync reactor, and schedule a sync if requested.
	// FIXME The way we do phased startups (e.g. replay -> block sync -> consensus) is very messy,
	// we should clean this whole thing up. See:
	// https://github.com/tendermint/tendermint/issues/4644
	ssLogger := logger.With("module", "statesync")
<<<<<<< HEAD

	ssChans := map[p2p.ChannelID]*p2p.Channel{}
	for idx := range statesync.ChannelShims {
		chDesc := statesync.ChannelShims[idx]
		ssChans[chDesc.ID], err = router.OpenChannel(chDesc)
		if err != nil {
			return nil, err
		}
	}
=======
	ssReactorShim := p2p.NewReactorShim(ssLogger, "StateSyncShim", statesync.ChannelShims)
	channels := makeChannelsFromShims(router, statesync.ChannelShims)
>>>>>>> 9bbeeb6d

	peerUpdates := peerManager.Subscribe()
	stateSyncReactor := statesync.NewReactor(
		genDoc.ChainID,
		genDoc.InitialHeight,
		*cfg.StateSync,
		ssLogger,
		proxyApp.Snapshot(),
		proxyApp.Query(),
		ssChans[statesync.SnapshotChannel],
		ssChans[statesync.ChunkChannel],
		ssChans[statesync.LightBlockChannel],
		ssChans[statesync.ParamsChannel],
		peerUpdates,
		stateStore,
		blockStore,
		cfg.StateSync.TempDir,
		nodeMetrics.statesync,
	)

	// Optionally, start the pex reactor
	//
	// TODO:
	//
	// We need to set Seeds and PersistentPeers on the switch,
	// since it needs to be able to use these (and their DNS names)
	// even if the PEX is off. We can include the DNS name in the NetAddress,
	// but it would still be nice to have a clear list of the current "PersistentPeers"
	// somewhere that we can return with net_info.
	//
	// If PEX is on, it should handle dialing the seeds. Otherwise the switch does it.
	// Note we currently use the addrBook regardless at least for AddOurAddress

	var pexReactor service.Service

	pexReactor, err = createPEXReactor(logger, peerManager, router)
	if err != nil {
		return nil, combineCloseError(err, makeCloser(closers))

	}

	if cfg.RPC.PprofListenAddress != "" {
		go func() {
			logger.Info("Starting pprof server", "laddr", cfg.RPC.PprofListenAddress)
			logger.Error("pprof server error", "err", http.ListenAndServe(cfg.RPC.PprofListenAddress, nil))
		}()
	}

	node := &nodeImpl{
		config:        cfg,
		genesisDoc:    genDoc,
		privValidator: privValidator,

		transport:   transport,
		peerManager: peerManager,
		router:      router,
		nodeInfo:    nodeInfo,
		nodeKey:     nodeKey,

		stateStore:       stateStore,
		blockStore:       blockStore,
		bcReactor:        bcReactor,
		mempoolReactor:   mpReactor,
		mempool:          mp,
		consensusReactor: csReactor,
		stateSyncReactor: stateSyncReactor,
		stateSync:        stateSync,
		pexReactor:       pexReactor,
		evidenceReactor:  evReactor,
		indexerService:   indexerService,
		eventBus:         eventBus,
		eventSinks:       eventSinks,

		shutdownOps: makeCloser(closers),

		rpcEnv: &rpccore.Environment{
			ProxyAppQuery:   proxyApp.Query(),
			ProxyAppMempool: proxyApp.Mempool(),

			StateStore:     stateStore,
			BlockStore:     blockStore,
			EvidencePool:   evPool,
			ConsensusState: csState,

			ConsensusReactor: csReactor,
			BlockSyncReactor: bcReactor.(consensus.BlockSyncReactor),

			PeerManager: peerManager,

			GenDoc:     genDoc,
			EventSinks: eventSinks,
			EventBus:   eventBus,
			Mempool:    mp,
			Logger:     logger.With("module", "rpc"),
			Config:     *cfg.RPC,
		},
	}

	node.rpcEnv.P2PTransport = node

	node.BaseService = *service.NewBaseService(logger, "Node", node)

	return node, nil
}

// makeSeedNode returns a new seed node, containing only p2p, pex reactor
func makeSeedNode(cfg *config.Config,
	dbProvider config.DBProvider,
	nodeKey types.NodeKey,
	genesisDocProvider genesisDocProvider,
	logger log.Logger,
) (service.Service, error) {

	genDoc, err := genesisDocProvider()
	if err != nil {
		return nil, err
	}

	state, err := sm.MakeGenesisState(genDoc)
	if err != nil {
		return nil, err

	}

	nodeInfo, err := makeSeedNodeInfo(cfg, nodeKey, genDoc, state)
	if err != nil {
		return nil, err
	}

	// Setup Transport and Switch.
	p2pMetrics := p2p.PrometheusMetrics(cfg.Instrumentation.Namespace, "chain_id", genDoc.ChainID)
	p2pLogger := logger.With("module", "p2p")
	transport := createTransport(p2pLogger, cfg)

	peerManager, closer, err := createPeerManager(cfg, dbProvider, nodeKey.ID)
	if err != nil {
		return nil, combineCloseError(
			fmt.Errorf("failed to create peer manager: %w", err),
			closer)
	}

	router, err := createRouter(p2pLogger, p2pMetrics, nodeInfo, nodeKey.PrivKey,
		peerManager, transport, getRouterConfig(cfg, nil))
	if err != nil {
		return nil, combineCloseError(
			fmt.Errorf("failed to create router: %w", err),
			closer)
	}

	var pexReactor service.Service

	// add the pex reactor
	pexReactor, err = createPEXReactor(logger, peerManager, router)
	if err != nil {
		return nil, combineCloseError(err, closer)

	}

	if cfg.RPC.PprofListenAddress != "" {
		go func() {
			logger.Info("Starting pprof server", "laddr", cfg.RPC.PprofListenAddress)
			logger.Error("pprof server error", "err", http.ListenAndServe(cfg.RPC.PprofListenAddress, nil))
		}()
	}

	node := &nodeImpl{
		config:     cfg,
		genesisDoc: genDoc,

		transport:   transport,
		nodeInfo:    nodeInfo,
		nodeKey:     nodeKey,
		peerManager: peerManager,
		router:      router,

		shutdownOps: closer,

		pexReactor: pexReactor,
	}
	node.BaseService = *service.NewBaseService(logger, "SeedNode", node)

	return node, nil
}

// OnStart starts the Node. It implements service.Service.
func (n *nodeImpl) OnStart() error {
	now := tmtime.Now()
	genTime := n.genesisDoc.GenesisTime
	if genTime.After(now) {
		n.Logger.Info("Genesis time is in the future. Sleeping until then...", "genTime", genTime)
		time.Sleep(genTime.Sub(now))
	}

	// Start the RPC server before the P2P server
	// so we can eg. receive txs for the first block
	if n.config.RPC.ListenAddress != "" && n.config.Mode != config.ModeSeed {
		listeners, err := n.startRPC()
		if err != nil {
			return err
		}
		n.rpcListeners = listeners
	}

	if n.config.Instrumentation.Prometheus &&
		n.config.Instrumentation.PrometheusListenAddr != "" {
		n.prometheusSrv = n.startPrometheusServer(n.config.Instrumentation.PrometheusListenAddr)
	}

	// Start the transport.
	ep, err := p2p.NewEndpoint(n.nodeKey.ID.AddressString(n.config.P2P.ListenAddress))
	if err != nil {
		return err
	}
	if err := n.transport.Listen(ep); err != nil {
		return err
	}

	n.isListening = true

	if err = n.router.Start(); err != nil {
		return err
	}

	if n.config.Mode != config.ModeSeed {
		if n.config.BlockSync.Enable {
			if err := n.bcReactor.Start(); err != nil {
				return err
			}
		}

		// Start the real consensus reactor separately since the switch uses the shim.
		if err := n.consensusReactor.Start(); err != nil {
			return err
		}

		// Start the real state sync reactor separately since the switch uses the shim.
		if err := n.stateSyncReactor.Start(); err != nil {
			return err
		}

		// Start the real mempool reactor separately since the switch uses the shim.
		if err := n.mempoolReactor.Start(); err != nil {
			return err
		}

		// Start the real evidence reactor separately since the switch uses the shim.
		if err := n.evidenceReactor.Start(); err != nil {
			return err
		}
	}

	if err := n.pexReactor.Start(); err != nil {
		return err
	}

	// Run state sync
	// TODO: We shouldn't run state sync if we already have state that has a
	// LastBlockHeight that is not InitialHeight
	if n.stateSync {
		bcR, ok := n.bcReactor.(consensus.BlockSyncReactor)
		if !ok {
			return fmt.Errorf("this blockchain reactor does not support switching from state sync")
		}

		// we need to get the genesis state to get parameters such as
		state, err := sm.MakeGenesisState(n.genesisDoc)
		if err != nil {
			return fmt.Errorf("unable to derive state: %w", err)
		}

		// TODO: we may want to move these events within the respective
		// reactors.
		// At the beginning of the statesync start, we use the initialHeight as the event height
		// because of the statesync doesn't have the concreate state height before fetched the snapshot.
		d := types.EventDataStateSyncStatus{Complete: false, Height: state.InitialHeight}
		if err := n.eventBus.PublishEventStateSyncStatus(d); err != nil {
			n.eventBus.Logger.Error("failed to emit the statesync start event", "err", err)
		}

		// FIXME: We shouldn't allow state sync to silently error out without
		// bubbling up the error and gracefully shutting down the rest of the node
		go func() {
			n.Logger.Info("starting state sync")
			state, err := n.stateSyncReactor.Sync(context.TODO())
			if err != nil {
				n.Logger.Error("state sync failed; shutting down this node", "err", err)
				// stop the node
				if err := n.Stop(); err != nil {
					n.Logger.Error("failed to shut down node", "err", err)
				}
				return
			}

			n.consensusReactor.SetStateSyncingMetrics(0)

			d := types.EventDataStateSyncStatus{Complete: true, Height: state.LastBlockHeight}
			if err := n.eventBus.PublishEventStateSyncStatus(d); err != nil {
				n.eventBus.Logger.Error("failed to emit the statesync start event", "err", err)
			}

			// TODO: Some form of orchestrator is needed here between the state
			// advancing reactors to be able to control which one of the three
			// is running
			if n.config.BlockSync.Enable {
				// FIXME Very ugly to have these metrics bleed through here.
				n.consensusReactor.SetBlockSyncingMetrics(1)
				if err := bcR.SwitchToBlockSync(state); err != nil {
					n.Logger.Error("failed to switch to block sync", "err", err)
					return
				}

				d := types.EventDataBlockSyncStatus{Complete: false, Height: state.LastBlockHeight}
				if err := n.eventBus.PublishEventBlockSyncStatus(d); err != nil {
					n.eventBus.Logger.Error("failed to emit the block sync starting event", "err", err)
				}

			} else {
				n.consensusReactor.SwitchToConsensus(state, true)
			}
		}()
	}

	return nil
}

// OnStop stops the Node. It implements service.Service.
func (n *nodeImpl) OnStop() {

	n.Logger.Info("Stopping Node")

	if n.eventBus != nil {
		// first stop the non-reactor services
		if err := n.eventBus.Stop(); err != nil {
			n.Logger.Error("Error closing eventBus", "err", err)
		}
	}
	if n.indexerService != nil {
		if err := n.indexerService.Stop(); err != nil {
			n.Logger.Error("Error closing indexerService", "err", err)
		}
<<<<<<< HEAD
=======
	}

	for _, es := range n.eventSinks {
		if err := es.Stop(); err != nil {
			n.Logger.Error("failed to stop event sink", "err", err)
		}
>>>>>>> 9bbeeb6d
	}

	if n.config.Mode != config.ModeSeed {
		// now stop the reactors
		if n.config.BlockSync.Enable {
			// Stop the real blockchain reactor separately since the switch uses the shim.
			if err := n.bcReactor.Stop(); err != nil {
				n.Logger.Error("failed to stop the blockchain reactor", "err", err)
			}
		}

		// Stop the real consensus reactor separately since the switch uses the shim.
		if err := n.consensusReactor.Stop(); err != nil {
			n.Logger.Error("failed to stop the consensus reactor", "err", err)
		}

		// Stop the real state sync reactor separately since the switch uses the shim.
		if err := n.stateSyncReactor.Stop(); err != nil {
			n.Logger.Error("failed to stop the state sync reactor", "err", err)
		}

		// Stop the real mempool reactor separately since the switch uses the shim.
		if err := n.mempoolReactor.Stop(); err != nil {
			n.Logger.Error("failed to stop the mempool reactor", "err", err)
		}

		// Stop the real evidence reactor separately since the switch uses the shim.
		if err := n.evidenceReactor.Stop(); err != nil {
			n.Logger.Error("failed to stop the evidence reactor", "err", err)
		}
	}

	if err := n.pexReactor.Stop(); err != nil {
		n.Logger.Error("failed to stop the PEX v2 reactor", "err", err)
	}

	if err := n.router.Stop(); err != nil {
		n.Logger.Error("failed to stop router", "err", err)
	}

	if err := n.transport.Close(); err != nil {
		n.Logger.Error("Error closing transport", "err", err)
	}

	n.isListening = false

	// finally stop the listeners / external services
	for _, l := range n.rpcListeners {
		n.Logger.Info("Closing rpc listener", "listener", l)
		if err := l.Close(); err != nil {
			n.Logger.Error("Error closing listener", "listener", l, "err", err)
		}
	}

	if pvsc, ok := n.privValidator.(service.Service); ok {
		if err := pvsc.Stop(); err != nil {
			n.Logger.Error("Error closing private validator", "err", err)
		}
	}

	if n.prometheusSrv != nil {
		if err := n.prometheusSrv.Shutdown(context.Background()); err != nil {
			// Error from closing listeners, or context timeout:
			n.Logger.Error("Prometheus HTTP server Shutdown", "err", err)
		}

	}
	if err := n.shutdownOps(); err != nil {
		n.Logger.Error("problem shutting down additional services", "err", err)
	}
}

func (n *nodeImpl) startRPC() ([]net.Listener, error) {
	if n.config.Mode == config.ModeValidator {
		pubKey, err := n.privValidator.GetPubKey(context.TODO())
		if pubKey == nil || err != nil {
			return nil, fmt.Errorf("can't get pubkey: %w", err)
		}
		n.rpcEnv.PubKey = pubKey
	}
	if err := n.rpcEnv.InitGenesisChunks(); err != nil {
		return nil, err
	}

	listenAddrs := strings.SplitAndTrimEmpty(n.config.RPC.ListenAddress, ",", " ")
	routes := n.rpcEnv.GetRoutes()

	if n.config.RPC.Unsafe {
		n.rpcEnv.AddUnsafe(routes)
	}

	cfg := rpcserver.DefaultConfig()
	cfg.MaxBodyBytes = n.config.RPC.MaxBodyBytes
	cfg.MaxHeaderBytes = n.config.RPC.MaxHeaderBytes
	cfg.MaxOpenConnections = n.config.RPC.MaxOpenConnections
	// If necessary adjust global WriteTimeout to ensure it's greater than
	// TimeoutBroadcastTxCommit.
	// See https://github.com/tendermint/tendermint/issues/3435
	if cfg.WriteTimeout <= n.config.RPC.TimeoutBroadcastTxCommit {
		cfg.WriteTimeout = n.config.RPC.TimeoutBroadcastTxCommit + 1*time.Second
	}

	// we may expose the rpc over both a unix and tcp socket
	listeners := make([]net.Listener, len(listenAddrs))
	for i, listenAddr := range listenAddrs {
		mux := http.NewServeMux()
		rpcLogger := n.Logger.With("module", "rpc-server")
		wmLogger := rpcLogger.With("protocol", "websocket")
		wm := rpcserver.NewWebsocketManager(routes,
			rpcserver.OnDisconnect(func(remoteAddr string) {
				err := n.eventBus.UnsubscribeAll(context.Background(), remoteAddr)
				if err != nil && err != tmpubsub.ErrSubscriptionNotFound {
					wmLogger.Error("Failed to unsubscribe addr from events", "addr", remoteAddr, "err", err)
				}
			}),
			rpcserver.ReadLimit(cfg.MaxBodyBytes),
		)
		wm.SetLogger(wmLogger)
		mux.HandleFunc("/websocket", wm.WebsocketHandler)
		rpcserver.RegisterRPCFuncs(mux, routes, rpcLogger)
		listener, err := rpcserver.Listen(
			listenAddr,
			cfg.MaxOpenConnections,
		)
		if err != nil {
			return nil, err
		}

		var rootHandler http.Handler = mux
		if n.config.RPC.IsCorsEnabled() {
			corsMiddleware := cors.New(cors.Options{
				AllowedOrigins: n.config.RPC.CORSAllowedOrigins,
				AllowedMethods: n.config.RPC.CORSAllowedMethods,
				AllowedHeaders: n.config.RPC.CORSAllowedHeaders,
			})
			rootHandler = corsMiddleware.Handler(mux)
		}
		if n.config.RPC.IsTLSEnabled() {
			go func() {
				if err := rpcserver.ServeTLS(
					listener,
					rootHandler,
					n.config.RPC.CertFile(),
					n.config.RPC.KeyFile(),
					rpcLogger,
					cfg,
				); err != nil {
					n.Logger.Error("Error serving server with TLS", "err", err)
				}
			}()
		} else {
			go func() {
				if err := rpcserver.Serve(
					listener,
					rootHandler,
					rpcLogger,
					cfg,
				); err != nil {
					n.Logger.Error("Error serving server", "err", err)
				}
			}()
		}

		listeners[i] = listener
	}

	// we expose a simplified api over grpc for convenience to app devs
	grpcListenAddr := n.config.RPC.GRPCListenAddress
	if grpcListenAddr != "" {
		cfg := rpcserver.DefaultConfig()
		cfg.MaxBodyBytes = n.config.RPC.MaxBodyBytes
		cfg.MaxHeaderBytes = n.config.RPC.MaxHeaderBytes
		// NOTE: GRPCMaxOpenConnections is used, not MaxOpenConnections
		cfg.MaxOpenConnections = n.config.RPC.GRPCMaxOpenConnections
		// If necessary adjust global WriteTimeout to ensure it's greater than
		// TimeoutBroadcastTxCommit.
		// See https://github.com/tendermint/tendermint/issues/3435
		if cfg.WriteTimeout <= n.config.RPC.TimeoutBroadcastTxCommit {
			cfg.WriteTimeout = n.config.RPC.TimeoutBroadcastTxCommit + 1*time.Second
		}
		listener, err := rpcserver.Listen(grpcListenAddr, cfg.MaxOpenConnections)
		if err != nil {
			return nil, err
		}
		go func() {
			closer, err := grpccore.StartGRPCServer(n.rpcEnv, listener)
			if err != nil {
				n.Logger.Error("Error starting gRPC server", "err", err)
			}
			if err := closer(); err != nil {
				n.Logger.Error("Error stopping gRPC server", "err", err)
			}
		}()
		listeners = append(listeners, listener)

	}

	return listeners, nil

}

// startPrometheusServer starts a Prometheus HTTP server, listening for metrics
// collectors on addr.
func (n *nodeImpl) startPrometheusServer(addr string) *http.Server {
	srv := &http.Server{
		Addr: addr,
		Handler: promhttp.InstrumentMetricHandler(
			prometheus.DefaultRegisterer, promhttp.HandlerFor(
				prometheus.DefaultGatherer,
				promhttp.HandlerOpts{MaxRequestsInFlight: n.config.Instrumentation.MaxOpenConnections},
			),
		),
	}
	go func() {
		if err := srv.ListenAndServe(); err != http.ErrServerClosed {
			// Error starting or closing listener:
			n.Logger.Error("Prometheus HTTP server ListenAndServe", "err", err)
		}
	}()
	return srv
}

// ConsensusReactor returns the Node's ConsensusReactor.
func (n *nodeImpl) ConsensusReactor() *consensus.Reactor {
	return n.consensusReactor
}

// Mempool returns the Node's mempool.
func (n *nodeImpl) Mempool() mempool.Mempool {
	return n.mempool
}

// EventBus returns the Node's EventBus.
func (n *nodeImpl) EventBus() *types.EventBus {
	return n.eventBus
}

// PrivValidator returns the Node's PrivValidator.
// XXX: for convenience only!
func (n *nodeImpl) PrivValidator() types.PrivValidator {
	return n.privValidator
}

// GenesisDoc returns the Node's GenesisDoc.
func (n *nodeImpl) GenesisDoc() *types.GenesisDoc {
	return n.genesisDoc
}

// RPCEnvironment makes sure RPC has all the objects it needs to operate.
func (n *nodeImpl) RPCEnvironment() *rpccore.Environment {
	return n.rpcEnv
}

//------------------------------------------------------------------------------

func (n *nodeImpl) Listeners() []string {
	return []string{
		fmt.Sprintf("Listener(@%v)", n.config.P2P.ExternalAddress),
	}
}

func (n *nodeImpl) IsListening() bool {
	return n.isListening
}

// NodeInfo returns the Node's Info from the Switch.
func (n *nodeImpl) NodeInfo() types.NodeInfo {
	return n.nodeInfo
}

// genesisDocProvider returns a GenesisDoc.
// It allows the GenesisDoc to be pulled from sources other than the
// filesystem, for instance from a distributed key-value store cluster.
type genesisDocProvider func() (*types.GenesisDoc, error)

// defaultGenesisDocProviderFunc returns a GenesisDocProvider that loads
// the GenesisDoc from the config.GenesisFile() on the filesystem.
func defaultGenesisDocProviderFunc(cfg *config.Config) genesisDocProvider {
	return func() (*types.GenesisDoc, error) {
		return types.GenesisDocFromFile(cfg.GenesisFile())
	}
}

type nodeMetrics struct {
	consensus *consensus.Metrics
	p2p       *p2p.Metrics
	mempool   *mempool.Metrics
	state     *sm.Metrics
	statesync *statesync.Metrics
}

// metricsProvider returns consensus, p2p, mempool, state, statesync Metrics.
type metricsProvider func(chainID string) *nodeMetrics

// defaultMetricsProvider returns Metrics build using Prometheus client library
// if Prometheus is enabled. Otherwise, it returns no-op Metrics.
func defaultMetricsProvider(cfg *config.InstrumentationConfig) metricsProvider {
	return func(chainID string) *nodeMetrics {
		if cfg.Prometheus {
			return &nodeMetrics{
				consensus.PrometheusMetrics(cfg.Namespace, "chain_id", chainID),
				p2p.PrometheusMetrics(cfg.Namespace, "chain_id", chainID),
				mempool.PrometheusMetrics(cfg.Namespace, "chain_id", chainID),
				sm.PrometheusMetrics(cfg.Namespace, "chain_id", chainID),
				statesync.PrometheusMetrics(cfg.Namespace, "chain_id", chainID),
			}
		}
		return &nodeMetrics{
			consensus.NopMetrics(),
			p2p.NopMetrics(),
			mempool.NopMetrics(),
			sm.NopMetrics(),
			statesync.NopMetrics(),
		}
	}
}

//------------------------------------------------------------------------------

// loadStateFromDBOrGenesisDocProvider attempts to load the state from the
// database, or creates one using the given genesisDocProvider. On success this also
// returns the genesis doc loaded through the given provider.
func loadStateFromDBOrGenesisDocProvider(
	stateStore sm.Store,
	genDoc *types.GenesisDoc,
) (sm.State, error) {

	// 1. Attempt to load state form the database
	state, err := stateStore.Load()
	if err != nil {
		return sm.State{}, err
	}

	if state.IsEmpty() {
		// 2. If it's not there, derive it from the genesis doc
		state, err = sm.MakeGenesisState(genDoc)
		if err != nil {
			return sm.State{}, err
		}
	}

	return state, nil
}

func createAndStartPrivValidatorSocketClient(
	listenAddr,
	chainID string,
	logger log.Logger,
) (types.PrivValidator, error) {

	pve, err := privval.NewSignerListener(listenAddr, logger)
	if err != nil {
		return nil, fmt.Errorf("failed to start private validator: %w", err)
	}

	pvsc, err := privval.NewSignerClient(pve, chainID)
	if err != nil {
		return nil, fmt.Errorf("failed to start private validator: %w", err)
	}

	// try to get a pubkey from private validate first time
	_, err = pvsc.GetPubKey(context.TODO())
	if err != nil {
		return nil, fmt.Errorf("can't get pubkey: %w", err)
	}

	const (
		retries = 50 // 50 * 100ms = 5s total
		timeout = 100 * time.Millisecond
	)
	pvscWithRetries := privval.NewRetrySignerClient(pvsc, retries, timeout)

	return pvscWithRetries, nil
}

func createAndStartPrivValidatorGRPCClient(
	cfg *config.Config,
	chainID string,
	logger log.Logger,
) (types.PrivValidator, error) {
	pvsc, err := tmgrpc.DialRemoteSigner(
		cfg.PrivValidator,
		chainID,
		logger,
		cfg.Instrumentation.Prometheus,
	)
	if err != nil {
		return nil, fmt.Errorf("failed to start private validator: %w", err)
	}

	// try to get a pubkey from private validate first time
	_, err = pvsc.GetPubKey(context.TODO())
	if err != nil {
		return nil, fmt.Errorf("can't get pubkey: %w", err)
	}

	return pvsc, nil
}

func getRouterConfig(conf *config.Config, proxyApp proxy.AppConns) p2p.RouterOptions {
	opts := p2p.RouterOptions{
		QueueType: conf.P2P.QueueType,
	}

	if conf.FilterPeers && proxyApp != nil {
		opts.FilterPeerByID = func(ctx context.Context, id types.NodeID) error {
			res, err := proxyApp.Query().QuerySync(context.Background(), abci.RequestQuery{
				Path: fmt.Sprintf("/p2p/filter/id/%s", id),
			})
			if err != nil {
				return err
			}
			if res.IsErr() {
				return fmt.Errorf("error querying abci app: %v", res)
			}

			return nil
		}

		opts.FilterPeerByIP = func(ctx context.Context, ip net.IP, port uint16) error {
			res, err := proxyApp.Query().QuerySync(ctx, abci.RequestQuery{
				Path: fmt.Sprintf("/p2p/filter/addr/%s", net.JoinHostPort(ip.String(), strconv.Itoa(int(port)))),
			})
			if err != nil {
				return err
			}
			if res.IsErr() {
				return fmt.Errorf("error querying abci app: %v", res)
			}

			return nil
		}

	}

	return opts
}<|MERGE_RESOLUTION|>--- conflicted
+++ resolved
@@ -338,8 +338,6 @@
 	// we should clean this whole thing up. See:
 	// https://github.com/tendermint/tendermint/issues/4644
 	ssLogger := logger.With("module", "statesync")
-<<<<<<< HEAD
-
 	ssChans := map[p2p.ChannelID]*p2p.Channel{}
 	for idx := range statesync.ChannelShims {
 		chDesc := statesync.ChannelShims[idx]
@@ -348,10 +346,6 @@
 			return nil, err
 		}
 	}
-=======
-	ssReactorShim := p2p.NewReactorShim(ssLogger, "StateSyncShim", statesync.ChannelShims)
-	channels := makeChannelsFromShims(router, statesync.ChannelShims)
->>>>>>> 9bbeeb6d
 
 	peerUpdates := peerManager.Subscribe()
 	stateSyncReactor := statesync.NewReactor(
@@ -692,15 +686,12 @@
 		if err := n.indexerService.Stop(); err != nil {
 			n.Logger.Error("Error closing indexerService", "err", err)
 		}
-<<<<<<< HEAD
-=======
 	}
 
 	for _, es := range n.eventSinks {
 		if err := es.Stop(); err != nil {
 			n.Logger.Error("failed to stop event sink", "err", err)
 		}
->>>>>>> 9bbeeb6d
 	}
 
 	if n.config.Mode != config.ModeSeed {
