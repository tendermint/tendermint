package node

import (
	"bytes"
	"context"
	"fmt"
	"net"
	"net/http"
	_ "net/http/pprof"
	"os"
	"strings"
	"time"

	"github.com/pkg/errors"
	"github.com/prometheus/client_golang/prometheus"
	"github.com/prometheus/client_golang/prometheus/promhttp"
	"github.com/rs/cors"

	amino "github.com/tendermint/go-amino"
	abci "github.com/tendermint/tendermint/abci/types"
	"github.com/tendermint/tendermint/blockchain"
	bc "github.com/tendermint/tendermint/blockchain"
	cfg "github.com/tendermint/tendermint/config"
	"github.com/tendermint/tendermint/consensus"
	cs "github.com/tendermint/tendermint/consensus"
	"github.com/tendermint/tendermint/crypto/ed25519"
	"github.com/tendermint/tendermint/evidence"
	cmn "github.com/tendermint/tendermint/libs/common"
	dbm "github.com/tendermint/tendermint/libs/db"
	"github.com/tendermint/tendermint/libs/log"
	tmpubsub "github.com/tendermint/tendermint/libs/pubsub"
	mempl "github.com/tendermint/tendermint/mempool"
	"github.com/tendermint/tendermint/p2p"
	"github.com/tendermint/tendermint/p2p/pex"
	"github.com/tendermint/tendermint/privval"
	"github.com/tendermint/tendermint/proxy"
	rpccore "github.com/tendermint/tendermint/rpc/core"
	ctypes "github.com/tendermint/tendermint/rpc/core/types"
	grpccore "github.com/tendermint/tendermint/rpc/grpc"
	rpcserver "github.com/tendermint/tendermint/rpc/lib/server"
	sm "github.com/tendermint/tendermint/state"
	"github.com/tendermint/tendermint/state/txindex"
	"github.com/tendermint/tendermint/state/txindex/kv"
	"github.com/tendermint/tendermint/state/txindex/null"
	"github.com/tendermint/tendermint/types"
	tmtime "github.com/tendermint/tendermint/types/time"
	"github.com/tendermint/tendermint/version"
)

//------------------------------------------------------------------------------

// DBContext specifies config information for loading a new DB.
type DBContext struct {
	ID     string
	Config *cfg.Config
}

// DBProvider takes a DBContext and returns an instantiated DB.
type DBProvider func(*DBContext) (dbm.DB, error)

// DefaultDBProvider returns a database using the DBBackend and DBDir
// specified in the ctx.Config.
func DefaultDBProvider(ctx *DBContext) (dbm.DB, error) {
	dbType := dbm.DBBackendType(ctx.Config.DBBackend)
	return dbm.NewDB(ctx.ID, dbType, ctx.Config.DBDir()), nil
}

// NodeProvider takes a config and a logger and returns a ready to go Node.
type NodeProvider func(*cfg.Config, log.Logger) (*Node, error)

// DefaultNewNode returns a Tendermint node with default settings for the
// PrivValidator, ClientCreator, GenesisDoc, and DBProvider.
// It implements NodeProvider.
func DefaultNewNode(config *cfg.Config, logger log.Logger) (*Node, error) {
	// Generate node PrivKey
	nodeKey, err := p2p.LoadOrGenNodeKey(config.NodeKeyFile())
	if err != nil {
		return nil, err
	}

	// Convert old PrivValidator if it exists.
	oldPrivVal := config.OldPrivValidatorFile()
	newPrivValKey := config.PrivValidatorKeyFile()
	newPrivValState := config.PrivValidatorStateFile()
	if _, err := os.Stat(oldPrivVal); !os.IsNotExist(err) {
		oldPV, err := privval.LoadOldFilePV(oldPrivVal)
		if err != nil {
			return nil, fmt.Errorf("error reading OldPrivValidator from %v: %v\n", oldPrivVal, err)
		}
		logger.Info("Upgrading PrivValidator file",
			"old", oldPrivVal,
			"newKey", newPrivValKey,
			"newState", newPrivValState,
		)
		oldPV.Upgrade(newPrivValKey, newPrivValState)
	}

	return NewNode(config,
		privval.LoadOrGenFilePV(newPrivValKey, newPrivValState),
		nodeKey,
		proxy.DefaultClientCreator(config.ProxyApp, config.ABCI, config.DBDir()),
		sm.DefaultGenesisDocProviderFunc(config),
		DefaultDBProvider,
		DefaultMetricsProvider(config.Instrumentation),
		logger,
	)
}

// MetricsProvider returns a consensus, p2p and mempool Metrics.
type MetricsProvider func(chainID string) (*cs.Metrics, *p2p.Metrics, *mempl.Metrics, *sm.Metrics)

// DefaultMetricsProvider returns Metrics build using Prometheus client library
// if Prometheus is enabled. Otherwise, it returns no-op Metrics.
func DefaultMetricsProvider(config *cfg.InstrumentationConfig) MetricsProvider {
	return func(chainID string) (*cs.Metrics, *p2p.Metrics, *mempl.Metrics, *sm.Metrics) {
		if config.Prometheus {
			return cs.PrometheusMetrics(config.Namespace, "chain_id", chainID),
				p2p.PrometheusMetrics(config.Namespace, "chain_id", chainID),
				mempl.PrometheusMetrics(config.Namespace, "chain_id", chainID),
				sm.PrometheusMetrics(config.Namespace, "chain_id", chainID)
		}
		return cs.NopMetrics(), p2p.NopMetrics(), mempl.NopMetrics(), sm.NopMetrics()
	}
}

//------------------------------------------------------------------------------

// Node is the highest level interface to a full Tendermint node.
// It includes all configuration information and running services.
type Node struct {
	cmn.BaseService

	// config
	config        *cfg.Config
	genesisDoc    *types.GenesisDoc   // initial validator set
	privValidator types.PrivValidator // local node's validator key

	// network
	transport   *p2p.MultiplexTransport
	sw          *p2p.Switch  // p2p connections
	addrBook    pex.AddrBook // known peers
	nodeInfo    p2p.NodeInfo
	nodeKey     *p2p.NodeKey // our node privkey
	isListening bool

	// services
	eventBus         *types.EventBus // pub/sub for services
	stateDB          dbm.DB
	blockStore       *bc.BlockStore        // store the blockchain to disk
	bcReactor        *bc.BlockchainReactor // for fast-syncing
	mempoolReactor   *mempl.Reactor        // for gossipping transactions
	mempool          mempl.Mempool
	consensusState   *cs.ConsensusState     // latest consensus state
	consensusReactor *cs.ConsensusReactor   // for participating in the consensus
	pexReactor       *pex.PEXReactor        // for exchanging peer addresses
	evidencePool     *evidence.EvidencePool // tracking evidence
	proxyApp         proxy.AppConns         // connection to the application
	rpcListeners     []net.Listener         // rpc servers
	txIndexer        txindex.TxIndexer
	indexerService   *txindex.IndexerService
	prometheusSrv    *http.Server
}

func initDBs(config *cfg.Config, dbProvider DBProvider) (blockStore *bc.BlockStore, stateDB dbm.DB, err error) {
	var blockStoreDB dbm.DB
	blockStoreDB, err = dbProvider(&DBContext{"blockstore", config})
	if err != nil {
		return
	}
	blockStore = bc.NewBlockStore(blockStoreDB)

	stateDB, err = dbProvider(&DBContext{"state", config})
	if err != nil {
		return
	}

	return
}

func createAndStartProxyAppConns(clientCreator proxy.ClientCreator, logger log.Logger) (proxy.AppConns, error) {
	proxyApp := proxy.NewAppConns(clientCreator)
	proxyApp.SetLogger(logger.With("module", "proxy"))
	if err := proxyApp.Start(); err != nil {
		return nil, fmt.Errorf("error starting proxy app connections: %v", err)
	}
	return proxyApp, nil
}

func createAndStartEventBus(logger log.Logger) (*types.EventBus, error) {
	eventBus := types.NewEventBus()
	eventBus.SetLogger(logger.With("module", "events"))
	if err := eventBus.Start(); err != nil {
		return nil, err
	}
	return eventBus, nil
}

func createAndStartIndexerService(config *cfg.Config, dbProvider DBProvider,
	eventBus *types.EventBus, logger log.Logger) (*txindex.IndexerService, txindex.TxIndexer, error) {

	var txIndexer txindex.TxIndexer
	switch config.TxIndex.Indexer {
	case "kv":
		store, err := dbProvider(&DBContext{"tx_index", config})
		if err != nil {
			return nil, nil, err
		}
		if config.TxIndex.IndexTags != "" {
			txIndexer = kv.NewTxIndex(store, kv.IndexTags(splitAndTrimEmpty(config.TxIndex.IndexTags, ",", " ")))
		} else if config.TxIndex.IndexAllTags {
			txIndexer = kv.NewTxIndex(store, kv.IndexAllTags())
		} else {
			txIndexer = kv.NewTxIndex(store)
		}
	default:
		txIndexer = &null.TxIndex{}
	}

	indexerService := txindex.NewIndexerService(txIndexer, eventBus)
	indexerService.SetLogger(logger.With("module", "txindex"))
	if err := indexerService.Start(); err != nil {
		return nil, nil, err
	}
	return indexerService, txIndexer, nil
}

func doHandshake(stateDB dbm.DB, state sm.State, blockStore sm.BlockStore,
	genDoc *types.GenesisDoc, eventBus *types.EventBus, proxyApp proxy.AppConns, consensusLogger log.Logger) error {

	handshaker := cs.NewHandshaker(stateDB, state, blockStore, genDoc)
	handshaker.SetLogger(consensusLogger)
	handshaker.SetEventBus(eventBus)
	if err := handshaker.Handshake(proxyApp); err != nil {
		return fmt.Errorf("error during handshake: %v", err)
	}
	return nil
}

func logNodeStartupInfo(state sm.State, privValidator types.PrivValidator, logger,
	consensusLogger log.Logger) {

	// Log the version info.
	logger.Info("Version info",
		"software", version.TMCoreSemVer,
		"block", version.BlockProtocol,
		"p2p", version.P2PProtocol,
	)

	// If the state and software differ in block version, at least log it.
	if state.Version.Consensus.Block != version.BlockProtocol {
		logger.Info("Software and state have different block protocols",
			"software", version.BlockProtocol,
			"state", state.Version.Consensus.Block,
		)
	}

	pubKey := privValidator.GetPubKey()
	addr := pubKey.Address()
	// Log whether this node is a validator or an observer
	if state.Validators.HasAddress(addr) {
		consensusLogger.Info("This node is a validator", "addr", addr, "pubKey", pubKey)
	} else {
		consensusLogger.Info("This node is not a validator", "addr", addr, "pubKey", pubKey)
	}
}

func onlyValidatorIsUs(state sm.State, privVal types.PrivValidator) bool {
	if state.Validators.Size() > 1 {
		return false
	}
	addr, _ := state.Validators.GetByIndex(0)
	return bytes.Equal(privVal.GetPubKey().Address(), addr)
}

func createMempoolAndMempoolReactor(config *cfg.Config, proxyApp proxy.AppConns,
	state sm.State, memplMetrics *mempl.Metrics, logger log.Logger) (*mempl.MempoolReactor, *mempl.Mempool) {

<<<<<<< HEAD
	// Make Mempool Reactor
	mempool := mempl.NewCListMempool(
=======
	mempool := mempl.NewMempool(
>>>>>>> 5df6cf56
		config.Mempool,
		proxyApp.Mempool(),
		state.LastBlockHeight,
		mempl.WithMetrics(memplMetrics),
		mempl.WithPreCheck(sm.TxPreCheck(state)),
		mempl.WithPostCheck(sm.TxPostCheck(state)),
	)
	mempoolLogger := logger.With("module", "mempool")
	mempoolReactor := mempl.NewReactor(config.Mempool, mempool)
	mempoolReactor.SetLogger(mempoolLogger)

	if config.Consensus.WaitForTxs() {
		mempool.EnableTxsAvailable()
	}
	return mempoolReactor, mempool
}

func createEvidenceReactor(config *cfg.Config, dbProvider DBProvider,
	stateDB dbm.DB, logger log.Logger) (*evidence.EvidenceReactor, *evidence.EvidencePool, error) {

	evidenceDB, err := dbProvider(&DBContext{"evidence", config})
	if err != nil {
		return nil, nil, err
	}
	evidenceLogger := logger.With("module", "evidence")
	evidencePool := evidence.NewEvidencePool(stateDB, evidenceDB)
	evidencePool.SetLogger(evidenceLogger)
	evidenceReactor := evidence.NewEvidenceReactor(evidencePool)
	evidenceReactor.SetLogger(evidenceLogger)
	return evidenceReactor, evidencePool, nil
}

func createConsensusReactor(config *cfg.Config,
	state sm.State,
	blockExec *sm.BlockExecutor,
	blockStore sm.BlockStore,
	mempool *mempl.Mempool,
	evidencePool *evidence.EvidencePool,
	privValidator types.PrivValidator,
	csMetrics *cs.Metrics,
	fastSync bool,
	eventBus *types.EventBus,
	consensusLogger log.Logger) (*consensus.ConsensusReactor, *consensus.ConsensusState) {

	consensusState := cs.NewConsensusState(
		config.Consensus,
		state.Copy(),
		blockExec,
		blockStore,
		mempool,
		evidencePool,
		cs.StateMetrics(csMetrics),
	)
	consensusState.SetLogger(consensusLogger)
	if privValidator != nil {
		consensusState.SetPrivValidator(privValidator)
	}
	consensusReactor := cs.NewConsensusReactor(consensusState, fastSync, cs.ReactorMetrics(csMetrics))
	consensusReactor.SetLogger(consensusLogger)
	// services which will be publishing and/or subscribing for messages (events)
	// consensusReactor will set it on consensusState and blockExecutor
	consensusReactor.SetEventBus(eventBus)
	return consensusReactor, consensusState
}

func createTransport(config *cfg.Config, nodeInfo p2p.NodeInfo, nodeKey *p2p.NodeKey, proxyApp proxy.AppConns) (*p2p.MultiplexTransport, []p2p.PeerFilterFunc) {
	var (
		mConnConfig = p2p.MConnConfig(config.P2P)
		transport   = p2p.NewMultiplexTransport(nodeInfo, *nodeKey, mConnConfig)
		connFilters = []p2p.ConnFilterFunc{}
		peerFilters = []p2p.PeerFilterFunc{}
	)

	if !config.P2P.AllowDuplicateIP {
		connFilters = append(connFilters, p2p.ConnDuplicateIPFilter())
	}

	// Filter peers by addr or pubkey with an ABCI query.
	// If the query return code is OK, add peer.
	if config.FilterPeers {
		connFilters = append(
			connFilters,
			// ABCI query for address filtering.
			func(_ p2p.ConnSet, c net.Conn, _ []net.IP) error {
				res, err := proxyApp.Query().QuerySync(abci.RequestQuery{
					Path: fmt.Sprintf("/p2p/filter/addr/%s", c.RemoteAddr().String()),
				})
				if err != nil {
					return err
				}
				if res.IsErr() {
					return fmt.Errorf("error querying abci app: %v", res)
				}

				return nil
			},
		)

		peerFilters = append(
			peerFilters,
			// ABCI query for ID filtering.
			func(_ p2p.IPeerSet, p p2p.Peer) error {
				res, err := proxyApp.Query().QuerySync(abci.RequestQuery{
					Path: fmt.Sprintf("/p2p/filter/id/%s", p.ID()),
				})
				if err != nil {
					return err
				}
				if res.IsErr() {
					return fmt.Errorf("error querying abci app: %v", res)
				}

				return nil
			},
		)
	}

	p2p.MultiplexTransportConnFilters(connFilters...)(transport)
	return transport, peerFilters
}

func createSwitch(config *cfg.Config,
	transport *p2p.MultiplexTransport,
	p2pMetrics *p2p.Metrics,
	peerFilters []p2p.PeerFilterFunc,
	mempoolReactor *mempl.MempoolReactor,
	bcReactor *blockchain.BlockchainReactor,
	consensusReactor *consensus.ConsensusReactor,
	evidenceReactor *evidence.EvidenceReactor,
	nodeInfo p2p.NodeInfo,
	nodeKey *p2p.NodeKey,
	p2pLogger log.Logger) *p2p.Switch {

	sw := p2p.NewSwitch(
		config.P2P,
		transport,
		p2p.WithMetrics(p2pMetrics),
		p2p.SwitchPeerFilters(peerFilters...),
	)
	sw.SetLogger(p2pLogger)
	sw.AddReactor("MEMPOOL", mempoolReactor)
	sw.AddReactor("BLOCKCHAIN", bcReactor)
	sw.AddReactor("CONSENSUS", consensusReactor)
	sw.AddReactor("EVIDENCE", evidenceReactor)
	sw.SetNodeInfo(nodeInfo)
	sw.SetNodeKey(nodeKey)

	p2pLogger.Info("P2P Node ID", "ID", nodeKey.ID(), "file", config.NodeKeyFile())
	return sw
}

func createAddrBookAndSetOnSwitch(config *cfg.Config, sw *p2p.Switch,
	p2pLogger log.Logger) pex.AddrBook {

	addrBook := pex.NewAddrBook(config.P2P.AddrBookFile(), config.P2P.AddrBookStrict)
	addrBook.SetLogger(p2pLogger.With("book", config.P2P.AddrBookFile()))

	// Add ourselves to addrbook to prevent dialing ourselves
	addrBook.AddOurAddress(sw.NetAddress())

	sw.SetAddrBook(addrBook)

	return addrBook
}

func createPEXReactorAndAddToSwitch(addrBook pex.AddrBook, config *cfg.Config,
	sw *p2p.Switch, logger log.Logger) *pex.PEXReactor {

	// TODO persistent peers ? so we can have their DNS addrs saved
	pexReactor := pex.NewPEXReactor(addrBook,
		&pex.PEXReactorConfig{
			Seeds:    splitAndTrimEmpty(config.P2P.Seeds, ",", " "),
			SeedMode: config.P2P.SeedMode,
			// See consensus/reactor.go: blocksToContributeToBecomeGoodPeer 10000
			// blocks assuming 10s blocks ~ 28 hours.
			// TODO (melekes): make it dynamic based on the actual block latencies
			// from the live network.
			// https://github.com/tendermint/tendermint/issues/3523
			SeedDisconnectWaitPeriod: 28 * time.Hour,
		})
	pexReactor.SetLogger(logger.With("module", "pex"))
	sw.AddReactor("PEX", pexReactor)
	return pexReactor
}

// NewNode returns a new, ready to go, Tendermint Node.
func NewNode(config *cfg.Config,
	privValidator types.PrivValidator,
	nodeKey *p2p.NodeKey,
	clientCreator proxy.ClientCreator,
	genesisDocProvider sm.GenesisDocProvider,
	dbProvider DBProvider,
	metricsProvider MetricsProvider,
	logger log.Logger) (*Node, error) {

	blockStore, stateDB, err := initDBs(config, dbProvider)
	if err != nil {
		return nil, err
	}

	state, genDoc, err := sm.LoadStateFromDBOrGenesisDocProvider(stateDB, genesisDocProvider)
	if err != nil {
		return nil, err
	}

	// Create the proxyApp and establish connections to the ABCI app (consensus, mempool, query).
	proxyApp, err := createAndStartProxyAppConns(clientCreator, logger)
	if err != nil {
		return nil, err
	}

	// EventBus and IndexerService must be started before the handshake because
	// we might need to index the txs of the replayed block as this might not have happened
	// when the node stopped last time (i.e. the node stopped after it saved the block
	// but before it indexed the txs, or, endblocker panicked)
	eventBus, err := createAndStartEventBus(logger)
	if err != nil {
		return nil, err
	}

	// Transaction indexing
	indexerService, txIndexer, err := createAndStartIndexerService(config, dbProvider, eventBus, logger)
	if err != nil {
		return nil, err
	}

	// Create the handshaker, which calls RequestInfo, sets the AppVersion on the state,
	// and replays any blocks as necessary to sync tendermint with the app.
	consensusLogger := logger.With("module", "consensus")
	if err := doHandshake(stateDB, state, blockStore, genDoc, eventBus, proxyApp, consensusLogger); err != nil {
		return nil, err
	}

	// Reload the state. It will have the Version.Consensus.App set by the
	// Handshake, and may have other modifications as well (ie. depending on
	// what happened during block replay).
	state = sm.LoadState(stateDB)

	// If an address is provided, listen on the socket for a connection from an
	// external signing process.
	if config.PrivValidatorListenAddr != "" {
		// FIXME: we should start services inside OnStart
		privValidator, err = createAndStartPrivValidatorSocketClient(config.PrivValidatorListenAddr, logger)
		if err != nil {
			return nil, errors.Wrap(err, "error with private validator socket client")
		}
	}

	logNodeStartupInfo(state, privValidator, logger, consensusLogger)

	// Decide whether to fast-sync or not
	// We don't fast-sync when the only validator is us.
	fastSync := config.FastSync && !onlyValidatorIsUs(state, privValidator)

	csMetrics, p2pMetrics, memplMetrics, smMetrics := metricsProvider(genDoc.ChainID)

	// Make MempoolReactor
	mempoolReactor, mempool := createMempoolAndMempoolReactor(config, proxyApp, state, memplMetrics, logger)

	// Make Evidence Reactor
	evidenceReactor, evidencePool, err := createEvidenceReactor(config, dbProvider, stateDB, logger)
	if err != nil {
		return nil, err
	}

	// make block executor for consensus and blockchain reactors to execute blocks
	blockExec := sm.NewBlockExecutor(
		stateDB,
		logger.With("module", "state"),
		proxyApp.Consensus(),
		mempool,
		evidencePool,
		sm.BlockExecutorWithMetrics(smMetrics),
	)

	// Make BlockchainReactor
	bcReactor := bc.NewBlockchainReactor(state.Copy(), blockExec, blockStore, fastSync)
	bcReactor.SetLogger(logger.With("module", "blockchain"))

	// Make ConsensusReactor
	consensusReactor, consensusState := createConsensusReactor(
		config, state, blockExec, blockStore, mempool, evidencePool,
		privValidator, csMetrics, fastSync, eventBus, consensusLogger,
	)

	nodeInfo, err := makeNodeInfo(config, nodeKey, txIndexer, genDoc, state)
	if err != nil {
		return nil, err
	}

	// Setup Transport.
	transport, peerFilters := createTransport(config, nodeInfo, nodeKey, proxyApp)

	// Setup Switch.
	p2pLogger := logger.With("module", "p2p")
	sw := createSwitch(
		config, transport, p2pMetrics, peerFilters, mempoolReactor, bcReactor,
		consensusReactor, evidenceReactor, nodeInfo, nodeKey, p2pLogger,
	)

	addrBook := createAddrBookAndSetOnSwitch(config, sw, p2pLogger)

	// Optionally, start the pex reactor
	//
	// TODO:
	//
	// We need to set Seeds and PersistentPeers on the switch,
	// since it needs to be able to use these (and their DNS names)
	// even if the PEX is off. We can include the DNS name in the NetAddress,
	// but it would still be nice to have a clear list of the current "PersistentPeers"
	// somewhere that we can return with net_info.
	//
	// If PEX is on, it should handle dialing the seeds. Otherwise the switch does it.
	// Note we currently use the addrBook regardless at least for AddOurAddress
	var pexReactor *pex.PEXReactor
	if config.P2P.PexReactor {
		pexReactor = createPEXReactorAndAddToSwitch(addrBook, config, sw, logger)
	}

	if config.ProfListenAddress != "" {
		go logger.Error("Profile server", "err", http.ListenAndServe(config.ProfListenAddress, nil))
	}

	node := &Node{
		config:        config,
		genesisDoc:    genDoc,
		privValidator: privValidator,

		transport: transport,
		sw:        sw,
		addrBook:  addrBook,
		nodeInfo:  nodeInfo,
		nodeKey:   nodeKey,

		stateDB:          stateDB,
		blockStore:       blockStore,
		bcReactor:        bcReactor,
		mempoolReactor:   mempoolReactor,
		mempool:          mempool,
		consensusState:   consensusState,
		consensusReactor: consensusReactor,
		pexReactor:       pexReactor,
		evidencePool:     evidencePool,
		proxyApp:         proxyApp,
		txIndexer:        txIndexer,
		indexerService:   indexerService,
		eventBus:         eventBus,
	}
	node.BaseService = *cmn.NewBaseService(logger, "Node", node)
	return node, nil
}

// OnStart starts the Node. It implements cmn.Service.
func (n *Node) OnStart() error {
	now := tmtime.Now()
	genTime := n.genesisDoc.GenesisTime
	if genTime.After(now) {
		n.Logger.Info("Genesis time is in the future. Sleeping until then...", "genTime", genTime)
		time.Sleep(genTime.Sub(now))
	}

	// Add private IDs to addrbook to block those peers being added
	n.addrBook.AddPrivateIDs(splitAndTrimEmpty(n.config.P2P.PrivatePeerIDs, ",", " "))

	// Start the RPC server before the P2P server
	// so we can eg. receive txs for the first block
	if n.config.RPC.ListenAddress != "" {
		listeners, err := n.startRPC()
		if err != nil {
			return err
		}
		n.rpcListeners = listeners
	}

	if n.config.Instrumentation.Prometheus &&
		n.config.Instrumentation.PrometheusListenAddr != "" {
		n.prometheusSrv = n.startPrometheusServer(n.config.Instrumentation.PrometheusListenAddr)
	}

	// Start the transport.
	addr, err := p2p.NewNetAddressStringWithOptionalID(n.config.P2P.ListenAddress)
	if err != nil {
		return err
	}
	if err := n.transport.Listen(*addr); err != nil {
		return err
	}

	n.isListening = true

	if n.config.Mempool.WalEnabled() {
		n.mempool.InitWAL() // no need to have the mempool wal during tests
	}

	// Start the switch (the P2P server).
	err = n.sw.Start()
	if err != nil {
		return err
	}

	// Always connect to persistent peers
	if n.config.P2P.PersistentPeers != "" {
		err = n.sw.DialPeersAsync(n.addrBook, splitAndTrimEmpty(n.config.P2P.PersistentPeers, ",", " "), true)
		if err != nil {
			return err
		}
	}

	return nil
}

// OnStop stops the Node. It implements cmn.Service.
func (n *Node) OnStop() {
	n.BaseService.OnStop()

	n.Logger.Info("Stopping Node")

	// first stop the non-reactor services
	n.eventBus.Stop()
	n.indexerService.Stop()

	// now stop the reactors
	// TODO: gracefully disconnect from peers.
	n.sw.Stop()

	// stop mempool WAL
	if n.config.Mempool.WalEnabled() {
		n.mempool.CloseWAL()
	}

	if err := n.transport.Close(); err != nil {
		n.Logger.Error("Error closing transport", "err", err)
	}

	n.isListening = false

	// finally stop the listeners / external services
	for _, l := range n.rpcListeners {
		n.Logger.Info("Closing rpc listener", "listener", l)
		if err := l.Close(); err != nil {
			n.Logger.Error("Error closing listener", "listener", l, "err", err)
		}
	}

	if pvsc, ok := n.privValidator.(cmn.Service); ok {
		pvsc.Stop()
	}

	if n.prometheusSrv != nil {
		if err := n.prometheusSrv.Shutdown(context.Background()); err != nil {
			// Error from closing listeners, or context timeout:
			n.Logger.Error("Prometheus HTTP server Shutdown", "err", err)
		}
	}
}

// ConfigureRPC sets all variables in rpccore so they will serve
// rpc calls from this node
func (n *Node) ConfigureRPC() {
	rpccore.SetStateDB(n.stateDB)
	rpccore.SetBlockStore(n.blockStore)
	rpccore.SetConsensusState(n.consensusState)
	rpccore.SetMempool(n.mempool)
	rpccore.SetEvidencePool(n.evidencePool)
	rpccore.SetP2PPeers(n.sw)
	rpccore.SetP2PTransport(n)
	pubKey := n.privValidator.GetPubKey()
	rpccore.SetPubKey(pubKey)
	rpccore.SetGenesisDoc(n.genesisDoc)
	rpccore.SetAddrBook(n.addrBook)
	rpccore.SetProxyAppQuery(n.proxyApp.Query())
	rpccore.SetTxIndexer(n.txIndexer)
	rpccore.SetConsensusReactor(n.consensusReactor)
	rpccore.SetEventBus(n.eventBus)
	rpccore.SetLogger(n.Logger.With("module", "rpc"))
	rpccore.SetConfig(*n.config.RPC)
}

func (n *Node) startRPC() ([]net.Listener, error) {
	n.ConfigureRPC()
	listenAddrs := splitAndTrimEmpty(n.config.RPC.ListenAddress, ",", " ")
	coreCodec := amino.NewCodec()
	ctypes.RegisterAmino(coreCodec)

	if n.config.RPC.Unsafe {
		rpccore.AddUnsafeRoutes()
	}

	// we may expose the rpc over both a unix and tcp socket
	listeners := make([]net.Listener, len(listenAddrs))
	for i, listenAddr := range listenAddrs {
		mux := http.NewServeMux()
		rpcLogger := n.Logger.With("module", "rpc-server")
		wmLogger := rpcLogger.With("protocol", "websocket")
		wm := rpcserver.NewWebsocketManager(rpccore.Routes, coreCodec,
			rpcserver.OnDisconnect(func(remoteAddr string) {
				err := n.eventBus.UnsubscribeAll(context.Background(), remoteAddr)
				if err != nil && err != tmpubsub.ErrSubscriptionNotFound {
					wmLogger.Error("Failed to unsubscribe addr from events", "addr", remoteAddr, "err", err)
				}
			}))
		wm.SetLogger(wmLogger)
		mux.HandleFunc("/websocket", wm.WebsocketHandler)
		rpcserver.RegisterRPCFuncs(mux, rpccore.Routes, coreCodec, rpcLogger)

		config := rpcserver.DefaultConfig()
		config.MaxOpenConnections = n.config.RPC.MaxOpenConnections
		// If necessary adjust global WriteTimeout to ensure it's greater than
		// TimeoutBroadcastTxCommit.
		// See https://github.com/tendermint/tendermint/issues/3435
		if config.WriteTimeout <= n.config.RPC.TimeoutBroadcastTxCommit {
			config.WriteTimeout = n.config.RPC.TimeoutBroadcastTxCommit + 1*time.Second
		}

		listener, err := rpcserver.Listen(
			listenAddr,
			config,
		)
		if err != nil {
			return nil, err
		}

		var rootHandler http.Handler = mux
		if n.config.RPC.IsCorsEnabled() {
			corsMiddleware := cors.New(cors.Options{
				AllowedOrigins: n.config.RPC.CORSAllowedOrigins,
				AllowedMethods: n.config.RPC.CORSAllowedMethods,
				AllowedHeaders: n.config.RPC.CORSAllowedHeaders,
			})
			rootHandler = corsMiddleware.Handler(mux)
		}
		if n.config.RPC.IsTLSEnabled() {
			go rpcserver.StartHTTPAndTLSServer(
				listener,
				rootHandler,
				n.config.RPC.CertFile(),
				n.config.RPC.KeyFile(),
				rpcLogger,
				config,
			)
		} else {
			go rpcserver.StartHTTPServer(
				listener,
				rootHandler,
				rpcLogger,
				config,
			)
		}

		listeners[i] = listener
	}

	// we expose a simplified api over grpc for convenience to app devs
	grpcListenAddr := n.config.RPC.GRPCListenAddress
	if grpcListenAddr != "" {
		config := rpcserver.DefaultConfig()
		config.MaxOpenConnections = n.config.RPC.MaxOpenConnections
		listener, err := rpcserver.Listen(grpcListenAddr, config)
		if err != nil {
			return nil, err
		}
		go grpccore.StartGRPCServer(listener)
		listeners = append(listeners, listener)
	}

	return listeners, nil
}

// startPrometheusServer starts a Prometheus HTTP server, listening for metrics
// collectors on addr.
func (n *Node) startPrometheusServer(addr string) *http.Server {
	srv := &http.Server{
		Addr: addr,
		Handler: promhttp.InstrumentMetricHandler(
			prometheus.DefaultRegisterer, promhttp.HandlerFor(
				prometheus.DefaultGatherer,
				promhttp.HandlerOpts{MaxRequestsInFlight: n.config.Instrumentation.MaxOpenConnections},
			),
		),
	}
	go func() {
		if err := srv.ListenAndServe(); err != http.ErrServerClosed {
			// Error starting or closing listener:
			n.Logger.Error("Prometheus HTTP server ListenAndServe", "err", err)
		}
	}()
	return srv
}

// Switch returns the Node's Switch.
func (n *Node) Switch() *p2p.Switch {
	return n.sw
}

// BlockStore returns the Node's BlockStore.
func (n *Node) BlockStore() *bc.BlockStore {
	return n.blockStore
}

// ConsensusState returns the Node's ConsensusState.
func (n *Node) ConsensusState() *cs.ConsensusState {
	return n.consensusState
}

// ConsensusReactor returns the Node's ConsensusReactor.
func (n *Node) ConsensusReactor() *cs.ConsensusReactor {
	return n.consensusReactor
}

// MempoolReactor returns the Node's mempool reactor.
func (n *Node) MempoolReactor() *mempl.Reactor {
	return n.mempoolReactor
}

<<<<<<< HEAD
// Mempool returns the Node's mempool.
func (n *Node) Mempool() mempl.Mempool {
	return n.mempool
=======
// PEXReactor returns the Node's PEXReactor. It returns nil if PEX is disabled.
func (n *Node) PEXReactor() *pex.PEXReactor {
	return n.pexReactor
>>>>>>> 5df6cf56
}

// EvidencePool returns the Node's EvidencePool.
func (n *Node) EvidencePool() *evidence.EvidencePool {
	return n.evidencePool
}

// EventBus returns the Node's EventBus.
func (n *Node) EventBus() *types.EventBus {
	return n.eventBus
}

// PrivValidator returns the Node's PrivValidator.
// XXX: for convenience only!
func (n *Node) PrivValidator() types.PrivValidator {
	return n.privValidator
}

// GenesisDoc returns the Node's GenesisDoc.
func (n *Node) GenesisDoc() *types.GenesisDoc {
	return n.genesisDoc
}

// ProxyApp returns the Node's AppConns, representing its connections to the ABCI application.
func (n *Node) ProxyApp() proxy.AppConns {
	return n.proxyApp
}

// Config returns the Node's config.
func (n *Node) Config() *cfg.Config {
	return n.config
}

//------------------------------------------------------------------------------

func (n *Node) Listeners() []string {
	return []string{
		fmt.Sprintf("Listener(@%v)", n.config.P2P.ExternalAddress),
	}
}

func (n *Node) IsListening() bool {
	return n.isListening
}

// NodeInfo returns the Node's Info from the Switch.
func (n *Node) NodeInfo() p2p.NodeInfo {
	return n.nodeInfo
}

func makeNodeInfo(
	config *cfg.Config,
	nodeKey *p2p.NodeKey,
	txIndexer txindex.TxIndexer,
	genDoc *types.GenesisDoc,
	state sm.State,
) (p2p.NodeInfo, error) {
	txIndexerStatus := "on"
	if _, ok := txIndexer.(*null.TxIndex); ok {
		txIndexerStatus = "off"
	}
	nodeInfo := p2p.DefaultNodeInfo{
		ProtocolVersion: p2p.NewProtocolVersion(
			version.P2PProtocol, // global
			state.Version.Consensus.Block,
			state.Version.Consensus.App,
		),
		ID_:     nodeKey.ID(),
		Network: genDoc.ChainID,
		Version: version.TMCoreSemVer,
		Channels: []byte{
			bc.BlockchainChannel,
			cs.StateChannel, cs.DataChannel, cs.VoteChannel, cs.VoteSetBitsChannel,
			mempl.MempoolChannel,
			evidence.EvidenceChannel,
		},
		Moniker: config.Moniker,
		Other: p2p.DefaultNodeInfoOther{
			TxIndex:    txIndexerStatus,
			RPCAddress: config.RPC.ListenAddress,
		},
	}

	if config.P2P.PexReactor {
		nodeInfo.Channels = append(nodeInfo.Channels, pex.PexChannel)
	}

	lAddr := config.P2P.ExternalAddress

	if lAddr == "" {
		lAddr = config.P2P.ListenAddress
	}

	nodeInfo.ListenAddr = lAddr

	err := nodeInfo.Validate()
	return nodeInfo, err
}

//------------------------------------------------------------------------------

func createAndStartPrivValidatorSocketClient(
	listenAddr string,
	logger log.Logger,
) (types.PrivValidator, error) {
	var listener net.Listener

	protocol, address := cmn.ProtocolAndAddress(listenAddr)
	ln, err := net.Listen(protocol, address)
	if err != nil {
		return nil, err
	}
	switch protocol {
	case "unix":
		listener = privval.NewUnixListener(ln)
	case "tcp":
		// TODO: persist this key so external signer
		// can actually authenticate us
		listener = privval.NewTCPListener(ln, ed25519.GenPrivKey())
	default:
		return nil, fmt.Errorf(
			"wrong listen address: expected either 'tcp' or 'unix' protocols, got %s",
			protocol,
		)
	}

	pvsc := privval.NewSignerValidatorEndpoint(logger.With("module", "privval"), listener)
	if err := pvsc.Start(); err != nil {
		return nil, errors.Wrap(err, "failed to start private validator")
	}

	return pvsc, nil
}

// splitAndTrimEmpty slices s into all subslices separated by sep and returns a
// slice of the string s with all leading and trailing Unicode code points
// contained in cutset removed. If sep is empty, SplitAndTrim splits after each
// UTF-8 sequence. First part is equivalent to strings.SplitN with a count of
// -1.  also filter out empty strings, only return non-empty strings.
func splitAndTrimEmpty(s, sep, cutset string) []string {
	if s == "" {
		return []string{}
	}

	spl := strings.Split(s, sep)
	nonEmptyStrings := make([]string, 0, len(spl))
	for i := 0; i < len(spl); i++ {
		element := strings.Trim(spl[i], cutset)
		if element != "" {
			nonEmptyStrings = append(nonEmptyStrings, element)
		}
	}
	return nonEmptyStrings
}<|MERGE_RESOLUTION|>--- conflicted
+++ resolved
@@ -275,12 +275,7 @@
 func createMempoolAndMempoolReactor(config *cfg.Config, proxyApp proxy.AppConns,
 	state sm.State, memplMetrics *mempl.Metrics, logger log.Logger) (*mempl.MempoolReactor, *mempl.Mempool) {
 
-<<<<<<< HEAD
-	// Make Mempool Reactor
 	mempool := mempl.NewCListMempool(
-=======
-	mempool := mempl.NewMempool(
->>>>>>> 5df6cf56
 		config.Mempool,
 		proxyApp.Mempool(),
 		state.LastBlockHeight,
@@ -895,15 +890,14 @@
 	return n.mempoolReactor
 }
 
-<<<<<<< HEAD
 // Mempool returns the Node's mempool.
 func (n *Node) Mempool() mempl.Mempool {
 	return n.mempool
-=======
+}
+
 // PEXReactor returns the Node's PEXReactor. It returns nil if PEX is disabled.
 func (n *Node) PEXReactor() *pex.PEXReactor {
 	return n.pexReactor
->>>>>>> 5df6cf56
 }
 
 // EvidencePool returns the Node's EvidencePool.
