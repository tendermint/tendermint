package node

import (
	"bytes"
	"context"
	"fmt"
	"net"
	"net/http"
	_ "net/http/pprof"
	"strings"
	"time"

	"github.com/pkg/errors"
	"github.com/prometheus/client_golang/prometheus"
	"github.com/prometheus/client_golang/prometheus/promhttp"
	"github.com/rs/cors"

	amino "github.com/tendermint/go-amino"
	abci "github.com/tendermint/tendermint/abci/types"
	bc "github.com/tendermint/tendermint/blockchain"
	cfg "github.com/tendermint/tendermint/config"
	cs "github.com/tendermint/tendermint/consensus"
	"github.com/tendermint/tendermint/crypto/ed25519"
	"github.com/tendermint/tendermint/evidence"
	cmn "github.com/tendermint/tendermint/libs/common"
	dbm "github.com/tendermint/tendermint/libs/db"
	"github.com/tendermint/tendermint/libs/log"
	mempl "github.com/tendermint/tendermint/mempool"
	"github.com/tendermint/tendermint/p2p"
	"github.com/tendermint/tendermint/p2p/pex"
	"github.com/tendermint/tendermint/privval"
	"github.com/tendermint/tendermint/proxy"
	rpccore "github.com/tendermint/tendermint/rpc/core"
	ctypes "github.com/tendermint/tendermint/rpc/core/types"
	grpccore "github.com/tendermint/tendermint/rpc/grpc"
	"github.com/tendermint/tendermint/rpc/lib/server"
	sm "github.com/tendermint/tendermint/state"
	"github.com/tendermint/tendermint/state/txindex"
	"github.com/tendermint/tendermint/state/txindex/kv"
	"github.com/tendermint/tendermint/state/txindex/null"
	"github.com/tendermint/tendermint/types"
	tmtime "github.com/tendermint/tendermint/types/time"
	"github.com/tendermint/tendermint/version"
)

//------------------------------------------------------------------------------

// DBContext specifies config information for loading a new DB.
type DBContext struct {
	ID     string
	Config *cfg.Config
}

// DBProvider takes a DBContext and returns an instantiated DB.
type DBProvider func(*DBContext) (dbm.DB, error)

// DefaultDBProvider returns a database using the DBBackend and DBDir
// specified in the ctx.Config.
func DefaultDBProvider(ctx *DBContext) (dbm.DB, error) {
	dbType := dbm.DBBackendType(ctx.Config.DBBackend)
	return dbm.NewDB(ctx.ID, dbType, ctx.Config.DBDir()), nil
}

// GenesisDocProvider returns a GenesisDoc.
// It allows the GenesisDoc to be pulled from sources other than the
// filesystem, for instance from a distributed key-value store cluster.
type GenesisDocProvider func() (*types.GenesisDoc, error)

// DefaultGenesisDocProviderFunc returns a GenesisDocProvider that loads
// the GenesisDoc from the config.GenesisFile() on the filesystem.
func DefaultGenesisDocProviderFunc(config *cfg.Config) GenesisDocProvider {
	return func() (*types.GenesisDoc, error) {
		return types.GenesisDocFromFile(config.GenesisFile())
	}
}

// NodeProvider takes a config and a logger and returns a ready to go Node.
type NodeProvider func(*cfg.Config, log.Logger) (*Node, error)

// DefaultNewNode returns a Tendermint node with default settings for the
// PrivValidator, ClientCreator, GenesisDoc, and DBProvider.
// It implements NodeProvider.
func DefaultNewNode(config *cfg.Config, logger log.Logger) (*Node, error) {
	// Generate node PrivKey
	nodeKey, err := p2p.LoadOrGenNodeKey(config.NodeKeyFile())
	if err != nil {
		return nil, err
	}
	return NewNode(config,
		privval.LoadOrGenFilePV(config.PrivValidatorFile()),
		nodeKey,
		proxy.DefaultClientCreator(config.ProxyApp, config.ABCI, config.DBDir()),
		DefaultGenesisDocProviderFunc(config),
		DefaultDBProvider,
		DefaultMetricsProvider(config.Instrumentation),
		logger,
	)
}

// MetricsProvider returns a consensus, p2p and mempool Metrics.
type MetricsProvider func() (*cs.Metrics, *p2p.Metrics, *mempl.Metrics, *sm.Metrics)

// DefaultMetricsProvider returns Metrics build using Prometheus client library
// if Prometheus is enabled. Otherwise, it returns no-op Metrics.
func DefaultMetricsProvider(config *cfg.InstrumentationConfig) MetricsProvider {
	return func() (*cs.Metrics, *p2p.Metrics, *mempl.Metrics, *sm.Metrics) {
		if config.Prometheus {
			return cs.PrometheusMetrics(config.Namespace), p2p.PrometheusMetrics(config.Namespace),
				mempl.PrometheusMetrics(config.Namespace), sm.PrometheusMetrics(config.Namespace)
		}
		return cs.NopMetrics(), p2p.NopMetrics(), mempl.NopMetrics(), sm.NopMetrics()
	}
}

//------------------------------------------------------------------------------

// Node is the highest level interface to a full Tendermint node.
// It includes all configuration information and running services.
type Node struct {
	cmn.BaseService

	// config
	config        *cfg.Config
	genesisDoc    *types.GenesisDoc   // initial validator set
	privValidator types.PrivValidator // local node's validator key

	// network
	transport   *p2p.MultiplexTransport
	sw          *p2p.Switch  // p2p connections
	addrBook    pex.AddrBook // known peers
	nodeInfo    p2p.NodeInfo
	nodeKey     *p2p.NodeKey // our node privkey
	isListening bool

	// services
	eventBus         *types.EventBus // pub/sub for services
	stateDB          dbm.DB
	blockStore       *bc.BlockStore         // store the blockchain to disk
	bcReactor        *bc.BlockchainReactor  // for fast-syncing
	mempoolReactor   *mempl.MempoolReactor  // for gossipping transactions
	consensusState   *cs.ConsensusState     // latest consensus state
	consensusReactor *cs.ConsensusReactor   // for participating in the consensus
	evidencePool     *evidence.EvidencePool // tracking evidence
	proxyApp         proxy.AppConns         // connection to the application
	rpcListeners     []net.Listener         // rpc servers
	txIndexer        txindex.TxIndexer
	indexerService   *txindex.IndexerService
	prometheusSrv    *http.Server
}

<<<<<<< HEAD
func createExternalPrivValidator(listenAddr string, logger log.Logger) (types.PrivValidator, error) {
	protocol, address := cmn.ProtocolAndAddress(listenAddr)

	var pvsc types.PrivValidator

	switch protocol {
	case "unix":
		pvsc = privval.NewIPCVal(
			logger.With("module", "privval"),
			address,
		)

	case "tcp":
		// TODO: persist this key so external signer
		// can actually authenticate us
		pvsc = privval.NewTCPVal(
			logger.With("module", "privval"),
			listenAddr,
			ed25519.GenPrivKey(),
		)

	default:
		return nil, fmt.Errorf(
			"Error creating private validator: expected either tcp or unix "+
				"protocols, got %s",
			protocol,
		)
	}

	pvServ, _ := pvsc.(cmn.Service)
	if err := pvServ.Start(); err != nil {
		return nil, fmt.Errorf("Error starting private validator client: %v", err)
	}

	return pvsc, nil

}

=======
>>>>>>> fe3b97fd
// NewNode returns a new, ready to go, Tendermint Node.
func NewNode(config *cfg.Config,
	privValidator types.PrivValidator,
	nodeKey *p2p.NodeKey,
	clientCreator proxy.ClientCreator,
	genesisDocProvider GenesisDocProvider,
	dbProvider DBProvider,
	metricsProvider MetricsProvider,
	logger log.Logger) (*Node, error) {

	// Get BlockStore
	blockStoreDB, err := dbProvider(&DBContext{"blockstore", config})
	if err != nil {
		return nil, err
	}
	blockStore := bc.NewBlockStore(blockStoreDB)

	// Get State
	stateDB, err := dbProvider(&DBContext{"state", config})
	if err != nil {
		return nil, err
	}

	// Get genesis doc
	// TODO: move to state package?
	genDoc, err := loadGenesisDoc(stateDB)
	if err != nil {
		genDoc, err = genesisDocProvider()
		if err != nil {
			return nil, err
		}
		// save genesis doc to prevent a certain class of user errors (e.g. when it
		// was changed, accidentally or not). Also good for audit trail.
		saveGenesisDoc(stateDB, genDoc)
	}

	state, err := sm.LoadStateFromDBOrGenesisDoc(stateDB, genDoc)
	if err != nil {
		return nil, err
	}

	// Create the proxyApp and establish connections to the ABCI app (consensus, mempool, query).
	proxyApp := proxy.NewAppConns(clientCreator)
	proxyApp.SetLogger(logger.With("module", "proxy"))
	if err := proxyApp.Start(); err != nil {
		return nil, fmt.Errorf("Error starting proxy app connections: %v", err)
	}

	// Create the handshaker, which calls RequestInfo, sets the AppVersion on the state,
	// and replays any blocks as necessary to sync tendermint with the app.
	consensusLogger := logger.With("module", "consensus")
	handshaker := cs.NewHandshaker(stateDB, state, blockStore, genDoc)
	handshaker.SetLogger(consensusLogger)
	if err := handshaker.Handshake(proxyApp); err != nil {
		return nil, fmt.Errorf("Error during handshake: %v", err)
	}

	// Reload the state. It will have the Version.Consensus.App set by the
	// Handshake, and may have other modifications as well (ie. depending on
	// what happened during block replay).
	state = sm.LoadState(stateDB)

	// Ensure the state's block version matches that of the software.
	if state.Version.Consensus.Block != version.BlockProtocol {
		return nil, fmt.Errorf(
			"Block version of the software does not match that of the state.\n"+
				"Got version.BlockProtocol=%v, state.Version.Consensus.Block=%v",
			version.BlockProtocol,
			state.Version.Consensus.Block,
		)
	}

	if config.PrivValidatorListenAddr != "" {
		// If an address is provided, listen on the socket for a connection from an
		// external signing process.
		// FIXME: we should start services inside OnStart
		privValidator, err = createAndStartPrivValidatorSocketClient(config.PrivValidatorListenAddr, logger)
		if err != nil {
			return nil, errors.Wrap(err, "Error with private validator socket client")
		}
	}

	// Decide whether to fast-sync or not
	// We don't fast-sync when the only validator is us.
	fastSync := config.FastSync
	if state.Validators.Size() == 1 {
		addr, _ := state.Validators.GetByIndex(0)
		if bytes.Equal(privValidator.GetAddress(), addr) {
			fastSync = false
		}
	}

	// Log whether this node is a validator or an observer
	if state.Validators.HasAddress(privValidator.GetAddress()) {
		consensusLogger.Info("This node is a validator", "addr", privValidator.GetAddress(), "pubKey", privValidator.GetPubKey())
	} else {
		consensusLogger.Info("This node is not a validator", "addr", privValidator.GetAddress(), "pubKey", privValidator.GetPubKey())
	}

	csMetrics, p2pMetrics, memplMetrics, smMetrics := metricsProvider()

	// Make MempoolReactor
	mempool := mempl.NewMempool(
		config.Mempool,
		proxyApp.Mempool(),
		state.LastBlockHeight,
		mempl.WithMetrics(memplMetrics),
		mempl.WithPreCheck(sm.TxPreCheck(state)),
		mempl.WithPostCheck(sm.TxPostCheck(state)),
	)
	mempoolLogger := logger.With("module", "mempool")
	mempool.SetLogger(mempoolLogger)
	if config.Mempool.WalEnabled() {
		mempool.InitWAL() // no need to have the mempool wal during tests
	}
	mempoolReactor := mempl.NewMempoolReactor(config.Mempool, mempool)
	mempoolReactor.SetLogger(mempoolLogger)

	if config.Consensus.WaitForTxs() {
		mempool.EnableTxsAvailable()
	}

	// Make Evidence Reactor
	evidenceDB, err := dbProvider(&DBContext{"evidence", config})
	if err != nil {
		return nil, err
	}
	evidenceLogger := logger.With("module", "evidence")
	evidenceStore := evidence.NewEvidenceStore(evidenceDB)
	evidencePool := evidence.NewEvidencePool(stateDB, evidenceStore)
	evidencePool.SetLogger(evidenceLogger)
	evidenceReactor := evidence.NewEvidenceReactor(evidencePool)
	evidenceReactor.SetLogger(evidenceLogger)

	blockExecLogger := logger.With("module", "state")
	// make block executor for consensus and blockchain reactors to execute blocks
	blockExec := sm.NewBlockExecutor(
		stateDB,
		blockExecLogger,
		proxyApp.Consensus(),
		mempool,
		evidencePool,
		sm.BlockExecutorWithMetrics(smMetrics),
	)

	// Make BlockchainReactor
	bcReactor := bc.NewBlockchainReactor(state.Copy(), blockExec, blockStore, fastSync)
	bcReactor.SetLogger(logger.With("module", "blockchain"))

	// Make ConsensusReactor
	consensusState := cs.NewConsensusState(
		config.Consensus,
		state.Copy(),
		blockExec,
		blockStore,
		mempool,
		evidencePool,
		cs.StateMetrics(csMetrics),
	)
	consensusState.SetLogger(consensusLogger)
	if privValidator != nil {
		consensusState.SetPrivValidator(privValidator)
	}
	consensusReactor := cs.NewConsensusReactor(consensusState, fastSync, cs.ReactorMetrics(csMetrics))
	consensusReactor.SetLogger(consensusLogger)

	eventBus := types.NewEventBus()
	eventBus.SetLogger(logger.With("module", "events"))

	// services which will be publishing and/or subscribing for messages (events)
	// consensusReactor will set it on consensusState and blockExecutor
	consensusReactor.SetEventBus(eventBus)

	// Transaction indexing
	var txIndexer txindex.TxIndexer
	switch config.TxIndex.Indexer {
	case "kv":
		store, err := dbProvider(&DBContext{"tx_index", config})
		if err != nil {
			return nil, err
		}
		if config.TxIndex.IndexTags != "" {
			txIndexer = kv.NewTxIndex(store, kv.IndexTags(splitAndTrimEmpty(config.TxIndex.IndexTags, ",", " ")))
		} else if config.TxIndex.IndexAllTags {
			txIndexer = kv.NewTxIndex(store, kv.IndexAllTags())
		} else {
			txIndexer = kv.NewTxIndex(store)
		}
	default:
		txIndexer = &null.TxIndex{}
	}

	indexerService := txindex.NewIndexerService(txIndexer, eventBus)
	indexerService.SetLogger(logger.With("module", "txindex"))

	var (
		p2pLogger = logger.With("module", "p2p")
		nodeInfo  = makeNodeInfo(
			config,
			nodeKey.ID(),
			txIndexer,
			genDoc.ChainID,
			p2p.NewProtocolVersion(
				version.P2PProtocol, // global
				state.Version.Consensus.Block,
				state.Version.Consensus.App,
			),
		)
	)

	// Setup Transport.
	var (
		mConnConfig = p2p.MConnConfig(config.P2P)
		transport   = p2p.NewMultiplexTransport(nodeInfo, *nodeKey, mConnConfig)
		connFilters = []p2p.ConnFilterFunc{}
		peerFilters = []p2p.PeerFilterFunc{}
	)

	if !config.P2P.AllowDuplicateIP {
		connFilters = append(connFilters, p2p.ConnDuplicateIPFilter())
	}

	// Filter peers by addr or pubkey with an ABCI query.
	// If the query return code is OK, add peer.
	if config.FilterPeers {
		connFilters = append(
			connFilters,
			// ABCI query for address filtering.
			func(_ p2p.ConnSet, c net.Conn, _ []net.IP) error {
				res, err := proxyApp.Query().QuerySync(abci.RequestQuery{
					Path: fmt.Sprintf("/p2p/filter/addr/%s", c.RemoteAddr().String()),
				})
				if err != nil {
					return err
				}
				if res.IsErr() {
					return fmt.Errorf("Error querying abci app: %v", res)
				}

				return nil
			},
		)

		peerFilters = append(
			peerFilters,
			// ABCI query for ID filtering.
			func(_ p2p.IPeerSet, p p2p.Peer) error {
				res, err := proxyApp.Query().QuerySync(abci.RequestQuery{
					Path: fmt.Sprintf("/p2p/filter/id/%s", p.ID()),
				})
				if err != nil {
					return err
				}
				if res.IsErr() {
					return fmt.Errorf("Error querying abci app: %v", res)
				}

				return nil
			},
		)
	}

	p2p.MultiplexTransportConnFilters(connFilters...)(transport)

	// Setup Switch.
	sw := p2p.NewSwitch(
		config.P2P,
		transport,
		p2p.WithMetrics(p2pMetrics),
		p2p.SwitchPeerFilters(peerFilters...),
	)
	sw.SetLogger(p2pLogger)
	sw.AddReactor("MEMPOOL", mempoolReactor)
	sw.AddReactor("BLOCKCHAIN", bcReactor)
	sw.AddReactor("CONSENSUS", consensusReactor)
	sw.AddReactor("EVIDENCE", evidenceReactor)
	sw.SetNodeInfo(nodeInfo)
	sw.SetNodeKey(nodeKey)

	p2pLogger.Info("P2P Node ID", "ID", nodeKey.ID(), "file", config.NodeKeyFile())

	// Optionally, start the pex reactor
	//
	// TODO:
	//
	// We need to set Seeds and PersistentPeers on the switch,
	// since it needs to be able to use these (and their DNS names)
	// even if the PEX is off. We can include the DNS name in the NetAddress,
	// but it would still be nice to have a clear list of the current "PersistentPeers"
	// somewhere that we can return with net_info.
	//
	// If PEX is on, it should handle dialing the seeds. Otherwise the switch does it.
	// Note we currently use the addrBook regardless at least for AddOurAddress
	addrBook := pex.NewAddrBook(config.P2P.AddrBookFile(), config.P2P.AddrBookStrict)

	// Add ourselves to addrbook to prevent dialing ourselves
	addrBook.AddOurAddress(nodeInfo.NetAddress())

	addrBook.SetLogger(p2pLogger.With("book", config.P2P.AddrBookFile()))
	if config.P2P.PexReactor {
		// TODO persistent peers ? so we can have their DNS addrs saved
		pexReactor := pex.NewPEXReactor(addrBook,
			&pex.PEXReactorConfig{
				Seeds:    splitAndTrimEmpty(config.P2P.Seeds, ",", " "),
				SeedMode: config.P2P.SeedMode,
			})
		pexReactor.SetLogger(p2pLogger)
		sw.AddReactor("PEX", pexReactor)
	}

	sw.SetAddrBook(addrBook)

	// run the profile server
	profileHost := config.ProfListenAddress
	if profileHost != "" {
		go func() {
			logger.Error("Profile server", "err", http.ListenAndServe(profileHost, nil))
		}()
	}

	node := &Node{
		config:        config,
		genesisDoc:    genDoc,
		privValidator: privValidator,

		transport: transport,
		sw:        sw,
		addrBook:  addrBook,
		nodeInfo:  nodeInfo,
		nodeKey:   nodeKey,

		stateDB:          stateDB,
		blockStore:       blockStore,
		bcReactor:        bcReactor,
		mempoolReactor:   mempoolReactor,
		consensusState:   consensusState,
		consensusReactor: consensusReactor,
		evidencePool:     evidencePool,
		proxyApp:         proxyApp,
		txIndexer:        txIndexer,
		indexerService:   indexerService,
		eventBus:         eventBus,
	}
	node.BaseService = *cmn.NewBaseService(logger, "Node", node)
	return node, nil
}

// OnStart starts the Node. It implements cmn.Service.
func (n *Node) OnStart() error {
	now := tmtime.Now()
	genTime := n.genesisDoc.GenesisTime
	if genTime.After(now) {
		n.Logger.Info("Genesis time is in the future. Sleeping until then...", "genTime", genTime)
		time.Sleep(genTime.Sub(now))
	}

	err := n.eventBus.Start()
	if err != nil {
		return err
	}

	// Add private IDs to addrbook to block those peers being added
	n.addrBook.AddPrivateIDs(splitAndTrimEmpty(n.config.P2P.PrivatePeerIDs, ",", " "))

	// Start the RPC server before the P2P server
	// so we can eg. receive txs for the first block
	if n.config.RPC.ListenAddress != "" {
		listeners, err := n.startRPC()
		if err != nil {
			return err
		}
		n.rpcListeners = listeners
	}

	if n.config.Instrumentation.Prometheus &&
		n.config.Instrumentation.PrometheusListenAddr != "" {
		n.prometheusSrv = n.startPrometheusServer(n.config.Instrumentation.PrometheusListenAddr)
	}

	// Start the transport.
	addr, err := p2p.NewNetAddressStringWithOptionalID(n.config.P2P.ListenAddress)
	if err != nil {
		return err
	}
	if err := n.transport.Listen(*addr); err != nil {
		return err
	}

	n.isListening = true

	// Start the switch (the P2P server).
	err = n.sw.Start()
	if err != nil {
		return err
	}

	// Always connect to persistent peers
	if n.config.P2P.PersistentPeers != "" {
		err = n.sw.DialPeersAsync(n.addrBook, splitAndTrimEmpty(n.config.P2P.PersistentPeers, ",", " "), true)
		if err != nil {
			return err
		}
	}

	// start tx indexer
	return n.indexerService.Start()
}

// OnStop stops the Node. It implements cmn.Service.
func (n *Node) OnStop() {
	n.BaseService.OnStop()

	n.Logger.Info("Stopping Node")

	// first stop the non-reactor services
	n.eventBus.Stop()
	n.indexerService.Stop()

	// now stop the reactors
	// TODO: gracefully disconnect from peers.
	n.sw.Stop()

	// stop mempool WAL
	if n.config.Mempool.WalEnabled() {
		n.mempoolReactor.Mempool.CloseWAL()
	}

	if err := n.transport.Close(); err != nil {
		n.Logger.Error("Error closing transport", "err", err)
	}

	n.isListening = false

	// finally stop the listeners / external services
	for _, l := range n.rpcListeners {
		n.Logger.Info("Closing rpc listener", "listener", l)
		if err := l.Close(); err != nil {
			n.Logger.Error("Error closing listener", "listener", l, "err", err)
		}
	}

	if pvsc, ok := n.privValidator.(cmn.Service); ok {
		pvsc.Stop()
	}

	if n.prometheusSrv != nil {
		if err := n.prometheusSrv.Shutdown(context.Background()); err != nil {
			// Error from closing listeners, or context timeout:
			n.Logger.Error("Prometheus HTTP server Shutdown", "err", err)
		}
	}
}

// ConfigureRPC sets all variables in rpccore so they will serve
// rpc calls from this node
func (n *Node) ConfigureRPC() {
	rpccore.SetStateDB(n.stateDB)
	rpccore.SetBlockStore(n.blockStore)
	rpccore.SetConsensusState(n.consensusState)
	rpccore.SetMempool(n.mempoolReactor.Mempool)
	rpccore.SetEvidencePool(n.evidencePool)
	rpccore.SetP2PPeers(n.sw)
	rpccore.SetP2PTransport(n)
	rpccore.SetPubKey(n.privValidator.GetPubKey())
	rpccore.SetGenesisDoc(n.genesisDoc)
	rpccore.SetAddrBook(n.addrBook)
	rpccore.SetProxyAppQuery(n.proxyApp.Query())
	rpccore.SetTxIndexer(n.txIndexer)
	rpccore.SetConsensusReactor(n.consensusReactor)
	rpccore.SetEventBus(n.eventBus)
	rpccore.SetLogger(n.Logger.With("module", "rpc"))
}

func (n *Node) startRPC() ([]net.Listener, error) {
	n.ConfigureRPC()
	listenAddrs := splitAndTrimEmpty(n.config.RPC.ListenAddress, ",", " ")
	coreCodec := amino.NewCodec()
	ctypes.RegisterAmino(coreCodec)

	if n.config.RPC.Unsafe {
		rpccore.AddUnsafeRoutes()
	}

	// we may expose the rpc over both a unix and tcp socket
	listeners := make([]net.Listener, len(listenAddrs))
	for i, listenAddr := range listenAddrs {
		mux := http.NewServeMux()
		rpcLogger := n.Logger.With("module", "rpc-server")
		wm := rpcserver.NewWebsocketManager(rpccore.Routes, coreCodec, rpcserver.EventSubscriber(n.eventBus))
		wm.SetLogger(rpcLogger.With("protocol", "websocket"))
		mux.HandleFunc("/websocket", wm.WebsocketHandler)
		rpcserver.RegisterRPCFuncs(mux, rpccore.Routes, coreCodec, rpcLogger)

		listener, err := rpcserver.Listen(
			listenAddr,
			rpcserver.Config{MaxOpenConnections: n.config.RPC.MaxOpenConnections},
		)
		if err != nil {
			return nil, err
		}

		var rootHandler http.Handler = mux
		if n.config.RPC.IsCorsEnabled() {
			corsMiddleware := cors.New(cors.Options{
				AllowedOrigins: n.config.RPC.CORSAllowedOrigins,
				AllowedMethods: n.config.RPC.CORSAllowedMethods,
				AllowedHeaders: n.config.RPC.CORSAllowedHeaders,
			})
			rootHandler = corsMiddleware.Handler(mux)
		}

		go rpcserver.StartHTTPServer(
			listener,
			rootHandler,
			rpcLogger,
		)
		listeners[i] = listener
	}

	// we expose a simplified api over grpc for convenience to app devs
	grpcListenAddr := n.config.RPC.GRPCListenAddress
	if grpcListenAddr != "" {
		listener, err := rpcserver.Listen(
			grpcListenAddr, rpcserver.Config{MaxOpenConnections: n.config.RPC.GRPCMaxOpenConnections})
		if err != nil {
			return nil, err
		}
		go grpccore.StartGRPCServer(listener)
		listeners = append(listeners, listener)
	}

	return listeners, nil
}

// startPrometheusServer starts a Prometheus HTTP server, listening for metrics
// collectors on addr.
func (n *Node) startPrometheusServer(addr string) *http.Server {
	srv := &http.Server{
		Addr: addr,
		Handler: promhttp.InstrumentMetricHandler(
			prometheus.DefaultRegisterer, promhttp.HandlerFor(
				prometheus.DefaultGatherer,
				promhttp.HandlerOpts{MaxRequestsInFlight: n.config.Instrumentation.MaxOpenConnections},
			),
		),
	}
	go func() {
		if err := srv.ListenAndServe(); err != http.ErrServerClosed {
			// Error starting or closing listener:
			n.Logger.Error("Prometheus HTTP server ListenAndServe", "err", err)
		}
	}()
	return srv
}

// Switch returns the Node's Switch.
func (n *Node) Switch() *p2p.Switch {
	return n.sw
}

// BlockStore returns the Node's BlockStore.
func (n *Node) BlockStore() *bc.BlockStore {
	return n.blockStore
}

// ConsensusState returns the Node's ConsensusState.
func (n *Node) ConsensusState() *cs.ConsensusState {
	return n.consensusState
}

// ConsensusReactor returns the Node's ConsensusReactor.
func (n *Node) ConsensusReactor() *cs.ConsensusReactor {
	return n.consensusReactor
}

// MempoolReactor returns the Node's MempoolReactor.
func (n *Node) MempoolReactor() *mempl.MempoolReactor {
	return n.mempoolReactor
}

// EvidencePool returns the Node's EvidencePool.
func (n *Node) EvidencePool() *evidence.EvidencePool {
	return n.evidencePool
}

// EventBus returns the Node's EventBus.
func (n *Node) EventBus() *types.EventBus {
	return n.eventBus
}

// PrivValidator returns the Node's PrivValidator.
// XXX: for convenience only!
func (n *Node) PrivValidator() types.PrivValidator {
	return n.privValidator
}

// GenesisDoc returns the Node's GenesisDoc.
func (n *Node) GenesisDoc() *types.GenesisDoc {
	return n.genesisDoc
}

// ProxyApp returns the Node's AppConns, representing its connections to the ABCI application.
func (n *Node) ProxyApp() proxy.AppConns {
	return n.proxyApp
}

//------------------------------------------------------------------------------

func (n *Node) Listeners() []string {
	return []string{
		fmt.Sprintf("Listener(@%v)", n.config.P2P.ExternalAddress),
	}
}

func (n *Node) IsListening() bool {
	return n.isListening
}

// NodeInfo returns the Node's Info from the Switch.
func (n *Node) NodeInfo() p2p.NodeInfo {
	return n.nodeInfo
}

func makeNodeInfo(
	config *cfg.Config,
	nodeID p2p.ID,
	txIndexer txindex.TxIndexer,
	chainID string,
	protocolVersion p2p.ProtocolVersion,
) p2p.NodeInfo {
	txIndexerStatus := "on"
	if _, ok := txIndexer.(*null.TxIndex); ok {
		txIndexerStatus = "off"
	}
	nodeInfo := p2p.DefaultNodeInfo{
		ProtocolVersion: protocolVersion,
		ID_:             nodeID,
		Network:         chainID,
		Version:         version.TMCoreSemVer,
		Channels: []byte{
			bc.BlockchainChannel,
			cs.StateChannel, cs.DataChannel, cs.VoteChannel, cs.VoteSetBitsChannel,
			mempl.MempoolChannel,
			evidence.EvidenceChannel,
		},
		Moniker: config.Moniker,
		Other: p2p.DefaultNodeInfoOther{
			TxIndex:    txIndexerStatus,
			RPCAddress: config.RPC.ListenAddress,
		},
	}

	if config.P2P.PexReactor {
		nodeInfo.Channels = append(nodeInfo.Channels, pex.PexChannel)
	}

	lAddr := config.P2P.ExternalAddress

	if lAddr == "" {
		lAddr = config.P2P.ListenAddress
	}

	nodeInfo.ListenAddr = lAddr

	return nodeInfo
}

//------------------------------------------------------------------------------

var (
	genesisDocKey = []byte("genesisDoc")
)

// panics if failed to unmarshal bytes
func loadGenesisDoc(db dbm.DB) (*types.GenesisDoc, error) {
	bytes := db.Get(genesisDocKey)
	if len(bytes) == 0 {
		return nil, errors.New("Genesis doc not found")
	}
	var genDoc *types.GenesisDoc
	err := cdc.UnmarshalJSON(bytes, &genDoc)
	if err != nil {
		cmn.PanicCrisis(fmt.Sprintf("Failed to load genesis doc due to unmarshaling error: %v (bytes: %X)", err, bytes))
	}
	return genDoc, nil
}

// panics if failed to marshal the given genesis document
func saveGenesisDoc(db dbm.DB, genDoc *types.GenesisDoc) {
	bytes, err := cdc.MarshalJSON(genDoc)
	if err != nil {
		cmn.PanicCrisis(fmt.Sprintf("Failed to save genesis doc due to marshaling error: %v", err))
	}
	db.SetSync(genesisDocKey, bytes)
}

func createAndStartPrivValidatorSocketClient(
	listenAddr string,
	logger log.Logger,
) (types.PrivValidator, error) {
	var pvsc types.PrivValidator

	protocol, address := cmn.ProtocolAndAddress(listenAddr)
	switch protocol {
	case "unix":
		pvsc = privval.NewIPCVal(logger.With("module", "privval"), address)
	case "tcp":
		// TODO: persist this key so external signer
		// can actually authenticate us
		pvsc = privval.NewTCPVal(logger.With("module", "privval"), listenAddr, ed25519.GenPrivKey())
	default:
		return nil, fmt.Errorf(
			"Wrong listen address: expected either 'tcp' or 'unix' protocols, got %s",
			protocol,
		)
	}

	if pvsc, ok := pvsc.(cmn.Service); ok {
		if err := pvsc.Start(); err != nil {
			return nil, errors.Wrap(err, "failed to start")
		}
	}

	return pvsc, nil
}

// splitAndTrimEmpty slices s into all subslices separated by sep and returns a
// slice of the string s with all leading and trailing Unicode code points
// contained in cutset removed. If sep is empty, SplitAndTrim splits after each
// UTF-8 sequence. First part is equivalent to strings.SplitN with a count of
// -1.  also filter out empty strings, only return non-empty strings.
func splitAndTrimEmpty(s, sep, cutset string) []string {
	if s == "" {
		return []string{}
	}

	spl := strings.Split(s, sep)
	nonEmptyStrings := make([]string, 0, len(spl))
	for i := 0; i < len(spl); i++ {
		element := strings.Trim(spl[i], cutset)
		if element != "" {
			nonEmptyStrings = append(nonEmptyStrings, element)
		}
	}
	return nonEmptyStrings
}<|MERGE_RESOLUTION|>--- conflicted
+++ resolved
@@ -148,47 +148,6 @@
 	prometheusSrv    *http.Server
 }
 
-<<<<<<< HEAD
-func createExternalPrivValidator(listenAddr string, logger log.Logger) (types.PrivValidator, error) {
-	protocol, address := cmn.ProtocolAndAddress(listenAddr)
-
-	var pvsc types.PrivValidator
-
-	switch protocol {
-	case "unix":
-		pvsc = privval.NewIPCVal(
-			logger.With("module", "privval"),
-			address,
-		)
-
-	case "tcp":
-		// TODO: persist this key so external signer
-		// can actually authenticate us
-		pvsc = privval.NewTCPVal(
-			logger.With("module", "privval"),
-			listenAddr,
-			ed25519.GenPrivKey(),
-		)
-
-	default:
-		return nil, fmt.Errorf(
-			"Error creating private validator: expected either tcp or unix "+
-				"protocols, got %s",
-			protocol,
-		)
-	}
-
-	pvServ, _ := pvsc.(cmn.Service)
-	if err := pvServ.Start(); err != nil {
-		return nil, fmt.Errorf("Error starting private validator client: %v", err)
-	}
-
-	return pvsc, nil
-
-}
-
-=======
->>>>>>> fe3b97fd
 // NewNode returns a new, ready to go, Tendermint Node.
 func NewNode(config *cfg.Config,
 	privValidator types.PrivValidator,
