--- conflicted
+++ resolved
@@ -101,24 +101,17 @@
 		)
 	}
 
-<<<<<<< HEAD
-	var privValidator *privval.FilePV
+	var pval *privval.FilePV
 	if config.Mode == cfg.ModeValidator {
-		privValidator = privval.LoadOrGenFilePV(config.PrivValidatorKeyFile(), config.PrivValidatorStateFile())
+		pval, err = privval.LoadOrGenFilePV(config.PrivValidatorKeyFile(), config.PrivValidatorStateFile())
+		if err != nil {
+			return nil, err
+		}
 	} else {
-		privValidator = nil
-	}
-	return NewNode(config,
-		privValidator,
-=======
-	pval, err := privval.LoadOrGenFilePV(config.PrivValidatorKeyFile(), config.PrivValidatorStateFile())
-	if err != nil {
-		return nil, err
-	}
-
+		pval = nil
+	}
 	return NewNode(config,
 		pval,
->>>>>>> eb0d3537
 		nodeKey,
 		proxy.DefaultClientCreator(config.ProxyApp, config.ABCI, config.DBDir()),
 		DefaultGenesisDocProviderFunc(config),
