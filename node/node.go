--- conflicted
+++ resolved
@@ -4,23 +4,17 @@
 	"context"
 	"errors"
 	"fmt"
+	"github.com/dashevo/dashd-go/btcjson"
+	dashcore "github.com/tendermint/tendermint/dashcore/rpc"
 	"net"
 	"net/http"
 	"strconv"
 	"time"
 
-	"github.com/dashevo/dashd-go/btcjson"
-	dashcore "github.com/tendermint/tendermint/dashcore/rpc"
-
 	"github.com/prometheus/client_golang/prometheus"
 	"github.com/prometheus/client_golang/prometheus/promhttp"
 	"github.com/rs/cors"
-<<<<<<< HEAD
-	dbm "github.com/tendermint/tm-db"
-
-=======
 	abciclient "github.com/tendermint/tendermint/abci/client"
->>>>>>> 97a3e44e
 	abci "github.com/tendermint/tendermint/abci/types"
 	"github.com/tendermint/tendermint/config"
 	"github.com/tendermint/tendermint/crypto"
@@ -37,177 +31,15 @@
 	tmnet "github.com/tendermint/tendermint/libs/net"
 	tmpubsub "github.com/tendermint/tendermint/libs/pubsub"
 	"github.com/tendermint/tendermint/libs/service"
-<<<<<<< HEAD
-	mempl "github.com/tendermint/tendermint/mempool"
-	"github.com/tendermint/tendermint/p2p"
-	"github.com/tendermint/tendermint/p2p/pex"
-=======
 	"github.com/tendermint/tendermint/libs/strings"
 	tmtime "github.com/tendermint/tendermint/libs/time"
->>>>>>> 97a3e44e
 	"github.com/tendermint/tendermint/privval"
 	tmgrpc "github.com/tendermint/tendermint/privval/grpc"
 	grpccore "github.com/tendermint/tendermint/rpc/grpc"
 	rpcserver "github.com/tendermint/tendermint/rpc/jsonrpc/server"
-<<<<<<< HEAD
-	sm "github.com/tendermint/tendermint/state"
-	"github.com/tendermint/tendermint/state/indexer"
-	blockidxkv "github.com/tendermint/tendermint/state/indexer/block/kv"
-	blockidxnull "github.com/tendermint/tendermint/state/indexer/block/null"
-	"github.com/tendermint/tendermint/state/indexer/sink/psql"
-	"github.com/tendermint/tendermint/state/txindex"
-	"github.com/tendermint/tendermint/state/txindex/kv"
-	"github.com/tendermint/tendermint/state/txindex/null"
-	"github.com/tendermint/tendermint/statesync"
-	"github.com/tendermint/tendermint/store"
 	"github.com/tendermint/tendermint/types"
-	tmtime "github.com/tendermint/tendermint/types/time"
-	"github.com/tendermint/tendermint/version"
-)
-
-//------------------------------------------------------------------------------
-
-// DBContext specifies config information for loading a new DB.
-type DBContext struct {
-	ID     string
-	Config *cfg.Config
-}
-
-// DBProvider takes a DBContext and returns an instantiated DB.
-type DBProvider func(*DBContext) (dbm.DB, error)
-
-// DefaultDBProvider returns a database using the DBBackend and DBDir
-// specified in the ctx.Config.
-func DefaultDBProvider(ctx *DBContext) (dbm.DB, error) {
-	dbType := dbm.BackendType(ctx.Config.DBBackend)
-	return dbm.NewDB(ctx.ID, dbType, ctx.Config.DBDir())
-}
-
-// GenesisDocProvider returns a GenesisDoc.
-// It allows the GenesisDoc to be pulled from sources other than the
-// filesystem, for instance from a distributed key-value store cluster.
-type GenesisDocProvider func() (*types.GenesisDoc, error)
-
-// DefaultGenesisDocProviderFunc returns a GenesisDocProvider that loads
-// the GenesisDoc from the config.GenesisFile() on the filesystem.
-func DefaultGenesisDocProviderFunc(config *cfg.Config) GenesisDocProvider {
-	return func() (*types.GenesisDoc, error) {
-		return types.GenesisDocFromFile(config.GenesisFile())
-	}
-}
-
-// Provider takes a config and a logger and returns a ready to go Node.
-type Provider func(*cfg.Config, log.Logger) (*Node, error)
-
-// DefaultNewNode returns a Tendermint node with default settings for the
-// PrivValidator, ClientCreator, GenesisDoc, and DBProvider.
-// It implements NodeProvider.
-func DefaultNewNode(config *cfg.Config, logger log.Logger) (*Node, error) {
-	nodeKey, err := p2p.LoadOrGenNodeKey(config.NodeKeyFile())
-	if err != nil {
-		return nil, fmt.Errorf("failed to load or gen node key %s: %w", config.NodeKeyFile(), err)
-	}
-
-	appClient, _ := proxy.DefaultClientCreator(config.ProxyApp, config.ABCI, config.DBDir())
-	return NewNode(config,
-		nodeKey,
-		appClient,
-		DefaultGenesisDocProviderFunc(config),
-		DefaultDBProvider,
-		DefaultMetricsProvider(config.Instrumentation),
-		nil,
-		logger,
-	)
-}
-
-// MetricsProvider returns a consensus, p2p and mempool Metrics.
-type MetricsProvider func(chainID string) (*cs.Metrics, *p2p.Metrics, *mempl.Metrics, *sm.Metrics)
-
-// DefaultMetricsProvider returns Metrics build using Prometheus client library
-// if Prometheus is enabled. Otherwise, it returns no-op Metrics.
-func DefaultMetricsProvider(config *cfg.InstrumentationConfig) MetricsProvider {
-	return func(chainID string) (*cs.Metrics, *p2p.Metrics, *mempl.Metrics, *sm.Metrics) {
-		if config.Prometheus {
-			return cs.PrometheusMetrics(config.Namespace, "chain_id", chainID),
-				p2p.PrometheusMetrics(config.Namespace, "chain_id", chainID),
-				mempl.PrometheusMetrics(config.Namespace, "chain_id", chainID),
-				sm.PrometheusMetrics(config.Namespace, "chain_id", chainID)
-		}
-		return cs.NopMetrics(), p2p.NopMetrics(), mempl.NopMetrics(), sm.NopMetrics()
-	}
-}
-
-// DefaultDashCoreRPCClient returns RPC client for the Dash Core node
-func DefaultDashCoreRPCClient(config *cfg.Config) (dashcore.Client, error) {
-	return dashcore.NewRPCClient(
-		config.PrivValidatorCoreRPCHost,
-		config.BaseConfig.PrivValidatorCoreRPCUsername,
-		config.BaseConfig.PrivValidatorCoreRPCPassword,
-	)
-}
-
-// Option sets a parameter for the node.
-type Option func(*Node)
-
-// Temporary interface for switching to fast sync, we should get rid of v0 and v1 reactors.
-// See: https://github.com/tendermint/tendermint/issues/4595
-type fastSyncReactor interface {
-	SwitchToFastSync(sm.State) error
-}
-
-// CustomReactors allows you to add custom reactors (name -> p2p.Reactor) to
-// the node's Switch.
-//
-// WARNING: using any name from the below list of the existing reactors will
-// result in replacing it with the custom one.
-//
-//  - MEMPOOL
-//  - BLOCKCHAIN
-//  - CONSENSUS
-//  - EVIDENCE
-//  - PEX
-//  - STATESYNC
-func CustomReactors(reactors map[string]p2p.Reactor) Option {
-	return func(n *Node) {
-		for name, reactor := range reactors {
-			if existingReactor := n.sw.Reactor(name); existingReactor != nil {
-				n.sw.Logger.Info("Replacing existing reactor with a custom one",
-					"name", name, "existing", existingReactor, "custom", reactor)
-				n.sw.RemoveReactor(name, existingReactor)
-			}
-			n.sw.AddReactor(name, reactor)
-			// register the new channels to the nodeInfo
-			// NOTE: This is a bit messy now with the type casting but is
-			// cleaned up in the following version when NodeInfo is changed from
-			// and interface to a concrete type
-			if ni, ok := n.nodeInfo.(p2p.DefaultNodeInfo); ok {
-				for _, chDesc := range reactor.GetChannels() {
-					if !ni.HasChannel(chDesc.ID) {
-						ni.Channels = append(ni.Channels, chDesc.ID)
-						n.transport.AddChannel(chDesc.ID)
-					}
-				}
-				n.nodeInfo = ni
-			} else {
-				n.Logger.Error("Node info is not of type DefaultNodeInfo. Custom reactor channels can not be added.")
-			}
-		}
-	}
-}
-
-// StateProvider overrides the state provider used by state sync to retrieve trusted app hashes and
-// build a State object for bootstrapping the node.
-// WARNING: this interface is considered unstable and subject to change.
-func StateProvider(stateProvider statesync.StateProvider) Option {
-	return func(n *Node) {
-		n.stateSyncProvider = stateProvider
-	}
-}
-=======
-	"github.com/tendermint/tendermint/types"
 
 	_ "net/http/pprof" // nolint: gosec // securely exposed on separate, optional port
->>>>>>> 97a3e44e
 
 	_ "github.com/lib/pq" // provide the psql db driver
 )
@@ -233,68 +65,6 @@
 	isListening bool
 
 	// services
-<<<<<<< HEAD
-	eventBus          *types.EventBus // pub/sub for services
-	stateStore        sm.Store
-	blockStore        *store.BlockStore // store the blockchain to disk
-	bcReactor         p2p.Reactor       // for fast-syncing
-	mempoolReactor    *mempl.Reactor    // for gossipping transactions
-	mempool           mempl.Mempool
-	stateSync         bool                    // whether the node should state sync on startup
-	stateSyncReactor  *statesync.Reactor      // for hosting and restoring state sync snapshots
-	stateSyncProvider statesync.StateProvider // provides state data for bootstrapping a node
-	stateSyncGenesis  sm.State                // provides the genesis state for state sync
-	consensusState    *cs.State               // latest consensus state
-	consensusReactor  *cs.Reactor             // for participating in the consensus
-	pexReactor        *pex.Reactor            // for exchanging peer addresses
-	evidencePool      *evidence.Pool          // tracking evidence
-	proxyApp          proxy.AppConns          // connection to the application
-	rpcListeners      []net.Listener          // rpc servers
-	txIndexer         txindex.TxIndexer
-	blockIndexer      indexer.BlockIndexer
-	indexerService    *txindex.IndexerService
-	prometheusSrv     *http.Server
-
-	dashCoreRPCClient dashcore.Client
-}
-
-func initDBs(
-	config *cfg.Config,
-	dbProvider DBProvider,
-) (blockStore *store.BlockStore, stateDB dbm.DB, err error) {
-	var blockStoreDB dbm.DB
-	blockStoreDB, err = dbProvider(&DBContext{"blockstore", config})
-	if err != nil {
-		return
-	}
-	blockStore = store.NewBlockStore(blockStoreDB)
-
-	stateDB, err = dbProvider(&DBContext{"state", config})
-	if err != nil {
-		return
-	}
-
-	return
-}
-
-func createAndStartProxyAppConns(
-	clientCreator proxy.ClientCreator,
-	logger log.Logger,
-) (proxy.AppConns, error) {
-	proxyApp := proxy.NewAppConns(clientCreator)
-	proxyApp.SetLogger(logger.With("module", "proxy"))
-	if err := proxyApp.Start(); err != nil {
-		return nil, fmt.Errorf("error starting proxy app connections: %v", err)
-	}
-	return proxyApp, nil
-}
-
-func createAndStartEventBus(logger log.Logger) (*types.EventBus, error) {
-	eventBus := types.NewEventBus()
-	eventBus.SetLogger(logger.With("module", "events"))
-	if err := eventBus.Start(); err != nil {
-		return nil, err
-=======
 	eventBus         *types.EventBus // pub/sub for services
 	stateStore       sm.Store
 	blockStore       *store.BlockStore // store the blockchain to disk
@@ -310,6 +80,8 @@
 	indexerService   service.Service
 	rpcEnv           *rpccore.Environment
 	prometheusSrv    *http.Server
+
+	dashCoreRPCClient dashcore.Client
 }
 
 // newDefaultNode returns a Tendermint node with default settings for the
@@ -327,114 +99,8 @@
 			defaultGenesisDocProviderFunc(cfg),
 			logger,
 		)
->>>>>>> 97a3e44e
-	}
-
-<<<<<<< HEAD
-func createAndStartIndexerService(
-	config *cfg.Config,
-	chainID string,
-	dbProvider DBProvider,
-	eventBus *types.EventBus,
-	logger log.Logger,
-) (*txindex.IndexerService, txindex.TxIndexer, indexer.BlockIndexer, error) {
-
-	var (
-		txIndexer    txindex.TxIndexer
-		blockIndexer indexer.BlockIndexer
-	)
-
-	switch config.TxIndex.Indexer {
-	case "kv":
-		store, err := dbProvider(&DBContext{"tx_index", config})
-		if err != nil {
-			return nil, nil, nil, err
-		}
-
-		txIndexer = kv.NewTxIndex(store)
-		blockIndexer = blockidxkv.New(dbm.NewPrefixDB(store, []byte("block_events")))
-
-	case "psql":
-		if config.TxIndex.PsqlConn == "" {
-			return nil, nil, nil, errors.New(`no psql-conn is set for the "psql" indexer`)
-		}
-		es, err := psql.NewEventSink(config.TxIndex.PsqlConn, chainID)
-		if err != nil {
-			return nil, nil, nil, fmt.Errorf("creating psql indexer: %w", err)
-		}
-		txIndexer = es.TxIndexer()
-		blockIndexer = es.BlockIndexer()
-
-	default:
-		txIndexer = &null.TxIndex{}
-		blockIndexer = &blockidxnull.BlockerIndexer{}
-	}
-
-	indexerService := txindex.NewIndexerService(txIndexer, blockIndexer, eventBus)
-	indexerService.SetLogger(logger.With("module", "txindex"))
-
-	if err := indexerService.Start(); err != nil {
-		return nil, nil, nil, err
-	}
-
-	return indexerService, txIndexer, blockIndexer, nil
-}
-
-func logNodeStartupInfo(
-	state sm.State,
-	proTxHash *crypto.ProTxHash,
-	logger, consensusLogger log.Logger,
-) {
-	// Log the version info.
-	logger.Info("Version info",
-		"software", version.TMCoreSemVer,
-		"block", version.BlockProtocol,
-		"p2p", version.P2PProtocol,
-	)
-
-	// If the state and software differ in block version, at least log it.
-	if state.Version.Consensus.Block != version.BlockProtocol {
-		logger.Info("Software and state have different block protocols",
-			"software", version.BlockProtocol,
-			"state", state.Version.Consensus.Block,
-		)
-	}
-
-	// Log whether this node is a validator or an observer
-	if proTxHash != nil && state.Validators.HasProTxHash(*proTxHash) {
-		consensusLogger.Info("This node is a validator", "proTxHash", proTxHash)
-	} else {
-		consensusLogger.Info("This node is not a validator", "proTxHash", proTxHash)
-	}
-}
-
-func onlyValidatorIsUs(state sm.State, proTxHash *types.ProTxHash) bool {
-	if proTxHash == nil {
-		return false
-	}
-	if state.Validators.Size() > 1 {
-		return false
-	}
-	validatorProTxHash, _ := state.Validators.GetByIndex(0)
-	return bytes.Equal(validatorProTxHash, *proTxHash)
-}
-
-func createMempoolAndMempoolReactor(
-	config *cfg.Config,
-	proxyApp proxy.AppConns,
-	state sm.State,
-	memplMetrics *mempl.Metrics,
-	logger log.Logger,
-) (*mempl.Reactor, *mempl.CListMempool) {
-
-	mempool := mempl.NewCListMempool(
-		config.Mempool,
-		proxyApp.Mempool(),
-		state.LastBlockHeight,
-		mempl.WithMetrics(memplMetrics),
-		mempl.WithPreCheck(sm.TxPreCheck(state)),
-		mempl.WithPostCheck(sm.TxPostCheck(state)),
-=======
+	}
+
 	var pval *privval.FilePV
 	if cfg.Mode == config.ModeValidator {
 		pval, err = privval.LoadOrGenFilePV(cfg.PrivValidator.KeyFile(), cfg.PrivValidator.StateFile())
@@ -452,301 +118,11 @@
 		appClient,
 		defaultGenesisDocProviderFunc(cfg),
 		config.DefaultDBProvider,
+		nil,
 		logger,
->>>>>>> 97a3e44e
 	)
 }
 
-<<<<<<< HEAD
-func createEvidenceReactor(
-	config *cfg.Config,
-	dbProvider DBProvider,
-	stateDB dbm.DB,
-	blockStore *store.BlockStore,
-	logger log.Logger,
-) (*evidence.Reactor, *evidence.Pool, error) {
-
-	evidenceDB, err := dbProvider(&DBContext{"evidence", config})
-	if err != nil {
-		return nil, nil, err
-	}
-	evidenceLogger := logger.With("module", "evidence")
-	evidencePool, err := evidence.NewPool(evidenceDB, sm.NewStore(stateDB), blockStore)
-	if err != nil {
-		return nil, nil, err
-	}
-	evidenceReactor := evidence.NewReactor(evidencePool)
-	evidenceReactor.SetLogger(evidenceLogger)
-	return evidenceReactor, evidencePool, nil
-}
-
-func createBlockchainReactor(config *cfg.Config,
-	state sm.State,
-	blockExec *sm.BlockExecutor,
-	blockStore *store.BlockStore,
-	nodeProTxHash *crypto.ProTxHash,
-	fastSync bool,
-	logger log.Logger) (bcReactor p2p.Reactor, err error) {
-
-	switch config.FastSync.Version {
-	case "v0":
-		bcReactor = bcv0.NewBlockchainReactor(
-			state.Copy(),
-			blockExec,
-			blockStore,
-			nodeProTxHash,
-			fastSync,
-		)
-	case "v1":
-		bcReactor = bcv1.NewBlockchainReactor(
-			state.Copy(),
-			blockExec,
-			blockStore,
-			nodeProTxHash,
-			fastSync,
-		)
-	case "v2":
-		bcReactor = bcv2.NewBlockchainReactor(
-			state.Copy(),
-			blockExec,
-			blockStore,
-			nodeProTxHash,
-			fastSync,
-		)
-	default:
-		return nil, fmt.Errorf("unknown fastsync version %s", config.FastSync.Version)
-	}
-
-	bcReactor.SetLogger(logger.With("module", "blockchain"))
-	return bcReactor, nil
-}
-
-func createConsensusReactor(
-	config *cfg.Config,
-	state sm.State,
-	blockExec *sm.BlockExecutor,
-	blockStore sm.BlockStore,
-	mempool *mempl.CListMempool,
-	evidencePool *evidence.Pool,
-	privValidator types.PrivValidator,
-	csMetrics *cs.Metrics,
-	waitSync bool,
-	eventBus *types.EventBus,
-	consensusLogger log.Logger,
-	proposedAppVersion uint64,
-) (*cs.Reactor, *cs.State) {
-
-	consensusState := cs.NewStateWithLogger(
-		config.Consensus,
-		state.Copy(),
-		blockExec,
-		blockStore,
-		mempool,
-		evidencePool,
-		consensusLogger,
-		proposedAppVersion,
-		cs.StateMetrics(csMetrics),
-	)
-
-	if privValidator != nil {
-		consensusState.SetPrivValidator(privValidator)
-	}
-	consensusReactor := cs.NewReactor(consensusState, waitSync, cs.ReactorMetrics(csMetrics))
-	consensusReactor.SetLogger(consensusLogger)
-	// services which will be publishing and/or subscribing for messages (events)
-	// consensusReactor will set it on consensusState and blockExecutor
-	consensusReactor.SetEventBus(eventBus)
-	return consensusReactor, consensusState
-}
-
-func createTransport(
-	config *cfg.Config,
-	nodeInfo p2p.NodeInfo,
-	nodeKey *p2p.NodeKey,
-	proxyApp proxy.AppConns,
-) (
-	*p2p.MultiplexTransport,
-	[]p2p.PeerFilterFunc,
-) {
-	var (
-		mConnConfig = p2p.MConnConfig(config.P2P)
-		transport   = p2p.NewMultiplexTransport(nodeInfo, *nodeKey, mConnConfig)
-		connFilters = []p2p.ConnFilterFunc{}
-		peerFilters = []p2p.PeerFilterFunc{}
-	)
-
-	if !config.P2P.AllowDuplicateIP {
-		connFilters = append(connFilters, p2p.ConnDuplicateIPFilter())
-	}
-
-	// Filter peers by addr or pubkey with an ABCI query.
-	// If the query return code is OK, add peer.
-	if config.FilterPeers {
-		connFilters = append(
-			connFilters,
-			// ABCI query for address filtering.
-			func(_ p2p.ConnSet, c net.Conn, _ []net.IP) error {
-				res, err := proxyApp.Query().QuerySync(abci.RequestQuery{
-					Path: fmt.Sprintf("/p2p/filter/addr/%s", c.RemoteAddr().String()),
-				})
-				if err != nil {
-					return err
-				}
-				if res.IsErr() {
-					return fmt.Errorf("error querying abci app: %v", res)
-				}
-
-				return nil
-			},
-		)
-
-		peerFilters = append(
-			peerFilters,
-			// ABCI query for ID filtering.
-			func(_ p2p.IPeerSet, p p2p.Peer) error {
-				res, err := proxyApp.Query().QuerySync(abci.RequestQuery{
-					Path: fmt.Sprintf("/p2p/filter/id/%s", p.ID()),
-				})
-				if err != nil {
-					return err
-				}
-				if res.IsErr() {
-					return fmt.Errorf("error querying abci app: %v", res)
-				}
-
-				return nil
-			},
-		)
-	}
-
-	p2p.MultiplexTransportConnFilters(connFilters...)(transport)
-
-	// Limit the number of incoming connections.
-	max := config.P2P.MaxNumInboundPeers + len(
-		splitAndTrimEmpty(config.P2P.UnconditionalPeerIDs, ",", " "),
-	)
-	p2p.MultiplexTransportMaxIncomingConnections(max)(transport)
-
-	return transport, peerFilters
-}
-
-func createSwitch(config *cfg.Config,
-	transport p2p.Transport,
-	p2pMetrics *p2p.Metrics,
-	peerFilters []p2p.PeerFilterFunc,
-	mempoolReactor *mempl.Reactor,
-	bcReactor p2p.Reactor,
-	stateSyncReactor *statesync.Reactor,
-	consensusReactor *cs.Reactor,
-	evidenceReactor *evidence.Reactor,
-	nodeInfo p2p.NodeInfo,
-	nodeKey *p2p.NodeKey,
-	p2pLogger log.Logger) *p2p.Switch {
-
-	sw := p2p.NewSwitch(
-		config.P2P,
-		transport,
-		p2p.WithMetrics(p2pMetrics),
-		p2p.SwitchPeerFilters(peerFilters...),
-	)
-	sw.SetLogger(p2pLogger)
-	sw.AddReactor("MEMPOOL", mempoolReactor)
-	sw.AddReactor("BLOCKCHAIN", bcReactor)
-	sw.AddReactor("CONSENSUS", consensusReactor)
-	sw.AddReactor("EVIDENCE", evidenceReactor)
-	sw.AddReactor("STATESYNC", stateSyncReactor)
-
-	sw.SetNodeInfo(nodeInfo)
-	sw.SetNodeKey(nodeKey)
-
-	p2pLogger.Info("P2P Node ID", "ID", nodeKey.ID(), "file", config.NodeKeyFile())
-	return sw
-}
-
-func createAddrBookAndSetOnSwitch(config *cfg.Config, sw *p2p.Switch,
-	p2pLogger log.Logger, nodeKey *p2p.NodeKey) (pex.AddrBook, error) {
-
-	addrBook := pex.NewAddrBook(config.P2P.AddrBookFile(), config.P2P.AddrBookStrict)
-	addrBook.SetLogger(p2pLogger.With("book", config.P2P.AddrBookFile()))
-
-	// Add ourselves to addrbook to prevent dialing ourselves
-	if config.P2P.ExternalAddress != "" {
-		addr, err := p2p.NewNetAddressString(
-			p2p.IDAddressString(nodeKey.ID(), config.P2P.ExternalAddress),
-		)
-		if err != nil {
-			return nil, fmt.Errorf("p2p.external_address is incorrect: %w", err)
-		}
-		addrBook.AddOurAddress(addr)
-	}
-	if config.P2P.ListenAddress != "" {
-		addr, err := p2p.NewNetAddressString(
-			p2p.IDAddressString(nodeKey.ID(), config.P2P.ListenAddress),
-		)
-		if err != nil {
-			return nil, fmt.Errorf("p2p.laddr is incorrect: %w", err)
-		}
-		addrBook.AddOurAddress(addr)
-	}
-
-	sw.SetAddrBook(addrBook)
-
-	return addrBook, nil
-}
-
-func createPEXReactorAndAddToSwitch(addrBook pex.AddrBook, config *cfg.Config,
-	sw *p2p.Switch, logger log.Logger) *pex.Reactor {
-
-	// TODO persistent peers ? so we can have their DNS addrs saved
-	pexReactor := pex.NewReactor(addrBook,
-		&pex.ReactorConfig{
-			Seeds:    splitAndTrimEmpty(config.P2P.Seeds, ",", " "),
-			SeedMode: config.P2P.SeedMode,
-			// See consensus/reactor.go: blocksToContributeToBecomeGoodPeer 10000
-			// blocks assuming 10s blocks ~ 28 hours.
-			// TODO (melekes): make it dynamic based on the actual block latencies
-			// from the live network.
-			// https://github.com/tendermint/tendermint/issues/3523
-			SeedDisconnectWaitPeriod:     28 * time.Hour,
-			PersistentPeersMaxDialPeriod: config.P2P.PersistentPeersMaxDialPeriod,
-		})
-	pexReactor.SetLogger(logger.With("module", "pex"))
-	sw.AddReactor("PEX", pexReactor)
-	return pexReactor
-}
-
-// startStateSync starts an asynchronous state sync process, then switches to fast sync mode.
-func startStateSync(
-	ssR *statesync.Reactor,
-	bcR fastSyncReactor,
-	conR *cs.Reactor,
-	stateProvider statesync.StateProvider,
-	config *cfg.StateSyncConfig,
-	fastSync bool,
-	stateStore sm.Store,
-	blockStore *store.BlockStore,
-	state sm.State,
-	dashCoreRPCClient dashcore.Client,
-) error {
-	ssR.Logger.Info("Starting state sync")
-
-	if stateProvider == nil {
-		var err error
-		ctx, cancel := context.WithTimeout(context.Background(), 10*time.Second)
-		defer cancel()
-		stateProvider, err = statesync.NewLightClientStateProvider(
-			ctx,
-			state.ChainID,
-			state.Version,
-			state.InitialHeight,
-			config.RPCServers,
-			dashCoreRPCClient,
-			ssR.Logger.With("module", "light"),
-		)
-		if err != nil {
-			return fmt.Errorf("failed to set up light client state provider: %w", err)
-		}
-=======
 // makeNode returns a new, ready to go, Tendermint Node.
 func makeNode(cfg *config.Config,
 	privValidator types.PrivValidator,
@@ -754,64 +130,16 @@
 	clientCreator abciclient.Creator,
 	genesisDocProvider genesisDocProvider,
 	dbProvider config.DBProvider,
+	dashCoreRPCClient dashcore.Client,
 	logger log.Logger) (service.Service, error) {
 
 	blockStore, stateDB, err := initDBs(cfg, dbProvider)
 	if err != nil {
 		return nil, err
->>>>>>> 97a3e44e
 	}
 	stateStore := sm.NewStore(stateDB)
 
-<<<<<<< HEAD
-	go func() {
-		state, commit, err := ssR.Sync(stateProvider, config.DiscoveryTime)
-		if err != nil {
-			ssR.Logger.Error("State sync failed", "err", err)
-			return
-		}
-		err = stateStore.Bootstrap(state)
-		if err != nil {
-			ssR.Logger.Error("Failed to bootstrap node with new state", "err", err)
-			return
-		}
-		err = blockStore.SaveSeenCommit(state.LastBlockHeight, commit)
-		if err != nil {
-			ssR.Logger.Error("Failed to store last seen commit", "err", err)
-			return
-		}
-
-		if fastSync {
-			// FIXME Very ugly to have these metrics bleed through here.
-			conR.Metrics.StateSyncing.Set(0)
-			conR.Metrics.FastSyncing.Set(1)
-			err = bcR.SwitchToFastSync(state)
-			if err != nil {
-				ssR.Logger.Error("Failed to switch to fast sync", "err", err)
-				return
-			}
-		} else {
-			conR.SwitchToConsensus(state, true)
-		}
-	}()
-	return nil
-}
-
-// NewNode returns a new, ready to go, Tendermint Node.
-func NewNode(config *cfg.Config,
-	nodeKey *p2p.NodeKey,
-	clientCreator proxy.ClientCreator,
-	genesisDocProvider GenesisDocProvider,
-	dbProvider DBProvider,
-	metricsProvider MetricsProvider,
-	dashCoreRPCClient dashcore.Client,
-	logger log.Logger,
-	options ...Option) (*Node, error) {
-
-	blockStore, stateDB, err := initDBs(config, dbProvider)
-=======
 	genDoc, err := genesisDocProvider()
->>>>>>> 97a3e44e
 	if err != nil {
 		return nil, err
 	}
@@ -841,22 +169,14 @@
 		return nil, err
 	}
 
-<<<<<<< HEAD
-	indexerService, txIndexer, blockIndexer, err := createAndStartIndexerService(config,
-		genDoc.ChainID, dbProvider, eventBus, logger)
-=======
 	indexerService, eventSinks, err := createAndStartIndexerService(cfg, dbProvider, eventBus, logger, genDoc.ChainID)
->>>>>>> 97a3e44e
 	if err != nil {
 		return nil, err
 	}
 
-<<<<<<< HEAD
-	var weAreOnlyValidator bool
 	var proTxHashP *crypto.ProTxHash
-	var privValidator types.PrivValidator
 	switch {
-	case config.PrivValidatorCoreRPCHost != "":
+	case cfg.PrivValidatorCoreRPCHost != "":
 		logger.Info(
 			"Initializing Dash Core Signing",
 			"quorum hash",
@@ -868,24 +188,24 @@
 				llmqType = btcjson.LLMQType_100_67
 			}*/
 		if dashCoreRPCClient == nil {
-			rpcClient, err := DefaultDashCoreRPCClient(config)
+			rpcClient, err := DefaultDashCoreRPCClient(cfg)
 			if err != nil {
 				return nil, fmt.Errorf("failed to create Dash Core RPC client %w", err)
 			}
 			dashCoreRPCClient = rpcClient
 		}
 
-		if config.IsMasternode {
+		if cfg.IsMasternode {
 			// If a local port is provided for Dash Core rpc into the service to sign.
 			privValidator, err = createAndStartPrivValidatorRPCClient(
-				config.Consensus.QuorumType,
+				cfg.Consensus.QuorumType,
 				dashCoreRPCClient,
 				logger,
 			)
 			if err != nil {
 				return nil, fmt.Errorf("error with private validator socket client: %w", err)
 			}
-			proTxHash, err := privValidator.GetProTxHash()
+			proTxHash, err := privValidator.GetProTxHash(context.TODO())
 			if err != nil {
 				return nil, fmt.Errorf("can't get proTxHash using dash core signing: %w", err)
 			}
@@ -894,39 +214,26 @@
 		} else {
 			logger.Info("Connected to Core RPC FullNode")
 		}
-	case config.PrivValidatorListenAddr != "":
+	case cfg.PrivValidator.ListenAddr != "":
 		// If an address is provided, listen on the socket for a connection from an
 		// external signing process.
 		// FIXME: we should start services inside OnStart
-		privValidator, err = createAndStartPrivValidatorSocketClient(
-			config.PrivValidatorListenAddr,
-			genDoc.ChainID,
-			genDoc.QuorumHash,
-			logger,
-		)
-		if err != nil {
-			return nil, fmt.Errorf("error with private validator socket client: %w", err)
-=======
-	// If an address is provided, listen on the socket for a connection from an
-	// external signing process.
-	if cfg.PrivValidator.ListenAddr != "" {
 		protocol, _ := tmnet.ProtocolAndAddress(cfg.PrivValidator.ListenAddr)
 		// FIXME: we should start services inside OnStart
 		switch protocol {
 		case "grpc":
-			privValidator, err = createAndStartPrivValidatorGRPCClient(cfg, genDoc.ChainID, logger)
+			privValidator, err = createAndStartPrivValidatorGRPCClient(cfg, genDoc.ChainID, genDoc.QuorumHash, logger)
 			if err != nil {
 				return nil, fmt.Errorf("error with private validator grpc client: %w", err)
 			}
 		default:
-			privValidator, err = createAndStartPrivValidatorSocketClient(cfg.PrivValidator.ListenAddr, genDoc.ChainID, logger)
+			privValidator, err = createAndStartPrivValidatorSocketClient(cfg.PrivValidator.ListenAddr, genDoc.ChainID, genDoc.QuorumHash, logger)
 			if err != nil {
 				return nil, fmt.Errorf("error with private validator socket client: %w", err)
 			}
->>>>>>> 97a3e44e
-		}
-		if config.IsMasternode {
-			proTxHash, err := privValidator.GetProTxHash()
+		}
+		if cfg.IsMasternode {
+			proTxHash, err := privValidator.GetProTxHash(context.TODO())
 			if err != nil {
 				return nil, fmt.Errorf("can't get proTxHash using dash core signing: %w", err)
 			}
@@ -940,69 +247,47 @@
 			logger.Info("Connected to Private Validator through listen address")
 		}
 	default:
-		privValidator = privval.LoadOrGenFilePV(
-			config.PrivValidatorKeyFile(),
-			config.PrivValidatorStateFile(),
+		privValidator, err = privval.LoadOrGenFilePV(
+			cfg.PrivValidator.KeyFile(),
+			cfg.PrivValidator.StateFile(),
 		)
-		proTxHash, err := privValidator.GetProTxHash()
+		if err != nil {
+			return nil, fmt.Errorf("error with private validator loaded: %w", err)
+		}
+		proTxHash, err := privValidator.GetProTxHash(context.TODO())
 		if err != nil {
 			return nil, fmt.Errorf("can't get proTxHash through file: %w", err)
 		}
 		proTxHashP = &proTxHash
 		logger.Info("Private Validator using local file", "proTxHash", proTxHash.String())
 	}
-<<<<<<< HEAD
 
 	if dashCoreRPCClient == nil {
-		llmqType := config.Consensus.QuorumType
+		llmqType := cfg.Consensus.QuorumType
 		if llmqType == 0 {
 			llmqType = btcjson.LLMQType_100_67
 		}
 		// This is used for light client verification only
-		mockClient := dashcore.NewMockClient(config.ChainID(), llmqType, privValidator, false)
+		mockClient := dashcore.NewMockClient(cfg.ChainID(), llmqType, privValidator, false)
 		dashCoreRPCClient = mockClient
-=======
-	var pubKey crypto.PubKey
-	if cfg.Mode == config.ModeValidator {
-		pubKey, err = privValidator.GetPubKey(context.TODO())
-		if err != nil {
-			return nil, fmt.Errorf("can't get pubkey: %w", err)
-		}
-		if pubKey == nil {
-			return nil, errors.New("could not retrieve public key from private validator")
-		}
->>>>>>> 97a3e44e
-	}
-	weAreOnlyValidator = onlyValidatorIsUs(state, proTxHashP)
+	}
+
+	weAreOnlyValidator := onlyValidatorIsUs(state, proTxHashP)
 
 	// Determine whether we should attempt state sync.
-<<<<<<< HEAD
-	stateSync := config.StateSync.Enable && !weAreOnlyValidator
-=======
-	stateSync := cfg.StateSync.Enable && !onlyValidatorIsUs(state, pubKey)
->>>>>>> 97a3e44e
+	stateSync := cfg.StateSync.Enable && !weAreOnlyValidator
 	if stateSync && state.LastBlockHeight > 0 {
 		logger.Info("Found local state with non-zero height, skipping state sync")
 		stateSync = false
 	}
 
 	// Create the handshaker, which calls RequestInfo, sets the AppVersion on the state,
-	// and replays any blocks as necessary to sync tenderdash with the app.
+	// and replays any blocks as necessary to sync tendermint with the app.
 	consensusLogger := logger.With("module", "consensus")
 	proposedAppVersion := uint64(0)
 	if !stateSync {
-		handshaker := cs.NewHandshaker(
-			stateStore,
-			state,
-			blockStore,
-			genDoc,
-			proTxHashP,
-			config.Consensus.AppHashSize,
-		)
-		handshaker.SetLogger(consensusLogger)
-		handshaker.SetEventBus(eventBus)
-		if proposedAppVersion, err = handshaker.Handshake(proxyApp); err != nil {
-			return nil, fmt.Errorf("error during handshake: %v", err)
+		if proposedAppVersion, err = doHandshake(stateStore, state, blockStore, genDoc, proTxHashP, cfg.Consensus.AppHashSize, eventBus, proxyApp, consensusLogger); err != nil {
+			return nil, err
 		}
 
 		// Reload the state. It will have the Version.Consensus.App set by the
@@ -1010,21 +295,15 @@
 		// what happened during block replay).
 		state, err = stateStore.Load()
 		if err != nil {
-			return nil, fmt.Errorf("cannot load state for new node: %w", err)
+			return nil, fmt.Errorf("cannot load state: %w", err)
 		}
 	}
 
 	// Determine whether we should do block sync. This must happen after the handshake, since the
 	// app may modify the validator set, specifying ourself as the only validator.
-<<<<<<< HEAD
-	fastSync := config.FastSyncMode && !weAreOnlyValidator
-
-	logNodeStartupInfo(state, proTxHashP, logger, consensusLogger)
-=======
-	blockSync := cfg.BlockSync.Enable && !onlyValidatorIsUs(state, pubKey)
-
-	logNodeStartupInfo(state, pubKey, logger, consensusLogger, cfg.Mode)
->>>>>>> 97a3e44e
+	blockSync := cfg.BlockSync.Enable && !weAreOnlyValidator
+
+	logNodeStartupInfo(state, proTxHashP, logger, consensusLogger, cfg.Mode)
 
 	// TODO: Fetch and provide real options and do proper p2p bootstrapping.
 	// TODO: Use a persistent peer database.
@@ -1041,30 +320,6 @@
 		return nil, fmt.Errorf("failed to create peer manager: %w", err)
 	}
 
-<<<<<<< HEAD
-	// Make Mempool Reactor
-	mempoolReactor, mempool := createMempoolAndMempoolReactor(
-		config,
-		proxyApp,
-		state,
-		memplMetrics,
-		logger,
-	)
-
-	// Make Evidence Reactor
-	evidenceReactor, evidencePool, err := createEvidenceReactor(
-		config,
-		dbProvider,
-		stateDB,
-		blockStore,
-		logger,
-	)
-	if err != nil {
-		return nil, err
-	}
-
-	nextCoreChainLock, err := types.CoreChainLockFromProto(genDoc.InitialProposalCoreChainLock)
-=======
 	nodeMetrics :=
 		defaultMetricsProvider(cfg.Instrumentation)(genDoc.ChainID)
 
@@ -1084,7 +339,11 @@
 	evReactorShim, evReactor, evPool, err := createEvidenceReactor(
 		cfg, dbProvider, stateDB, blockStore, peerManager, router, logger,
 	)
->>>>>>> 97a3e44e
+	if err != nil {
+		return nil, err
+	}
+
+	nextCoreChainLock, err := types.CoreChainLockFromProto(genDoc.InitialProposalCoreChainLock)
 	if err != nil {
 		return nil, err
 	}
@@ -1094,35 +353,18 @@
 		stateStore,
 		logger.With("module", "state"),
 		proxyApp.Consensus(),
-<<<<<<< HEAD
 		proxyApp.Query(),
-		mempool,
-		evidencePool,
-		nextCoreChainLock,
-		sm.BlockExecutorWithMetrics(smMetrics),
-		sm.BlockExecutorWithAppHashSize(config.Consensus.AppHashSize),
-	)
-
-	// Make BlockchainReactor. Don't start fast sync if we're doing a state sync first.
-	bcReactor, err := createBlockchainReactor(
-		config,
-		state,
-		blockExec,
-		blockStore,
-		proTxHashP,
-		fastSync && !stateSync,
-		logger,
-=======
 		mp,
 		evPool,
 		blockStore,
+		nextCoreChainLock,
 		sm.BlockExecutorWithMetrics(nodeMetrics.state),
 	)
 
 	csReactorShim, csReactor, csState := createConsensusReactor(
 		cfg, state, blockExec, blockStore, mp, evPool,
 		privValidator, nodeMetrics.consensus, stateSync || blockSync, eventBus,
-		peerManager, router, consensusLogger,
+		peerManager, router, proposedAppVersion, consensusLogger,
 	)
 
 	// Create the blockchain reactor. Note, we do not start block sync if we're
@@ -1130,7 +372,6 @@
 	bcReactorShim, bcReactor, err := createBlockchainReactor(
 		logger, cfg, state, blockExec, blockStore, csReactor,
 		peerManager, router, blockSync && !stateSync, nodeMetrics.consensus,
->>>>>>> 97a3e44e
 	)
 	if err != nil {
 		return nil, fmt.Errorf("could not create blockchain reactor: %w", err)
@@ -1151,49 +392,14 @@
 	} else if blockSync {
 		nodeMetrics.consensus.BlockSyncing.Set(1)
 	}
-<<<<<<< HEAD
-	consensusReactor, consensusState := createConsensusReactor(
-		config,
-		state,
-		blockExec,
-		blockStore,
-		mempool,
-		evidencePool,
-		privValidator,
-		csMetrics,
-		stateSync || fastSync,
-		eventBus,
-		consensusLogger,
-		proposedAppVersion,
-	)
-=======
->>>>>>> 97a3e44e
 
 	// Set up state sync reactor, and schedule a sync if requested.
 	// FIXME The way we do phased startups (e.g. replay -> block sync -> consensus) is very messy,
 	// we should clean this whole thing up. See:
 	// https://github.com/tendermint/tendermint/issues/4644
-<<<<<<< HEAD
-	stateSyncReactor := statesync.NewReactor(
-		*config.StateSync,
-		proxyApp.Snapshot(),
-		proxyApp.Query(),
-		config.StateSync.TempDir,
-	)
-	stateSyncReactor.SetLogger(logger.With("module", "statesync"))
-
-	nodeInfo, err := makeNodeInfo(config, nodeKey, txIndexer, genDoc, state, proTxHashP)
-	if err != nil {
-		return nil, err
-	}
-
-	// Setup Transport.
-	transport, peerFilters := createTransport(config, nodeInfo, nodeKey, proxyApp)
-=======
 	var (
 		stateSyncReactor     *statesync.Reactor
 		stateSyncReactorShim *p2p.ReactorShim
->>>>>>> 97a3e44e
 
 		channels    map[p2p.ChannelID]*p2p.Channel
 		peerUpdates *p2p.PeerUpdates
@@ -1295,17 +501,8 @@
 	}
 	if cfg.RPC.PprofListenAddress != "" {
 		go func() {
-<<<<<<< HEAD
-			logger.Info("Starting pprof server", "laddr", config.RPC.PprofListenAddress)
-			logger.Error(
-				"pprof server error",
-				"err",
-				http.ListenAndServe(config.RPC.PprofListenAddress, nil),
-			)
-=======
 			logger.Info("Starting pprof server", "laddr", cfg.RPC.PprofListenAddress)
 			logger.Error("pprof server error", "err", http.ListenAndServe(cfg.RPC.PprofListenAddress, nil))
->>>>>>> 97a3e44e
 		}()
 	}
 
@@ -1333,12 +530,10 @@
 		pexReactor:       pexReactor,
 		evidenceReactor:  evReactor,
 		indexerService:   indexerService,
-		blockIndexer:     blockIndexer,
 		eventBus:         eventBus,
 
-<<<<<<< HEAD
 		dashCoreRPCClient: dashCoreRPCClient,
-=======
+
 		rpcEnv: &rpccore.Environment{
 			ProxyAppQuery:   proxyApp.Query(),
 			ProxyAppMempool: proxyApp.Mempool(),
@@ -1361,7 +556,6 @@
 			Logger:     logger.With("module", "rpc"),
 			Config:     *cfg.RPC,
 		},
->>>>>>> 97a3e44e
 	}
 
 	// this is a terrible, because typed nil interfaces are not ==
@@ -1380,6 +574,15 @@
 	node.BaseService = *service.NewBaseService(logger, "Node", node)
 
 	return node, nil
+}
+
+// DefaultDashCoreRPCClient returns RPC client for the Dash Core node
+func DefaultDashCoreRPCClient(cfg *config.Config) (dashcore.Client, error) {
+	return dashcore.NewRPCClient(
+		cfg.PrivValidatorCoreRPCHost,
+		cfg.BaseConfig.PrivValidatorCoreRPCUsername,
+		cfg.BaseConfig.PrivValidatorCoreRPCPassword,
+	)
 }
 
 // makeSeedNode returns a new seed node, containing only p2p, pex reactor
@@ -1507,12 +710,7 @@
 
 	// Start the RPC server before the P2P server
 	// so we can eg. receive txs for the first block
-<<<<<<< HEAD
-	if n.config.RPC.ListenAddress != "" {
-		n.Logger.Info("Starting RPC Server", "listen Address", n.config.RPC.ListenAddress)
-=======
 	if n.config.RPC.ListenAddress != "" && n.config.Mode != config.ModeSeed {
->>>>>>> 97a3e44e
 		listeners, err := n.startRPC()
 		if err != nil {
 			return err
@@ -1526,13 +724,7 @@
 	}
 
 	// Start the transport.
-<<<<<<< HEAD
-	addr, err := p2p.NewNetAddressString(
-		p2p.IDAddressString(n.nodeKey.ID(), n.config.P2P.ListenAddress),
-	)
-=======
 	addr, err := types.NewNetAddressString(n.nodeKey.ID.AddressString(n.config.P2P.ListenAddress))
->>>>>>> 97a3e44e
 	if err != nil {
 		return err
 	}
@@ -1601,24 +793,9 @@
 		if !ok {
 			return fmt.Errorf("this blockchain reactor does not support switching from state sync")
 		}
-<<<<<<< HEAD
-		err := startStateSync(
-			n.stateSyncReactor,
-			bcR,
-			n.consensusReactor,
-			n.stateSyncProvider,
-			n.config.StateSync,
-			n.config.FastSyncMode,
-			n.stateStore,
-			n.blockStore,
-			n.stateSyncGenesis,
-			n.dashCoreRPCClient,
-		)
-=======
 
 		// we need to get the genesis state to get parameters such as
 		state, err := sm.MakeGenesisState(n.genesisDoc)
->>>>>>> 97a3e44e
 		if err != nil {
 			return fmt.Errorf("unable to derive state: %w", err)
 		}
@@ -1763,63 +940,15 @@
 	}
 }
 
-<<<<<<< HEAD
-// ConfigureRPC makes sure RPC has all the objects it needs to operate.
-func (n *Node) ConfigureRPC() error {
-	env := rpccore.Environment{
-		ProxyAppQuery:   n.proxyApp.Query(),
-		ProxyAppMempool: n.proxyApp.Mempool(),
-
-		StateStore:     n.stateStore,
-		BlockStore:     n.blockStore,
-		EvidencePool:   n.evidencePool,
-		ConsensusState: n.consensusState,
-		P2PPeers:       n.sw,
-		P2PTransport:   n,
-
-		GenDoc:           n.genesisDoc,
-		TxIndexer:        n.txIndexer,
-		BlockIndexer:     n.blockIndexer,
-		ConsensusReactor: n.consensusReactor,
-		EventBus:         n.eventBus,
-		Mempool:          n.mempool,
-
-		Logger: n.Logger.With("module", "rpc"),
-
-		Config: *n.config.RPC,
-	}
-
-	if n.IsConfiguredAsMasternode() {
-		proTxHash, err := n.privValidator.GetProTxHash()
-		if err != nil {
-			return fmt.Errorf("can't get proTxHash for rpc: %w", err)
-		}
-		env.ProTxHash = &proTxHash
-	}
-
-	rpccore.SetEnvironment(&env)
-
-	if err := rpccore.InitGenesisChunks(); err != nil {
-		return err
-	}
-
-	return nil
-}
-
-func (n *Node) startRPC() ([]net.Listener, error) {
-	err := n.ConfigureRPC()
-	if err != nil {
-=======
 func (n *nodeImpl) startRPC() ([]net.Listener, error) {
 	if n.config.Mode == config.ModeValidator {
-		pubKey, err := n.privValidator.GetPubKey(context.TODO())
-		if pubKey == nil || err != nil {
-			return nil, fmt.Errorf("can't get pubkey: %w", err)
-		}
-		n.rpcEnv.PubKey = pubKey
+		proTxHash, err := n.privValidator.GetProTxHash(context.TODO())
+		if proTxHash == nil || err != nil {
+			return nil, fmt.Errorf("can't get proTxHash: %w", err)
+		}
+		n.rpcEnv.ProTxHash = proTxHash
 	}
 	if err := n.rpcEnv.InitGenesisChunks(); err != nil {
->>>>>>> 97a3e44e
 		return nil, err
 	}
 
@@ -1851,13 +980,7 @@
 			rpcserver.OnDisconnect(func(remoteAddr string) {
 				err := n.eventBus.UnsubscribeAll(context.Background(), remoteAddr)
 				if err != nil && err != tmpubsub.ErrSubscriptionNotFound {
-					wmLogger.Error(
-						"Failed to unsubscribe addr from events",
-						"addr",
-						remoteAddr,
-						"err",
-						err,
-					)
+					wmLogger.Error("Failed to unsubscribe addr from events", "addr", remoteAddr, "err", err)
 				}
 			}),
 			rpcserver.ReadLimit(cfg.MaxBodyBytes),
@@ -1950,9 +1073,7 @@
 		Handler: promhttp.InstrumentMetricHandler(
 			prometheus.DefaultRegisterer, promhttp.HandlerFor(
 				prometheus.DefaultGatherer,
-				promhttp.HandlerOpts{
-					MaxRequestsInFlight: n.config.Instrumentation.MaxOpenConnections,
-				},
+				promhttp.HandlerOpts{MaxRequestsInFlight: n.config.Instrumentation.MaxOpenConnections},
 			),
 		),
 	}
@@ -2008,73 +1129,15 @@
 	return n.isListening
 }
 
-func (n *Node) IsConfiguredAsMasternode() bool {
-	return n.config.IsMasternode
-}
-
 // NodeInfo returns the Node's Info from the Switch.
 func (n *nodeImpl) NodeInfo() types.NodeInfo {
 	return n.nodeInfo
 }
 
-<<<<<<< HEAD
-func makeNodeInfo(
-	config *cfg.Config,
-	nodeKey *p2p.NodeKey,
-	txIndexer txindex.TxIndexer,
-	genDoc *types.GenesisDoc,
-	state sm.State,
-	nodeProTxHash *crypto.ProTxHash,
-) (p2p.DefaultNodeInfo, error) {
-	txIndexerStatus := "on"
-	if _, ok := txIndexer.(*null.TxIndex); ok {
-		txIndexerStatus = "off"
-	}
-
-	var bcChannel byte
-	switch config.FastSync.Version {
-	case "v0":
-		bcChannel = bcv0.BlockchainChannel
-	case "v1":
-		bcChannel = bcv1.BlockchainChannel
-	case "v2":
-		bcChannel = bcv2.BlockchainChannel
-	default:
-		return p2p.DefaultNodeInfo{}, fmt.Errorf(
-			"unknown fastsync version %s",
-			config.FastSync.Version,
-		)
-	}
-
-	nodeInfo := p2p.DefaultNodeInfo{
-		ProTxHash: nodeProTxHash,
-		ProtocolVersion: p2p.NewProtocolVersion(
-			version.P2PProtocol, // global
-			state.Version.Consensus.Block,
-			state.Version.Consensus.App,
-		),
-		DefaultNodeID: nodeKey.ID(),
-		Network:       genDoc.ChainID,
-		Version:       version.TMCoreSemVer,
-		Channels: []byte{
-			bcChannel,
-			cs.StateChannel, cs.DataChannel, cs.VoteChannel, cs.VoteSetBitsChannel,
-			mempl.MempoolChannel,
-			evidence.EvidenceChannel,
-			statesync.SnapshotChannel, statesync.ChunkChannel,
-		},
-		Moniker: config.Moniker,
-		Other: p2p.DefaultNodeInfoOther{
-			TxIndex:    txIndexerStatus,
-			RPCAddress: config.RPC.ListenAddress,
-		},
-	}
-=======
 // genesisDocProvider returns a GenesisDoc.
 // It allows the GenesisDoc to be pulled from sources other than the
 // filesystem, for instance from a distributed key-value store cluster.
 type genesisDocProvider func() (*types.GenesisDoc, error)
->>>>>>> 97a3e44e
 
 // defaultGenesisDocProviderFunc returns a GenesisDocProvider that loads
 // the GenesisDoc from the config.GenesisFile() on the filesystem.
@@ -2131,17 +1194,7 @@
 	// 1. Attempt to load state form the database
 	state, err := stateStore.Load()
 	if err != nil {
-<<<<<<< HEAD
-		panic(
-			fmt.Sprintf(
-				"Failed to load genesis doc due to unmarshaling error: %v (bytes: %X)",
-				err,
-				b,
-			),
-		)
-=======
 		return sm.State{}, err
->>>>>>> 97a3e44e
 	}
 
 	if state.IsEmpty() {
@@ -2158,7 +1211,7 @@
 func createAndStartPrivValidatorSocketClient(
 	listenAddr,
 	chainID string,
-	initialQuorumHash crypto.QuorumHash,
+	quorumHash crypto.QuorumHash,
 	logger log.Logger,
 ) (types.PrivValidator, error) {
 
@@ -2173,16 +1226,9 @@
 	}
 
 	// try to get a pubkey from private validate first time
-<<<<<<< HEAD
-	_, err = pvsc.GetPubKey(initialQuorumHash)
-=======
-	_, err = pvsc.GetPubKey(context.TODO())
->>>>>>> 97a3e44e
-	if err != nil {
-		return nil, fmt.Errorf(
-			"can't get pubkey when starting private validator socket client: %w",
-			err,
-		)
+	_, err = pvsc.GetPubKey(context.TODO(), quorumHash)
+	if err != nil {
+		return nil, fmt.Errorf("can't get pubkey: %w", err)
 	}
 
 	const (
@@ -2194,17 +1240,32 @@
 	return pvscWithRetries, nil
 }
 
-<<<<<<< HEAD
 func createAndStartPrivValidatorRPCClient(
 	defaultQuorumType btcjson.LLMQType,
 	dashCoreRPCClient dashcore.Client,
 	logger log.Logger,
 ) (types.PrivValidator, error) {
 	pvsc, err := privval.NewDashCoreSignerClient(dashCoreRPCClient, defaultQuorumType)
-=======
+	if err != nil {
+		return nil, fmt.Errorf("failed to start private validator: %w", err)
+	}
+
+	// try to ping Core from private validator first time to make sure connection works
+	err = pvsc.Ping()
+	if err != nil {
+		return nil, fmt.Errorf(
+			"can't ping core server when starting private validator rpc client: %w",
+			err,
+		)
+	}
+
+	return pvsc, nil
+}
+
 func createAndStartPrivValidatorGRPCClient(
 	cfg *config.Config,
 	chainID string,
+	quorumHash crypto.QuorumHash,
 	logger log.Logger,
 ) (types.PrivValidator, error) {
 	pvsc, err := tmgrpc.DialRemoteSigner(
@@ -2213,48 +1274,19 @@
 		logger,
 		cfg.Instrumentation.Prometheus,
 	)
->>>>>>> 97a3e44e
 	if err != nil {
 		return nil, fmt.Errorf("failed to start private validator: %w", err)
 	}
 
-<<<<<<< HEAD
-	// try to ping Core from private validator first time to make sure connection works
-	err = pvsc.Ping()
-	if err != nil {
-		return nil, fmt.Errorf(
-			"can't ping core server when starting private validator rpc client: %w",
-			err,
-		)
-=======
 	// try to get a pubkey from private validate first time
-	_, err = pvsc.GetPubKey(context.TODO())
+	_, err = pvsc.GetPubKey(context.TODO(), quorumHash)
 	if err != nil {
 		return nil, fmt.Errorf("can't get pubkey: %w", err)
->>>>>>> 97a3e44e
 	}
 
 	return pvsc, nil
 }
 
-<<<<<<< HEAD
-// splitAndTrimEmpty slices s into all subslices separated by sep and returns a
-// slice of the string s with all leading and trailing Unicode code points
-// contained in cutset removed. If sep is empty, SplitAndTrim splits after each
-// UTF-8 sequence. First part is equivalent to strings.SplitN with a count of
-// -1.  also filter out empty strings, only return non-empty strings.
-func splitAndTrimEmpty(s, sep, cutset string) []string {
-	if s == "" {
-		return []string{}
-	}
-
-	spl := strings.Split(s, sep)
-	nonEmptyStrings := make([]string, 0, len(spl))
-	for i := 0; i < len(spl); i++ {
-		element := strings.Trim(spl[i], cutset)
-		if element != "" {
-			nonEmptyStrings = append(nonEmptyStrings, element)
-=======
 func getRouterConfig(conf *config.Config, proxyApp proxy.AppConns) p2p.RouterOptions {
 	opts := p2p.RouterOptions{
 		QueueType: conf.P2P.QueueType,
@@ -2291,7 +1323,6 @@
 			}
 
 			return nil
->>>>>>> 97a3e44e
 		}
 
 	}
