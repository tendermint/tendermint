package node

import (
	"bytes"
	"context"
	"errors"
	"fmt"
	"net"
	"net/http"
	_ "net/http/pprof" // nolint: gosec // securely exposed on separate, optional port
	"strings"
	"time"

	"github.com/prometheus/client_golang/prometheus"
	"github.com/prometheus/client_golang/prometheus/promhttp"
	"github.com/rs/cors"

	dbm "github.com/tendermint/tm-db"

	abci "github.com/tendermint/tendermint/abci/types"
	bcv0 "github.com/tendermint/tendermint/blockchain/v0"
	bcv2 "github.com/tendermint/tendermint/blockchain/v2"
	cfg "github.com/tendermint/tendermint/config"
	cs "github.com/tendermint/tendermint/consensus"
	"github.com/tendermint/tendermint/crypto"
	"github.com/tendermint/tendermint/evidence"
	tmjson "github.com/tendermint/tendermint/libs/json"
	"github.com/tendermint/tendermint/libs/log"
	tmpubsub "github.com/tendermint/tendermint/libs/pubsub"
	"github.com/tendermint/tendermint/libs/service"
	"github.com/tendermint/tendermint/light"
	mempl "github.com/tendermint/tendermint/mempool"
	"github.com/tendermint/tendermint/p2p"
	"github.com/tendermint/tendermint/p2p/pex"
	"github.com/tendermint/tendermint/privval"
	"github.com/tendermint/tendermint/proxy"
	rpccore "github.com/tendermint/tendermint/rpc/core"
	grpccore "github.com/tendermint/tendermint/rpc/grpc"
	rpcserver "github.com/tendermint/tendermint/rpc/jsonrpc/server"
	sm "github.com/tendermint/tendermint/state"
	"github.com/tendermint/tendermint/state/txindex"
	"github.com/tendermint/tendermint/state/txindex/kv"
	"github.com/tendermint/tendermint/state/txindex/null"
	"github.com/tendermint/tendermint/statesync"
	"github.com/tendermint/tendermint/store"
	"github.com/tendermint/tendermint/types"
	tmtime "github.com/tendermint/tendermint/types/time"
	"github.com/tendermint/tendermint/version"
)

//------------------------------------------------------------------------------

// DBContext specifies config information for loading a new DB.
type DBContext struct {
	ID     string
	Config *cfg.Config
}

// DBProvider takes a DBContext and returns an instantiated DB.
type DBProvider func(*DBContext) (dbm.DB, error)

// DefaultDBProvider returns a database using the DBBackend and DBDir
// specified in the ctx.Config.
func DefaultDBProvider(ctx *DBContext) (dbm.DB, error) {
	dbType := dbm.BackendType(ctx.Config.DBBackend)
	return dbm.NewDB(ctx.ID, dbType, ctx.Config.DBDir())
}

// GenesisDocProvider returns a GenesisDoc.
// It allows the GenesisDoc to be pulled from sources other than the
// filesystem, for instance from a distributed key-value store cluster.
type GenesisDocProvider func() (*types.GenesisDoc, error)

// DefaultGenesisDocProviderFunc returns a GenesisDocProvider that loads
// the GenesisDoc from the config.GenesisFile() on the filesystem.
func DefaultGenesisDocProviderFunc(config *cfg.Config) GenesisDocProvider {
	return func() (*types.GenesisDoc, error) {
		return types.GenesisDocFromFile(config.GenesisFile())
	}
}

// Provider takes a config and a logger and returns a ready to go Node.
type Provider func(*cfg.Config, log.Logger) (*Node, error)

// DefaultNewNode returns a Tendermint node with default settings for the
// PrivValidator, ClientCreator, GenesisDoc, and DBProvider.
// It implements NodeProvider.
func DefaultNewNode(config *cfg.Config, logger log.Logger) (*Node, error) {
	nodeKey, err := p2p.LoadOrGenNodeKey(config.NodeKeyFile())
	if err != nil {
		return nil, fmt.Errorf("failed to load or gen node key %s: %w", config.NodeKeyFile(), err)
	}
	if config.Mode == cfg.ModeSeedNode {
		return NewSeedNode(config,
			nodeKey,
			proxy.DefaultClientCreator(config.ProxyApp, config.ABCI, config.DBDir()),
			DefaultGenesisDocProviderFunc(config),
			DefaultDBProvider,
			logger,
		)
	}

	var pval *privval.FilePV
	if config.Mode == cfg.ModeValidator {
		pval, err = privval.LoadOrGenFilePV(config.PrivValidatorKeyFile(), config.PrivValidatorStateFile())
		if err != nil {
			return nil, err
		}
	} else {
		pval = nil
	}
	return NewNode(config,
		pval,
		nodeKey,
		proxy.DefaultClientCreator(config.ProxyApp, config.ABCI, config.DBDir()),
		DefaultGenesisDocProviderFunc(config),
		DefaultDBProvider,
		DefaultMetricsProvider(config.Instrumentation),
		logger,
	)
}

// MetricsProvider returns a consensus, p2p and mempool Metrics.
type MetricsProvider func(chainID string) (*cs.Metrics, *p2p.Metrics, *mempl.Metrics, *sm.Metrics)

// DefaultMetricsProvider returns Metrics build using Prometheus client library
// if Prometheus is enabled. Otherwise, it returns no-op Metrics.
func DefaultMetricsProvider(config *cfg.InstrumentationConfig) MetricsProvider {
	return func(chainID string) (*cs.Metrics, *p2p.Metrics, *mempl.Metrics, *sm.Metrics) {
		if config.Prometheus {
			return cs.PrometheusMetrics(config.Namespace, "chain_id", chainID),
				p2p.PrometheusMetrics(config.Namespace, "chain_id", chainID),
				mempl.PrometheusMetrics(config.Namespace, "chain_id", chainID),
				sm.PrometheusMetrics(config.Namespace, "chain_id", chainID)
		}
		return cs.NopMetrics(), p2p.NopMetrics(), mempl.NopMetrics(), sm.NopMetrics()
	}
}

// Option sets a parameter for the node.
type Option func(*Node)

// Temporary interface for switching to fast sync, we should get rid of v0.
// See: https://github.com/tendermint/tendermint/issues/4595
type fastSyncReactor interface {
	SwitchToFastSync(sm.State) error
}

// CustomReactors allows you to add custom reactors (name -> p2p.Reactor) to
// the node's Switch.
//
// WARNING: using any name from the below list of the existing reactors will
// result in replacing it with the custom one.
//
//  - MEMPOOL
//  - BLOCKCHAIN
//  - CONSENSUS
//  - EVIDENCE
//  - PEX
//  - STATESYNC
func CustomReactors(reactors map[string]p2p.Reactor) Option {
	return func(n *Node) {
		for name, reactor := range reactors {
			if existingReactor := n.sw.Reactor(name); existingReactor != nil {
				n.sw.Logger.Info("Replacing existing reactor with a custom one",
					"name", name, "existing", existingReactor, "custom", reactor)
				n.sw.RemoveReactor(name, existingReactor)
			}
			n.sw.AddReactor(name, reactor)
		}
	}
}

// StateProvider overrides the state provider used by state sync to retrieve trusted app hashes and
// build a State object for bootstrapping the node.
// WARNING: this interface is considered unstable and subject to change.
func StateProvider(stateProvider statesync.StateProvider) Option {
	return func(n *Node) {
		n.stateSyncProvider = stateProvider
	}
}

//------------------------------------------------------------------------------

// Node is the highest level interface to a full Tendermint node.
// It includes all configuration information and running services.
type Node struct {
	service.BaseService

	// config
	config        *cfg.Config
	genesisDoc    *types.GenesisDoc   // initial validator set
	privValidator types.PrivValidator // local node's validator key

	// network
	transport   *p2p.MultiplexTransport
	sw          *p2p.Switch  // p2p connections
	addrBook    pex.AddrBook // known peers
	nodeInfo    p2p.NodeInfo
	nodeKey     p2p.NodeKey // our node privkey
	isListening bool

	// services
	eventBus          *types.EventBus // pub/sub for services
	stateStore        sm.Store
	blockStore        *store.BlockStore // store the blockchain to disk
	bcReactor         p2p.Reactor       // for fast-syncing
	mempoolReactor    *mempl.Reactor    // for gossipping transactions
	mempool           mempl.Mempool
	stateSync         bool                    // whether the node should state sync on startup
	stateSyncReactor  *statesync.Reactor      // for hosting and restoring state sync snapshots
	stateSyncProvider statesync.StateProvider // provides state data for bootstrapping a node
	stateSyncGenesis  sm.State                // provides the genesis state for state sync
	consensusState    *cs.State               // latest consensus state
	consensusReactor  *cs.Reactor             // for participating in the consensus
	pexReactor        *pex.Reactor            // for exchanging peer addresses
	evidencePool      *evidence.Pool          // tracking evidence
	proxyApp          proxy.AppConns          // connection to the application
	rpcListeners      []net.Listener          // rpc servers
	txIndexer         txindex.TxIndexer
	indexerService    *txindex.IndexerService
	prometheusSrv     *http.Server
}

func initDBs(config *cfg.Config, dbProvider DBProvider) (blockStore *store.BlockStore, stateDB dbm.DB, err error) {
	var blockStoreDB dbm.DB
	blockStoreDB, err = dbProvider(&DBContext{"blockstore", config})
	if err != nil {
		return
	}
	blockStore = store.NewBlockStore(blockStoreDB)

	stateDB, err = dbProvider(&DBContext{"state", config})
	if err != nil {
		return
	}

	return
}

func createAndStartProxyAppConns(clientCreator proxy.ClientCreator, logger log.Logger) (proxy.AppConns, error) {
	proxyApp := proxy.NewAppConns(clientCreator)
	proxyApp.SetLogger(logger.With("module", "proxy"))
	if err := proxyApp.Start(); err != nil {
		return nil, fmt.Errorf("error starting proxy app connections: %v", err)
	}
	return proxyApp, nil
}

func createAndStartEventBus(logger log.Logger) (*types.EventBus, error) {
	eventBus := types.NewEventBus()
	eventBus.SetLogger(logger.With("module", "events"))
	if err := eventBus.Start(); err != nil {
		return nil, err
	}
	return eventBus, nil
}

func createAndStartIndexerService(config *cfg.Config, dbProvider DBProvider,
	eventBus *types.EventBus, logger log.Logger) (*txindex.IndexerService, txindex.TxIndexer, error) {

	var txIndexer txindex.TxIndexer
	switch config.TxIndex.Indexer {
	case "kv":
		store, err := dbProvider(&DBContext{"tx_index", config})
		if err != nil {
			return nil, nil, err
		}
		txIndexer = kv.NewTxIndex(store)
	default:
		txIndexer = &null.TxIndex{}
	}

	indexerService := txindex.NewIndexerService(txIndexer, eventBus)
	indexerService.SetLogger(logger.With("module", "txindex"))
	if err := indexerService.Start(); err != nil {
		return nil, nil, err
	}
	return indexerService, txIndexer, nil
}

func doHandshake(
	stateStore sm.Store,
	state sm.State,
	blockStore sm.BlockStore,
	genDoc *types.GenesisDoc,
	eventBus types.BlockEventPublisher,
	proxyApp proxy.AppConns,
	consensusLogger log.Logger) error {

	handshaker := cs.NewHandshaker(stateStore, state, blockStore, genDoc)
	handshaker.SetLogger(consensusLogger)
	handshaker.SetEventBus(eventBus)
	if err := handshaker.Handshake(proxyApp); err != nil {
		return fmt.Errorf("error during handshake: %v", err)
	}
	return nil
}

func logNodeStartupInfo(state sm.State, pubKey crypto.PubKey, logger, consensusLogger log.Logger, mode string) {
	// Log the version info.
	logger.Info("Version info",
		"software", version.TMCoreSemVer,
		"block", version.BlockProtocol,
		"p2p", version.P2PProtocol,
		"mode", mode,
	)

	// If the state and software differ in block version, at least log it.
	if state.Version.Consensus.Block != version.BlockProtocol {
		logger.Info("Software and state have different block protocols",
			"software", version.BlockProtocol,
			"state", state.Version.Consensus.Block,
		)
	}
	switch {
	case mode == cfg.ModeFullNode:
		consensusLogger.Info("This node is a fullnode")
	case mode == cfg.ModeValidator:
		addr := pubKey.Address()
		// Log whether this node is a validator or an observer
		if state.Validators.HasAddress(addr) {
			consensusLogger.Info("This node is a validator", "addr", addr, "pubKey", pubKey)
		} else {
			consensusLogger.Info("This node is a validator (NOT in the active validator set)",
				"addr", addr, "pubKey", pubKey)
		}
	}
}

func onlyValidatorIsUs(state sm.State, pubKey crypto.PubKey) bool {
	if state.Validators.Size() > 1 {
		return false
	}
	addr, _ := state.Validators.GetByIndex(0)
	return pubKey != nil && bytes.Equal(pubKey.Address(), addr)
}

func createMempoolAndMempoolReactor(config *cfg.Config, proxyApp proxy.AppConns,
	state sm.State, memplMetrics *mempl.Metrics, logger log.Logger) (*mempl.Reactor, *mempl.CListMempool) {

	mempool := mempl.NewCListMempool(
		config.Mempool,
		proxyApp.Mempool(),
		state.LastBlockHeight,
		mempl.WithMetrics(memplMetrics),
		mempl.WithPreCheck(sm.TxPreCheck(state)),
		mempl.WithPostCheck(sm.TxPostCheck(state)),
	)
	mempoolLogger := logger.With("module", "mempool")
	mempoolReactor := mempl.NewReactor(config.Mempool, mempool)
	mempoolReactor.SetLogger(mempoolLogger)

	if config.Consensus.WaitForTxs() {
		mempool.EnableTxsAvailable()
	}
	return mempoolReactor, mempool
}

func createEvidenceReactor(config *cfg.Config, dbProvider DBProvider,
	stateDB dbm.DB, blockStore *store.BlockStore, logger log.Logger) (*evidence.Reactor, *evidence.Pool, error) {

	evidenceDB, err := dbProvider(&DBContext{"evidence", config})
	if err != nil {
		return nil, nil, err
	}
	evidenceLogger := logger.With("module", "evidence")
	evidencePool, err := evidence.NewPool(evidenceDB, sm.NewStore(stateDB), blockStore)
	if err != nil {
		return nil, nil, err
	}
	evidenceReactor := evidence.NewReactor(evidencePool)
	evidenceReactor.SetLogger(evidenceLogger)
	return evidenceReactor, evidencePool, nil
}

func createBlockchainReactor(config *cfg.Config,
	state sm.State,
	blockExec *sm.BlockExecutor,
	blockStore *store.BlockStore,
	fastSync bool,
	logger log.Logger) (bcReactor p2p.Reactor, err error) {

	switch config.FastSync.Version {
	case "v0":
		bcReactor = bcv0.NewBlockchainReactor(state.Copy(), blockExec, blockStore, fastSync)
	case "v2":
		bcReactor = bcv2.NewBlockchainReactor(state.Copy(), blockExec, blockStore, fastSync)
	default:
		return nil, fmt.Errorf("unknown fastsync version %s", config.FastSync.Version)
	}

	bcReactor.SetLogger(logger.With("module", "blockchain"))
	return bcReactor, nil
}

func createConsensusReactor(config *cfg.Config,
	state sm.State,
	blockExec *sm.BlockExecutor,
	blockStore sm.BlockStore,
	mempool *mempl.CListMempool,
	evidencePool *evidence.Pool,
	privValidator types.PrivValidator,
	csMetrics *cs.Metrics,
	waitSync bool,
	eventBus *types.EventBus,
	consensusLogger log.Logger) (*cs.Reactor, *cs.State) {

	consensusState := cs.NewState(
		config.Consensus,
		state.Copy(),
		blockExec,
		blockStore,
		mempool,
		evidencePool,
		cs.StateMetrics(csMetrics),
	)
	consensusState.SetLogger(consensusLogger)
	if privValidator != nil && config.Mode == cfg.ModeValidator {
		consensusState.SetPrivValidator(privValidator)
	}
	consensusReactor := cs.NewReactor(consensusState, waitSync, cs.ReactorMetrics(csMetrics))
	consensusReactor.SetLogger(consensusLogger)
	// services which will be publishing and/or subscribing for messages (events)
	// consensusReactor will set it on consensusState and blockExecutor
	consensusReactor.SetEventBus(eventBus)
	return consensusReactor, consensusState
}

func createTransport(
	config *cfg.Config,
	nodeInfo p2p.NodeInfo,
	nodeKey p2p.NodeKey,
	proxyApp proxy.AppConns,
) (
	*p2p.MultiplexTransport,
	[]p2p.PeerFilterFunc,
) {
	var (
		mConnConfig = p2p.MConnConfig(config.P2P)
		transport   = p2p.NewMultiplexTransport(nodeInfo, nodeKey, mConnConfig)
		connFilters = []p2p.ConnFilterFunc{}
		peerFilters = []p2p.PeerFilterFunc{}
	)

	if !config.P2P.AllowDuplicateIP {
		connFilters = append(connFilters, p2p.ConnDuplicateIPFilter())
	}

	// Filter peers by addr or pubkey with an ABCI query.
	// If the query return code is OK, add peer.
	if config.FilterPeers {
		connFilters = append(
			connFilters,
			// ABCI query for address filtering.
			func(_ p2p.ConnSet, c net.Conn, _ []net.IP) error {
				res, err := proxyApp.Query().QuerySync(context.Background(), abci.RequestQuery{
					Path: fmt.Sprintf("/p2p/filter/addr/%s", c.RemoteAddr().String()),
				})
				if err != nil {
					return err
				}
				if res.IsErr() {
					return fmt.Errorf("error querying abci app: %v", res)
				}

				return nil
			},
		)

		peerFilters = append(
			peerFilters,
			// ABCI query for ID filtering.
			func(_ p2p.IPeerSet, p p2p.Peer) error {
				res, err := proxyApp.Query().QuerySync(context.Background(), abci.RequestQuery{
					Path: fmt.Sprintf("/p2p/filter/id/%s", p.ID()),
				})
				if err != nil {
					return err
				}
				if res.IsErr() {
					return fmt.Errorf("error querying abci app: %v", res)
				}

				return nil
			},
		)
	}

	p2p.MultiplexTransportConnFilters(connFilters...)(transport)

	// Limit the number of incoming connections.
	max := config.P2P.MaxNumInboundPeers + len(splitAndTrimEmpty(config.P2P.UnconditionalPeerIDs, ",", " "))
	p2p.MultiplexTransportMaxIncomingConnections(max)(transport)

	return transport, peerFilters
}

func createSwitch(config *cfg.Config,
	transport p2p.Transport,
	p2pMetrics *p2p.Metrics,
	peerFilters []p2p.PeerFilterFunc,
	mempoolReactor *mempl.Reactor,
	bcReactor p2p.Reactor,
	stateSyncReactor *p2p.ReactorShim,
	consensusReactor *cs.Reactor,
	evidenceReactor *evidence.Reactor,
	nodeInfo p2p.NodeInfo,
	nodeKey p2p.NodeKey,
	p2pLogger log.Logger) *p2p.Switch {

	sw := p2p.NewSwitch(
		config.P2P,
		transport,
		p2p.WithMetrics(p2pMetrics),
		p2p.SwitchPeerFilters(peerFilters...),
	)
	sw.SetLogger(p2pLogger)
	if mempoolReactor != nil {
		sw.AddReactor("MEMPOOL", mempoolReactor)
	}
	if bcReactor != nil {
		sw.AddReactor("BLOCKCHAIN", bcReactor)
	}
	if consensusReactor != nil {
		sw.AddReactor("CONSENSUS", consensusReactor)
	}
	if evidenceReactor != nil {
		sw.AddReactor("EVIDENCE", evidenceReactor)
	}
	if stateSyncReactor != nil {
		sw.AddReactor("STATESYNC", stateSyncReactor)
	}

	sw.SetNodeInfo(nodeInfo)
	sw.SetNodeKey(nodeKey)

	p2pLogger.Info("P2P Node ID", "ID", nodeKey.ID, "file", config.NodeKeyFile())
	return sw
}

func createAddrBookAndSetOnSwitch(config *cfg.Config, sw *p2p.Switch,
	p2pLogger log.Logger, nodeKey p2p.NodeKey) (pex.AddrBook, error) {

	addrBook := pex.NewAddrBook(config.P2P.AddrBookFile(), config.P2P.AddrBookStrict)
	addrBook.SetLogger(p2pLogger.With("book", config.P2P.AddrBookFile()))

	// Add ourselves to addrbook to prevent dialing ourselves
	if config.P2P.ExternalAddress != "" {
		addr, err := p2p.NewNetAddressString(p2p.IDAddressString(nodeKey.ID, config.P2P.ExternalAddress))
		if err != nil {
			return nil, fmt.Errorf("p2p.external_address is incorrect: %w", err)
		}
		addrBook.AddOurAddress(addr)
	}
	if config.P2P.ListenAddress != "" {
		addr, err := p2p.NewNetAddressString(p2p.IDAddressString(nodeKey.ID, config.P2P.ListenAddress))
		if err != nil {
			return nil, fmt.Errorf("p2p.laddr is incorrect: %w", err)
		}
		addrBook.AddOurAddress(addr)
	}

	sw.SetAddrBook(addrBook)

	return addrBook, nil
}

func createPEXReactorAndAddToSwitch(addrBook pex.AddrBook, config *cfg.Config,
	sw *p2p.Switch, logger log.Logger) *pex.Reactor {

	// TODO persistent peers ? so we can have their DNS addrs saved
	pexReactor := pex.NewReactor(addrBook,
		&pex.ReactorConfig{
			Seeds:    splitAndTrimEmpty(config.P2P.Seeds, ",", " "),
			SeedMode: config.P2P.SeedMode,
			// See consensus/reactor.go: blocksToContributeToBecomeGoodPeer 10000
			// blocks assuming 10s blocks ~ 28 hours.
			// TODO (melekes): make it dynamic based on the actual block latencies
			// from the live network.
			// https://github.com/tendermint/tendermint/issues/3523
			SeedDisconnectWaitPeriod:     28 * time.Hour,
			PersistentPeersMaxDialPeriod: config.P2P.PersistentPeersMaxDialPeriod,
		})
	pexReactor.SetLogger(logger.With("module", "pex"))
	sw.AddReactor("PEX", pexReactor)
	return pexReactor
}

// startStateSync starts an asynchronous state sync process, then switches to fast sync mode.
func startStateSync(ssR *statesync.Reactor, bcR fastSyncReactor, conR *cs.Reactor,
	stateProvider statesync.StateProvider, config *cfg.StateSyncConfig, fastSync bool,
	stateStore sm.Store, blockStore *store.BlockStore, state sm.State) error {
	ssR.Logger.Info("Starting state sync")

	if stateProvider == nil {
		var err error
		ctx, cancel := context.WithTimeout(context.Background(), 10*time.Second)
		defer cancel()
		stateProvider, err = statesync.NewLightClientStateProvider(
			ctx,
			state.ChainID, state.Version, state.InitialHeight,
			config.RPCServers, light.TrustOptions{
				Period: config.TrustPeriod,
				Height: config.TrustHeight,
				Hash:   config.TrustHashBytes(),
			}, ssR.Logger.With("module", "light"))
		if err != nil {
			return fmt.Errorf("failed to set up light client state provider: %w", err)
		}
	}

	go func() {
		state, commit, err := ssR.Sync(stateProvider, config.DiscoveryTime)
		if err != nil {
			ssR.Logger.Error("State sync failed", "err", err)
			return
		}
		err = stateStore.Bootstrap(state)
		if err != nil {
			ssR.Logger.Error("Failed to bootstrap node with new state", "err", err)
			return
		}
		err = blockStore.SaveSeenCommit(state.LastBlockHeight, commit)
		if err != nil {
			ssR.Logger.Error("Failed to store last seen commit", "err", err)
			return
		}

		if fastSync {
			// FIXME Very ugly to have these metrics bleed through here.
			conR.Metrics.StateSyncing.Set(0)
			conR.Metrics.FastSyncing.Set(1)
			err = bcR.SwitchToFastSync(state)
			if err != nil {
				ssR.Logger.Error("Failed to switch to fast sync", "err", err)
				return
			}
		} else {
			conR.SwitchToConsensus(state, true)
		}
	}()
	return nil
}

// NewSeedNode returns a new seed node, containing only p2p, pex reactor
func NewSeedNode(config *cfg.Config,
	nodeKey *p2p.NodeKey,
	clientCreator proxy.ClientCreator,
	genesisDocProvider GenesisDocProvider,
	dbProvider DBProvider,
	logger log.Logger,
	options ...Option) (*Node, error) {

	_, stateDB, err := initDBs(config, dbProvider)
	if err != nil {
		return nil, err
	}

	state, genDoc, err := LoadStateFromDBOrGenesisDocProvider(stateDB, genesisDocProvider)
	if err != nil {
		return nil, err
	}

	// Create the proxyApp and establish connections to the ABCI app (consensus, mempool, query).
	proxyApp, err := createAndStartProxyAppConns(clientCreator, logger)
	if err != nil {
		return nil, err
	}

	nodeInfo, err := makeSeedNodeInfo(config, nodeKey, genDoc, state)
	if err != nil {
		return nil, err
	}

	// Setup Transport.
	transport, peerFilters := createTransport(config, nodeInfo, nodeKey, proxyApp)

	// Setup Switch.
	p2pLogger := logger.With("module", "p2p")
	p2pMetrics := p2p.PrometheusMetrics(config.Instrumentation.Namespace, "chain_id", genDoc.ChainID)
	sw := createSwitch(
		config, transport, p2pMetrics, peerFilters, nil, nil, nil,
		nil, nil, nodeInfo, nodeKey, p2pLogger,
	)

	err = sw.AddPersistentPeers(splitAndTrimEmpty(config.P2P.PersistentPeers, ",", " "))
	if err != nil {

		return nil, fmt.Errorf("could not add peers from persistent_peers field: %w", err)
	}

	err = sw.AddUnconditionalPeerIDs(splitAndTrimEmpty(config.P2P.UnconditionalPeerIDs, ",", " "))
	if err != nil {
		return nil, fmt.Errorf("could not add peer ids from unconditional_peer_ids field: %w", err)
	}

	addrBook, err := createAddrBookAndSetOnSwitch(config, sw, p2pLogger, nodeKey)
	if err != nil {
		return nil, fmt.Errorf("could not create addrbook: %w", err)
	}

	// start the pex reactor
	pexReactor := createPEXReactorAndAddToSwitch(addrBook, config, sw, logger)

	if config.RPC.PprofListenAddress != "" {
		go func() {
			logger.Info("Starting pprof server", "laddr", config.RPC.PprofListenAddress)
			logger.Error("pprof server error", "err", http.ListenAndServe(config.RPC.PprofListenAddress, nil))
		}()
	}

	node := &Node{
		config:     config,
		genesisDoc: genDoc,

		transport: transport,
		sw:        sw,
		addrBook:  addrBook,
		nodeInfo:  nodeInfo,
		nodeKey:   nodeKey,

		pexReactor: pexReactor,
	}
	node.BaseService = *service.NewBaseService(logger, "SeedNode", node)

	for _, option := range options {
		option(node)
	}

	return node, nil
}

// NewNode returns a new, ready to go, Tendermint Node.
func NewNode(config *cfg.Config,
	privValidator types.PrivValidator,
	nodeKey p2p.NodeKey,
	clientCreator proxy.ClientCreator,
	genesisDocProvider GenesisDocProvider,
	dbProvider DBProvider,
	metricsProvider MetricsProvider,
	logger log.Logger,
	options ...Option) (*Node, error) {

	blockStore, stateDB, err := initDBs(config, dbProvider)
	if err != nil {
		return nil, err
	}

	stateStore := sm.NewStore(stateDB)

	state, genDoc, err := LoadStateFromDBOrGenesisDocProvider(stateDB, genesisDocProvider)
	if err != nil {
		return nil, err
	}

	// Create the proxyApp and establish connections to the ABCI app (consensus, mempool, query).
	proxyApp, err := createAndStartProxyAppConns(clientCreator, logger)
	if err != nil {
		return nil, err
	}

	// EventBus and IndexerService must be started before the handshake because
	// we might need to index the txs of the replayed block as this might not have happened
	// when the node stopped last time (i.e. the node stopped after it saved the block
	// but before it indexed the txs, or, endblocker panicked)
	eventBus, err := createAndStartEventBus(logger)
	if err != nil {
		return nil, err
	}

	// Transaction indexing
	indexerService, txIndexer, err := createAndStartIndexerService(config, dbProvider, eventBus, logger)
	if err != nil {
		return nil, err
	}

	// If an address is provided, listen on the socket for a connection from an
	// external signing process.
	if config.PrivValidatorListenAddr != "" {
		// FIXME: we should start services inside OnStart
		privValidator, err = createAndStartPrivValidatorSocketClient(config.PrivValidatorListenAddr, genDoc.ChainID, logger)
		if err != nil {
			return nil, fmt.Errorf("error with private validator socket client: %w", err)
		}
	}
	var pubKey crypto.PubKey
	if config.Mode == cfg.ModeValidator {
		pubKey, err = privValidator.GetPubKey()
		if err != nil {
			return nil, fmt.Errorf("can't get pubkey: %w", err)
		}
		if pubKey == nil {
			return nil, errors.New("could not retrieve public key from private validator")
		}
	}

	// Determine whether we should attempt state sync.
	stateSync := config.StateSync.Enable && !onlyValidatorIsUs(state, pubKey)
	if stateSync && state.LastBlockHeight > 0 {
		logger.Info("Found local state with non-zero height, skipping state sync")
		stateSync = false
	}

	// Create the handshaker, which calls RequestInfo, sets the AppVersion on the state,
	// and replays any blocks as necessary to sync tendermint with the app.
	consensusLogger := logger.With("module", "consensus")
	if !stateSync {
		if err := doHandshake(stateStore, state, blockStore, genDoc, eventBus, proxyApp, consensusLogger); err != nil {
			return nil, err
		}

		// Reload the state. It will have the Version.Consensus.App set by the
		// Handshake, and may have other modifications as well (ie. depending on
		// what happened during block replay).
		state, err = stateStore.Load()
		if err != nil {
			return nil, fmt.Errorf("cannot load state: %w", err)
		}
	}

	// Determine whether we should do fast sync. This must happen after the handshake, since the
	// app may modify the validator set, specifying ourself as the only validator.
	fastSync := config.FastSyncMode && !onlyValidatorIsUs(state, pubKey)

	logNodeStartupInfo(state, pubKey, logger, consensusLogger, config.Mode)

	csMetrics, p2pMetrics, memplMetrics, smMetrics := metricsProvider(genDoc.ChainID)

	// Make MempoolReactor
	mempoolReactor, mempool := createMempoolAndMempoolReactor(config, proxyApp, state, memplMetrics, logger)

	// Make Evidence Reactor
	evidenceReactor, evidencePool, err := createEvidenceReactor(config, dbProvider, stateDB, blockStore, logger)
	if err != nil {
		return nil, err
	}

	// make block executor for consensus and blockchain reactors to execute blocks
	blockExec := sm.NewBlockExecutor(
		stateStore,
		logger.With("module", "state"),
		proxyApp.Consensus(),
		mempool,
		evidencePool,
		sm.BlockExecutorWithMetrics(smMetrics),
	)

	// Make BlockchainReactor. Don't start fast sync if we're doing a state sync first.
	bcReactor, err := createBlockchainReactor(config, state, blockExec, blockStore, fastSync && !stateSync, logger)
	if err != nil {
		return nil, fmt.Errorf("could not create blockchain reactor: %w", err)
	}

	// Make ConsensusReactor. Don't enable fully if doing a state sync and/or fast sync first.
	// FIXME We need to update metrics here, since other reactors don't have access to them.
	if stateSync {
		csMetrics.StateSyncing.Set(1)
	} else if fastSync {
		csMetrics.FastSyncing.Set(1)
	}
	consensusReactor, consensusState := createConsensusReactor(
		config, state, blockExec, blockStore, mempool, evidencePool,
		privValidator, csMetrics, stateSync || fastSync, eventBus, consensusLogger,
	)

	// Set up state sync reactor, and schedule a sync if requested.
	// FIXME The way we do phased startups (e.g. replay -> fast sync -> consensus) is very messy,
	// we should clean this whole thing up. See:
	// https://github.com/tendermint/tendermint/issues/4644
<<<<<<< HEAD
	var stateSyncReactor *statesync.Reactor
	if config.Mode != cfg.ModeSeedNode {
		stateSyncReactor = statesync.NewReactor(proxyApp.Snapshot(), proxyApp.Query(), config.StateSync.TempDir)
		stateSyncReactor.SetLogger(logger.With("module", "statesync"))
	}
=======
	stateSyncReactorShim := p2p.NewReactorShim("StateSyncShim", statesync.ChannelShims)
	stateSyncReactorShim.SetLogger(logger.With("module", "statesync"))

	stateSyncReactor := statesync.NewReactor(
		stateSyncReactorShim.Logger,
		proxyApp.Snapshot(),
		proxyApp.Query(),
		stateSyncReactorShim.GetChannel(statesync.SnapshotChannel),
		stateSyncReactorShim.GetChannel(statesync.ChunkChannel),
		stateSyncReactorShim.PeerUpdates,
		config.StateSync.TempDir,
	)
>>>>>>> c1be58a2

	nodeInfo, err := makeNodeInfo(config, nodeKey, txIndexer, genDoc, state)
	if err != nil {
		return nil, err
	}

	// Setup Transport.
	transport, peerFilters := createTransport(config, nodeInfo, nodeKey, proxyApp)

	// Setup Switch.
	p2pLogger := logger.With("module", "p2p")
	sw := createSwitch(
		config, transport, p2pMetrics, peerFilters, mempoolReactor, bcReactor,
		stateSyncReactorShim, consensusReactor, evidenceReactor, nodeInfo, nodeKey, p2pLogger,
	)

	err = sw.AddPersistentPeers(splitAndTrimEmpty(config.P2P.PersistentPeers, ",", " "))
	if err != nil {
		return nil, fmt.Errorf("could not add peers from persistent_peers field: %w", err)
	}

	err = sw.AddUnconditionalPeerIDs(splitAndTrimEmpty(config.P2P.UnconditionalPeerIDs, ",", " "))
	if err != nil {
		return nil, fmt.Errorf("could not add peer ids from unconditional_peer_ids field: %w", err)
	}

	addrBook, err := createAddrBookAndSetOnSwitch(config, sw, p2pLogger, nodeKey)
	if err != nil {
		return nil, fmt.Errorf("could not create addrbook: %w", err)
	}

	// Optionally, start the pex reactor
	//
	// TODO:
	//
	// We need to set Seeds and PersistentPeers on the switch,
	// since it needs to be able to use these (and their DNS names)
	// even if the PEX is off. We can include the DNS name in the NetAddress,
	// but it would still be nice to have a clear list of the current "PersistentPeers"
	// somewhere that we can return with net_info.
	//
	// If PEX is on, it should handle dialing the seeds. Otherwise the switch does it.
	// Note we currently use the addrBook regardless at least for AddOurAddress
	var pexReactor *pex.Reactor
	if config.P2P.PexReactor {
		pexReactor = createPEXReactorAndAddToSwitch(addrBook, config, sw, logger)
	}

	if config.RPC.PprofListenAddress != "" {
		go func() {
			logger.Info("Starting pprof server", "laddr", config.RPC.PprofListenAddress)
			logger.Error("pprof server error", "err", http.ListenAndServe(config.RPC.PprofListenAddress, nil))
		}()
	}

	node := &Node{
		config:        config,
		genesisDoc:    genDoc,
		privValidator: privValidator,

		transport: transport,
		sw:        sw,
		addrBook:  addrBook,
		nodeInfo:  nodeInfo,
		nodeKey:   nodeKey,

		stateStore:       stateStore,
		blockStore:       blockStore,
		bcReactor:        bcReactor,
		mempoolReactor:   mempoolReactor,
		mempool:          mempool,
		consensusState:   consensusState,
		consensusReactor: consensusReactor,
		stateSyncReactor: stateSyncReactor,
		stateSync:        stateSync,
		stateSyncGenesis: state, // Shouldn't be necessary, but need a way to pass the genesis state
		pexReactor:       pexReactor,
		evidencePool:     evidencePool,
		proxyApp:         proxyApp,
		txIndexer:        txIndexer,
		indexerService:   indexerService,
		eventBus:         eventBus,
	}
	node.BaseService = *service.NewBaseService(logger, "Node", node)

	for _, option := range options {
		option(node)
	}

	return node, nil
}

// OnStart starts the Node. It implements service.Service.
func (n *Node) OnStart() error {
	now := tmtime.Now()
	genTime := n.genesisDoc.GenesisTime
	if genTime.After(now) {
		n.Logger.Info("Genesis time is in the future. Sleeping until then...", "genTime", genTime)
		time.Sleep(genTime.Sub(now))
	}

	// Add private IDs to addrbook to block those peers being added
	n.addrBook.AddPrivateIDs(splitAndTrimEmpty(n.config.P2P.PrivatePeerIDs, ",", " "))

	// Start the RPC server before the P2P server
	// so we can eg. receive txs for the first block
	if n.config.RPC.ListenAddress != "" && n.config.Mode != cfg.ModeSeedNode {
		listeners, err := n.startRPC()
		if err != nil {
			return err
		}
		n.rpcListeners = listeners
	}

	if n.config.Instrumentation.Prometheus &&
		n.config.Instrumentation.PrometheusListenAddr != "" {
		n.prometheusSrv = n.startPrometheusServer(n.config.Instrumentation.PrometheusListenAddr)
	}

	// Start the transport.
	addr, err := p2p.NewNetAddressString(p2p.IDAddressString(n.nodeKey.ID, n.config.P2P.ListenAddress))
	if err != nil {
		return err
	}
	if err := n.transport.Listen(*addr); err != nil {
		return err
	}

	n.isListening = true

	if n.config.Mempool.WalEnabled() {
		err = n.mempool.InitWAL()
		if err != nil {
			return fmt.Errorf("init mempool WAL: %w", err)
		}
	}

	// Start the switch (the P2P server).
	err = n.sw.Start()
	if err != nil {
		return err
	}

	// Start the real state sync reactor separately since the switch uses the shim.
	if err := n.stateSyncReactor.Start(); err != nil {
		return err
	}

	// Always connect to persistent peers
	err = n.sw.DialPeersAsync(splitAndTrimEmpty(n.config.P2P.PersistentPeers, ",", " "))
	if err != nil {
		return fmt.Errorf("could not dial peers from persistent_peers field: %w", err)
	}

	// Run state sync
	if n.stateSync {
		bcR, ok := n.bcReactor.(fastSyncReactor)
		if !ok {
			return fmt.Errorf("this blockchain reactor does not support switching from state sync")
		}
		err := startStateSync(n.stateSyncReactor, bcR, n.consensusReactor, n.stateSyncProvider,
			n.config.StateSync, n.config.FastSyncMode, n.stateStore, n.blockStore, n.stateSyncGenesis)
		if err != nil {
			return fmt.Errorf("failed to start state sync: %w", err)
		}
	}

	return nil
}

// OnStop stops the Node. It implements service.Service.
func (n *Node) OnStop() {
	n.BaseService.OnStop()

	n.Logger.Info("Stopping Node")

	// first stop the non-reactor services
	if err := n.eventBus.Stop(); err != nil {
		n.Logger.Error("Error closing eventBus", "err", err)
	}
	if err := n.indexerService.Stop(); err != nil {
		n.Logger.Error("Error closing indexerService", "err", err)
	}

	// now stop the reactors
	if err := n.sw.Stop(); err != nil {
		n.Logger.Error("Error closing switch", "err", err)
	}

	// Stop the real state sync reactor separately since the switch uses the shim.
	if err := n.stateSyncReactor.Stop(); err != nil {
		n.Logger.Error("failed to stop state sync service", "err", err)
	}

	// stop mempool WAL
	if n.config.Mempool.WalEnabled() {
		n.mempool.CloseWAL()
	}

	if err := n.transport.Close(); err != nil {
		n.Logger.Error("Error closing transport", "err", err)
	}

	n.isListening = false

	// finally stop the listeners / external services
	for _, l := range n.rpcListeners {
		n.Logger.Info("Closing rpc listener", "listener", l)
		if err := l.Close(); err != nil {
			n.Logger.Error("Error closing listener", "listener", l, "err", err)
		}
	}

	if pvsc, ok := n.privValidator.(service.Service); ok {
		if err := pvsc.Stop(); err != nil {
			n.Logger.Error("Error closing private validator", "err", err)
		}
	}

	if n.prometheusSrv != nil {
		if err := n.prometheusSrv.Shutdown(context.Background()); err != nil {
			// Error from closing listeners, or context timeout:
			n.Logger.Error("Prometheus HTTP server Shutdown", "err", err)
		}
	}
}

// ConfigureRPC makes sure RPC has all the objects it needs to operate.
func (n *Node) ConfigureRPC() error {
	rpcCoreEnv := rpccore.Environment{
		ProxyAppQuery:   n.proxyApp.Query(),
		ProxyAppMempool: n.proxyApp.Mempool(),

		StateStore:     n.stateStore,
		BlockStore:     n.blockStore,
		EvidencePool:   n.evidencePool,
		ConsensusState: n.consensusState,
		P2PPeers:       n.sw,
		P2PTransport:   n,

		GenDoc:           n.genesisDoc,
		TxIndexer:        n.txIndexer,
		ConsensusReactor: n.consensusReactor,
		EventBus:         n.eventBus,
		Mempool:          n.mempool,

		Logger: n.Logger.With("module", "rpc"),

		Config: *n.config.RPC,
	}
	if n.config.Mode == cfg.ModeValidator {
		pubKey, err := n.privValidator.GetPubKey()
		if pubKey == nil || err != nil {
			return fmt.Errorf("can't get pubkey: %w", err)
		}
		rpcCoreEnv.PubKey = pubKey
	}
	rpccore.SetEnvironment(&rpcCoreEnv)
	return nil
}

func (n *Node) startRPC() ([]net.Listener, error) {
	err := n.ConfigureRPC()
	if err != nil {
		return nil, err
	}

	listenAddrs := splitAndTrimEmpty(n.config.RPC.ListenAddress, ",", " ")

	if n.config.RPC.Unsafe {
		rpccore.AddUnsafeRoutes()
	}

	config := rpcserver.DefaultConfig()
	config.MaxBodyBytes = n.config.RPC.MaxBodyBytes
	config.MaxHeaderBytes = n.config.RPC.MaxHeaderBytes
	config.MaxOpenConnections = n.config.RPC.MaxOpenConnections
	// If necessary adjust global WriteTimeout to ensure it's greater than
	// TimeoutBroadcastTxCommit.
	// See https://github.com/tendermint/tendermint/issues/3435
	if config.WriteTimeout <= n.config.RPC.TimeoutBroadcastTxCommit {
		config.WriteTimeout = n.config.RPC.TimeoutBroadcastTxCommit + 1*time.Second
	}

	// we may expose the rpc over both a unix and tcp socket
	listeners := make([]net.Listener, len(listenAddrs))
	for i, listenAddr := range listenAddrs {
		mux := http.NewServeMux()
		rpcLogger := n.Logger.With("module", "rpc-server")
		wmLogger := rpcLogger.With("protocol", "websocket")
		wm := rpcserver.NewWebsocketManager(rpccore.Routes,
			rpcserver.OnDisconnect(func(remoteAddr string) {
				err := n.eventBus.UnsubscribeAll(context.Background(), remoteAddr)
				if err != nil && err != tmpubsub.ErrSubscriptionNotFound {
					wmLogger.Error("Failed to unsubscribe addr from events", "addr", remoteAddr, "err", err)
				}
			}),
			rpcserver.ReadLimit(config.MaxBodyBytes),
		)
		wm.SetLogger(wmLogger)
		mux.HandleFunc("/websocket", wm.WebsocketHandler)
		rpcserver.RegisterRPCFuncs(mux, rpccore.Routes, rpcLogger)
		listener, err := rpcserver.Listen(
			listenAddr,
			config,
		)
		if err != nil {
			return nil, err
		}

		var rootHandler http.Handler = mux
		if n.config.RPC.IsCorsEnabled() {
			corsMiddleware := cors.New(cors.Options{
				AllowedOrigins: n.config.RPC.CORSAllowedOrigins,
				AllowedMethods: n.config.RPC.CORSAllowedMethods,
				AllowedHeaders: n.config.RPC.CORSAllowedHeaders,
			})
			rootHandler = corsMiddleware.Handler(mux)
		}
		if n.config.RPC.IsTLSEnabled() {
			go func() {
				if err := rpcserver.ServeTLS(
					listener,
					rootHandler,
					n.config.RPC.CertFile(),
					n.config.RPC.KeyFile(),
					rpcLogger,
					config,
				); err != nil {
					n.Logger.Error("Error serving server with TLS", "err", err)
				}
			}()
		} else {
			go func() {
				if err := rpcserver.Serve(
					listener,
					rootHandler,
					rpcLogger,
					config,
				); err != nil {
					n.Logger.Error("Error serving server", "err", err)
				}
			}()
		}

		listeners[i] = listener
	}

	// we expose a simplified api over grpc for convenience to app devs
	grpcListenAddr := n.config.RPC.GRPCListenAddress
	if grpcListenAddr != "" {
		config := rpcserver.DefaultConfig()
		config.MaxBodyBytes = n.config.RPC.MaxBodyBytes
		config.MaxHeaderBytes = n.config.RPC.MaxHeaderBytes
		// NOTE: GRPCMaxOpenConnections is used, not MaxOpenConnections
		config.MaxOpenConnections = n.config.RPC.GRPCMaxOpenConnections
		// If necessary adjust global WriteTimeout to ensure it's greater than
		// TimeoutBroadcastTxCommit.
		// See https://github.com/tendermint/tendermint/issues/3435
		if config.WriteTimeout <= n.config.RPC.TimeoutBroadcastTxCommit {
			config.WriteTimeout = n.config.RPC.TimeoutBroadcastTxCommit + 1*time.Second
		}
		listener, err := rpcserver.Listen(grpcListenAddr, config)
		if err != nil {
			return nil, err
		}
		go func() {
			if err := grpccore.StartGRPCServer(listener); err != nil {
				n.Logger.Error("Error starting gRPC server", "err", err)
			}
		}()
		listeners = append(listeners, listener)

	}

	return listeners, nil

}

// startPrometheusServer starts a Prometheus HTTP server, listening for metrics
// collectors on addr.
func (n *Node) startPrometheusServer(addr string) *http.Server {
	srv := &http.Server{
		Addr: addr,
		Handler: promhttp.InstrumentMetricHandler(
			prometheus.DefaultRegisterer, promhttp.HandlerFor(
				prometheus.DefaultGatherer,
				promhttp.HandlerOpts{MaxRequestsInFlight: n.config.Instrumentation.MaxOpenConnections},
			),
		),
	}
	go func() {
		if err := srv.ListenAndServe(); err != http.ErrServerClosed {
			// Error starting or closing listener:
			n.Logger.Error("Prometheus HTTP server ListenAndServe", "err", err)
		}
	}()
	return srv
}

// Switch returns the Node's Switch.
func (n *Node) Switch() *p2p.Switch {
	return n.sw
}

// BlockStore returns the Node's BlockStore.
func (n *Node) BlockStore() *store.BlockStore {
	return n.blockStore
}

// ConsensusState returns the Node's ConsensusState.
func (n *Node) ConsensusState() *cs.State {
	return n.consensusState
}

// ConsensusReactor returns the Node's ConsensusReactor.
func (n *Node) ConsensusReactor() *cs.Reactor {
	return n.consensusReactor
}

// MempoolReactor returns the Node's mempool reactor.
func (n *Node) MempoolReactor() *mempl.Reactor {
	return n.mempoolReactor
}

// Mempool returns the Node's mempool.
func (n *Node) Mempool() mempl.Mempool {
	return n.mempool
}

// PEXReactor returns the Node's PEXReactor. It returns nil if PEX is disabled.
func (n *Node) PEXReactor() *pex.Reactor {
	return n.pexReactor
}

// EvidencePool returns the Node's EvidencePool.
func (n *Node) EvidencePool() *evidence.Pool {
	return n.evidencePool
}

// EventBus returns the Node's EventBus.
func (n *Node) EventBus() *types.EventBus {
	return n.eventBus
}

// PrivValidator returns the Node's PrivValidator.
// XXX: for convenience only!
func (n *Node) PrivValidator() types.PrivValidator {
	return n.privValidator
}

// GenesisDoc returns the Node's GenesisDoc.
func (n *Node) GenesisDoc() *types.GenesisDoc {
	return n.genesisDoc
}

// ProxyApp returns the Node's AppConns, representing its connections to the ABCI application.
func (n *Node) ProxyApp() proxy.AppConns {
	return n.proxyApp
}

// Config returns the Node's config.
func (n *Node) Config() *cfg.Config {
	return n.config
}

//------------------------------------------------------------------------------

func (n *Node) Listeners() []string {
	return []string{
		fmt.Sprintf("Listener(@%v)", n.config.P2P.ExternalAddress),
	}
}

func (n *Node) IsListening() bool {
	return n.isListening
}

// NodeInfo returns the Node's Info from the Switch.
func (n *Node) NodeInfo() p2p.NodeInfo {
	return n.nodeInfo
}

func makeNodeInfo(
	config *cfg.Config,
	nodeKey p2p.NodeKey,
	txIndexer txindex.TxIndexer,
	genDoc *types.GenesisDoc,
	state sm.State,
) (p2p.NodeInfo, error) {
	txIndexerStatus := "on"
	if _, ok := txIndexer.(*null.TxIndex); ok {
		txIndexerStatus = "off"
	}

	var bcChannel byte
	switch config.FastSync.Version {
	case "v0":
		bcChannel = bcv0.BlockchainChannel
	case "v2":
		bcChannel = bcv2.BlockchainChannel
	default:
		return nil, fmt.Errorf("unknown fastsync version %s", config.FastSync.Version)
	}

	nodeInfo := p2p.DefaultNodeInfo{
		ProtocolVersion: p2p.NewProtocolVersion(
			version.P2PProtocol, // global
			state.Version.Consensus.Block,
			state.Version.Consensus.App,
		),
		DefaultNodeID: nodeKey.ID,
		Network:       genDoc.ChainID,
		Version:       version.TMCoreSemVer,
		Channels: []byte{
			bcChannel,
			cs.StateChannel, cs.DataChannel, cs.VoteChannel, cs.VoteSetBitsChannel,
			mempl.MempoolChannel,
			evidence.EvidenceChannel,
			byte(statesync.SnapshotChannel), byte(statesync.ChunkChannel),
		},
		Moniker: config.Moniker,
		Other: p2p.DefaultNodeInfoOther{
			TxIndex:    txIndexerStatus,
			RPCAddress: config.RPC.ListenAddress,
		},
	}

	if config.P2P.PexReactor {
		nodeInfo.Channels = append(nodeInfo.Channels, pex.PexChannel)
	}

	lAddr := config.P2P.ExternalAddress

	if lAddr == "" {
		lAddr = config.P2P.ListenAddress
	}

	nodeInfo.ListenAddr = lAddr

	err := nodeInfo.Validate()
	return nodeInfo, err
}

func makeSeedNodeInfo(
	config *cfg.Config,
	nodeKey *p2p.NodeKey,
	genDoc *types.GenesisDoc,
	state sm.State,
) (p2p.NodeInfo, error) {
	nodeInfo := p2p.DefaultNodeInfo{
		ProtocolVersion: p2p.NewProtocolVersion(
			version.P2PProtocol,
			state.Version.Consensus.Block,
			state.Version.Consensus.App,
		),
		DefaultNodeID: nodeKey.ID(),
		Network:       genDoc.ChainID,
		Version:       version.TMCoreSemVer,
		Channels:      []byte{},
		Moniker:       config.Moniker,
		Other: p2p.DefaultNodeInfoOther{
			RPCAddress: config.RPC.ListenAddress,
		},
	}

	if config.P2P.PexReactor {
		nodeInfo.Channels = append(nodeInfo.Channels, pex.PexChannel)
	}

	lAddr := config.P2P.ExternalAddress

	if lAddr == "" {
		lAddr = config.P2P.ListenAddress
	}

	nodeInfo.ListenAddr = lAddr

	err := nodeInfo.Validate()
	return nodeInfo, err
}

//------------------------------------------------------------------------------

var (
	genesisDocKey = []byte("genesisDoc")
)

// LoadStateFromDBOrGenesisDocProvider attempts to load the state from the
// database, or creates one using the given genesisDocProvider. On success this also
// returns the genesis doc loaded through the given provider.
func LoadStateFromDBOrGenesisDocProvider(
	stateDB dbm.DB,
	genesisDocProvider GenesisDocProvider,
) (sm.State, *types.GenesisDoc, error) {
	// Get genesis doc
	genDoc, err := loadGenesisDoc(stateDB)
	if err != nil {
		genDoc, err = genesisDocProvider()
		if err != nil {
			return sm.State{}, nil, err
		}
		// save genesis doc to prevent a certain class of user errors (e.g. when it
		// was changed, accidentally or not). Also good for audit trail.
		if err := saveGenesisDoc(stateDB, genDoc); err != nil {
			return sm.State{}, nil, err
		}
	}
	stateStore := sm.NewStore(stateDB)
	state, err := stateStore.LoadFromDBOrGenesisDoc(genDoc)
	if err != nil {
		return sm.State{}, nil, err
	}
	return state, genDoc, nil
}

// panics if failed to unmarshal bytes
func loadGenesisDoc(db dbm.DB) (*types.GenesisDoc, error) {
	b, err := db.Get(genesisDocKey)
	if err != nil {
		panic(err)
	}
	if len(b) == 0 {
		return nil, errors.New("genesis doc not found")
	}
	var genDoc *types.GenesisDoc
	err = tmjson.Unmarshal(b, &genDoc)
	if err != nil {
		panic(fmt.Sprintf("Failed to load genesis doc due to unmarshaling error: %v (bytes: %X)", err, b))
	}
	return genDoc, nil
}

// panics if failed to marshal the given genesis document
func saveGenesisDoc(db dbm.DB, genDoc *types.GenesisDoc) error {
	b, err := tmjson.Marshal(genDoc)
	if err != nil {
		return fmt.Errorf("failed to save genesis doc due to marshaling error: %w", err)
	}
	if err := db.SetSync(genesisDocKey, b); err != nil {
		return err
	}

	return nil
}

func createAndStartPrivValidatorSocketClient(
	listenAddr,
	chainID string,
	logger log.Logger,
) (types.PrivValidator, error) {
	pve, err := privval.NewSignerListener(listenAddr, logger)
	if err != nil {
		return nil, fmt.Errorf("failed to start private validator: %w", err)
	}

	pvsc, err := privval.NewSignerClient(pve, chainID)
	if err != nil {
		return nil, fmt.Errorf("failed to start private validator: %w", err)
	}

	// try to get a pubkey from private validate first time
	_, err = pvsc.GetPubKey()
	if err != nil {
		return nil, fmt.Errorf("can't get pubkey: %w", err)
	}

	const (
		retries = 50 // 50 * 100ms = 5s total
		timeout = 100 * time.Millisecond
	)
	pvscWithRetries := privval.NewRetrySignerClient(pvsc, retries, timeout)

	return pvscWithRetries, nil
}

// splitAndTrimEmpty slices s into all subslices separated by sep and returns a
// slice of the string s with all leading and trailing Unicode code points
// contained in cutset removed. If sep is empty, SplitAndTrim splits after each
// UTF-8 sequence. First part is equivalent to strings.SplitN with a count of
// -1.  also filter out empty strings, only return non-empty strings.
func splitAndTrimEmpty(s, sep, cutset string) []string {
	if s == "" {
		return []string{}
	}

	spl := strings.Split(s, sep)
	nonEmptyStrings := make([]string, 0, len(spl))
	for i := 0; i < len(spl); i++ {
		element := strings.Trim(spl[i], cutset)
		if element != "" {
			nonEmptyStrings = append(nonEmptyStrings, element)
		}
	}
	return nonEmptyStrings
}<|MERGE_RESOLUTION|>--- conflicted
+++ resolved
@@ -645,7 +645,7 @@
 
 // NewSeedNode returns a new seed node, containing only p2p, pex reactor
 func NewSeedNode(config *cfg.Config,
-	nodeKey *p2p.NodeKey,
+	nodeKey p2p.NodeKey,
 	clientCreator proxy.ClientCreator,
 	genesisDocProvider GenesisDocProvider,
 	dbProvider DBProvider,
@@ -868,26 +868,21 @@
 	// FIXME The way we do phased startups (e.g. replay -> fast sync -> consensus) is very messy,
 	// we should clean this whole thing up. See:
 	// https://github.com/tendermint/tendermint/issues/4644
-<<<<<<< HEAD
+	stateSyncReactorShim := p2p.NewReactorShim("StateSyncShim", statesync.ChannelShims)
+	stateSyncReactorShim.SetLogger(logger.With("module", "statesync"))
+
 	var stateSyncReactor *statesync.Reactor
 	if config.Mode != cfg.ModeSeedNode {
-		stateSyncReactor = statesync.NewReactor(proxyApp.Snapshot(), proxyApp.Query(), config.StateSync.TempDir)
-		stateSyncReactor.SetLogger(logger.With("module", "statesync"))
-	}
-=======
-	stateSyncReactorShim := p2p.NewReactorShim("StateSyncShim", statesync.ChannelShims)
-	stateSyncReactorShim.SetLogger(logger.With("module", "statesync"))
-
-	stateSyncReactor := statesync.NewReactor(
-		stateSyncReactorShim.Logger,
-		proxyApp.Snapshot(),
-		proxyApp.Query(),
-		stateSyncReactorShim.GetChannel(statesync.SnapshotChannel),
-		stateSyncReactorShim.GetChannel(statesync.ChunkChannel),
-		stateSyncReactorShim.PeerUpdates,
-		config.StateSync.TempDir,
-	)
->>>>>>> c1be58a2
+		stateSyncReactor = statesync.NewReactor(
+			stateSyncReactorShim.Logger,
+			proxyApp.Snapshot(),
+			proxyApp.Query(),
+			stateSyncReactorShim.GetChannel(statesync.SnapshotChannel),
+			stateSyncReactorShim.GetChannel(statesync.ChunkChannel),
+			stateSyncReactorShim.PeerUpdates,
+			config.StateSync.TempDir,
+		)
+	}
 
 	nodeInfo, err := makeNodeInfo(config, nodeKey, txIndexer, genDoc, state)
 	if err != nil {
@@ -1434,7 +1429,7 @@
 
 func makeSeedNodeInfo(
 	config *cfg.Config,
-	nodeKey *p2p.NodeKey,
+	nodeKey p2p.NodeKey,
 	genDoc *types.GenesisDoc,
 	state sm.State,
 ) (p2p.NodeInfo, error) {
@@ -1444,7 +1439,7 @@
 			state.Version.Consensus.Block,
 			state.Version.Consensus.App,
 		),
-		DefaultNodeID: nodeKey.ID(),
+		DefaultNodeID: nodeKey.ID,
 		Network:       genDoc.ChainID,
 		Version:       version.TMCoreSemVer,
 		Channels:      []byte{},
