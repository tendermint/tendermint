--- conflicted
+++ resolved
@@ -349,14 +349,7 @@
 
 	var pexReactor service.Service
 
-<<<<<<< HEAD
-	pexReactor, err = createPEXReactorV2(logger, peerManager, router)
-=======
-	pexCh := pex.ChannelDescriptor()
-	transport.AddChannelDescriptors([]*p2p.ChannelDescriptor{&pexCh})
-
 	pexReactor, err = createPEXReactor(logger, peerManager, router)
->>>>>>> 59404003
 	if err != nil {
 		return nil, err
 	}
@@ -464,17 +457,7 @@
 	var pexReactor service.Service
 
 	// add the pex reactor
-<<<<<<< HEAD
-	pexReactor, err = createPEXReactorV2(logger, peerManager, router)
-=======
-	// FIXME: we add channel descriptors to both the router and the transport but only the router
-	// should be aware of channel info. We should remove this from transport once the legacy
-	// p2p stack is removed.
-	pexCh := pex.ChannelDescriptor()
-	transport.AddChannelDescriptors([]*p2p.ChannelDescriptor{&pexCh})
-
 	pexReactor, err = createPEXReactor(logger, peerManager, router)
->>>>>>> 59404003
 	if err != nil {
 		return nil, err
 	}
