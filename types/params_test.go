package types

import (
	"bytes"
	"sort"
	"testing"
	"time"

	"github.com/stretchr/testify/assert"

	tmproto "github.com/tendermint/tendermint/proto/tendermint/types"
)

var (
<<<<<<< HEAD
	valBLS12381 = []string{ABCIPubKeyTypeBLS12381}
=======
	valEd25519   = []string{ABCIPubKeyTypeEd25519}
	valSecp256k1 = []string{ABCIPubKeyTypeSecp256k1}
	valSr25519   = []string{ABCIPubKeyTypeSr25519}
>>>>>>> 97a3e44e
)

func TestConsensusParamsValidation(t *testing.T) {
	testCases := []struct {
		params ConsensusParams
		valid  bool
	}{
		// test block params
<<<<<<< HEAD
		0: {makeParams(1, 0, 10, 2, 0, valBLS12381), true},
		1: {makeParams(0, 0, 10, 2, 0, valBLS12381), false},
		2: {makeParams(47*1024*1024, 0, 10, 2, 0, valBLS12381), true},
		3: {makeParams(10, 0, 10, 2, 0, valBLS12381), true},
		4: {makeParams(100*1024*1024, 0, 10, 2, 0, valBLS12381), true},
		5: {makeParams(101*1024*1024, 0, 10, 2, 0, valBLS12381), false},
		6: {makeParams(1024*1024*1024, 0, 10, 2, 0, valBLS12381), false},
		7: {makeParams(1024*1024*1024, 0, 10, -1, 0, valBLS12381), false},
		8: {makeParams(1, 0, -10, 2, 0, valBLS12381), false},
		// test evidence params
		9:  {makeParams(1, 0, 10, 0, 0, valBLS12381), false},
		10: {makeParams(1, 0, 10, 2, 2, valBLS12381), false},
		11: {makeParams(1000, 0, 10, 2, 1, valBLS12381), true},
		12: {makeParams(1, 0, 10, -1, 0, valBLS12381), false},
=======
		0: {makeParams(1, 0, 2, 0, valEd25519), true},
		1: {makeParams(0, 0, 2, 0, valEd25519), false},
		2: {makeParams(47*1024*1024, 0, 2, 0, valEd25519), true},
		3: {makeParams(10, 0, 2, 0, valEd25519), true},
		4: {makeParams(100*1024*1024, 0, 2, 0, valEd25519), true},
		5: {makeParams(101*1024*1024, 0, 2, 0, valEd25519), false},
		6: {makeParams(1024*1024*1024, 0, 2, 0, valEd25519), false},
		7: {makeParams(1024*1024*1024, 0, -1, 0, valEd25519), false},
		// test evidence params
		8:  {makeParams(1, 0, 0, 0, valEd25519), false},
		9:  {makeParams(1, 0, 2, 2, valEd25519), false},
		10: {makeParams(1000, 0, 2, 1, valEd25519), true},
		11: {makeParams(1, 0, -1, 0, valEd25519), false},
>>>>>>> 97a3e44e
		// test no pubkey type provided
		12: {makeParams(1, 0, 2, 0, []string{}), false},
		// test invalid pubkey type provided
		13: {makeParams(1, 0, 2, 0, []string{"potatoes make good pubkeys"}), false},
	}
	for i, tc := range testCases {
		if tc.valid {
			assert.NoErrorf(t, tc.params.ValidateConsensusParams(), "expected no error for valid params (#%d)", i)
		} else {
			assert.Errorf(t, tc.params.ValidateConsensusParams(), "expected error for non valid params (#%d)", i)
		}
	}
}

func makeParams(
	blockBytes, blockGas int64,
	evidenceAge int64,
	maxEvidenceBytes int64,
	pubkeyTypes []string,
) ConsensusParams {
	return ConsensusParams{
		Block: BlockParams{
			MaxBytes: blockBytes,
			MaxGas:   blockGas,
		},
		Evidence: EvidenceParams{
			MaxAgeNumBlocks: evidenceAge,
			MaxAgeDuration:  time.Duration(evidenceAge),
			MaxBytes:        maxEvidenceBytes,
		},
		Validator: ValidatorParams{
			PubKeyTypes: pubkeyTypes,
		},
	}
}

func TestConsensusParamsHash(t *testing.T) {
<<<<<<< HEAD
	params := []tmproto.ConsensusParams{
		makeParams(4, 2, 10, 3, 1, valBLS12381),
		makeParams(1, 4, 10, 3, 1, valBLS12381),
		makeParams(1, 2, 10, 4, 1, valBLS12381),
		makeParams(2, 5, 10, 7, 1, valBLS12381),
		makeParams(1, 7, 10, 6, 1, valBLS12381),
		makeParams(9, 5, 10, 4, 1, valBLS12381),
		makeParams(7, 8, 10, 9, 1, valBLS12381),
		makeParams(4, 6, 10, 5, 1, valBLS12381),
=======
	params := []ConsensusParams{
		makeParams(4, 2, 3, 1, valEd25519),
		makeParams(1, 4, 3, 1, valEd25519),
		makeParams(1, 2, 4, 1, valEd25519),
		makeParams(2, 5, 7, 1, valEd25519),
		makeParams(1, 7, 6, 1, valEd25519),
		makeParams(9, 5, 4, 1, valEd25519),
		makeParams(7, 8, 9, 1, valEd25519),
		makeParams(4, 6, 5, 1, valEd25519),
>>>>>>> 97a3e44e
	}

	hashes := make([][]byte, len(params))
	for i := range params {
		hashes[i] = params[i].HashConsensusParams()
	}

	// make sure there are no duplicates...
	// sort, then check in order for matches
	sort.Slice(hashes, func(i, j int) bool {
		return bytes.Compare(hashes[i], hashes[j]) < 0
	})
	for i := 0; i < len(hashes)-1; i++ {
		assert.NotEqual(t, hashes[i], hashes[i+1])
	}
}

func TestConsensusParamsUpdate(t *testing.T) {
	testCases := []struct {
		params        ConsensusParams
		updates       *tmproto.ConsensusParams
		updatedParams ConsensusParams
	}{
		// empty updates
		{
<<<<<<< HEAD
			makeParams(1, 2, 10, 3, 0, valBLS12381),
			&abci.ConsensusParams{},
			makeParams(1, 2, 10, 3, 0, valBLS12381),
		},
		// fine updates
		{
			makeParams(1, 2, 10, 3, 0, valBLS12381),
			&abci.ConsensusParams{
				Block: &abci.BlockParams{
=======
			makeParams(1, 2, 3, 0, valEd25519),
			&tmproto.ConsensusParams{},
			makeParams(1, 2, 3, 0, valEd25519),
		},
		// fine updates
		{
			makeParams(1, 2, 3, 0, valEd25519),
			&tmproto.ConsensusParams{
				Block: &tmproto.BlockParams{
>>>>>>> 97a3e44e
					MaxBytes: 100,
					MaxGas:   200,
				},
				Evidence: &tmproto.EvidenceParams{
					MaxAgeNumBlocks: 300,
					MaxAgeDuration:  time.Duration(300),
					MaxBytes:        50,
				},
				Validator: &tmproto.ValidatorParams{
<<<<<<< HEAD
					PubKeyTypes: valBLS12381,
				},
			},
			makeParams(100, 200, 10, 300, 50, valBLS12381),
=======
					PubKeyTypes: valSecp256k1,
				},
			},
			makeParams(100, 200, 300, 50, valSecp256k1),
		},
		{
			makeParams(1, 2, 3, 0, valEd25519),
			&tmproto.ConsensusParams{
				Block: &tmproto.BlockParams{
					MaxBytes: 100,
					MaxGas:   200,
				},
				Evidence: &tmproto.EvidenceParams{
					MaxAgeNumBlocks: 300,
					MaxAgeDuration:  time.Duration(300),
					MaxBytes:        50,
				},
				Validator: &tmproto.ValidatorParams{
					PubKeyTypes: valSr25519,
				},
			}, makeParams(100, 200, 300, 50, valSr25519),
>>>>>>> 97a3e44e
		},
	}

	for _, tc := range testCases {
		assert.Equal(t, tc.updatedParams, tc.params.UpdateConsensusParams(tc.updates))
	}
}

func TestConsensusParamsUpdate_AppVersion(t *testing.T) {
<<<<<<< HEAD
	params := makeParams(1, 2, 10, 3, 0, valBLS12381)
=======
	params := makeParams(1, 2, 3, 0, valEd25519)
>>>>>>> 97a3e44e

	assert.EqualValues(t, 0, params.Version.AppVersion)

	updated := params.UpdateConsensusParams(
		&tmproto.ConsensusParams{Version: &tmproto.VersionParams{AppVersion: 1}})

	assert.EqualValues(t, 1, updated.Version.AppVersion)
}

func TestProto(t *testing.T) {
	params := []ConsensusParams{
		makeParams(4, 2, 3, 1, valEd25519),
		makeParams(1, 4, 3, 1, valEd25519),
		makeParams(1, 2, 4, 1, valEd25519),
		makeParams(2, 5, 7, 1, valEd25519),
		makeParams(1, 7, 6, 1, valEd25519),
		makeParams(9, 5, 4, 1, valEd25519),
		makeParams(7, 8, 9, 1, valEd25519),
		makeParams(4, 6, 5, 1, valEd25519),
	}

	for i := range params {
		pbParams := params[i].ToProto()

		oriParams := ConsensusParamsFromProto(pbParams)

		assert.Equal(t, params[i], oriParams)

	}
}<|MERGE_RESOLUTION|>--- conflicted
+++ resolved
@@ -12,13 +12,7 @@
 )
 
 var (
-<<<<<<< HEAD
 	valBLS12381 = []string{ABCIPubKeyTypeBLS12381}
-=======
-	valEd25519   = []string{ABCIPubKeyTypeEd25519}
-	valSecp256k1 = []string{ABCIPubKeyTypeSecp256k1}
-	valSr25519   = []string{ABCIPubKeyTypeSr25519}
->>>>>>> 97a3e44e
 )
 
 func TestConsensusParamsValidation(t *testing.T) {
@@ -27,36 +21,19 @@
 		valid  bool
 	}{
 		// test block params
-<<<<<<< HEAD
-		0: {makeParams(1, 0, 10, 2, 0, valBLS12381), true},
-		1: {makeParams(0, 0, 10, 2, 0, valBLS12381), false},
-		2: {makeParams(47*1024*1024, 0, 10, 2, 0, valBLS12381), true},
-		3: {makeParams(10, 0, 10, 2, 0, valBLS12381), true},
-		4: {makeParams(100*1024*1024, 0, 10, 2, 0, valBLS12381), true},
-		5: {makeParams(101*1024*1024, 0, 10, 2, 0, valBLS12381), false},
-		6: {makeParams(1024*1024*1024, 0, 10, 2, 0, valBLS12381), false},
-		7: {makeParams(1024*1024*1024, 0, 10, -1, 0, valBLS12381), false},
-		8: {makeParams(1, 0, -10, 2, 0, valBLS12381), false},
+		0: {makeParams(1, 0, 2, 0, valBLS12381), true},
+		1: {makeParams(0, 0, 2, 0, valBLS12381), false},
+		2: {makeParams(47*1024*1024, 0, 2, 0, valBLS12381), true},
+		3: {makeParams(10, 0, 2, 0, valBLS12381), true},
+		4: {makeParams(100*1024*1024, 0, 2, 0, valBLS12381), true},
+		5: {makeParams(101*1024*1024, 0, 2, 0, valBLS12381), false},
+		6: {makeParams(1024*1024*1024, 0, 2, 0, valBLS12381), false},
+		7: {makeParams(1024*1024*1024, 0, -1, 0, valBLS12381), false},
 		// test evidence params
-		9:  {makeParams(1, 0, 10, 0, 0, valBLS12381), false},
-		10: {makeParams(1, 0, 10, 2, 2, valBLS12381), false},
-		11: {makeParams(1000, 0, 10, 2, 1, valBLS12381), true},
-		12: {makeParams(1, 0, 10, -1, 0, valBLS12381), false},
-=======
-		0: {makeParams(1, 0, 2, 0, valEd25519), true},
-		1: {makeParams(0, 0, 2, 0, valEd25519), false},
-		2: {makeParams(47*1024*1024, 0, 2, 0, valEd25519), true},
-		3: {makeParams(10, 0, 2, 0, valEd25519), true},
-		4: {makeParams(100*1024*1024, 0, 2, 0, valEd25519), true},
-		5: {makeParams(101*1024*1024, 0, 2, 0, valEd25519), false},
-		6: {makeParams(1024*1024*1024, 0, 2, 0, valEd25519), false},
-		7: {makeParams(1024*1024*1024, 0, -1, 0, valEd25519), false},
-		// test evidence params
-		8:  {makeParams(1, 0, 0, 0, valEd25519), false},
-		9:  {makeParams(1, 0, 2, 2, valEd25519), false},
-		10: {makeParams(1000, 0, 2, 1, valEd25519), true},
-		11: {makeParams(1, 0, -1, 0, valEd25519), false},
->>>>>>> 97a3e44e
+		8:  {makeParams(1, 0, 0, 0, valBLS12381), false},
+		9: {makeParams(1, 0, 2, 2, valBLS12381), false},
+		10: {makeParams(1000, 0, 2, 1, valBLS12381), true},
+		11: {makeParams(1, 0, -1, 0, valBLS12381), false},
 		// test no pubkey type provided
 		12: {makeParams(1, 0, 2, 0, []string{}), false},
 		// test invalid pubkey type provided
@@ -94,27 +71,15 @@
 }
 
 func TestConsensusParamsHash(t *testing.T) {
-<<<<<<< HEAD
-	params := []tmproto.ConsensusParams{
-		makeParams(4, 2, 10, 3, 1, valBLS12381),
-		makeParams(1, 4, 10, 3, 1, valBLS12381),
-		makeParams(1, 2, 10, 4, 1, valBLS12381),
-		makeParams(2, 5, 10, 7, 1, valBLS12381),
-		makeParams(1, 7, 10, 6, 1, valBLS12381),
-		makeParams(9, 5, 10, 4, 1, valBLS12381),
-		makeParams(7, 8, 10, 9, 1, valBLS12381),
-		makeParams(4, 6, 10, 5, 1, valBLS12381),
-=======
 	params := []ConsensusParams{
-		makeParams(4, 2, 3, 1, valEd25519),
-		makeParams(1, 4, 3, 1, valEd25519),
-		makeParams(1, 2, 4, 1, valEd25519),
-		makeParams(2, 5, 7, 1, valEd25519),
-		makeParams(1, 7, 6, 1, valEd25519),
-		makeParams(9, 5, 4, 1, valEd25519),
-		makeParams(7, 8, 9, 1, valEd25519),
-		makeParams(4, 6, 5, 1, valEd25519),
->>>>>>> 97a3e44e
+		makeParams(4, 2, 3, 1, valBLS12381),
+		makeParams(1, 4, 3, 1, valBLS12381),
+		makeParams(1, 2, 4, 1, valBLS12381),
+		makeParams(2, 5, 7, 1, valBLS12381),
+		makeParams(1, 7, 6, 1, valBLS12381),
+		makeParams(9, 5, 4, 1, valBLS12381),
+		makeParams(7, 8, 9, 1, valBLS12381),
+		makeParams(4, 6, 5, 1, valBLS12381),
 	}
 
 	hashes := make([][]byte, len(params))
@@ -140,49 +105,13 @@
 	}{
 		// empty updates
 		{
-<<<<<<< HEAD
-			makeParams(1, 2, 10, 3, 0, valBLS12381),
-			&abci.ConsensusParams{},
-			makeParams(1, 2, 10, 3, 0, valBLS12381),
+			makeParams(1, 2, 3, 0, valBLS12381),
+			&tmproto.ConsensusParams{},
+			makeParams(1, 2, 3, 0, valBLS12381),
 		},
 		// fine updates
 		{
-			makeParams(1, 2, 10, 3, 0, valBLS12381),
-			&abci.ConsensusParams{
-				Block: &abci.BlockParams{
-=======
-			makeParams(1, 2, 3, 0, valEd25519),
-			&tmproto.ConsensusParams{},
-			makeParams(1, 2, 3, 0, valEd25519),
-		},
-		// fine updates
-		{
-			makeParams(1, 2, 3, 0, valEd25519),
-			&tmproto.ConsensusParams{
-				Block: &tmproto.BlockParams{
->>>>>>> 97a3e44e
-					MaxBytes: 100,
-					MaxGas:   200,
-				},
-				Evidence: &tmproto.EvidenceParams{
-					MaxAgeNumBlocks: 300,
-					MaxAgeDuration:  time.Duration(300),
-					MaxBytes:        50,
-				},
-				Validator: &tmproto.ValidatorParams{
-<<<<<<< HEAD
-					PubKeyTypes: valBLS12381,
-				},
-			},
-			makeParams(100, 200, 10, 300, 50, valBLS12381),
-=======
-					PubKeyTypes: valSecp256k1,
-				},
-			},
-			makeParams(100, 200, 300, 50, valSecp256k1),
-		},
-		{
-			makeParams(1, 2, 3, 0, valEd25519),
+			makeParams(1, 2, 3, 0, valBLS12381),
 			&tmproto.ConsensusParams{
 				Block: &tmproto.BlockParams{
 					MaxBytes: 100,
@@ -194,10 +123,27 @@
 					MaxBytes:        50,
 				},
 				Validator: &tmproto.ValidatorParams{
-					PubKeyTypes: valSr25519,
+					PubKeyTypes: valBLS12381,
 				},
-			}, makeParams(100, 200, 300, 50, valSr25519),
->>>>>>> 97a3e44e
+			},
+			makeParams(100, 200, 300, 50, valBLS12381),
+		},
+		{
+			makeParams(1, 2, 3, 0, valBLS12381),
+			&tmproto.ConsensusParams{
+				Block: &tmproto.BlockParams{
+					MaxBytes: 100,
+					MaxGas:   200,
+				},
+				Evidence: &tmproto.EvidenceParams{
+					MaxAgeNumBlocks: 300,
+					MaxAgeDuration:  time.Duration(300),
+					MaxBytes:        50,
+				},
+				Validator: &tmproto.ValidatorParams{
+					PubKeyTypes: valBLS12381,
+				},
+			}, makeParams(100, 200, 300, 50, valBLS12381),
 		},
 	}
 
@@ -207,11 +153,7 @@
 }
 
 func TestConsensusParamsUpdate_AppVersion(t *testing.T) {
-<<<<<<< HEAD
-	params := makeParams(1, 2, 10, 3, 0, valBLS12381)
-=======
-	params := makeParams(1, 2, 3, 0, valEd25519)
->>>>>>> 97a3e44e
+	params := makeParams(1, 2, 3, 0, valBLS12381)
 
 	assert.EqualValues(t, 0, params.Version.AppVersion)
 
@@ -223,14 +165,14 @@
 
 func TestProto(t *testing.T) {
 	params := []ConsensusParams{
-		makeParams(4, 2, 3, 1, valEd25519),
-		makeParams(1, 4, 3, 1, valEd25519),
-		makeParams(1, 2, 4, 1, valEd25519),
-		makeParams(2, 5, 7, 1, valEd25519),
-		makeParams(1, 7, 6, 1, valEd25519),
-		makeParams(9, 5, 4, 1, valEd25519),
-		makeParams(7, 8, 9, 1, valEd25519),
-		makeParams(4, 6, 5, 1, valEd25519),
+		makeParams(4, 2, 3, 1, valBLS12381),
+		makeParams(1, 4, 3, 1, valBLS12381),
+		makeParams(1, 2, 4, 1, valBLS12381),
+		makeParams(2, 5, 7, 1, valBLS12381),
+		makeParams(1, 7, 6, 1, valBLS12381),
+		makeParams(9, 5, 4, 1, valBLS12381),
+		makeParams(7, 8, 9, 1, valBLS12381),
+		makeParams(4, 6, 5, 1, valBLS12381),
 	}
 
 	for i := range params {
