package types

import (
	"bytes"
	"sort"
	"testing"
	"time"

	"github.com/stretchr/testify/assert"

	tmproto "github.com/tendermint/tendermint/proto/tendermint/types"
)

var (
	valEd25519   = []string{ABCIPubKeyTypeEd25519}
	valSecp256k1 = []string{ABCIPubKeyTypeSecp256k1}
)

func TestConsensusParamsValidation(t *testing.T) {
	testCases := []struct {
		params ConsensusParams
		valid  bool
	}{
		// test block params
		0: {makeParams(1, 0, 2, 0, valEd25519), true},
		1: {makeParams(0, 0, 2, 0, valEd25519), false},
		2: {makeParams(47*1024*1024, 0, 2, 0, valEd25519), true},
		3: {makeParams(10, 0, 2, 0, valEd25519), true},
		4: {makeParams(100*1024*1024, 0, 2, 0, valEd25519), true},
		5: {makeParams(101*1024*1024, 0, 2, 0, valEd25519), false},
		6: {makeParams(1024*1024*1024, 0, 2, 0, valEd25519), false},
		7: {makeParams(1024*1024*1024, 0, -1, 0, valEd25519), false},
		// test evidence params
		8:  {makeParams(1, 0, 0, 0, valEd25519), false},
		9:  {makeParams(1, 0, 2, 2, valEd25519), false},
		10: {makeParams(1000, 0, 2, 1, valEd25519), true},
		11: {makeParams(1, 0, -1, 0, valEd25519), false},
		// test no pubkey type provided
		12: {makeParams(1, 0, 2, 0, []string{}), false},
		// test invalid pubkey type provided
		13: {makeParams(1, 0, 2, 0, []string{"potatoes make good pubkeys"}), false},
	}
	for i, tc := range testCases {
		if tc.valid {
			assert.NoErrorf(t, tc.params.ValidateConsensusParams(), "expected no error for valid params (#%d)", i)
		} else {
			assert.Errorf(t, tc.params.ValidateConsensusParams(), "expected error for non valid params (#%d)", i)
		}
	}
}

func makeParams(
	blockBytes, blockGas int64,
	evidenceAge int64,
	maxEvidenceBytes int64,
	pubkeyTypes []string,
<<<<<<< HEAD
) tmproto.ConsensusParams {
	return tmproto.ConsensusParams{
		Block: &tmproto.BlockParams{
			MaxBytes: blockBytes,
			MaxGas:   blockGas,
		},
		Evidence: &tmproto.EvidenceParams{
=======
) ConsensusParams {
	return ConsensusParams{
		Block: BlockParams{
			MaxBytes:   blockBytes,
			MaxGas:     blockGas,
			TimeIotaMs: blockTimeIotaMs,
		},
		Evidence: EvidenceParams{
>>>>>>> 363804ac
			MaxAgeNumBlocks: evidenceAge,
			MaxAgeDuration:  time.Duration(evidenceAge),
			MaxBytes:        maxEvidenceBytes,
		},
<<<<<<< HEAD
		Validator: &tmproto.ValidatorParams{
=======
		Validator: ValidatorParams{
>>>>>>> 363804ac
			PubKeyTypes: pubkeyTypes,
		},
		Version: &tmproto.VersionParams{ // Needs to be set on creation
			AppVersion: 0,
		},
	}
}

func TestConsensusParamsHash(t *testing.T) {
<<<<<<< HEAD
	params := []tmproto.ConsensusParams{
		makeParams(4, 2, 3, 1, valEd25519),
		makeParams(1, 4, 3, 1, valEd25519),
		makeParams(1, 2, 4, 1, valEd25519),
		makeParams(2, 5, 7, 1, valEd25519),
		makeParams(1, 7, 6, 1, valEd25519),
		makeParams(9, 5, 4, 1, valEd25519),
		makeParams(7, 8, 9, 1, valEd25519),
		makeParams(4, 6, 5, 1, valEd25519),
=======
	params := []ConsensusParams{
		makeParams(4, 2, 10, 3, 1, valEd25519),
		makeParams(1, 4, 10, 3, 1, valEd25519),
		makeParams(1, 2, 10, 4, 1, valEd25519),
		makeParams(2, 5, 10, 7, 1, valEd25519),
		makeParams(1, 7, 10, 6, 1, valEd25519),
		makeParams(9, 5, 10, 4, 1, valEd25519),
		makeParams(7, 8, 10, 9, 1, valEd25519),
		makeParams(4, 6, 10, 5, 1, valEd25519),
>>>>>>> 363804ac
	}

	hashes := make([][]byte, len(params))
	for i := range params {
		hashes[i] = params[i].HashConsensusParams()
	}

	// make sure there are no duplicates...
	// sort, then check in order for matches
	sort.Slice(hashes, func(i, j int) bool {
		return bytes.Compare(hashes[i], hashes[j]) < 0
	})
	for i := 0; i < len(hashes)-1; i++ {
		assert.NotEqual(t, hashes[i], hashes[i+1])
	}
}

func TestConsensusParamsUpdate(t *testing.T) {
	testCases := []struct {
<<<<<<< HEAD
		params        tmproto.ConsensusParams
		updates       *tmproto.ConsensusParams
		updatedParams tmproto.ConsensusParams
=======
		params        ConsensusParams
		updates       *abci.ConsensusParams
		updatedParams ConsensusParams
>>>>>>> 363804ac
	}{
		// empty updates
		{
			makeParams(1, 2, 3, 0, valEd25519),
			&tmproto.ConsensusParams{},
			makeParams(1, 2, 3, 0, valEd25519),
		},
		// fine updates
		{
			makeParams(1, 2, 3, 0, valEd25519),
			&tmproto.ConsensusParams{
				Block: &tmproto.BlockParams{
					MaxBytes: 100,
					MaxGas:   200,
				},
				Evidence: &tmproto.EvidenceParams{
					MaxAgeNumBlocks: 300,
					MaxAgeDuration:  time.Duration(300),
					MaxBytes:        50,
				},
				Validator: &tmproto.ValidatorParams{
					PubKeyTypes: valSecp256k1,
				},
			},
			makeParams(100, 200, 300, 50, valSecp256k1),
		},
	}
	for _, tc := range testCases {
		assert.Equal(t, tc.updatedParams, tc.params.UpdateConsensusParams(tc.updates))
	}
}

func TestConsensusParamsUpdate_AppVersion(t *testing.T) {
	params := makeParams(1, 2, 3, 0, valEd25519)

	assert.EqualValues(t, 0, params.Version.AppVersion)

<<<<<<< HEAD
	updated := UpdateConsensusParams(params,
		&tmproto.ConsensusParams{Version: &tmproto.VersionParams{AppVersion: 1}})
=======
	updated := params.UpdateConsensusParams(
		&abci.ConsensusParams{Version: &tmproto.VersionParams{AppVersion: 1}})
>>>>>>> 363804ac

	assert.EqualValues(t, 1, updated.Version.AppVersion)
}

func TestProto(t *testing.T) {
	params := []ConsensusParams{
		makeParams(4, 2, 10, 3, 1, valEd25519),
		makeParams(1, 4, 10, 3, 1, valEd25519),
		makeParams(1, 2, 10, 4, 1, valEd25519),
		makeParams(2, 5, 10, 7, 1, valEd25519),
		makeParams(1, 7, 10, 6, 1, valEd25519),
		makeParams(9, 5, 10, 4, 1, valEd25519),
		makeParams(7, 8, 10, 9, 1, valEd25519),
		makeParams(4, 6, 10, 5, 1, valEd25519),
	}

	for i := range params {
		pbParams := params[i].ToProto()

		oriParams := ConsensusParamsFromProto(pbParams)

		assert.Equal(t, params[i], oriParams)

	}
}<|MERGE_RESOLUTION|>--- conflicted
+++ resolved
@@ -54,44 +54,28 @@
 	evidenceAge int64,
 	maxEvidenceBytes int64,
 	pubkeyTypes []string,
-<<<<<<< HEAD
-) tmproto.ConsensusParams {
-	return tmproto.ConsensusParams{
-		Block: &tmproto.BlockParams{
+) ConsensusParams {
+	return ConsensusParams{
+		Block: BlockParams{
 			MaxBytes: blockBytes,
 			MaxGas:   blockGas,
 		},
-		Evidence: &tmproto.EvidenceParams{
-=======
-) ConsensusParams {
-	return ConsensusParams{
-		Block: BlockParams{
-			MaxBytes:   blockBytes,
-			MaxGas:     blockGas,
-			TimeIotaMs: blockTimeIotaMs,
-		},
 		Evidence: EvidenceParams{
->>>>>>> 363804ac
 			MaxAgeNumBlocks: evidenceAge,
 			MaxAgeDuration:  time.Duration(evidenceAge),
 			MaxBytes:        maxEvidenceBytes,
 		},
-<<<<<<< HEAD
-		Validator: &tmproto.ValidatorParams{
-=======
 		Validator: ValidatorParams{
->>>>>>> 363804ac
 			PubKeyTypes: pubkeyTypes,
 		},
-		Version: &tmproto.VersionParams{ // Needs to be set on creation
+		Version: VersionParams{ // Needs to be set on creation
 			AppVersion: 0,
 		},
 	}
 }
 
 func TestConsensusParamsHash(t *testing.T) {
-<<<<<<< HEAD
-	params := []tmproto.ConsensusParams{
+	params := []ConsensusParams{
 		makeParams(4, 2, 3, 1, valEd25519),
 		makeParams(1, 4, 3, 1, valEd25519),
 		makeParams(1, 2, 4, 1, valEd25519),
@@ -100,17 +84,6 @@
 		makeParams(9, 5, 4, 1, valEd25519),
 		makeParams(7, 8, 9, 1, valEd25519),
 		makeParams(4, 6, 5, 1, valEd25519),
-=======
-	params := []ConsensusParams{
-		makeParams(4, 2, 10, 3, 1, valEd25519),
-		makeParams(1, 4, 10, 3, 1, valEd25519),
-		makeParams(1, 2, 10, 4, 1, valEd25519),
-		makeParams(2, 5, 10, 7, 1, valEd25519),
-		makeParams(1, 7, 10, 6, 1, valEd25519),
-		makeParams(9, 5, 10, 4, 1, valEd25519),
-		makeParams(7, 8, 10, 9, 1, valEd25519),
-		makeParams(4, 6, 10, 5, 1, valEd25519),
->>>>>>> 363804ac
 	}
 
 	hashes := make([][]byte, len(params))
@@ -130,15 +103,9 @@
 
 func TestConsensusParamsUpdate(t *testing.T) {
 	testCases := []struct {
-<<<<<<< HEAD
-		params        tmproto.ConsensusParams
+		params        ConsensusParams
 		updates       *tmproto.ConsensusParams
-		updatedParams tmproto.ConsensusParams
-=======
-		params        ConsensusParams
-		updates       *abci.ConsensusParams
 		updatedParams ConsensusParams
->>>>>>> 363804ac
 	}{
 		// empty updates
 		{
@@ -176,27 +143,22 @@
 
 	assert.EqualValues(t, 0, params.Version.AppVersion)
 
-<<<<<<< HEAD
-	updated := UpdateConsensusParams(params,
+	updated := params.UpdateConsensusParams(
 		&tmproto.ConsensusParams{Version: &tmproto.VersionParams{AppVersion: 1}})
-=======
-	updated := params.UpdateConsensusParams(
-		&abci.ConsensusParams{Version: &tmproto.VersionParams{AppVersion: 1}})
->>>>>>> 363804ac
 
 	assert.EqualValues(t, 1, updated.Version.AppVersion)
 }
 
 func TestProto(t *testing.T) {
 	params := []ConsensusParams{
-		makeParams(4, 2, 10, 3, 1, valEd25519),
-		makeParams(1, 4, 10, 3, 1, valEd25519),
-		makeParams(1, 2, 10, 4, 1, valEd25519),
-		makeParams(2, 5, 10, 7, 1, valEd25519),
-		makeParams(1, 7, 10, 6, 1, valEd25519),
-		makeParams(9, 5, 10, 4, 1, valEd25519),
-		makeParams(7, 8, 10, 9, 1, valEd25519),
-		makeParams(4, 6, 10, 5, 1, valEd25519),
+		makeParams(4, 2, 3, 1, valEd25519),
+		makeParams(1, 4, 3, 1, valEd25519),
+		makeParams(1, 2, 4, 1, valEd25519),
+		makeParams(2, 5, 7, 1, valEd25519),
+		makeParams(1, 7, 6, 1, valEd25519),
+		makeParams(9, 5, 4, 1, valEd25519),
+		makeParams(7, 8, 9, 1, valEd25519),
+		makeParams(4, 6, 5, 1, valEd25519),
 	}
 
 	for i := range params {
