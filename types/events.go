--- conflicted
+++ resolved
@@ -9,35 +9,6 @@
 	tmquery "github.com/tendermint/tmlibs/pubsub/query"
 )
 
-<<<<<<< HEAD
-// Functions to generate eventId strings
-
-// Reserved
-func EventStringBond() string    { return "Bond" }
-func EventStringUnbond() string  { return "Unbond" }
-func EventStringRebond() string  { return "Rebond" }
-func EventStringDupeout() string { return "Dupeout" }
-func EventStringFork() string    { return "Fork" }
-func EventStringTx(tx Tx) string { return cmn.Fmt("Tx:%X", tx.Hash()) }
-func EventStringTransientTx() string { return "TransientTx" }
-
-func EventStringNewBlock() string         { return "NewBlock" }
-func EventStringNewBlockHeader() string   { return "NewBlockHeader" }
-func EventStringNewRound() string         { return "NewRound" }
-func EventStringNewRoundStep() string     { return "NewRoundStep" }
-func EventStringTimeoutPropose() string   { return "TimeoutPropose" }
-func EventStringCompleteProposal() string { return "CompleteProposal" }
-func EventStringPolka() string            { return "Polka" }
-func EventStringUnlock() string           { return "Unlock" }
-func EventStringLock() string             { return "Lock" }
-func EventStringRelock() string           { return "Relock" }
-func EventStringTimeoutWait() string      { return "TimeoutWait" }
-func EventStringVote() string             { return "Vote" }
-
-func EventStringProposalHeartbeat() string { return "ProposalHeartbeat" }
-
-//----------------------------------------
-=======
 // Reserved event types
 const (
 	EventBond              = "Bond"
@@ -55,30 +26,25 @@
 	EventTimeoutPropose    = "TimeoutPropose"
 	EventTimeoutWait       = "TimeoutWait"
 	EventTx                = "Tx"
+	EventTransientTx       = "TransientTx"
 	EventUnbond            = "Unbond"
 	EventUnlock            = "Unlock"
 	EventVote              = "Vote"
 	EventProposalHeartbeat = "ProposalHeartbeat"
 )
->>>>>>> 238e2b72
 
 ///////////////////////////////////////////////////////////////////////////////
 // ENCODING / DECODING
 ///////////////////////////////////////////////////////////////////////////////
 
-<<<<<<< HEAD
-	EventDataNameProposalHeartbeat = "proposer_heartbeat"
-
-	EventDataNameTransientTx = "transient_tx"
-=======
 var (
 	EventDataNameNewBlock          = "new_block"
 	EventDataNameNewBlockHeader    = "new_block_header"
 	EventDataNameTx                = "tx"
+	EventDataNameTransientTx       = "transient_tx"
 	EventDataNameRoundState        = "round_state"
 	EventDataNameVote              = "vote"
 	EventDataNameProposalHeartbeat = "proposal_heartbeat"
->>>>>>> 238e2b72
 )
 
 // implements events.EventData
@@ -123,7 +89,7 @@
 	EventDataTypeVote              = byte(0x12)
 	EventDataTypeProposalHeartbeat = byte(0x20)
 
-	EventDataTypeTransientTx = byte(0xf0)
+	EventDataTypeTransientTx       = byte(0xf0)
 )
 
 var tmEventDataMapper = data.NewMapper(TMEventData{}).
@@ -134,6 +100,7 @@
 	RegisterImplementation(EventDataVote{}, EventDataNameVote, EventDataTypeVote).
 	RegisterImplementation(EventDataProposalHeartbeat{}, EventDataNameProposalHeartbeat, EventDataTypeProposalHeartbeat).
 	RegisterImplementation(EventDataTransientTx{}, EventDataNameTransientTx, EventDataTypeTransientTx)
+
 
 // Most event messages are basic types (a block, a transaction)
 // but some (an input to a call tx or a receive) are more exotic
@@ -175,90 +142,13 @@
 	Vote *Vote
 }
 
-<<<<<<< HEAD
 type EventDataTransientTx struct {
 	Tx Tx `json:"tx"`
 }
 
-func (_ EventDataNewBlock) AssertIsTMEventData()       {}
-func (_ EventDataNewBlockHeader) AssertIsTMEventData() {}
-func (_ EventDataTx) AssertIsTMEventData()             {}
-func (_ EventDataRoundState) AssertIsTMEventData()     {}
-func (_ EventDataVote) AssertIsTMEventData()           {}
-func (_ EventDataTransientTx) AssertIsTMEventData()        {}
-
-func (_ EventDataProposalHeartbeat) AssertIsTMEventData() {}
-
-//----------------------------------------
-// Wrappers for type safety
-
-type Fireable interface {
-	events.Fireable
-}
-
-type Eventable interface {
-	SetEventSwitch(EventSwitch)
-}
-
-type EventSwitch interface {
-	events.EventSwitch
-}
-
-type EventCache interface {
-	Fireable
-	Flush()
-}
-
-func NewEventSwitch() EventSwitch {
-	return events.NewEventSwitch()
-}
-
-func NewEventCache(evsw EventSwitch) EventCache {
-	return events.NewEventCache(evsw)
-}
-
-// All events should be based on this FireEvent to ensure they are TMEventData
-func fireEvent(fireable events.Fireable, event string, data TMEventData) {
-	if fireable != nil {
-		fireable.FireEvent(event, data)
-	}
-}
-
-func AddListenerForEvent(evsw EventSwitch, id, event string, cb func(data TMEventData)) {
-	evsw.AddListenerForEvent(id, event, func(data events.EventData) {
-		cb(data.(TMEventData))
-	})
-
-}
-
-//--- block, tx, and vote events
-
-func FireEventNewBlock(fireable events.Fireable, block EventDataNewBlock) {
-	fireEvent(fireable, EventStringNewBlock(), TMEventData{block})
-}
-
-func FireEventNewBlockHeader(fireable events.Fireable, header EventDataNewBlockHeader) {
-	fireEvent(fireable, EventStringNewBlockHeader(), TMEventData{header})
-}
-
-func FireEventVote(fireable events.Fireable, vote EventDataVote) {
-	fireEvent(fireable, EventStringVote(), TMEventData{vote})
-}
-
-func FireEventTx(fireable events.Fireable, tx EventDataTx) {
-	fireEvent(fireable, EventStringTx(tx.Tx), TMEventData{tx})
-}
-
-func FireEventTransientTx(fireable events.Fireable, tx EventDataTransientTx) {
-	fireEvent(fireable, EventStringTransientTx(), TMEventData{tx})
-}
-
-//--- EventDataRoundState events
-=======
 ///////////////////////////////////////////////////////////////////////////////
 // PUBSUB
 ///////////////////////////////////////////////////////////////////////////////
->>>>>>> 238e2b72
 
 const (
 	// EventTypeKey is a reserved key, used to specify event type in tags.
