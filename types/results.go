--- conflicted
+++ resolved
@@ -20,23 +20,12 @@
 
 // Hash returns a merkle hash of all results.
 func (a ABCIResults) Hash() []byte {
-<<<<<<< HEAD
-	return merkle.SimpleHashFromByteSlices(a.toByteSlices())
-}
-
-// ProveResult returns a merkle proof of one result from the set.
-func (a ABCIResults) ProveResult(i int) merkle.SimpleProof {
-	_, proofs := merkle.SimpleProofsFromByteSlices(a.toByteSlices())
-=======
-	// NOTE: we copy the impl of the merkle tree for txs -
-	// we should be consistent and either do it for both or not.
 	return merkle.HashFromByteSlices(a.toByteSlices())
 }
 
 // ProveResult returns a merkle proof of one result from the set
 func (a ABCIResults) ProveResult(i int) merkle.Proof {
 	_, proofs := merkle.ProofsFromByteSlices(a.toByteSlices())
->>>>>>> bdac0818
 	return *proofs[i]
 }
 
