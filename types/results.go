package types

import (
	abci "github.com/tendermint/tendermint/abci/types"
	"github.com/tendermint/tendermint/crypto/merkle"
<<<<<<< HEAD
	"github.com/tendermint/tendermint/libs/bytes"
	tmproto "github.com/tendermint/tendermint/proto/types"
=======
>>>>>>> a8d86003
)

// ABCIResults wraps the deliver tx results to return a proof.
type ABCIResults []*abci.ResponseDeliverTx

<<<<<<< HEAD
// ABCIResult is the deterministic component of a ResponseDeliverTx.
// TODO: add tags and other fields
// https://github.com/tendermint/tendermint/issues/1007
type ABCIResult struct {
	Code uint32         `json:"code"`
	Data bytes.HexBytes `json:"data"`
}

// Bytes returns the protobuf encoding of ABCIResult
func (a ABCIResult) Bytes() []byte {
	pba := tmproto.ABCIResult{
		Code: a.Code,
		Data: a.Data,
	}
	bz, err := pba.Marshal()
	if err != nil {
		panic(err)
	}
	return bz
}

// ABCIResults wraps the deliver tx results to return a proof
type ABCIResults []ABCIResult

// NewResults creates ABCIResults from the list of ResponseDeliverTx.
=======
// NewResults strips non-deterministic fields from ResponseDeliverTx responses
// and returns ABCIResults.
>>>>>>> a8d86003
func NewResults(responses []*abci.ResponseDeliverTx) ABCIResults {
	res := make(ABCIResults, len(responses))
	for i, d := range responses {
		res[i] = deterministicResponseDeliverTx(d)
	}
	return res
}

// Hash returns a merkle hash of all results.
func (a ABCIResults) Hash() []byte {
	return merkle.HashFromByteSlices(a.toByteSlices())
}

// ProveResult returns a merkle proof of one result from the set
func (a ABCIResults) ProveResult(i int) merkle.Proof {
	_, proofs := merkle.ProofsFromByteSlices(a.toByteSlices())
	return *proofs[i]
}

func (a ABCIResults) toByteSlices() [][]byte {
	l := len(a)
	bzs := make([][]byte, l)
	for i := 0; i < l; i++ {
		bz, err := a[i].Marshal()
		if err != nil {
			panic(err)
		}
		bzs[i] = bz
	}
	return bzs
}

// deterministicResponseDeliverTx strips non-deterministic fields from
// ResponseDeliverTx and returns another ResponseDeliverTx.
func deterministicResponseDeliverTx(response *abci.ResponseDeliverTx) *abci.ResponseDeliverTx {
	return &abci.ResponseDeliverTx{
		Code:      response.Code,
		Data:      response.Data,
		GasWanted: response.GasWanted,
		GasUsed:   response.GasUsed,
		Events:    response.Events,
	}
}<|MERGE_RESOLUTION|>--- conflicted
+++ resolved
@@ -3,46 +3,13 @@
 import (
 	abci "github.com/tendermint/tendermint/abci/types"
 	"github.com/tendermint/tendermint/crypto/merkle"
-<<<<<<< HEAD
-	"github.com/tendermint/tendermint/libs/bytes"
-	tmproto "github.com/tendermint/tendermint/proto/types"
-=======
->>>>>>> a8d86003
 )
 
 // ABCIResults wraps the deliver tx results to return a proof.
 type ABCIResults []*abci.ResponseDeliverTx
 
-<<<<<<< HEAD
-// ABCIResult is the deterministic component of a ResponseDeliverTx.
-// TODO: add tags and other fields
-// https://github.com/tendermint/tendermint/issues/1007
-type ABCIResult struct {
-	Code uint32         `json:"code"`
-	Data bytes.HexBytes `json:"data"`
-}
-
-// Bytes returns the protobuf encoding of ABCIResult
-func (a ABCIResult) Bytes() []byte {
-	pba := tmproto.ABCIResult{
-		Code: a.Code,
-		Data: a.Data,
-	}
-	bz, err := pba.Marshal()
-	if err != nil {
-		panic(err)
-	}
-	return bz
-}
-
-// ABCIResults wraps the deliver tx results to return a proof
-type ABCIResults []ABCIResult
-
-// NewResults creates ABCIResults from the list of ResponseDeliverTx.
-=======
 // NewResults strips non-deterministic fields from ResponseDeliverTx responses
 // and returns ABCIResults.
->>>>>>> a8d86003
 func NewResults(responses []*abci.ResponseDeliverTx) ABCIResults {
 	res := make(ABCIResults, len(responses))
 	for i, d := range responses {
