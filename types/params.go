package types

import (
	abci "github.com/tendermint/tendermint/abci/types"
	"github.com/tendermint/tendermint/crypto/tmhash"
	cmn "github.com/tendermint/tendermint/libs/common"
)

const (
	// MaxBlockSizeBytes is the maximum permitted size of the blocks.
	MaxBlockSizeBytes = 104857600 // 100MB

	// BlockPartSizeBytes is the size of one block part.
	BlockPartSizeBytes = 65536 // 64kB
)

// ConsensusParams contains consensus critical parameters that determine the
// validity of blocks.
type ConsensusParams struct {
<<<<<<< HEAD
	BlockSize      `json:"block_size_params"`
	EvidenceParams `json:"evidence_params"`
	Validator      ValidatorParams `json:"validator_params"`
=======
	BlockSize BlockSizeParams `json:"block_size"`
	Evidence  EvidenceParams  `json:"evidence"`
	Validator ValidatorParams `json:"validator"`
>>>>>>> a22c962e
}

// BlockSizeParams define limits on the block size.
type BlockSizeParams struct {
	MaxBytes int64 `json:"max_bytes"`
	MaxGas   int64 `json:"max_gas"`
}

// EvidenceParams determine how we handle evidence of malfeasance
type EvidenceParams struct {
	MaxAge int64 `json:"max_age"` // only accept new evidence more recent than this
}

<<<<<<< HEAD
type ValidatorParams struct {
	ValidatorPubkeyTypes []string `json:"validator_pubkey_types"` // amino routes accepted for validator pubkeys
=======
// ValidatorParams restrict the public key types validators can use.
// NOTE: uses ABCI pubkey naming, not Amino routes.
type ValidatorParams struct {
	PubKeyTypes []string `json:"pub_key_types"`
>>>>>>> a22c962e
}

// DefaultConsensusParams returns a default ConsensusParams.
func DefaultConsensusParams() *ConsensusParams {
	return &ConsensusParams{
		DefaultBlockSizeParams(),
		DefaultEvidenceParams(),
		DefaultValidatorParams(),
	}
}

// DefaultBlockSizeParams returns a default BlockSizeParams.
func DefaultBlockSizeParams() BlockSizeParams {
	return BlockSizeParams{
		MaxBytes: 22020096, // 21MB
		MaxGas:   -1,
	}
}

// DefaultEvidenceParams Params returns a default EvidenceParams.
func DefaultEvidenceParams() EvidenceParams {
	return EvidenceParams{
		MaxAge: 100000, // 27.8 hrs at 1block/s
	}
}

// DefaultValidatorParams returns a default ValidatorParams, which allows
// only ed25519 pubkeys.
func DefaultValidatorParams() ValidatorParams {
	return ValidatorParams{[]string{ABCIPubKeyTypeEd25519}}
}

// Validate validates the ConsensusParams to ensure all values are within their
// allowed limits, and returns an error if they are not.
func (params *ConsensusParams) Validate() error {
	if params.BlockSize.MaxBytes <= 0 {
		return cmn.NewError("BlockSize.MaxBytes must be greater than 0. Got %d",
			params.BlockSize.MaxBytes)
	}
	if params.BlockSize.MaxBytes > MaxBlockSizeBytes {
		return cmn.NewError("BlockSize.MaxBytes is too big. %d > %d",
			params.BlockSize.MaxBytes, MaxBlockSizeBytes)
	}

	if params.BlockSize.MaxGas < -1 {
		return cmn.NewError("BlockSize.MaxGas must be greater or equal to -1. Got %d",
			params.BlockSize.MaxGas)
	}

	if params.Evidence.MaxAge <= 0 {
		return cmn.NewError("EvidenceParams.MaxAge must be greater than 0. Got %d",
			params.Evidence.MaxAge)
	}

	if len(params.Validator.PubKeyTypes) == 0 {
		return cmn.NewError("len(Validator.PubKeyTypes) must be greater than 0")
	}

	// Check if keyType is a known ABCIPubKeyType
	for i := 0; i < len(params.Validator.PubKeyTypes); i++ {
		keyType := params.Validator.PubKeyTypes[i]
		if _, ok := ABCIPubKeyTypesToAminoRoutes[keyType]; !ok {
			return cmn.NewError("params.Validator.PubKeyTypes[%d], %s, is an unknown pubkey type",
				i, keyType)
		}
	}

	if len(params.Validator.ValidatorPubkeyTypes) == 0 {
		return cmn.NewError("len(ValidatorParams.ValidatorPubkeyTypes) must be greater than 0")
	}

	// Check if keyType is a known ABCIPubKeyType
	for i := 0; i < len(params.Validator.ValidatorPubkeyTypes); i++ {
		keyType := params.Validator.ValidatorPubkeyTypes[i]
		if _, ok := ABCIPubKeyTypesToAminoRoutes[keyType]; !ok {
			return cmn.NewError("params.Validator.ValidatorPubkeyTypes[%d], %s, is an unknown pubkey type",
				i, keyType)
		}
	}

	return nil
}

// Hash returns a hash of the parameters to store in the block header
// No Merkle tree here, only three values are hashed here
// thus benefit from saving space < drawbacks from proofs' overhead
// Revisit this function if new fields are added to ConsensusParams
func (params *ConsensusParams) Hash() []byte {
	hasher := tmhash.New()
	bz := cdcEncode(params)
	if bz == nil {
		panic("cannot fail to encode ConsensusParams")
	}
	hasher.Write(bz)
	return hasher.Sum(nil)
}

func (params *ConsensusParams) Equals(params2 *ConsensusParams) bool {
	return params.BlockSize == params2.BlockSize &&
<<<<<<< HEAD
		params.EvidenceParams == params2.EvidenceParams &&
		stringSliceEqual(params.Validator.ValidatorPubkeyTypes, params2.Validator.ValidatorPubkeyTypes)
=======
		params.Evidence == params2.Evidence &&
		stringSliceEqual(params.Validator.PubKeyTypes, params2.Validator.PubKeyTypes)
>>>>>>> a22c962e
}

func stringSliceEqual(a, b []string) bool {
	if len(a) != len(b) {
		return false
	}
	for i := 0; i < len(a); i++ {
		if a[i] != b[i] {
			return false
		}
	}
	return true
}

// Update returns a copy of the params with updates from the non-zero fields of p2.
// NOTE: note: must not modify the original
func (params ConsensusParams) Update(params2 *abci.ConsensusParams) ConsensusParams {
	res := params // explicit copy

	if params2 == nil {
		return res
	}

	// we must defensively consider any structs may be nil
	if params2.BlockSize != nil {
		res.BlockSize.MaxBytes = params2.BlockSize.MaxBytes
		res.BlockSize.MaxGas = params2.BlockSize.MaxGas
	}
	if params2.Evidence != nil {
		res.Evidence.MaxAge = params2.Evidence.MaxAge
	}
	if params2.Validator != nil {
		res.Validator.PubKeyTypes = params2.Validator.PubKeyTypes
	}
	if params2.ValidatorParams != nil {
		res.Validator.ValidatorPubkeyTypes = params2.ValidatorParams.ValidatorPubkeyTypes
	}
	return res
}<|MERGE_RESOLUTION|>--- conflicted
+++ resolved
@@ -17,15 +17,9 @@
 // ConsensusParams contains consensus critical parameters that determine the
 // validity of blocks.
 type ConsensusParams struct {
-<<<<<<< HEAD
-	BlockSize      `json:"block_size_params"`
-	EvidenceParams `json:"evidence_params"`
-	Validator      ValidatorParams `json:"validator_params"`
-=======
 	BlockSize BlockSizeParams `json:"block_size"`
 	Evidence  EvidenceParams  `json:"evidence"`
 	Validator ValidatorParams `json:"validator"`
->>>>>>> a22c962e
 }
 
 // BlockSizeParams define limits on the block size.
@@ -39,15 +33,10 @@
 	MaxAge int64 `json:"max_age"` // only accept new evidence more recent than this
 }
 
-<<<<<<< HEAD
-type ValidatorParams struct {
-	ValidatorPubkeyTypes []string `json:"validator_pubkey_types"` // amino routes accepted for validator pubkeys
-=======
 // ValidatorParams restrict the public key types validators can use.
 // NOTE: uses ABCI pubkey naming, not Amino routes.
 type ValidatorParams struct {
 	PubKeyTypes []string `json:"pub_key_types"`
->>>>>>> a22c962e
 }
 
 // DefaultConsensusParams returns a default ConsensusParams.
@@ -147,13 +136,8 @@
 
 func (params *ConsensusParams) Equals(params2 *ConsensusParams) bool {
 	return params.BlockSize == params2.BlockSize &&
-<<<<<<< HEAD
-		params.EvidenceParams == params2.EvidenceParams &&
-		stringSliceEqual(params.Validator.ValidatorPubkeyTypes, params2.Validator.ValidatorPubkeyTypes)
-=======
 		params.Evidence == params2.Evidence &&
 		stringSliceEqual(params.Validator.PubKeyTypes, params2.Validator.PubKeyTypes)
->>>>>>> a22c962e
 }
 
 func stringSliceEqual(a, b []string) bool {
