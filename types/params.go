--- conflicted
+++ resolved
@@ -19,84 +19,19 @@
 
 	// MaxBlockPartsCount is the maximum number of block parts.
 	MaxBlockPartsCount = (MaxBlockSizeBytes / BlockPartSizeBytes) + 1
-<<<<<<< HEAD
-)
-
-// ConsensusParams contains consensus critical parameters that determine the
-// validity of blocks.
-type ConsensusParams struct {
-	Block     BlockParams     `json:"block"`
-	Evidence  EvidenceParams  `json:"evidence"`
-	Validator ValidatorParams `json:"validator"`
-	Version   VersionParams   `json:"version"`
-}
-
-// HashedParams is a subset of ConsensusParams.
-// It is amino encoded and hashed into the Header.ConsensusHash.
-type HashedParams struct {
-	BlockMaxBytes int64
-	BlockMaxGas   int64
-}
-
-// BlockParams defines limits on the block size and gas plus minimum time
-// between blocks.
-type BlockParams struct {
-	MaxBytes int64 `json:"max_bytes"`
-	MaxGas   int64 `json:"max_gas"`
-	// Minimum time increment between consecutive blocks (in milliseconds)
-	// Not exposed to the application.
-	TimeIotaMs int64 `json:"time_iota_ms"`
-}
-
-// EvidenceParams determines how we handle evidence of malfeasance.
-//
-// Evidence older than MaxAgeNumBlocks && MaxAgeDuration is considered
-// stale and ignored.
-//
-// In Cosmos-SDK based blockchains, MaxAgeDuration is usually equal to the
-// unbonding period. MaxAgeNumBlocks is calculated by dividing the unboding
-// period by the average block time (e.g. 2 weeks / 6s per block = 2d8h).
-type EvidenceParams struct {
-	// Max age of evidence, in blocks.
-	//
-	// The basic formula for calculating this is: MaxAgeDuration / {average block
-	// time}.
-	MaxAgeNumBlocks int64 `json:"max_age_num_blocks"`
-
-	// Max age of evidence, in time.
-	//
-	// It should correspond with an app's "unbonding period" or other similar
-	// mechanism for handling [Nothing-At-Stake
-	// attacks](https://github.com/ethereum/wiki/wiki/Proof-of-Stake-FAQ#what-is-the-nothing-at-stake-problem-and-how-can-it-be-fixed).
-	MaxAgeDuration time.Duration `json:"max_age_duration"`
-}
-=======
->>>>>>> 257a374b
 
 	// Restrict the upper bound of the amount of evidence (uses uint16 for safe conversion)
 	MaxEvidencePerBlock = 65535
 )
 
-// VersionParams used when app upgrades its version at a certain height
-type VersionParams struct {
-	AppVersion uint64 `json:"app_version"`
-}
 
 // DefaultConsensusParams returns a default ConsensusParams.
-<<<<<<< HEAD
-func DefaultConsensusParams() *ConsensusParams {
-	return &ConsensusParams{
-		DefaultBlockParams(),
-		DefaultEvidenceParams(),
-		DefaultValidatorParams(),
-		DefaultVersionParams(),
-=======
 func DefaultConsensusParams() *tmproto.ConsensusParams {
 	return &tmproto.ConsensusParams{
 		Block:     DefaultBlockParams(),
 		Evidence:  DefaultEvidenceParams(),
 		Validator: DefaultValidatorParams(),
->>>>>>> 257a374b
+    Version: DefaultVersionParams(),
 	}
 }
 
@@ -127,17 +62,13 @@
 	}
 }
 
-<<<<<<< HEAD
-func DefaultVersionParams() VersionParams {
-	return VersionParams{
+func DefaultVersionParams() tmproto.VersionParams {
+	return tmproto.VersionParams{
 		AppVersion: 0,
 	}
 }
 
-func (params *ValidatorParams) IsValidPubkeyType(pubkeyType string) bool {
-=======
 func IsValidPubkeyType(params tmproto.ValidatorParams, pubkeyType string) bool {
->>>>>>> 257a374b
 	for i := 0; i < len(params.PubKeyTypes); i++ {
 		if params.PubKeyTypes[i] == pubkeyType {
 			return true
