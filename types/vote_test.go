package types

import (
	"math"
	"testing"
	"time"

	"github.com/stretchr/testify/assert"
	"github.com/stretchr/testify/require"
	"github.com/tendermint/tendermint/crypto/ed25519"
	"github.com/tendermint/tendermint/crypto/tmhash"
)

func examplePrevote() *Vote {
	return exampleVote(byte(PrevoteType))
}

func examplePrecommit() *Vote {
	return exampleVote(byte(PrecommitType))
}

func exampleVote(t byte) *Vote {
	var stamp, err = time.Parse(TimeFormat, "2017-12-25T03:00:01.234Z")
	if err != nil {
		panic(err)
	}

	return &Vote{
		ValidatorAddress: tmhash.Sum([]byte("validator_address")),
		ValidatorIndex:   56789,
		Height:           12345,
		Round:            2,
		Timestamp:        stamp,
		Type:             SignedMsgType(t),
		BlockID: BlockID{
			Hash: tmhash.Sum([]byte("blockID_hash")),
			PartsHeader: PartSetHeader{
				Total: 1000000,
				Hash:  tmhash.Sum([]byte("blockID_part_set_header_hash")),
			},
		},
	}
}

func TestVoteSignable(t *testing.T) {
	vote := examplePrecommit()
	signBytes := vote.SignBytes("test_chain_id")

	expected, err := cdc.MarshalBinaryLengthPrefixed(CanonicalizeVote("test_chain_id", vote))
	require.NoError(t, err)

	require.Equal(t, expected, signBytes, "Got unexpected sign bytes for Vote.")
}

func TestVoteSignableTestVectors(t *testing.T) {
	vote := CanonicalizeVote("", &Vote{Height: 1, Round: 1})

	tests := []struct {
		canonicalVote CanonicalVote
		want          []byte
	}{
		{
			CanonicalizeVote("", &Vote{}),
			// NOTE: Height and Round are skipped here. This case needs to be considered while parsing.
			// []byte{0x22, 0x9, 0x9, 0x0, 0x9, 0x6e, 0x88, 0xf1, 0xff, 0xff, 0xff},
			[]byte{0x22, 0xb, 0x8, 0x80, 0x92, 0xb8, 0xc3, 0x98, 0xfe, 0xff, 0xff, 0xff, 0x1},
		},
		// with proper (fixed size) height and round (PreCommit):
		{
			CanonicalizeVote("", &Vote{Height: 1, Round: 1, Type: PrecommitType}),
			[]byte{
				0x8,                                    // (field_number << 3) | wire_type
				0x2,                                    // PrecommitType
				0x11,                                   // (field_number << 3) | wire_type
				0x1, 0x0, 0x0, 0x0, 0x0, 0x0, 0x0, 0x0, // height
				0x19,                                   // (field_number << 3) | wire_type
				0x1, 0x0, 0x0, 0x0, 0x0, 0x0, 0x0, 0x0, // round
				0x22, // (field_number << 3) | wire_type
				// remaining fields (timestamp):
				0xb, 0x8, 0x80, 0x92, 0xb8, 0xc3, 0x98, 0xfe, 0xff, 0xff, 0xff, 0x1},
		},
		// with proper (fixed size) height and round (PreVote):
		{
			CanonicalizeVote("", &Vote{Height: 1, Round: 1, Type: PrevoteType}),
			[]byte{
				0x8,                                    // (field_number << 3) | wire_type
				0x1,                                    // PrevoteType
				0x11,                                   // (field_number << 3) | wire_type
				0x1, 0x0, 0x0, 0x0, 0x0, 0x0, 0x0, 0x0, // height
				0x19,                                   // (field_number << 3) | wire_type
				0x1, 0x0, 0x0, 0x0, 0x0, 0x0, 0x0, 0x0, // round
				0x22, // (field_number << 3) | wire_type
				// remaining fields (timestamp):
				0xb, 0x8, 0x80, 0x92, 0xb8, 0xc3, 0x98, 0xfe, 0xff, 0xff, 0xff, 0x1},
		},
		{
			vote,
			[]byte{
				0x11,                                   // (field_number << 3) | wire_type
				0x1, 0x0, 0x0, 0x0, 0x0, 0x0, 0x0, 0x0, // height
				0x19,                                   // (field_number << 3) | wire_type
				0x1, 0x0, 0x0, 0x0, 0x0, 0x0, 0x0, 0x0, // round
				// remaining fields (timestamp):
				0x22,
				0xb, 0x8, 0x80, 0x92, 0xb8, 0xc3, 0x98, 0xfe, 0xff, 0xff, 0xff, 0x1},
		},
		// containing non-empty chain_id:
		{
			CanonicalizeVote("test_chain_id", &Vote{Height: 1, Round: 1}),
			[]byte{
				0x11,                                   // (field_number << 3) | wire_type
				0x1, 0x0, 0x0, 0x0, 0x0, 0x0, 0x0, 0x0, // height
				0x19,                                   // (field_number << 3) | wire_type
				0x1, 0x0, 0x0, 0x0, 0x0, 0x0, 0x0, 0x0, // round
				// remaining fields:
				0x22,                                                                // (field_number << 3) | wire_type
				0xb, 0x8, 0x80, 0x92, 0xb8, 0xc3, 0x98, 0xfe, 0xff, 0xff, 0xff, 0x1, // timestamp
				0x32,                                                                               // (field_number << 3) | wire_type
				0xd, 0x74, 0x65, 0x73, 0x74, 0x5f, 0x63, 0x68, 0x61, 0x69, 0x6e, 0x5f, 0x69, 0x64}, // chainID
		},
	}
	for i, tc := range tests {
<<<<<<< HEAD
		got, err := cdc.MarshalBinaryLengthPrefixed(tc.canonicalVote)
=======
		got, err := cdc.MarshalBinaryBare(tc.canonicalVote)
>>>>>>> be929acd
		require.NoError(t, err)

		require.Equal(t, tc.want, got, "test case #%v: got unexpected sign bytes for Vote.", i)
	}
}

func TestVoteProposalNotEq(t *testing.T) {
	cv := CanonicalizeVote("", &Vote{Height: 1, Round: 1})
	p := CanonicalizeProposal("", &Proposal{Height: 1, Round: 1})
	vb, err := cdc.MarshalBinaryLengthPrefixed(cv)
	require.NoError(t, err)
	pb, err := cdc.MarshalBinaryLengthPrefixed(p)
	require.NoError(t, err)
	require.NotEqual(t, vb, pb)
}

func TestVoteVerifySignature(t *testing.T) {
	privVal := NewMockPV()
	pubkey := privVal.GetPubKey()

	vote := examplePrecommit()
	signBytes := vote.SignBytes("test_chain_id")

	// sign it
	err := privVal.SignVote("test_chain_id", vote)
	require.NoError(t, err)

	// verify the same vote
	valid := pubkey.VerifyBytes(vote.SignBytes("test_chain_id"), vote.Signature)
	require.True(t, valid)

	// serialize, deserialize and verify again....
	precommit := new(Vote)
	bs, err := cdc.MarshalBinaryLengthPrefixed(vote)
	require.NoError(t, err)
	err = cdc.UnmarshalBinaryLengthPrefixed(bs, &precommit)
	require.NoError(t, err)

	// verify the transmitted vote
	newSignBytes := precommit.SignBytes("test_chain_id")
	require.Equal(t, string(signBytes), string(newSignBytes))
	valid = pubkey.VerifyBytes(newSignBytes, precommit.Signature)
	require.True(t, valid)
}

func TestIsVoteTypeValid(t *testing.T) {
	tc := []struct {
		name string
		in   SignedMsgType
		out  bool
	}{
		{"Prevote", PrevoteType, true},
		{"Precommit", PrecommitType, true},
		{"InvalidType", SignedMsgType(0x3), false},
	}

	for _, tt := range tc {
		tt := tt
		t.Run(tt.name, func(st *testing.T) {
			if rs := IsVoteTypeValid(tt.in); rs != tt.out {
				t.Errorf("Got unexpected Vote type. Expected:\n%v\nGot:\n%v", rs, tt.out)
			}
		})
	}
}

func TestVoteVerify(t *testing.T) {
	privVal := NewMockPV()
	pubkey := privVal.GetPubKey()

	vote := examplePrevote()
	vote.ValidatorAddress = pubkey.Address()

	err := vote.Verify("test_chain_id", ed25519.GenPrivKey().PubKey())
	if assert.Error(t, err) {
		assert.Equal(t, ErrVoteInvalidValidatorAddress, err)
	}

	err = vote.Verify("test_chain_id", pubkey)
	if assert.Error(t, err) {
		assert.Equal(t, ErrVoteInvalidSignature, err)
	}
}

func TestMaxVoteBytes(t *testing.T) {
	// time is varint encoded so need to pick the max.
	// year int, month Month, day, hour, min, sec, nsec int, loc *Location
	timestamp := time.Date(math.MaxInt64, 0, 0, 0, 0, 0, math.MaxInt64, time.UTC)

	vote := &Vote{
		ValidatorAddress: tmhash.Sum([]byte("validator_address")),
		ValidatorIndex:   math.MaxInt64,
		Height:           math.MaxInt64,
		Round:            math.MaxInt64,
		Timestamp:        timestamp,
		Type:             PrevoteType,
		BlockID: BlockID{
			Hash: tmhash.Sum([]byte("blockID_hash")),
			PartsHeader: PartSetHeader{
				Total: math.MaxInt64,
				Hash:  tmhash.Sum([]byte("blockID_part_set_header_hash")),
			},
		},
	}

	privVal := NewMockPV()
	err := privVal.SignVote("test_chain_id", vote)
	require.NoError(t, err)

	bz, err := cdc.MarshalBinaryLengthPrefixed(vote)
	require.NoError(t, err)

	assert.EqualValues(t, MaxVoteBytes, len(bz))
}<|MERGE_RESOLUTION|>--- conflicted
+++ resolved
@@ -120,11 +120,7 @@
 		},
 	}
 	for i, tc := range tests {
-<<<<<<< HEAD
-		got, err := cdc.MarshalBinaryLengthPrefixed(tc.canonicalVote)
-=======
 		got, err := cdc.MarshalBinaryBare(tc.canonicalVote)
->>>>>>> be929acd
 		require.NoError(t, err)
 
 		require.Equal(t, tc.want, got, "test case #%v: got unexpected sign bytes for Vote.", i)
