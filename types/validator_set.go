--- conflicted
+++ resolved
@@ -181,10 +181,6 @@
 	if diff < 0 {
 		return -1 * diff
 	}
-<<<<<<< HEAD
-
-=======
->>>>>>> 100078ca
 	return diff
 }
 
