--- conflicted
+++ resolved
@@ -642,7 +642,6 @@
 		return NewErrInvalidCommitSignatures(vals.Size(), len(commit.Signatures))
 	}
 
-<<<<<<< HEAD
 	// Validate Height and BlockID.
 	if height != commit.Height {
 		return NewErrInvalidCommitHeight(height, commit.Height)
@@ -650,10 +649,6 @@
 	if !blockID.Equals(commit.BlockID) {
 		return fmt.Errorf("invalid commit -- wrong block ID: want %v, got %v",
 			blockID, commit.BlockID)
-=======
-	if err := commit.ValidateBasic(); err != nil {
-		return err
->>>>>>> d202fab4
 	}
 	if height != commit.Height {
 		return NewErrInvalidCommitHeight(height, commit.Height)
