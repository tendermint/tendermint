--- conflicted
+++ resolved
@@ -94,7 +94,6 @@
 	return vals
 }
 
-<<<<<<< HEAD
 // NewValidatorSetWithLocalNodeProTxHash initializes a ValidatorSet the same way as NewValidatorSet does,
 // however it does allows to set the localNodeProTxHash to more easily identify if the validator set should have public
 // keys. If the local node is part of the validator set the public keys must be present
@@ -105,11 +104,11 @@
 		vals.HasPublicKeys = true
 	}
 	return vals
-=======
+}
+
 // NewEmptyValidatorSet initializes a ValidatorSet with no validators
 func NewEmptyValidatorSet() *ValidatorSet {
-	return NewValidatorSet(nil, nil, 0, nil)
->>>>>>> 7dd49866
+	return NewValidatorSet(nil, nil, 0, nil, false)
 }
 
 func (vals *ValidatorSet) ValidateBasic() error {
