--- conflicted
+++ resolved
@@ -23,10 +23,7 @@
 	// It could be higher, but this is sufficiently large for our purposes,
 	// and leaves room for defensive purposes.
 	MaxTotalVotingPower = int64(math.MaxInt64) / 8
-<<<<<<< HEAD
-
-=======
->>>>>>> af3afc28
+
 	// PriorityWindowSizeFactor - is a constant that when multiplied with the total voting power gives
 	// the maximum allowed distance between validator priorities.
 	PriorityWindowSizeFactor = 2
@@ -70,21 +67,13 @@
 	return vals
 }
 
-<<<<<<< HEAD
-// IsNilOrEmpty checks for nil or empty validator sets.
-=======
 // IsNilOrEmpty returns true if validator set is nil or empty.
->>>>>>> af3afc28
 func (vals *ValidatorSet) IsNilOrEmpty() bool {
 	return vals == nil || len(vals.Validators) == 0
 }
 
-<<<<<<< HEAD
-// CopyIncrementProposerPriority increments ProposerPriority and updates the proposer on a copy, and returns it.
-=======
-// CopyIncrementProposerPriority increments ProposerPriority and update the
-// proposer on a copy, and return it.
->>>>>>> af3afc28
+// CopyIncrementProposerPriority increments ProposerPriority and updates the
+// proposer on a copy, and returns it.
 func (vals *ValidatorSet) CopyIncrementProposerPriority(times int) *ValidatorSet {
 	copy := vals.Copy()
 	copy.IncrementProposerPriority(times)
@@ -118,12 +107,8 @@
 	vals.Proposer = proposer
 }
 
-<<<<<<< HEAD
 // RescalePriorities rescales the priorities such that the distance between the maximum and minimum
 // is smaller than `diffMax`.
-=======
-// RescalePriorities ...
->>>>>>> af3afc28
 func (vals *ValidatorSet) RescalePriorities(diffMax int64) {
 	if vals.IsNilOrEmpty() {
 		panic("empty validator set")
@@ -851,11 +836,7 @@
 	return vals.StringIndented("")
 }
 
-<<<<<<< HEAD
-// StringIndented returns a string representation of a validator set.
-=======
 // StringIndented returns an intended string representation of ValidatorSet.
->>>>>>> af3afc28
 func (vals *ValidatorSet) StringIndented(indent string) string {
 	if vals == nil {
 		return "nil-ValidatorSet"
@@ -880,11 +861,7 @@
 //-------------------------------------
 // Implements sort for sorting validators by address.
 
-<<<<<<< HEAD
 // ValidatorsByAddress implements the sort of validators by address.
-=======
-// ValidatorsByAddress is used to sort validators by address.
->>>>>>> af3afc28
 type ValidatorsByAddress []*Validator
 
 func (valz ValidatorsByAddress) Len() int {
