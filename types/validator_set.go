package types

import (
	"bytes"
	"fmt"
	"math"
	"math/big"
	"sort"
	"strings"

	"github.com/pkg/errors"

	"github.com/tendermint/tendermint/crypto/merkle"
	cmn "github.com/tendermint/tendermint/libs/common"
)

const (
	// MaxTotalVotingPower - the maximum allowed total voting power.
	// It needs to be sufficiently small to, in all cases:
	// 1. prevent clipping in incrementProposerPriority()
	// 2. let (diff+diffMax-1) not overflow in IncrementProposerPriority()
	// (Proof of 1 is tricky, left to the reader).
	// It could be higher, but this is sufficiently large for our purposes,
	// and leaves room for defensive purposes.
	MaxTotalVotingPower = int64(math.MaxInt64) / 8

	// PriorityWindowSizeFactor - is a constant that when multiplied with the total voting power gives
	// the maximum allowed distance between validator priorities.
	PriorityWindowSizeFactor = 2
)

// ValidatorSet represent a set of *Validator at a given height.
// The validators can be fetched by address or index.
// The index is in order of .Address, so the indices are fixed
// for all rounds of a given blockchain height - ie. the validators
// are sorted by their address.
// On the other hand, the .ProposerPriority of each validator and
// the designated .GetProposer() of a set changes every round,
// upon calling .IncrementProposerPriority().
// NOTE: Not goroutine-safe.
// NOTE: All get/set to validators should copy the value for safety.
type ValidatorSet struct {
	// NOTE: persisted via reflect, must be exported.
	Validators []*Validator `json:"validators"`
	Proposer   *Validator   `json:"proposer"`

	// cached (unexported)
	totalVotingPower int64
}

// NewValidatorSet initializes a ValidatorSet by copying over the
// values from `valz`, a list of Validators. If valz is nil or empty,
// the new ValidatorSet will have an empty list of Validators.
// The addresses of validators in `valz` must be unique otherwise the
// function panics.
// Note the validator set size has an implied limit equal to that of the MaxVotesCount -
// commits by a validator set larger than this will fail validation.
func NewValidatorSet(valz []*Validator) *ValidatorSet {
	vals := &ValidatorSet{}
	err := vals.updateWithChangeSet(valz, false)
	if err != nil {
		panic(fmt.Sprintf("cannot create validator set: %s", err))
	}
	if len(valz) > 0 {
		vals.IncrementProposerPriority(1)
	}
	return vals
}

// IsNilOrEmpty checks for nil or empty validator sets.
func (vals *ValidatorSet) IsNilOrEmpty() bool {
	return vals == nil || len(vals.Validators) == 0
}

// CopyIncrementProposerPriority increments ProposerPriority and updates the proposer on a copy, and returns it.
func (vals *ValidatorSet) CopyIncrementProposerPriority(times int) *ValidatorSet {
	copy := vals.Copy()
	copy.IncrementProposerPriority(times)
	return copy
}

// IncrementProposerPriority increments ProposerPriority of each validator and updates the
// proposer. Panics if validator set is empty.
// `times` must be positive.
func (vals *ValidatorSet) IncrementProposerPriority(times int) {
	if vals.IsNilOrEmpty() {
		panic("empty validator set")
	}
	if times <= 0 {
		panic("Cannot call IncrementProposerPriority with non-positive times")
	}

	// Cap the difference between priorities to be proportional to 2*totalPower by
	// re-normalizing priorities, i.e., rescale all priorities by multiplying with:
	//  2*totalVotingPower/(maxPriority - minPriority)
	diffMax := PriorityWindowSizeFactor * vals.TotalVotingPower()
	vals.RescalePriorities(diffMax)
	vals.shiftByAvgProposerPriority()

	var proposer *Validator
	// Call IncrementProposerPriority(1) times times.
	for i := 0; i < times; i++ {
		proposer = vals.incrementProposerPriority()
	}

	vals.Proposer = proposer
}

// RescalePriorities rescales the priorities such that the distance between the maximum and minimum
// is smaller than `diffMax`.
func (vals *ValidatorSet) RescalePriorities(diffMax int64) {
	if vals.IsNilOrEmpty() {
		panic("empty validator set")
	}
	// NOTE: This check is merely a sanity check which could be
	// removed if all tests would init. voting power appropriately;
	// i.e. diffMax should always be > 0
	if diffMax <= 0 {
		return
	}

	// Calculating ceil(diff/diffMax):
	// Re-normalization is performed by dividing by an integer for simplicity.
	// NOTE: This may make debugging priority issues easier as well.
	diff := computeMaxMinPriorityDiff(vals)
	ratio := (diff + diffMax - 1) / diffMax
	if diff > diffMax {
		for _, val := range vals.Validators {
			val.ProposerPriority /= ratio
		}
	}
}

func (vals *ValidatorSet) incrementProposerPriority() *Validator {
	for _, val := range vals.Validators {
		// Check for overflow for sum.
		newPrio := safeAddClip(val.ProposerPriority, val.VotingPower)
		val.ProposerPriority = newPrio
	}
	// Decrement the validator with most ProposerPriority.
	mostest := vals.getValWithMostPriority()
	// Mind the underflow.
	mostest.ProposerPriority = safeSubClip(mostest.ProposerPriority, vals.TotalVotingPower())

	return mostest
}

// Should not be called on an empty validator set.
func (vals *ValidatorSet) computeAvgProposerPriority() int64 {
	n := int64(len(vals.Validators))
	sum := big.NewInt(0)
	for _, val := range vals.Validators {
		sum.Add(sum, big.NewInt(val.ProposerPriority))
	}
	avg := sum.Div(sum, big.NewInt(n))
	if avg.IsInt64() {
		return avg.Int64()
	}

	// This should never happen: each val.ProposerPriority is in bounds of int64.
	panic(fmt.Sprintf("Cannot represent avg ProposerPriority as an int64 %v", avg))
}

// Compute the difference between the max and min ProposerPriority of that set.
func computeMaxMinPriorityDiff(vals *ValidatorSet) int64 {
	if vals.IsNilOrEmpty() {
		panic("empty validator set")
	}
	max := int64(math.MinInt64)
	min := int64(math.MaxInt64)
	for _, v := range vals.Validators {
		if v.ProposerPriority < min {
			min = v.ProposerPriority
		}
		if v.ProposerPriority > max {
			max = v.ProposerPriority
		}
	}
	diff := max - min
	if diff < 0 {
		return -1 * diff
	}
	return diff
}

func (vals *ValidatorSet) getValWithMostPriority() *Validator {
	var res *Validator
	for _, val := range vals.Validators {
		res = res.CompareProposerPriority(val)
	}
	return res
}

func (vals *ValidatorSet) shiftByAvgProposerPriority() {
	if vals.IsNilOrEmpty() {
		panic("empty validator set")
	}
	avgProposerPriority := vals.computeAvgProposerPriority()
	for _, val := range vals.Validators {
		val.ProposerPriority = safeSubClip(val.ProposerPriority, avgProposerPriority)
	}
}

// Makes a copy of the validator list.
func validatorListCopy(valsList []*Validator) []*Validator {
	if valsList == nil {
		return nil
	}
	valsCopy := make([]*Validator, len(valsList))
	for i, val := range valsList {
		valsCopy[i] = val.Copy()
	}
	return valsCopy
}

// Copy each validator into a new ValidatorSet.
func (vals *ValidatorSet) Copy() *ValidatorSet {
	return &ValidatorSet{
		Validators:       validatorListCopy(vals.Validators),
		Proposer:         vals.Proposer,
		totalVotingPower: vals.totalVotingPower,
	}
}

// HasAddress returns true if address given is in the validator set, false -
// otherwise.
func (vals *ValidatorSet) HasAddress(address []byte) bool {
	idx := sort.Search(len(vals.Validators), func(i int) bool {
		return bytes.Compare(address, vals.Validators[i].Address) <= 0
	})
	return idx < len(vals.Validators) && bytes.Equal(vals.Validators[idx].Address, address)
}

// GetByAddress returns an index of the validator with address and validator
// itself if found. Otherwise, -1 and nil are returned.
func (vals *ValidatorSet) GetByAddress(address []byte) (index int, val *Validator) {
	idx := sort.Search(len(vals.Validators), func(i int) bool {
		return bytes.Compare(address, vals.Validators[i].Address) <= 0
	})
	if idx < len(vals.Validators) && bytes.Equal(vals.Validators[idx].Address, address) {
		return idx, vals.Validators[idx].Copy()
	}
	return -1, nil
}

// GetByIndex returns the validator's address and validator itself by index.
// It returns nil values if index is less than 0 or greater or equal to
// len(ValidatorSet.Validators).
func (vals *ValidatorSet) GetByIndex(index int) (address []byte, val *Validator) {
	if index < 0 || index >= len(vals.Validators) {
		return nil, nil
	}
	val = vals.Validators[index]
	return val.Address, val.Copy()
}

// Size returns the length of the validator set.
func (vals *ValidatorSet) Size() int {
	return len(vals.Validators)
}

// Forces recalculation of the set's total voting power.
// Panics if total voting power is bigger than MaxTotalVotingPower.
func (vals *ValidatorSet) updateTotalVotingPower() {

	sum := int64(0)
	for _, val := range vals.Validators {
		// mind overflow
		sum = safeAddClip(sum, val.VotingPower)
		if sum > MaxTotalVotingPower {
			panic(fmt.Sprintf(
				"Total voting power should be guarded to not exceed %v; got: %v",
				MaxTotalVotingPower,
				sum))
		}
	}

	vals.totalVotingPower = sum
}

// TotalVotingPower returns the sum of the voting powers of all validators.
// It recomputes the total voting power if required.
func (vals *ValidatorSet) TotalVotingPower() int64 {
	if vals.totalVotingPower == 0 {
		vals.updateTotalVotingPower()
	}
	return vals.totalVotingPower
}

// GetProposer returns the current proposer. If the validator set is empty, nil
// is returned.
func (vals *ValidatorSet) GetProposer() (proposer *Validator) {
	if len(vals.Validators) == 0 {
		return nil
	}
	if vals.Proposer == nil {
		vals.Proposer = vals.findProposer()
	}
	return vals.Proposer.Copy()
}

func (vals *ValidatorSet) findProposer() *Validator {
	var proposer *Validator
	for _, val := range vals.Validators {
		if proposer == nil || !bytes.Equal(val.Address, proposer.Address) {
			proposer = proposer.CompareProposerPriority(val)
		}
	}
	return proposer
}

// Hash returns the Merkle root hash build using validators (as leaves) in the
// set.
func (vals *ValidatorSet) Hash() []byte {
	if len(vals.Validators) == 0 {
		return nil
	}
	bzs := make([][]byte, len(vals.Validators))
	for i, val := range vals.Validators {
		bzs[i] = val.Bytes()
	}
	return merkle.SimpleHashFromByteSlices(bzs)
}

// Iterate will run the given function over the set.
func (vals *ValidatorSet) Iterate(fn func(index int, val *Validator) bool) {
	for i, val := range vals.Validators {
		stop := fn(i, val.Copy())
		if stop {
			break
		}
	}
}

// Checks changes against duplicates, splits the changes in updates and
// removals, sorts them by address.
//
// Returns:
// updates, removals - the sorted lists of updates and removals
// err - non-nil if duplicate entries or entries with negative voting power are seen
//
// No changes are made to 'origChanges'.
func processChanges(origChanges []*Validator) (updates, removals []*Validator, err error) {
	// Make a deep copy of the changes and sort by address.
	changes := validatorListCopy(origChanges)
	sort.Sort(ValidatorsByAddress(changes))

	removals = make([]*Validator, 0, len(changes))
	updates = make([]*Validator, 0, len(changes))
	var prevAddr Address

	// Scan changes by address and append valid validators to updates or removals lists.
	for _, valUpdate := range changes {
		if bytes.Equal(valUpdate.Address, prevAddr) {
			err = fmt.Errorf("duplicate entry %v in %v", valUpdate, changes)
			return nil, nil, err
		}

		switch {
		case valUpdate.VotingPower < 0:
			err = fmt.Errorf("voting power can't be negative: %d", valUpdate.VotingPower)
			return nil, nil, err
		case valUpdate.VotingPower > MaxTotalVotingPower:
			err = fmt.Errorf("to prevent clipping/overflow, voting power can't be higher than %d, got %d",
				MaxTotalVotingPower, valUpdate.VotingPower)
			return nil, nil, err
		case valUpdate.VotingPower == 0:
			removals = append(removals, valUpdate)
		default:
			updates = append(updates, valUpdate)
		}

		prevAddr = valUpdate.Address
	}

	return updates, removals, err
}

// verifyUpdates verifies a list of updates against a validator set, making sure the allowed
// total voting power would not be exceeded if these updates would be applied to the set.
//
// Inputs:
// updates - a list of proper validator changes, i.e. they have been verified by processChanges for duplicates
//   and invalid values.
// vals - the original validator set. Note that vals is NOT modified by this function.
// removedPower - the total voting power that will be removed after the updates are verified and applied.
//
// Returns:
// tvpAfterUpdatesBeforeRemovals -  the new total voting power if these updates would be applied without the removals.
//   Note that this will be < 2 * MaxTotalVotingPower in case high power validators are removed and
//   validators are added/ updated with high power values.
//
// err - non-nil if the maximum allowed total voting power would be exceeded
func verifyUpdates(
	updates []*Validator,
	vals *ValidatorSet,
	removedPower int64,
) (tvpAfterUpdatesBeforeRemovals int64, err error) {
	delta := func(update *Validator, vals *ValidatorSet) int64 {
		_, val := vals.GetByAddress(update.Address)
		if val != nil {
			return update.VotingPower - val.VotingPower
		}
		return update.VotingPower
	}

	updatesCopy := validatorListCopy(updates)
	sort.Slice(updatesCopy, func(i, j int) bool {
		return delta(updatesCopy[i], vals) < delta(updatesCopy[j], vals)
	})

	tvpAfterRemovals := vals.TotalVotingPower() - removedPower
	for _, upd := range updatesCopy {
		tvpAfterRemovals += delta(upd, vals)
		if tvpAfterRemovals > MaxTotalVotingPower {
			err = fmt.Errorf(
				"failed to add/update validator %v, total voting power would exceed the max allowed %v",
				upd.Address, MaxTotalVotingPower)
			return 0, err
		}
	}
	return tvpAfterRemovals + removedPower, nil
}

func numNewValidators(updates []*Validator, vals *ValidatorSet) int {
	numNewValidators := 0
	for _, valUpdate := range updates {
		if !vals.HasAddress(valUpdate.Address) {
			numNewValidators++
		}
	}
	return numNewValidators
}

// computeNewPriorities computes the proposer priority for the validators not present in the set based on
// 'updatedTotalVotingPower'.
// Leaves unchanged the priorities of validators that are changed.
//
// 'updates' parameter must be a list of unique validators to be added or updated.
//
// 'updatedTotalVotingPower' is the total voting power of a set where all updates would be applied but
//   not the removals. It must be < 2*MaxTotalVotingPower and may be close to this limit if close to
//   MaxTotalVotingPower will be removed. This is still safe from overflow since MaxTotalVotingPower is maxInt64/8.
//
// No changes are made to the validator set 'vals'.
func computeNewPriorities(updates []*Validator, vals *ValidatorSet, updatedTotalVotingPower int64) {

	for _, valUpdate := range updates {
		address := valUpdate.Address
		_, val := vals.GetByAddress(address)
		if val == nil {
			// add val
			// Set ProposerPriority to -C*totalVotingPower (with C ~= 1.125) to make sure validators can't
			// un-bond and then re-bond to reset their (potentially previously negative) ProposerPriority to zero.
			//
			// Contract: updatedVotingPower < 2 * MaxTotalVotingPower to ensure ProposerPriority does
			// not exceed the bounds of int64.
			//
			// Compute ProposerPriority = -1.125*totalVotingPower == -(updatedVotingPower + (updatedVotingPower >> 3)).
			valUpdate.ProposerPriority = -(updatedTotalVotingPower + (updatedTotalVotingPower >> 3))
		} else {
			valUpdate.ProposerPriority = val.ProposerPriority
		}
	}

}

// Merges the vals' validator list with the updates list.
// When two elements with same address are seen, the one from updates is selected.
// Expects updates to be a list of updates sorted by address with no duplicates or errors,
// must have been validated with verifyUpdates() and priorities computed with computeNewPriorities().
func (vals *ValidatorSet) applyUpdates(updates []*Validator) {

	existing := vals.Validators
	merged := make([]*Validator, len(existing)+len(updates))
	i := 0

	for len(existing) > 0 && len(updates) > 0 {
		if bytes.Compare(existing[0].Address, updates[0].Address) < 0 { // unchanged validator
			merged[i] = existing[0]
			existing = existing[1:]
		} else {
			// Apply add or update.
			merged[i] = updates[0]
			if bytes.Equal(existing[0].Address, updates[0].Address) {
				// Validator is present in both, advance existing.
				existing = existing[1:]
			}
			updates = updates[1:]
		}
		i++
	}

	// Add the elements which are left.
	for j := 0; j < len(existing); j++ {
		merged[i] = existing[j]
		i++
	}
	// OR add updates which are left.
	for j := 0; j < len(updates); j++ {
		merged[i] = updates[j]
		i++
	}

	vals.Validators = merged[:i]
}

// Checks that the validators to be removed are part of the validator set.
// No changes are made to the validator set 'vals'.
func verifyRemovals(deletes []*Validator, vals *ValidatorSet) (votingPower int64, err error) {

	removedVotingPower := int64(0)
	for _, valUpdate := range deletes {
		address := valUpdate.Address
		_, val := vals.GetByAddress(address)
		if val == nil {
			return removedVotingPower, fmt.Errorf("failed to find validator %X to remove", address)
		}
		removedVotingPower += val.VotingPower
	}
	if len(deletes) > len(vals.Validators) {
		panic("more deletes than validators")
	}
	return removedVotingPower, nil
}

// Removes the validators specified in 'deletes' from validator set 'vals'.
// Should not fail as verification has been done before.
func (vals *ValidatorSet) applyRemovals(deletes []*Validator) {

	existing := vals.Validators

	merged := make([]*Validator, len(existing)-len(deletes))
	i := 0

	// Loop over deletes until we removed all of them.
	for len(deletes) > 0 {
		if bytes.Equal(existing[0].Address, deletes[0].Address) {
			deletes = deletes[1:]
		} else { // Leave it in the resulting slice.
			merged[i] = existing[0]
			i++
		}
		existing = existing[1:]
	}

	// Add the elements which are left.
	for j := 0; j < len(existing); j++ {
		merged[i] = existing[j]
		i++
	}

	vals.Validators = merged[:i]
}

// Main function used by UpdateWithChangeSet() and NewValidatorSet().
// If 'allowDeletes' is false then delete operations (identified by validators with voting power 0)
// are not allowed and will trigger an error if present in 'changes'.
// The 'allowDeletes' flag is set to false by NewValidatorSet() and to true by UpdateWithChangeSet().
func (vals *ValidatorSet) updateWithChangeSet(changes []*Validator, allowDeletes bool) error {

	if len(changes) == 0 {
		return nil
	}

	// Check for duplicates within changes, split in 'updates' and 'deletes' lists (sorted).
	updates, deletes, err := processChanges(changes)
	if err != nil {
		return err
	}

	if !allowDeletes && len(deletes) != 0 {
		return fmt.Errorf("cannot process validators with voting power 0: %v", deletes)
	}

	// Check that the resulting set will not be empty.
	if numNewValidators(updates, vals) == 0 && len(vals.Validators) == len(deletes) {
		return errors.New("applying the validator changes would result in empty set")
	}

	// Verify that applying the 'deletes' against 'vals' will not result in error.
	// Get the voting power that is going to be removed.
	removedVotingPower, err := verifyRemovals(deletes, vals)
	if err != nil {
		return err
	}

	// Verify that applying the 'updates' against 'vals' will not result in error.
	// Get the updated total voting power before removal. Note that this is < 2 * MaxTotalVotingPower
	tvpAfterUpdatesBeforeRemovals, err := verifyUpdates(updates, vals, removedVotingPower)
	if err != nil {
		return err
	}

	// Compute the priorities for updates.
	computeNewPriorities(updates, vals, tvpAfterUpdatesBeforeRemovals)

	// Apply updates and removals.
	vals.applyUpdates(updates)
	vals.applyRemovals(deletes)

	vals.updateTotalVotingPower() // will panic if total voting power > MaxTotalVotingPower

	// Scale and center.
	vals.RescalePriorities(PriorityWindowSizeFactor * vals.TotalVotingPower())
	vals.shiftByAvgProposerPriority()

	return nil
}

// UpdateWithChangeSet attempts to update the validator set with 'changes'.
// It performs the following steps:
// - validates the changes making sure there are no duplicates and splits them in updates and deletes
// - verifies that applying the changes will not result in errors
// - computes the total voting power BEFORE removals to ensure that in the next steps the priorities
//   across old and newly added validators are fair
// - computes the priorities of new validators against the final set
// - applies the updates against the validator set
// - applies the removals against the validator set
// - performs scaling and centering of priority values
// If an error is detected during verification steps, it is returned and the validator set
// is not changed.
func (vals *ValidatorSet) UpdateWithChangeSet(changes []*Validator) error {
	return vals.updateWithChangeSet(changes, true)
}

<<<<<<< HEAD
// VerifyCommit checks that +2/3 of the set had signed the given signBytes.
=======
// VerifyCommit verifies that +2/3 of the validator set signed this commit.
>>>>>>> fb8b00f1
func (vals *ValidatorSet) VerifyCommit(chainID string, blockID BlockID, height int64, commit *Commit) error {
	if vals.Size() != len(commit.Precommits) {
		return NewErrInvalidCommitPrecommits(vals.Size(), len(commit.Precommits))
	}
	if err := vals.verifyCommitBasic(commit, height, blockID); err != nil {
		return err
	}

	talliedVotingPower := int64(0)
	for idx, precommit := range commit.Precommits {
		// skip absent and nil votes
		// NOTE: do we want to check the validity of votes
		// for nil?
		if precommit == nil {
			continue // OK, some precommits can be missing.
		}

		// The vals and commit have a 1-to-1 correspondance.
		// This means we don't need the validator address or to do any lookup.
		val := vals.Validators[idx]

		// Validate signature.
		precommitSignBytes := commit.VoteSignBytes(chainID, idx)
		if !val.PubKey.VerifyBytes(precommitSignBytes, precommit.Signature) {
			return fmt.Errorf("invalid commit -- invalid signature: %v", precommit)
		}
		// Good precommit!
		if blockID.Equals(precommit.BlockID) {
			talliedVotingPower += val.VotingPower
		}
		// else {
		// It's OK that the BlockID doesn't match.  We include stray
		// precommits to measure validator availability.
		// }
	}

	if got, needed := talliedVotingPower, vals.TotalVotingPower()*2/3; got <= needed {
		return ErrTooMuchChange{Got: got, Needed: needed}
	}

	return nil
}

// VerifyFutureCommit will check to see if the set would be valid with a different
// validator set.
//
// vals is the old validator set that we know.  Over 2/3 of the power in old
// signed this block.
//
// In Tendermint, 1/3 of the voting power can halt or fork the chain, but 1/3
// can't make arbitrary state transitions.  You still need > 2/3 Byzantine to
// make arbitrary state transitions.
//
// To preserve this property in the light client, we also require > 2/3 of the
// old vals to sign the future commit at H, that way we preserve the property
// that if they weren't being truthful about the validator set at H (block hash
// -> vals hash) or about the app state (block hash -> app hash) we can slash
// > 2/3.  Otherwise, the lite client isn't providing the same security
// guarantees.
//
// Even if we added a slashing condition that if you sign a block header with
// the wrong validator set, then we would only need > 1/3 of signatures from
// the old vals on the new commit, it wouldn't be sufficient because the new
// vals can be arbitrary and commit some arbitrary app hash.
//
// newSet is the validator set that signed this block.  Only votes from new are
// sufficient for 2/3 majority in the new set as well, for it to be a valid
// commit.
//
// NOTE: This doesn't check whether the commit is a future commit, because the
// current height isn't part of the ValidatorSet.  Caller must check that the
// commit height is greater than the height for this validator set.
func (vals *ValidatorSet) VerifyFutureCommit(newSet *ValidatorSet, chainID string,
	blockID BlockID, height int64, commit *Commit) error {
	oldVals := vals

	// Commit must be a valid commit for newSet.
	err := newSet.VerifyCommit(chainID, blockID, height, commit)
	if err != nil {
		return err
	}

	// Check old voting power.
	oldVotingPower := int64(0)
	seen := map[int]bool{}
	round := commit.Round()

	for idx, precommit := range commit.Precommits {
		if precommit == nil {
			continue
		}
		if precommit.Height != height {
			return errors.Errorf("blocks don't match - %d vs %d", round, precommit.Round)
		}
		if precommit.Round != round {
			return errors.Errorf("invalid commit -- wrong round: %v vs %v", round, precommit.Round)
		}
		if precommit.Type != PrecommitType {
			return errors.Errorf("invalid commit -- not precommit @ index %v", idx)
		}
		// See if this validator is in oldVals.
		oldIdx, val := oldVals.GetByAddress(precommit.ValidatorAddress)
		if val == nil || seen[oldIdx] {
			continue // missing or double vote...
		}
		seen[oldIdx] = true

		// Validate signature.
		precommitSignBytes := commit.VoteSignBytes(chainID, idx)
		if !val.PubKey.VerifyBytes(precommitSignBytes, precommit.Signature) {
			return errors.Errorf("invalid commit -- invalid signature: %v", precommit)
		}
		// Good precommit!
		if blockID.Equals(precommit.BlockID) {
			oldVotingPower += val.VotingPower
		}
		// else {
		// It's OK that the BlockID doesn't match.  We include stray
		// precommits to measure validator availability.
		// }
	}

	if got, needed := oldVotingPower, oldVals.TotalVotingPower()*2/3; got <= needed {
		return ErrTooMuchChange{Got: got, Needed: needed}
	}
	return nil
}

// VerifyCommitTrusting verifies that trustLevel ([1/3, 1]) of the validator
// set signed this commit.
// NOTE the given validators do not necessarily correspond to the validator set
// for this commit, but there may be some intersection.
func (vals *ValidatorSet) VerifyCommitTrusting(chainID string, blockID BlockID,
	height int64, commit *Commit, trustLevel cmn.Fraction) error {

	if trustLevel.Numerator*3 < trustLevel.Denominator || // < 1/3
		trustLevel.Numerator > trustLevel.Denominator { // > 1
		panic(fmt.Sprintf("trustLevel must be within [1/3, 1], given %v", trustLevel))
	}

	if err := vals.verifyCommitBasic(commit, height, blockID); err != nil {
		return err
	}

	talliedVotingPower := int64(0)
	for idx, precommit := range commit.Precommits {
		// skip absent and nil votes
		// NOTE: do we want to check the validity of votes
		// for nil?
		if precommit == nil {
			continue
		}

		// We don't know the validators that committed this block, so we have to
		// check for each vote if its validator is already known.
		_, val := vals.GetByAddress(precommit.ValidatorAddress)
		if val != nil {
			// Validate signature.
			precommitSignBytes := commit.VoteSignBytes(chainID, idx)
			if !val.PubKey.VerifyBytes(precommitSignBytes, precommit.Signature) {
				return fmt.Errorf("invalid commit -- invalid signature: %v", precommit)
			}

			// Good precommit!
			if blockID.Equals(precommit.BlockID) {
				talliedVotingPower += val.VotingPower
			}
			// else {
			// It's OK that the BlockID doesn't match.  We include stray
			// precommits to measure validator availability.
			// }
		}
	}

	got := talliedVotingPower
	needed := (vals.TotalVotingPower() * trustLevel.Numerator) / trustLevel.Denominator
	if got <= needed {
		return ErrTooMuchChange{Got: got, Needed: needed}
	}

	return nil
}

func (vals *ValidatorSet) verifyCommitBasic(commit *Commit, height int64, blockID BlockID) error {
	if err := commit.ValidateBasic(); err != nil {
		return err
	}
	if height != commit.Height() {
		return NewErrInvalidCommitHeight(height, commit.Height())
	}
	if !blockID.Equals(commit.BlockID) {
		return fmt.Errorf("invalid commit -- wrong block ID: want %v, got %v",
			blockID, commit.BlockID)
	}
	return nil
}

//-----------------
// ErrTooMuchChange

<<<<<<< HEAD
// IsErrTooMuchChange checks if an error was caused by errTooMuchChange
=======
// IsErrTooMuchChange returns true if err is related to changes in validator
// set exceeding max limit.
// TODO: remove
>>>>>>> fb8b00f1
func IsErrTooMuchChange(err error) bool {
	_, ok := errors.Cause(err).(ErrTooMuchChange)
	return ok
}

// ErrTooMuchChange indicates that changes in the validator set exceeded max limit.
type ErrTooMuchChange struct {
	Got    int64
	Needed int64
}

func (e ErrTooMuchChange) Error() string {
	return fmt.Sprintf("invalid commit -- insufficient old voting power: got %d, needed more than %d", e.Got, e.Needed)
}

//----------------

func (vals *ValidatorSet) String() string {
	return vals.StringIndented("")
}

// StringIndented returns a string representation of a validator set.
func (vals *ValidatorSet) StringIndented(indent string) string {
	if vals == nil {
		return "nil-ValidatorSet"
	}
	var valStrings []string
	vals.Iterate(func(index int, val *Validator) bool {
		valStrings = append(valStrings, val.String())
		return false
	})
	return fmt.Sprintf(`ValidatorSet{
%s  Proposer: %v
%s  Validators:
%s    %v
%s}`,
		indent, vals.GetProposer().String(),
		indent,
		indent, strings.Join(valStrings, "\n"+indent+"    "),
		indent)

}

//-------------------------------------
// Implements sort for sorting validators by address.

// ValidatorsByAddress implements the sort of validators by address.
type ValidatorsByAddress []*Validator

func (valz ValidatorsByAddress) Len() int {
	return len(valz)
}

func (valz ValidatorsByAddress) Less(i, j int) bool {
	return bytes.Compare(valz[i].Address, valz[j].Address) == -1
}

func (valz ValidatorsByAddress) Swap(i, j int) {
	it := valz[i]
	valz[i] = valz[j]
	valz[j] = it
}

//----------------------------------------
// for testing

// RandValidatorSet returns a randomized validator set, useful for testing.
// NOTE: PrivValidator are in order.
// UNSTABLE
func RandValidatorSet(numValidators int, votingPower int64) (*ValidatorSet, []PrivValidator) {
	valz := make([]*Validator, numValidators)
	privValidators := make([]PrivValidator, numValidators)
	for i := 0; i < numValidators; i++ {
		val, privValidator := RandValidator(false, votingPower)
		valz[i] = val
		privValidators[i] = privValidator
	}
	vals := NewValidatorSet(valz)
	sort.Sort(PrivValidatorsByAddress(privValidators))
	return vals, privValidators
}

///////////////////////////////////////////////////////////////////////////////
// safe addition/subtraction

func safeAdd(a, b int64) (int64, bool) {
	if b > 0 && a > math.MaxInt64-b {
		return -1, true
	} else if b < 0 && a < math.MinInt64-b {
		return -1, true
	}
	return a + b, false
}

func safeSub(a, b int64) (int64, bool) {
	if b > 0 && a < math.MinInt64+b {
		return -1, true
	} else if b < 0 && a > math.MaxInt64+b {
		return -1, true
	}
	return a - b, false
}

func safeAddClip(a, b int64) int64 {
	c, overflow := safeAdd(a, b)
	if overflow {
		if b < 0 {
			return math.MinInt64
		}
		return math.MaxInt64
	}
	return c
}

func safeSubClip(a, b int64) int64 {
	c, overflow := safeSub(a, b)
	if overflow {
		if b > 0 {
			return math.MinInt64
		}
		return math.MaxInt64
	}
	return c
}<|MERGE_RESOLUTION|>--- conflicted
+++ resolved
@@ -624,11 +624,7 @@
 	return vals.updateWithChangeSet(changes, true)
 }
 
-<<<<<<< HEAD
-// VerifyCommit checks that +2/3 of the set had signed the given signBytes.
-=======
 // VerifyCommit verifies that +2/3 of the validator set signed this commit.
->>>>>>> fb8b00f1
 func (vals *ValidatorSet) VerifyCommit(chainID string, blockID BlockID, height int64, commit *Commit) error {
 	if vals.Size() != len(commit.Precommits) {
 		return NewErrInvalidCommitPrecommits(vals.Size(), len(commit.Precommits))
@@ -829,13 +825,8 @@
 //-----------------
 // ErrTooMuchChange
 
-<<<<<<< HEAD
-// IsErrTooMuchChange checks if an error was caused by errTooMuchChange
-=======
 // IsErrTooMuchChange returns true if err is related to changes in validator
 // set exceeding max limit.
-// TODO: remove
->>>>>>> fb8b00f1
 func IsErrTooMuchChange(err error) bool {
 	_, ok := errors.Cause(err).(ErrTooMuchChange)
 	return ok
