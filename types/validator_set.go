package types

import (
	"bytes"
	"fmt"
	"math"
	"math/big"
	"sort"
	"strings"

	"github.com/pkg/errors"

	"github.com/tendermint/tendermint/crypto/merkle"
	tmmath "github.com/tendermint/tendermint/libs/math"
)

const (
	// MaxTotalVotingPower - the maximum allowed total voting power.
	// It needs to be sufficiently small to, in all cases:
	// 1. prevent clipping in incrementProposerPriority()
	// 2. let (diff+diffMax-1) not overflow in IncrementProposerPriority()
	// (Proof of 1 is tricky, left to the reader).
	// It could be higher, but this is sufficiently large for our purposes,
	// and leaves room for defensive purposes.
	MaxTotalVotingPower = int64(math.MaxInt64) / 8

	// PriorityWindowSizeFactor - is a constant that when multiplied with the total voting power gives
	// the maximum allowed distance between validator priorities.
	PriorityWindowSizeFactor = 2
)

// ValidatorSet represent a set of *Validator at a given height.
// The validators can be fetched by address or index.
// The index is in order of .Address, so the indices are fixed
// for all rounds of a given blockchain height - ie. the validators
// are sorted by their address.
// On the other hand, the .ProposerPriority of each validator and
// the designated .GetProposer() of a set changes every round,
// upon calling .IncrementProposerPriority().
// NOTE: Not goroutine-safe.
// NOTE: All get/set to validators should copy the value for safety.
type ValidatorSet struct {
	// NOTE: persisted via reflect, must be exported.
	Validators []*Validator `json:"validators"`
	Proposer   *Validator   `json:"proposer"`

	// cached (unexported)
	totalVotingPower int64
}

// NewValidatorSet initializes a ValidatorSet by copying over the
// values from `valz`, a list of Validators. If valz is nil or empty,
// the new ValidatorSet will have an empty list of Validators.
// The addresses of validators in `valz` must be unique otherwise the
// function panics.
// Note the validator set size has an implied limit equal to that of the MaxVotesCount -
// commits by a validator set larger than this will fail validation.
func NewValidatorSet(valz []*Validator) *ValidatorSet {
	vals := &ValidatorSet{}
	err := vals.updateWithChangeSet(valz, false)
	if err != nil {
		panic(fmt.Sprintf("cannot create validator set: %s", err))
	}
	if len(valz) > 0 {
		vals.IncrementProposerPriority(1)
	}
	return vals
}

// IsNilOrEmpty returns true if validator set is nil or empty.
func (vals *ValidatorSet) IsNilOrEmpty() bool {
	return vals == nil || len(vals.Validators) == 0
}

// CopyIncrementProposerPriority increments ProposerPriority and updates the
// proposer on a copy, and returns it.
func (vals *ValidatorSet) CopyIncrementProposerPriority(times int32) *ValidatorSet {
	copy := vals.Copy()
	copy.IncrementProposerPriority(times)
	return copy
}

// IncrementProposerPriority increments ProposerPriority of each validator and updates the
// proposer. Panics if validator set is empty.
// `times` must be positive.
func (vals *ValidatorSet) IncrementProposerPriority(times int32) {
	if vals.IsNilOrEmpty() {
		panic("empty validator set")
	}
	if times <= 0 {
		panic("Cannot call IncrementProposerPriority with non-positive times")
	}

	// Cap the difference between priorities to be proportional to 2*totalPower by
	// re-normalizing priorities, i.e., rescale all priorities by multiplying with:
	//  2*totalVotingPower/(maxPriority - minPriority)
	diffMax := PriorityWindowSizeFactor * vals.TotalVotingPower()
	vals.RescalePriorities(diffMax)
	vals.shiftByAvgProposerPriority()

	var proposer *Validator
	// Call IncrementProposerPriority(1) times times.
	for i := int32(0); i < times; i++ {
		proposer = vals.incrementProposerPriority()
	}

	vals.Proposer = proposer
}

// RescalePriorities rescales the priorities such that the distance between the maximum and minimum
// is smaller than `diffMax`.
func (vals *ValidatorSet) RescalePriorities(diffMax int64) {
	if vals.IsNilOrEmpty() {
		panic("empty validator set")
	}
	// NOTE: This check is merely a sanity check which could be
	// removed if all tests would init. voting power appropriately;
	// i.e. diffMax should always be > 0
	if diffMax <= 0 {
		return
	}

	// Calculating ceil(diff/diffMax):
	// Re-normalization is performed by dividing by an integer for simplicity.
	// NOTE: This may make debugging priority issues easier as well.
	diff := computeMaxMinPriorityDiff(vals)
	ratio := (diff + diffMax - 1) / diffMax
	if diff > diffMax {
		for _, val := range vals.Validators {
			val.ProposerPriority /= ratio
		}
	}
}

func (vals *ValidatorSet) incrementProposerPriority() *Validator {
	for _, val := range vals.Validators {
		// Check for overflow for sum.
		newPrio := safeAddClip(val.ProposerPriority, val.VotingPower)
		val.ProposerPriority = newPrio
	}
	// Decrement the validator with most ProposerPriority.
	mostest := vals.getValWithMostPriority()
	// Mind the underflow.
	mostest.ProposerPriority = safeSubClip(mostest.ProposerPriority, vals.TotalVotingPower())

	return mostest
}

// Should not be called on an empty validator set.
func (vals *ValidatorSet) computeAvgProposerPriority() int64 {
	n := int64(len(vals.Validators))
	sum := big.NewInt(0)
	for _, val := range vals.Validators {
		sum.Add(sum, big.NewInt(val.ProposerPriority))
	}
	avg := sum.Div(sum, big.NewInt(n))
	if avg.IsInt64() {
		return avg.Int64()
	}

	// This should never happen: each val.ProposerPriority is in bounds of int64.
	panic(fmt.Sprintf("Cannot represent avg ProposerPriority as an int64 %v", avg))
}

// Compute the difference between the max and min ProposerPriority of that set.
func computeMaxMinPriorityDiff(vals *ValidatorSet) int64 {
	if vals.IsNilOrEmpty() {
		panic("empty validator set")
	}
	max := int64(math.MinInt64)
	min := int64(math.MaxInt64)
	for _, v := range vals.Validators {
		if v.ProposerPriority < min {
			min = v.ProposerPriority
		}
		if v.ProposerPriority > max {
			max = v.ProposerPriority
		}
	}
	diff := max - min
	if diff < 0 {
		return -1 * diff
	}
	return diff
}

func (vals *ValidatorSet) getValWithMostPriority() *Validator {
	var res *Validator
	for _, val := range vals.Validators {
		res = res.CompareProposerPriority(val)
	}
	return res
}

func (vals *ValidatorSet) shiftByAvgProposerPriority() {
	if vals.IsNilOrEmpty() {
		panic("empty validator set")
	}
	avgProposerPriority := vals.computeAvgProposerPriority()
	for _, val := range vals.Validators {
		val.ProposerPriority = safeSubClip(val.ProposerPriority, avgProposerPriority)
	}
}

// Makes a copy of the validator list.
func validatorListCopy(valsList []*Validator) []*Validator {
	if valsList == nil {
		return nil
	}
	valsCopy := make([]*Validator, len(valsList))
	for i, val := range valsList {
		valsCopy[i] = val.Copy()
	}
	return valsCopy
}

// Copy each validator into a new ValidatorSet.
func (vals *ValidatorSet) Copy() *ValidatorSet {
	return &ValidatorSet{
		Validators:       validatorListCopy(vals.Validators),
		Proposer:         vals.Proposer,
		totalVotingPower: vals.totalVotingPower,
	}
}

// HasAddress returns true if address given is in the validator set, false -
// otherwise.
func (vals *ValidatorSet) HasAddress(address []byte) bool {
	idx := sort.Search(len(vals.Validators), func(i int) bool {
		return bytes.Compare(address, vals.Validators[i].Address) <= 0
	})
	return idx < len(vals.Validators) && bytes.Equal(vals.Validators[idx].Address, address)
}

// GetByAddress returns an index of the validator with address and validator
// itself if found. Otherwise, -1 and nil are returned.
<<<<<<< HEAD
func (vals *ValidatorSet) GetByAddress(address []byte) (index uint32, val *Validator) {
=======
func (vals *ValidatorSet) GetByAddress(address []byte) (index int32, val *Validator) {
>>>>>>> 9cf40bfa
	idx := sort.Search(len(vals.Validators), func(i int) bool {
		return bytes.Compare(address, vals.Validators[i].Address) <= 0
	})
	if idx < len(vals.Validators) && bytes.Equal(vals.Validators[idx].Address, address) {
<<<<<<< HEAD
		return uint32(idx), vals.Validators[idx].Copy()
=======
		return int32(idx), vals.Validators[idx].Copy()
>>>>>>> 9cf40bfa
	}
	return math.MaxUint32, nil
}

// GetByIndex returns the validator's address and validator itself by index.
// It returns nil values if index is less than 0 or greater or equal to
// len(ValidatorSet.Validators).
func (vals *ValidatorSet) GetByIndex(index int32) (address []byte, val *Validator) {
	if index < 0 || int(index) >= len(vals.Validators) {
		return nil, nil
	}
	val = vals.Validators[index]
	return val.Address, val.Copy()
}

// Size returns the length of the validator set.
func (vals *ValidatorSet) Size() int {
	return len(vals.Validators)
}

// Forces recalculation of the set's total voting power.
// Panics if total voting power is bigger than MaxTotalVotingPower.
func (vals *ValidatorSet) updateTotalVotingPower() {

	sum := int64(0)
	for _, val := range vals.Validators {
		// mind overflow
		sum = safeAddClip(sum, val.VotingPower)
		if sum > MaxTotalVotingPower {
			panic(fmt.Sprintf(
				"Total voting power should be guarded to not exceed %v; got: %v",
				MaxTotalVotingPower,
				sum))
		}
	}

	vals.totalVotingPower = sum
}

// TotalVotingPower returns the sum of the voting powers of all validators.
// It recomputes the total voting power if required.
func (vals *ValidatorSet) TotalVotingPower() int64 {
	if vals.totalVotingPower == 0 {
		vals.updateTotalVotingPower()
	}
	return vals.totalVotingPower
}

// GetProposer returns the current proposer. If the validator set is empty, nil
// is returned.
func (vals *ValidatorSet) GetProposer() (proposer *Validator) {
	if len(vals.Validators) == 0 {
		return nil
	}
	if vals.Proposer == nil {
		vals.Proposer = vals.findProposer()
	}
	return vals.Proposer.Copy()
}

func (vals *ValidatorSet) findProposer() *Validator {
	var proposer *Validator
	for _, val := range vals.Validators {
		if proposer == nil || !bytes.Equal(val.Address, proposer.Address) {
			proposer = proposer.CompareProposerPriority(val)
		}
	}
	return proposer
}

// Hash returns the Merkle root hash build using validators (as leaves) in the
// set.
func (vals *ValidatorSet) Hash() []byte {
	if len(vals.Validators) == 0 {
		return nil
	}
	bzs := make([][]byte, len(vals.Validators))
	for i, val := range vals.Validators {
		bzs[i] = val.Bytes()
	}
	return merkle.SimpleHashFromByteSlices(bzs)
}

// Iterate will run the given function over the set.
func (vals *ValidatorSet) Iterate(fn func(index int, val *Validator) bool) {
	for i, val := range vals.Validators {
		stop := fn(i, val.Copy())
		if stop {
			break
		}
	}
}

// Checks changes against duplicates, splits the changes in updates and
// removals, sorts them by address.
//
// Returns:
// updates, removals - the sorted lists of updates and removals
// err - non-nil if duplicate entries or entries with negative voting power are seen
//
// No changes are made to 'origChanges'.
func processChanges(origChanges []*Validator) (updates, removals []*Validator, err error) {
	// Make a deep copy of the changes and sort by address.
	changes := validatorListCopy(origChanges)
	sort.Sort(ValidatorsByAddress(changes))

	removals = make([]*Validator, 0, len(changes))
	updates = make([]*Validator, 0, len(changes))
	var prevAddr Address

	// Scan changes by address and append valid validators to updates or removals lists.
	for _, valUpdate := range changes {
		if bytes.Equal(valUpdate.Address, prevAddr) {
			err = fmt.Errorf("duplicate entry %v in %v", valUpdate, changes)
			return nil, nil, err
		}

		switch {
		case valUpdate.VotingPower < 0:
			err = fmt.Errorf("voting power can't be negative: %d", valUpdate.VotingPower)
			return nil, nil, err
		case valUpdate.VotingPower > MaxTotalVotingPower:
			err = fmt.Errorf("to prevent clipping/overflow, voting power can't be higher than %d, got %d",
				MaxTotalVotingPower, valUpdate.VotingPower)
			return nil, nil, err
		case valUpdate.VotingPower == 0:
			removals = append(removals, valUpdate)
		default:
			updates = append(updates, valUpdate)
		}

		prevAddr = valUpdate.Address
	}

	return updates, removals, err
}

// verifyUpdates verifies a list of updates against a validator set, making sure the allowed
// total voting power would not be exceeded if these updates would be applied to the set.
//
// Inputs:
// updates - a list of proper validator changes, i.e. they have been verified by processChanges for duplicates
//   and invalid values.
// vals - the original validator set. Note that vals is NOT modified by this function.
// removedPower - the total voting power that will be removed after the updates are verified and applied.
//
// Returns:
// tvpAfterUpdatesBeforeRemovals -  the new total voting power if these updates would be applied without the removals.
//   Note that this will be < 2 * MaxTotalVotingPower in case high power validators are removed and
//   validators are added/ updated with high power values.
//
// err - non-nil if the maximum allowed total voting power would be exceeded
func verifyUpdates(
	updates []*Validator,
	vals *ValidatorSet,
	removedPower int64,
) (tvpAfterUpdatesBeforeRemovals int64, err error) {
	delta := func(update *Validator, vals *ValidatorSet) int64 {
		_, val := vals.GetByAddress(update.Address)
		if val != nil {
			return update.VotingPower - val.VotingPower
		}
		return update.VotingPower
	}

	updatesCopy := validatorListCopy(updates)
	sort.Slice(updatesCopy, func(i, j int) bool {
		return delta(updatesCopy[i], vals) < delta(updatesCopy[j], vals)
	})

	tvpAfterRemovals := vals.TotalVotingPower() - removedPower
	for _, upd := range updatesCopy {
		tvpAfterRemovals += delta(upd, vals)
		if tvpAfterRemovals > MaxTotalVotingPower {
			err = fmt.Errorf(
				"failed to add/update validator %v, total voting power would exceed the max allowed %v",
				upd.Address, MaxTotalVotingPower)
			return 0, err
		}
	}
	return tvpAfterRemovals + removedPower, nil
}

func numNewValidators(updates []*Validator, vals *ValidatorSet) int {
	numNewValidators := 0
	for _, valUpdate := range updates {
		if !vals.HasAddress(valUpdate.Address) {
			numNewValidators++
		}
	}
	return numNewValidators
}

// computeNewPriorities computes the proposer priority for the validators not present in the set based on
// 'updatedTotalVotingPower'.
// Leaves unchanged the priorities of validators that are changed.
//
// 'updates' parameter must be a list of unique validators to be added or updated.
//
// 'updatedTotalVotingPower' is the total voting power of a set where all updates would be applied but
//   not the removals. It must be < 2*MaxTotalVotingPower and may be close to this limit if close to
//   MaxTotalVotingPower will be removed. This is still safe from overflow since MaxTotalVotingPower is maxInt64/8.
//
// No changes are made to the validator set 'vals'.
func computeNewPriorities(updates []*Validator, vals *ValidatorSet, updatedTotalVotingPower int64) {

	for _, valUpdate := range updates {
		address := valUpdate.Address
		_, val := vals.GetByAddress(address)
		if val == nil {
			// add val
			// Set ProposerPriority to -C*totalVotingPower (with C ~= 1.125) to make sure validators can't
			// un-bond and then re-bond to reset their (potentially previously negative) ProposerPriority to zero.
			//
			// Contract: updatedVotingPower < 2 * MaxTotalVotingPower to ensure ProposerPriority does
			// not exceed the bounds of int64.
			//
			// Compute ProposerPriority = -1.125*totalVotingPower == -(updatedVotingPower + (updatedVotingPower >> 3)).
			valUpdate.ProposerPriority = -(updatedTotalVotingPower + (updatedTotalVotingPower >> 3))
		} else {
			valUpdate.ProposerPriority = val.ProposerPriority
		}
	}

}

// Merges the vals' validator list with the updates list.
// When two elements with same address are seen, the one from updates is selected.
// Expects updates to be a list of updates sorted by address with no duplicates or errors,
// must have been validated with verifyUpdates() and priorities computed with computeNewPriorities().
func (vals *ValidatorSet) applyUpdates(updates []*Validator) {

	existing := vals.Validators
	merged := make([]*Validator, len(existing)+len(updates))
	i := 0

	for len(existing) > 0 && len(updates) > 0 {
		if bytes.Compare(existing[0].Address, updates[0].Address) < 0 { // unchanged validator
			merged[i] = existing[0]
			existing = existing[1:]
		} else {
			// Apply add or update.
			merged[i] = updates[0]
			if bytes.Equal(existing[0].Address, updates[0].Address) {
				// Validator is present in both, advance existing.
				existing = existing[1:]
			}
			updates = updates[1:]
		}
		i++
	}

	// Add the elements which are left.
	for j := 0; j < len(existing); j++ {
		merged[i] = existing[j]
		i++
	}
	// OR add updates which are left.
	for j := 0; j < len(updates); j++ {
		merged[i] = updates[j]
		i++
	}

	vals.Validators = merged[:i]
}

// Checks that the validators to be removed are part of the validator set.
// No changes are made to the validator set 'vals'.
func verifyRemovals(deletes []*Validator, vals *ValidatorSet) (votingPower int64, err error) {

	removedVotingPower := int64(0)
	for _, valUpdate := range deletes {
		address := valUpdate.Address
		_, val := vals.GetByAddress(address)
		if val == nil {
			return removedVotingPower, fmt.Errorf("failed to find validator %X to remove", address)
		}
		removedVotingPower += val.VotingPower
	}
	if len(deletes) > len(vals.Validators) {
		panic("more deletes than validators")
	}
	return removedVotingPower, nil
}

// Removes the validators specified in 'deletes' from validator set 'vals'.
// Should not fail as verification has been done before.
func (vals *ValidatorSet) applyRemovals(deletes []*Validator) {

	existing := vals.Validators

	merged := make([]*Validator, len(existing)-len(deletes))
	i := 0

	// Loop over deletes until we removed all of them.
	for len(deletes) > 0 {
		if bytes.Equal(existing[0].Address, deletes[0].Address) {
			deletes = deletes[1:]
		} else { // Leave it in the resulting slice.
			merged[i] = existing[0]
			i++
		}
		existing = existing[1:]
	}

	// Add the elements which are left.
	for j := 0; j < len(existing); j++ {
		merged[i] = existing[j]
		i++
	}

	vals.Validators = merged[:i]
}

// Main function used by UpdateWithChangeSet() and NewValidatorSet().
// If 'allowDeletes' is false then delete operations (identified by validators with voting power 0)
// are not allowed and will trigger an error if present in 'changes'.
// The 'allowDeletes' flag is set to false by NewValidatorSet() and to true by UpdateWithChangeSet().
func (vals *ValidatorSet) updateWithChangeSet(changes []*Validator, allowDeletes bool) error {

	if len(changes) == 0 {
		return nil
	}

	// Check for duplicates within changes, split in 'updates' and 'deletes' lists (sorted).
	updates, deletes, err := processChanges(changes)
	if err != nil {
		return err
	}

	if !allowDeletes && len(deletes) != 0 {
		return fmt.Errorf("cannot process validators with voting power 0: %v", deletes)
	}

	// Check that the resulting set will not be empty.
	if numNewValidators(updates, vals) == 0 && len(vals.Validators) == len(deletes) {
		return errors.New("applying the validator changes would result in empty set")
	}

	// Verify that applying the 'deletes' against 'vals' will not result in error.
	// Get the voting power that is going to be removed.
	removedVotingPower, err := verifyRemovals(deletes, vals)
	if err != nil {
		return err
	}

	// Verify that applying the 'updates' against 'vals' will not result in error.
	// Get the updated total voting power before removal. Note that this is < 2 * MaxTotalVotingPower
	tvpAfterUpdatesBeforeRemovals, err := verifyUpdates(updates, vals, removedVotingPower)
	if err != nil {
		return err
	}

	// Compute the priorities for updates.
	computeNewPriorities(updates, vals, tvpAfterUpdatesBeforeRemovals)

	// Apply updates and removals.
	vals.applyUpdates(updates)
	vals.applyRemovals(deletes)

	vals.updateTotalVotingPower() // will panic if total voting power > MaxTotalVotingPower

	// Scale and center.
	vals.RescalePriorities(PriorityWindowSizeFactor * vals.TotalVotingPower())
	vals.shiftByAvgProposerPriority()

	return nil
}

// UpdateWithChangeSet attempts to update the validator set with 'changes'.
// It performs the following steps:
// - validates the changes making sure there are no duplicates and splits them in updates and deletes
// - verifies that applying the changes will not result in errors
// - computes the total voting power BEFORE removals to ensure that in the next steps the priorities
//   across old and newly added validators are fair
// - computes the priorities of new validators against the final set
// - applies the updates against the validator set
// - applies the removals against the validator set
// - performs scaling and centering of priority values
// If an error is detected during verification steps, it is returned and the validator set
// is not changed.
func (vals *ValidatorSet) UpdateWithChangeSet(changes []*Validator) error {
	return vals.updateWithChangeSet(changes, true)
}

// VerifyCommit verifies +2/3 of the set had signed the given commit.
func (vals *ValidatorSet) VerifyCommit(chainID string, blockID BlockID,
	height int64, commit *Commit) error {

	if vals.Size() != len(commit.Signatures) {
		return NewErrInvalidCommitSignatures(vals.Size(), len(commit.Signatures))
	}
	if err := verifyCommitBasic(commit, height, blockID); err != nil {
		return err
	}

	talliedVotingPower := int64(0)
	votingPowerNeeded := vals.TotalVotingPower() * 2 / 3
	for idx, commitSig := range commit.Signatures {
		if commitSig.Absent() {
			continue // OK, some signatures can be absent.
		}

		// The vals and commit have a 1-to-1 correspondance.
		// This means we don't need the validator address or to do any lookup.
		val := vals.Validators[idx]

		// Validate signature.
<<<<<<< HEAD
		voteSignBytes := commit.VoteSignBytes(chainID, uint32(idx))
=======
		voteSignBytes := commit.VoteSignBytes(chainID, int32(idx))
>>>>>>> 9cf40bfa
		if !val.PubKey.VerifyBytes(voteSignBytes, commitSig.Signature) {
			return fmt.Errorf("wrong signature (#%d): %X", idx, commitSig.Signature)
		}
		// Good!
		if blockID.Equals(commitSig.BlockID(commit.BlockID)) {
			talliedVotingPower += val.VotingPower
		}
		// else {
		// It's OK that the BlockID doesn't match.  We include stray
		// signatures (~votes for nil) to measure validator availability.
		// }

		// return as soon as +2/3 of the signatures are verified
		if talliedVotingPower > votingPowerNeeded {
			return nil
		}
	}

	// talliedVotingPower <= needed, thus return error
	return ErrNotEnoughVotingPowerSigned{Got: talliedVotingPower, Needed: votingPowerNeeded}
}

// VerifyFutureCommit will check to see if the set would be valid with a different
// validator set.
//
// vals is the old validator set that we know.  Over 2/3 of the power in old
// signed this block.
//
// In Tendermint, 1/3 of the voting power can halt or fork the chain, but 1/3
// can't make arbitrary state transitions.  You still need > 2/3 Byzantine to
// make arbitrary state transitions.
//
// To preserve this property in the light client, we also require > 2/3 of the
// old vals to sign the future commit at H, that way we preserve the property
// that if they weren't being truthful about the validator set at H (block hash
// -> vals hash) or about the app state (block hash -> app hash) we can slash
// > 2/3.  Otherwise, the lite client isn't providing the same security
// guarantees.
//
// Even if we added a slashing condition that if you sign a block header with
// the wrong validator set, then we would only need > 1/3 of signatures from
// the old vals on the new commit, it wouldn't be sufficient because the new
// vals can be arbitrary and commit some arbitrary app hash.
//
// newSet is the validator set that signed this block.  Only votes from new are
// sufficient for 2/3 majority in the new set as well, for it to be a valid
// commit.
//
// NOTE: This doesn't check whether the commit is a future commit, because the
// current height isn't part of the ValidatorSet.  Caller must check that the
// commit height is greater than the height for this validator set.
func (vals *ValidatorSet) VerifyFutureCommit(newSet *ValidatorSet, chainID string,
	blockID BlockID, height int64, commit *Commit) error {
	oldVals := vals

	// Commit must be a valid commit for newSet.
	err := newSet.VerifyCommit(chainID, blockID, height, commit)
	if err != nil {
		return err
	}

	// Check old voting power.
	oldVotingPower := int64(0)
	seen := map[int32]bool{}

	for idx, commitSig := range commit.Signatures {
		if commitSig.Absent() {
			continue // OK, some signatures can be absent.
		}

		// See if this validator is in oldVals.
		oldIdx, val := oldVals.GetByAddress(commitSig.ValidatorAddress)
		if val == nil || seen[int(oldIdx)] {
			continue // missing or double vote...
		}
		seen[int(oldIdx)] = true

		// Validate signature.
<<<<<<< HEAD
		voteSignBytes := commit.VoteSignBytes(chainID, uint32(idx))
=======
		voteSignBytes := commit.VoteSignBytes(chainID, int32(idx))
>>>>>>> 9cf40bfa
		if !val.PubKey.VerifyBytes(voteSignBytes, commitSig.Signature) {
			return errors.Errorf("wrong signature (#%d): %X", idx, commitSig.Signature)
		}
		// Good!
		if blockID.Equals(commitSig.BlockID(commit.BlockID)) {
			oldVotingPower += val.VotingPower
		}
		// else {
		// It's OK that the BlockID doesn't match.  We include stray
		// signatures (~votes for nil) to measure validator availability.
		// }
	}

	if got, needed := oldVotingPower, oldVals.TotalVotingPower()*2/3; got <= needed {
		return ErrNotEnoughVotingPowerSigned{Got: got, Needed: needed}
	}
	return nil
}

// VerifyCommitTrusting verifies that trustLevel ([1/3, 1]) of the validator
// set signed this commit.
// NOTE the given validators do not necessarily correspond to the validator set
// for this commit, but there may be some intersection.
func (vals *ValidatorSet) VerifyCommitTrusting(chainID string, blockID BlockID,
	height int64, commit *Commit, trustLevel tmmath.Fraction) error {

	if trustLevel.Numerator*3 < trustLevel.Denominator || // < 1/3
		trustLevel.Numerator > trustLevel.Denominator { // > 1
		panic(fmt.Sprintf("trustLevel must be within [1/3, 1], given %v", trustLevel))
	}

	if err := verifyCommitBasic(commit, height, blockID); err != nil {
		return err
	}

	var (
		talliedVotingPower int64
		seenVals           = make(map[int32]int, len(commit.Signatures)) // validator index -> commit index
		votingPowerNeeded  = (vals.TotalVotingPower() * trustLevel.Numerator) / trustLevel.Denominator
	)

	for idx, commitSig := range commit.Signatures {
		if commitSig.Absent() {
			continue // OK, some signatures can be absent.
		}

		// We don't know the validators that committed this block, so we have to
		// check for each vote if its validator is already known.
		valIdx, val := vals.GetByAddress(commitSig.ValidatorAddress)

		if firstIndex, ok := seenVals[int(valIdx)]; ok { // double vote
			secondIndex := idx
			return errors.Errorf("double vote from %v (%d and %d)", val, firstIndex, secondIndex)
		}

		if val != nil {
			seenVals[int(valIdx)] = idx

			// Validate signature.
<<<<<<< HEAD
			voteSignBytes := commit.VoteSignBytes(chainID, uint32(idx))
=======
			voteSignBytes := commit.VoteSignBytes(chainID, int32(idx))
>>>>>>> 9cf40bfa
			if !val.PubKey.VerifyBytes(voteSignBytes, commitSig.Signature) {
				return errors.Errorf("wrong signature (#%d): %X", idx, commitSig.Signature)
			}

			// Good!
			if blockID.Equals(commitSig.BlockID(commit.BlockID)) {
				talliedVotingPower += val.VotingPower
			}
			// else {
			// It's OK that the BlockID doesn't match.  We include stray
			// signatures (~votes for nil) to measure validator availability.
			// }

			if talliedVotingPower > votingPowerNeeded {
				return nil
			}
		}
	}

	return ErrNotEnoughVotingPowerSigned{Got: talliedVotingPower, Needed: votingPowerNeeded}
}

func verifyCommitBasic(commit *Commit, height int64, blockID BlockID) error {
	if err := commit.ValidateBasic(); err != nil {
		return err
	}
	if height != commit.Height {
		return NewErrInvalidCommitHeight(height, commit.Height)
	}
	if !blockID.Equals(commit.BlockID) {
		return fmt.Errorf("invalid commit -- wrong block ID: want %v, got %v",
			blockID, commit.BlockID)
	}
	return nil
}

//-----------------

// IsErrNotEnoughVotingPowerSigned returns true if err is
// ErrNotEnoughVotingPowerSigned.
func IsErrNotEnoughVotingPowerSigned(err error) bool {
	_, ok := errors.Cause(err).(ErrNotEnoughVotingPowerSigned)
	return ok
}

// ErrNotEnoughVotingPowerSigned is returned when not enough validators signed
// a commit.
type ErrNotEnoughVotingPowerSigned struct {
	Got    int64
	Needed int64
}

func (e ErrNotEnoughVotingPowerSigned) Error() string {
	return fmt.Sprintf("invalid commit -- insufficient voting power: got %d, needed more than %d", e.Got, e.Needed)
}

//----------------

func (vals *ValidatorSet) String() string {
	return vals.StringIndented("")
}

// StringIndented returns an intended string representation of ValidatorSet.
func (vals *ValidatorSet) StringIndented(indent string) string {
	if vals == nil {
		return "nil-ValidatorSet"
	}
	var valStrings []string
	vals.Iterate(func(index int, val *Validator) bool {
		valStrings = append(valStrings, val.String())
		return false
	})
	return fmt.Sprintf(`ValidatorSet{
%s  Proposer: %v
%s  Validators:
%s    %v
%s}`,
		indent, vals.GetProposer().String(),
		indent,
		indent, strings.Join(valStrings, "\n"+indent+"    "),
		indent)

}

//-------------------------------------
// Implements sort for sorting validators by address.

// ValidatorsByAddress implements the sort of validators by address.
type ValidatorsByAddress []*Validator

func (valz ValidatorsByAddress) Len() int {
	return len(valz)
}

func (valz ValidatorsByAddress) Less(i, j int) bool {
	return bytes.Compare(valz[i].Address, valz[j].Address) == -1
}

func (valz ValidatorsByAddress) Swap(i, j int) {
	it := valz[i]
	valz[i] = valz[j]
	valz[j] = it
}

//----------------------------------------
// for testing

// RandValidatorSet returns a randomized validator set, useful for testing.
// NOTE: PrivValidator are in order.
// UNSTABLE
func RandValidatorSet(numValidators int, votingPower int64) (*ValidatorSet, []PrivValidator) {
	valz := make([]*Validator, numValidators)
	privValidators := make([]PrivValidator, numValidators)
	for i := 0; i < numValidators; i++ {
		val, privValidator := RandValidator(false, votingPower)
		valz[i] = val
		privValidators[i] = privValidator
	}
	vals := NewValidatorSet(valz)
	sort.Sort(PrivValidatorsByAddress(privValidators))
	return vals, privValidators
}

///////////////////////////////////////////////////////////////////////////////
// safe addition/subtraction

func safeAdd(a, b int64) (int64, bool) {
	if b > 0 && a > math.MaxInt64-b {
		return -1, true
	} else if b < 0 && a < math.MinInt64-b {
		return -1, true
	}
	return a + b, false
}

func safeSub(a, b int64) (int64, bool) {
	if b > 0 && a < math.MinInt64+b {
		return -1, true
	} else if b < 0 && a > math.MaxInt64+b {
		return -1, true
	}
	return a - b, false
}

func safeAddClip(a, b int64) int64 {
	c, overflow := safeAdd(a, b)
	if overflow {
		if b < 0 {
			return math.MinInt64
		}
		return math.MaxInt64
	}
	return c
}

func safeSubClip(a, b int64) int64 {
	c, overflow := safeSub(a, b)
	if overflow {
		if b > 0 {
			return math.MinInt64
		}
		return math.MaxInt64
	}
	return c
}<|MERGE_RESOLUTION|>--- conflicted
+++ resolved
@@ -234,22 +234,14 @@
 
 // GetByAddress returns an index of the validator with address and validator
 // itself if found. Otherwise, -1 and nil are returned.
-<<<<<<< HEAD
-func (vals *ValidatorSet) GetByAddress(address []byte) (index uint32, val *Validator) {
-=======
 func (vals *ValidatorSet) GetByAddress(address []byte) (index int32, val *Validator) {
->>>>>>> 9cf40bfa
 	idx := sort.Search(len(vals.Validators), func(i int) bool {
 		return bytes.Compare(address, vals.Validators[i].Address) <= 0
 	})
 	if idx < len(vals.Validators) && bytes.Equal(vals.Validators[idx].Address, address) {
-<<<<<<< HEAD
-		return uint32(idx), vals.Validators[idx].Copy()
-=======
 		return int32(idx), vals.Validators[idx].Copy()
->>>>>>> 9cf40bfa
-	}
-	return math.MaxUint32, nil
+	}
+	return -1, nil
 }
 
 // GetByIndex returns the validator's address and validator itself by index.
@@ -656,11 +648,7 @@
 		val := vals.Validators[idx]
 
 		// Validate signature.
-<<<<<<< HEAD
-		voteSignBytes := commit.VoteSignBytes(chainID, uint32(idx))
-=======
 		voteSignBytes := commit.VoteSignBytes(chainID, int32(idx))
->>>>>>> 9cf40bfa
 		if !val.PubKey.VerifyBytes(voteSignBytes, commitSig.Signature) {
 			return fmt.Errorf("wrong signature (#%d): %X", idx, commitSig.Signature)
 		}
@@ -733,17 +721,13 @@
 
 		// See if this validator is in oldVals.
 		oldIdx, val := oldVals.GetByAddress(commitSig.ValidatorAddress)
-		if val == nil || seen[int(oldIdx)] {
+		if val == nil || seen[oldIdx] {
 			continue // missing or double vote...
 		}
-		seen[int(oldIdx)] = true
+		seen[oldIdx] = true
 
 		// Validate signature.
-<<<<<<< HEAD
-		voteSignBytes := commit.VoteSignBytes(chainID, uint32(idx))
-=======
 		voteSignBytes := commit.VoteSignBytes(chainID, int32(idx))
->>>>>>> 9cf40bfa
 		if !val.PubKey.VerifyBytes(voteSignBytes, commitSig.Signature) {
 			return errors.Errorf("wrong signature (#%d): %X", idx, commitSig.Signature)
 		}
@@ -794,20 +778,16 @@
 		// check for each vote if its validator is already known.
 		valIdx, val := vals.GetByAddress(commitSig.ValidatorAddress)
 
-		if firstIndex, ok := seenVals[int(valIdx)]; ok { // double vote
+		if firstIndex, ok := seenVals[valIdx]; ok { // double vote
 			secondIndex := idx
 			return errors.Errorf("double vote from %v (%d and %d)", val, firstIndex, secondIndex)
 		}
 
 		if val != nil {
-			seenVals[int(valIdx)] = idx
+			seenVals[valIdx] = idx
 
 			// Validate signature.
-<<<<<<< HEAD
-			voteSignBytes := commit.VoteSignBytes(chainID, uint32(idx))
-=======
 			voteSignBytes := commit.VoteSignBytes(chainID, int32(idx))
->>>>>>> 9cf40bfa
 			if !val.PubKey.VerifyBytes(voteSignBytes, commitSig.Signature) {
 				return errors.Errorf("wrong signature (#%d): %X", idx, commitSig.Signature)
 			}
