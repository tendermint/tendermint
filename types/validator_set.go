--- conflicted
+++ resolved
@@ -893,28 +893,6 @@
 	return ErrNotEnoughVotingPowerSigned{Got: talliedVotingPower, Needed: votingPowerNeeded}
 }
 
-<<<<<<< HEAD
-=======
-//-----------------
-
-// IsErrNotEnoughVotingPowerSigned returns true if err is
-// ErrNotEnoughVotingPowerSigned.
-func IsErrNotEnoughVotingPowerSigned(err error) bool {
-	return errors.As(err, &ErrNotEnoughVotingPowerSigned{})
-}
-
-// ErrNotEnoughVotingPowerSigned is returned when not enough validators signed
-// a commit.
-type ErrNotEnoughVotingPowerSigned struct {
-	Got    int64
-	Needed int64
-}
-
-func (e ErrNotEnoughVotingPowerSigned) Error() string {
-	return fmt.Sprintf("invalid commit -- insufficient voting power: got %d, needed more than %d", e.Got, e.Needed)
-}
-
->>>>>>> c0682a3b
 //----------------
 
 func (vals *ValidatorSet) String() string {
