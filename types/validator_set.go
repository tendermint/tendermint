--- conflicted
+++ resolved
@@ -817,28 +817,14 @@
 
 		// We don't know the validators that committed this block, so we have to
 		// check for each vote if its validator is already known.
-<<<<<<< HEAD
 		valIdx, val, ok := vals.GetByAddress(commitSig.ValidatorAddress)
-		if !ok {
-			continue // missing validator
-		}
 
 		if ok {
-			if firstIndex, ok := seenVals[valIdx]; ok { // double vote
-				secondIndex := idx
-				return errors.Errorf("double vote from %v (%d and %d)", val, firstIndex, secondIndex)
-			}
-
-=======
-		valIdx, val := vals.GetByAddress(commitSig.ValidatorAddress)
-
-		if val != nil {
 			// check for double vote of validator on the same commit
 			if firstIndex, ok := seenVals[valIdx]; ok {
 				secondIndex := idx
 				return errors.Errorf("double vote from %v (%d and %d)", val, firstIndex, secondIndex)
 			}
->>>>>>> f70785bc
 			seenVals[valIdx] = idx
 
 			// Validate signature.
