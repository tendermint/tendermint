--- conflicted
+++ resolved
@@ -179,17 +179,6 @@
 
 // ToProto converts Header to protobuf
 func (h *Header) ToProto() *tmproto.Header {
-<<<<<<< HEAD
-	if h == nil {
-		return nil
-	}
-	return &tmproto.Header{
-		Version:            h.Version.ToProto(),
-		ChainID:            h.ChainID,
-		Height:             h.Height,
-		Time:               h.Time,
-		LastBlockID:        h.LastBlockID.ToProto(),
-=======
 
 	ph := tmproto.Header{
 		Version: h.Version,
@@ -202,7 +191,6 @@
 				Total: h.LastBlockID.PartsHeader.Total,
 			},
 		},
->>>>>>> a8a20827
 		ValidatorsHash:     h.ValidatorsHash,
 		NextValidatorsHash: h.NextValidatorsHash,
 		ConsensusHash:      h.ConsensusHash,
@@ -215,7 +203,6 @@
 	}
 }
 
-<<<<<<< HEAD
 // FromProto sets a protobuf Header to the given pointer.
 // It returns an error if the header is invalid.
 func (h *Header) FromProto(ph *tmproto.Header) error {
@@ -237,10 +224,6 @@
 	versionCons.FromProto(ph.Version)
 
 	h.Version = versionCons
-=======
-func (h *Header) FromProto(ph tmproto.Header) error {
-	h.Version = ph.Version
->>>>>>> a8a20827
 	h.ChainID = ph.ChainID
 	h.Height = ph.Height
 	h.Time = ph.Time
