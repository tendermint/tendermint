--- conflicted
+++ resolved
@@ -13,7 +13,504 @@
 	tmtime "github.com/tendermint/tendermint/types/time"
 )
 
-<<<<<<< HEAD
+func TestVoteSet_AddVote_Good(t *testing.T) {
+	height, round := int64(1), int32(0)
+	voteSet, _, privValidators := randVoteSet(height, round, tmproto.PrevoteType, 10, 1)
+	val0 := privValidators[0]
+
+	val0p, err := val0.GetPubKey()
+	require.NoError(t, err)
+	val0Addr := val0p.Address()
+
+	assert.Nil(t, voteSet.GetByAddress(val0Addr))
+	assert.False(t, voteSet.BitArray().GetIndex(0))
+	blockID, ok := voteSet.TwoThirdsMajority()
+	assert.False(t, ok || !blockID.IsZero(), "there should be no 2/3 majority")
+
+	vote := &Vote{
+		ValidatorAddress: val0Addr,
+		ValidatorIndex:   0, // since privValidators are in order
+		Height:           height,
+		Round:            round,
+		Type:             tmproto.PrevoteType,
+		Timestamp:        tmtime.Now(),
+		BlockID:          BlockID{nil, PartSetHeader{}},
+	}
+	_, err = signAddVote(val0, vote, voteSet)
+	require.NoError(t, err)
+
+	assert.NotNil(t, voteSet.GetByAddress(val0Addr))
+	assert.True(t, voteSet.BitArray().GetIndex(0))
+	blockID, ok = voteSet.TwoThirdsMajority()
+	assert.False(t, ok || !blockID.IsZero(), "there should be no 2/3 majority")
+}
+
+func TestVoteSet_AddVote_Bad(t *testing.T) {
+	height, round := int64(1), int32(0)
+	voteSet, _, privValidators := randVoteSet(height, round, tmproto.PrevoteType, 10, 1)
+
+	voteProto := &Vote{
+		ValidatorAddress: nil,
+		ValidatorIndex:   -1,
+		Height:           height,
+		Round:            round,
+		Timestamp:        tmtime.Now(),
+		Type:             tmproto.PrevoteType,
+		BlockID:          BlockID{nil, PartSetHeader{}},
+	}
+
+	// val0 votes for nil.
+	{
+		pubKey, err := privValidators[0].GetPubKey()
+		require.NoError(t, err)
+		addr := pubKey.Address()
+		vote := withValidator(voteProto, addr, 0)
+		added, err := signAddVote(privValidators[0], vote, voteSet)
+		if !added || err != nil {
+			t.Errorf("expected VoteSet.Add to succeed")
+		}
+	}
+
+	// val0 votes again for some block.
+	{
+		pubKey, err := privValidators[0].GetPubKey()
+		require.NoError(t, err)
+		addr := pubKey.Address()
+		vote := withValidator(voteProto, addr, 0)
+		added, err := signAddVote(privValidators[0], withBlockHash(vote, tmrand.Bytes(32)), voteSet)
+		if added || err == nil {
+			t.Errorf("expected VoteSet.Add to fail, conflicting vote.")
+		}
+	}
+
+	// val1 votes on another height
+	{
+		pubKey, err := privValidators[1].GetPubKey()
+		require.NoError(t, err)
+		addr := pubKey.Address()
+		vote := withValidator(voteProto, addr, 1)
+		added, err := signAddVote(privValidators[1], withHeight(vote, height+1), voteSet)
+		if added || err == nil {
+			t.Errorf("expected VoteSet.Add to fail, wrong height")
+		}
+	}
+
+	// val2 votes on another round
+	{
+		pubKey, err := privValidators[2].GetPubKey()
+		require.NoError(t, err)
+		addr := pubKey.Address()
+		vote := withValidator(voteProto, addr, 2)
+		added, err := signAddVote(privValidators[2], withRound(vote, round+1), voteSet)
+		if added || err == nil {
+			t.Errorf("expected VoteSet.Add to fail, wrong round")
+		}
+	}
+
+	// val3 votes of another type.
+	{
+		pubKey, err := privValidators[3].GetPubKey()
+		require.NoError(t, err)
+		addr := pubKey.Address()
+		vote := withValidator(voteProto, addr, 3)
+		added, err := signAddVote(privValidators[3], withType(vote, byte(tmproto.PrecommitType)), voteSet)
+		if added || err == nil {
+			t.Errorf("expected VoteSet.Add to fail, wrong type")
+		}
+	}
+}
+
+func TestVoteSet_2_3Majority(t *testing.T) {
+	height, round := int64(1), int32(0)
+	voteSet, _, privValidators := randVoteSet(height, round, tmproto.PrevoteType, 10, 1)
+
+	voteProto := &Vote{
+		ValidatorAddress: nil, // NOTE: must fill in
+		ValidatorIndex:   -1,  // NOTE: must fill in
+		Height:           height,
+		Round:            round,
+		Type:             tmproto.PrevoteType,
+		Timestamp:        tmtime.Now(),
+		BlockID:          BlockID{nil, PartSetHeader{}},
+	}
+	// 6 out of 10 voted for nil.
+	for i := int32(0); i < 6; i++ {
+		pubKey, err := privValidators[i].GetPubKey()
+		require.NoError(t, err)
+		addr := pubKey.Address()
+		vote := withValidator(voteProto, addr, i)
+		_, err = signAddVote(privValidators[i], vote, voteSet)
+		require.NoError(t, err)
+	}
+	blockID, ok := voteSet.TwoThirdsMajority()
+	assert.False(t, ok || !blockID.IsZero(), "there should be no 2/3 majority")
+
+	// 7th validator voted for some blockhash
+	{
+		pubKey, err := privValidators[6].GetPubKey()
+		require.NoError(t, err)
+		addr := pubKey.Address()
+		vote := withValidator(voteProto, addr, 6)
+		_, err = signAddVote(privValidators[6], withBlockHash(vote, tmrand.Bytes(32)), voteSet)
+		require.NoError(t, err)
+		blockID, ok = voteSet.TwoThirdsMajority()
+		assert.False(t, ok || !blockID.IsZero(), "there should be no 2/3 majority")
+	}
+
+	// 8th validator voted for nil.
+	{
+		pubKey, err := privValidators[7].GetPubKey()
+		require.NoError(t, err)
+		addr := pubKey.Address()
+		vote := withValidator(voteProto, addr, 7)
+		_, err = signAddVote(privValidators[7], vote, voteSet)
+		require.NoError(t, err)
+		blockID, ok = voteSet.TwoThirdsMajority()
+		assert.True(t, ok || blockID.IsZero(), "there should be 2/3 majority for nil")
+	}
+}
+
+func TestVoteSet_2_3MajorityRedux(t *testing.T) {
+	height, round := int64(1), int32(0)
+	voteSet, _, privValidators := randVoteSet(height, round, tmproto.PrevoteType, 100, 1)
+
+	blockHash := crypto.CRandBytes(32)
+	blockPartsTotal := uint32(123)
+	blockPartSetHeader := PartSetHeader{blockPartsTotal, crypto.CRandBytes(32)}
+
+	voteProto := &Vote{
+		ValidatorAddress: nil, // NOTE: must fill in
+		ValidatorIndex:   -1,  // NOTE: must fill in
+		Height:           height,
+		Round:            round,
+		Timestamp:        tmtime.Now(),
+		Type:             tmproto.PrevoteType,
+		BlockID:          BlockID{blockHash, blockPartSetHeader},
+	}
+
+	// 66 out of 100 voted for nil.
+	for i := int32(0); i < 66; i++ {
+		pubKey, err := privValidators[i].GetPubKey()
+		require.NoError(t, err)
+		addr := pubKey.Address()
+		vote := withValidator(voteProto, addr, i)
+		_, err = signAddVote(privValidators[i], vote, voteSet)
+		require.NoError(t, err)
+	}
+	blockID, ok := voteSet.TwoThirdsMajority()
+	assert.False(t, ok || !blockID.IsZero(),
+		"there should be no 2/3 majority")
+
+	// 67th validator voted for nil
+	{
+		pubKey, err := privValidators[66].GetPubKey()
+		require.NoError(t, err)
+		adrr := pubKey.Address()
+		vote := withValidator(voteProto, adrr, 66)
+		_, err = signAddVote(privValidators[66], withBlockHash(vote, nil), voteSet)
+		require.NoError(t, err)
+		blockID, ok = voteSet.TwoThirdsMajority()
+		assert.False(t, ok || !blockID.IsZero(),
+			"there should be no 2/3 majority: last vote added was nil")
+	}
+
+	// 68th validator voted for a different BlockParts PartSetHeader
+	{
+		pubKey, err := privValidators[67].GetPubKey()
+		require.NoError(t, err)
+		addr := pubKey.Address()
+		vote := withValidator(voteProto, addr, 67)
+		blockPartsHeader := PartSetHeader{blockPartsTotal, crypto.CRandBytes(32)}
+		_, err = signAddVote(privValidators[67], withBlockPartSetHeader(vote, blockPartsHeader), voteSet)
+		require.NoError(t, err)
+		blockID, ok = voteSet.TwoThirdsMajority()
+		assert.False(t, ok || !blockID.IsZero(),
+			"there should be no 2/3 majority: last vote added had different PartSetHeader Hash")
+	}
+
+	// 69th validator voted for different BlockParts Total
+	{
+		pubKey, err := privValidators[68].GetPubKey()
+		require.NoError(t, err)
+		addr := pubKey.Address()
+		vote := withValidator(voteProto, addr, 68)
+		blockPartsHeader := PartSetHeader{blockPartsTotal + 1, blockPartSetHeader.Hash}
+		_, err = signAddVote(privValidators[68], withBlockPartSetHeader(vote, blockPartsHeader), voteSet)
+		require.NoError(t, err)
+		blockID, ok = voteSet.TwoThirdsMajority()
+		assert.False(t, ok || !blockID.IsZero(),
+			"there should be no 2/3 majority: last vote added had different PartSetHeader Total")
+	}
+
+	// 70th validator voted for different BlockHash
+	{
+		pubKey, err := privValidators[69].GetPubKey()
+		require.NoError(t, err)
+		addr := pubKey.Address()
+		vote := withValidator(voteProto, addr, 69)
+		_, err = signAddVote(privValidators[69], withBlockHash(vote, tmrand.Bytes(32)), voteSet)
+		require.NoError(t, err)
+		blockID, ok = voteSet.TwoThirdsMajority()
+		assert.False(t, ok || !blockID.IsZero(),
+			"there should be no 2/3 majority: last vote added had different BlockHash")
+	}
+
+	// 71st validator voted for the right BlockHash & BlockPartSetHeader
+	{
+		pubKey, err := privValidators[70].GetPubKey()
+		require.NoError(t, err)
+		addr := pubKey.Address()
+		vote := withValidator(voteProto, addr, 70)
+		_, err = signAddVote(privValidators[70], vote, voteSet)
+		require.NoError(t, err)
+		blockID, ok = voteSet.TwoThirdsMajority()
+		assert.True(t, ok && blockID.Equals(BlockID{blockHash, blockPartSetHeader}),
+			"there should be 2/3 majority")
+	}
+}
+
+func TestVoteSet_Conflicts(t *testing.T) {
+	height, round := int64(1), int32(0)
+	voteSet, _, privValidators := randVoteSet(height, round, tmproto.PrevoteType, 4, 1)
+	blockHash1 := tmrand.Bytes(32)
+	blockHash2 := tmrand.Bytes(32)
+
+	voteProto := &Vote{
+		ValidatorAddress: nil,
+		ValidatorIndex:   -1,
+		Height:           height,
+		Round:            round,
+		Timestamp:        tmtime.Now(),
+		Type:             tmproto.PrevoteType,
+		BlockID:          BlockID{nil, PartSetHeader{}},
+	}
+
+	val0, err := privValidators[0].GetPubKey()
+	require.NoError(t, err)
+	val0Addr := val0.Address()
+
+	// val0 votes for nil.
+	{
+		vote := withValidator(voteProto, val0Addr, 0)
+		added, err := signAddVote(privValidators[0], vote, voteSet)
+		if !added || err != nil {
+			t.Errorf("expected VoteSet.Add to succeed")
+		}
+	}
+
+	// val0 votes again for blockHash1.
+	{
+		vote := withValidator(voteProto, val0Addr, 0)
+		added, err := signAddVote(privValidators[0], withBlockHash(vote, blockHash1), voteSet)
+		assert.False(t, added, "conflicting vote")
+		assert.Error(t, err, "conflicting vote")
+	}
+
+	// start tracking blockHash1
+	voteSet.SetPeerMaj23("peerA", BlockID{blockHash1, PartSetHeader{}})
+
+	// val0 votes again for blockHash1.
+	{
+		vote := withValidator(voteProto, val0Addr, 0)
+		added, err := signAddVote(privValidators[0], withBlockHash(vote, blockHash1), voteSet)
+		assert.True(t, added, "called SetPeerMaj23()")
+		assert.Error(t, err, "conflicting vote")
+	}
+
+	// attempt tracking blockHash2, should fail because already set for peerA.
+	voteSet.SetPeerMaj23("peerA", BlockID{blockHash2, PartSetHeader{}})
+
+	// val0 votes again for blockHash1.
+	{
+		vote := withValidator(voteProto, val0Addr, 0)
+		added, err := signAddVote(privValidators[0], withBlockHash(vote, blockHash2), voteSet)
+		assert.False(t, added, "duplicate SetPeerMaj23() from peerA")
+		assert.Error(t, err, "conflicting vote")
+	}
+
+	// val1 votes for blockHash1.
+	{
+		pv, err := privValidators[1].GetPubKey()
+		assert.NoError(t, err)
+		addr := pv.Address()
+		vote := withValidator(voteProto, addr, 1)
+		added, err := signAddVote(privValidators[1], withBlockHash(vote, blockHash1), voteSet)
+		if !added || err != nil {
+			t.Errorf("expected VoteSet.Add to succeed")
+		}
+	}
+
+	// check
+	if voteSet.HasTwoThirdsMajority() {
+		t.Errorf("we shouldn't have 2/3 majority yet")
+	}
+	if voteSet.HasTwoThirdsAny() {
+		t.Errorf("we shouldn't have 2/3 if any votes yet")
+	}
+
+	// val2 votes for blockHash2.
+	{
+		pv, err := privValidators[2].GetPubKey()
+		assert.NoError(t, err)
+		addr := pv.Address()
+		vote := withValidator(voteProto, addr, 2)
+		added, err := signAddVote(privValidators[2], withBlockHash(vote, blockHash2), voteSet)
+		if !added || err != nil {
+			t.Errorf("expected VoteSet.Add to succeed")
+		}
+	}
+
+	// check
+	if voteSet.HasTwoThirdsMajority() {
+		t.Errorf("we shouldn't have 2/3 majority yet")
+	}
+	if !voteSet.HasTwoThirdsAny() {
+		t.Errorf("we should have 2/3 if any votes")
+	}
+
+	// now attempt tracking blockHash1
+	voteSet.SetPeerMaj23("peerB", BlockID{blockHash1, PartSetHeader{}})
+
+	// val2 votes for blockHash1.
+	{
+		pv, err := privValidators[2].GetPubKey()
+		assert.NoError(t, err)
+		addr := pv.Address()
+		vote := withValidator(voteProto, addr, 2)
+		added, err := signAddVote(privValidators[2], withBlockHash(vote, blockHash1), voteSet)
+		assert.True(t, added)
+		assert.Error(t, err, "conflicting vote")
+	}
+
+	// check
+	if !voteSet.HasTwoThirdsMajority() {
+		t.Errorf("we should have 2/3 majority for blockHash1")
+	}
+	blockIDMaj23, _ := voteSet.TwoThirdsMajority()
+	if !bytes.Equal(blockIDMaj23.Hash, blockHash1) {
+		t.Errorf("got the wrong 2/3 majority blockhash")
+	}
+	if !voteSet.HasTwoThirdsAny() {
+		t.Errorf("we should have 2/3 if any votes")
+	}
+}
+
+func TestVoteSet_MakeCommit(t *testing.T) {
+	height, round := int64(1), int32(0)
+	voteSet, _, privValidators := randVoteSet(height, round, tmproto.PrecommitType, 10, 1)
+	blockHash, blockPartSetHeader := crypto.CRandBytes(32), PartSetHeader{123, crypto.CRandBytes(32)}
+
+	voteProto := &Vote{
+		ValidatorAddress: nil,
+		ValidatorIndex:   -1,
+		Height:           height,
+		Round:            round,
+		Timestamp:        tmtime.Now(),
+		Type:             tmproto.PrecommitType,
+		BlockID:          BlockID{blockHash, blockPartSetHeader},
+	}
+
+	// 6 out of 10 voted for some block.
+	for i := int32(0); i < 6; i++ {
+		pv, err := privValidators[i].GetPubKey()
+		assert.NoError(t, err)
+		addr := pv.Address()
+		vote := withValidator(voteProto, addr, i)
+		_, err = signAddVote(privValidators[i], vote, voteSet)
+		if err != nil {
+			t.Error(err)
+		}
+	}
+
+	// MakeCommit should fail.
+	assert.Panics(t, func() { voteSet.MakeCommit() }, "Doesn't have +2/3 majority")
+
+	// 7th voted for some other block.
+	{
+		pv, err := privValidators[6].GetPubKey()
+		assert.NoError(t, err)
+		addr := pv.Address()
+		vote := withValidator(voteProto, addr, 6)
+		vote = withBlockHash(vote, tmrand.Bytes(32))
+		vote = withBlockPartSetHeader(vote, PartSetHeader{123, tmrand.Bytes(32)})
+
+		_, err = signAddVote(privValidators[6], vote, voteSet)
+		require.NoError(t, err)
+	}
+
+	// The 8th voted like everyone else.
+	{
+		pv, err := privValidators[7].GetPubKey()
+		assert.NoError(t, err)
+		addr := pv.Address()
+		vote := withValidator(voteProto, addr, 7)
+		_, err = signAddVote(privValidators[7], vote, voteSet)
+		require.NoError(t, err)
+	}
+
+	// The 9th voted for nil.
+	{
+		pv, err := privValidators[8].GetPubKey()
+		assert.NoError(t, err)
+		addr := pv.Address()
+		vote := withValidator(voteProto, addr, 8)
+		vote.BlockID = BlockID{}
+
+		_, err = signAddVote(privValidators[8], vote, voteSet)
+		require.NoError(t, err)
+	}
+
+	commit := voteSet.MakeCommit()
+
+	// Commit should have 10 elements
+	assert.Equal(t, 10, len(commit.Signatures))
+
+	// Ensure that Commit is good.
+	if err := commit.ValidateBasic(); err != nil {
+		t.Errorf("error in Commit.ValidateBasic(): %v", err)
+	}
+}
+
+func buildVoteSet(
+	height int64, round int32, nonVotes, nonNilVotes, nilVotes int,
+	voteType tmproto.SignedMsgType) (voteSet *VoteSet, valSet *ValidatorSet,
+	privValidators []PrivValidator, blockID BlockID) {
+
+	blockID = makeBlockIDRandom()
+	voteSet, valSet, privValidators = buildVoteSetForBlock(height, round, nonVotes, nonNilVotes, nilVotes, voteType,
+		blockID)
+	return
+}
+
+func buildVoteSetForBlock(height int64,
+	round int32, nonVotes, nonNilVotes, nilVotes int,
+	voteType tmproto.SignedMsgType, blockID BlockID) (*VoteSet, *ValidatorSet, []PrivValidator) {
+	valSize := nonVotes + nilVotes + nonNilVotes
+	voteSet, valSet, privValidators := randVoteSet(height, round, voteType, valSize, 1)
+	voteProto := &Vote{
+		ValidatorAddress: nil,
+		ValidatorIndex:   -1,
+		Height:           height,
+		Round:            round,
+		Type:             voteType,
+		Timestamp:        tmtime.Now(),
+		BlockID:          blockID,
+	}
+	for i := 0; i < nonNilVotes; i++ {
+		pubKey, _ := privValidators[i].GetPubKey()
+		addr := pubKey.Address()
+		vote := withValidator(voteProto, addr, int32(i))
+		_, _ = signAddVote(privValidators[i], vote, voteSet)
+	}
+	for i := nonNilVotes; i < nonNilVotes+nilVotes; i++ {
+		pubKey, _ := privValidators[i].GetPubKey()
+		addr := pubKey.Address()
+		vote := withValidator(voteProto, addr, int32(i))
+		_, _ = signAddVote(privValidators[i], withBlockHash(vote, nil), voteSet)
+	}
+	return voteSet, valSet, privValidators
+}
+
 // NOTE: privValidators are in order
 func randVoteSet(
 	height int64,
@@ -63,610 +560,8 @@
 }
 
 // Convenience: Return new vote with different blockParts
-func withBlockPartSetHeader(vote *Vote, blockPartSetHeader PartSetHeader) *Vote {
+func withBlockPartSetHeader(vote *Vote, blockPartsHeader PartSetHeader) *Vote {
 	vote = vote.Copy()
-	vote.BlockID.PartSetHeader = blockPartSetHeader
-	return vote
-}
-
-func TestAddVote(t *testing.T) {
-=======
-func TestVoteSet_AddVote_Good(t *testing.T) {
->>>>>>> dc87c09d
-	height, round := int64(1), int32(0)
-	voteSet, _, privValidators := randVoteSet(height, round, tmproto.PrevoteType, 10, 1)
-	val0 := privValidators[0]
-
-	val0p, err := val0.GetPubKey()
-	require.NoError(t, err)
-	val0Addr := val0p.Address()
-
-	assert.Nil(t, voteSet.GetByAddress(val0Addr))
-	assert.False(t, voteSet.BitArray().GetIndex(0))
-	blockID, ok := voteSet.TwoThirdsMajority()
-	assert.False(t, ok || !blockID.IsZero(), "there should be no 2/3 majority")
-
-	vote := &Vote{
-		ValidatorAddress: val0Addr,
-		ValidatorIndex:   0, // since privValidators are in order
-		Height:           height,
-		Round:            round,
-		Type:             tmproto.PrevoteType,
-		Timestamp:        tmtime.Now(),
-		BlockID:          BlockID{nil, PartSetHeader{}},
-	}
-	_, err = signAddVote(val0, vote, voteSet)
-	require.NoError(t, err)
-
-	assert.NotNil(t, voteSet.GetByAddress(val0Addr))
-	assert.True(t, voteSet.BitArray().GetIndex(0))
-	blockID, ok = voteSet.TwoThirdsMajority()
-	assert.False(t, ok || !blockID.IsZero(), "there should be no 2/3 majority")
-}
-
-func TestVoteSet_AddVote_Bad(t *testing.T) {
-	height, round := int64(1), int32(0)
-	voteSet, _, privValidators := randVoteSet(height, round, tmproto.PrevoteType, 10, 1)
-
-	voteProto := &Vote{
-		ValidatorAddress: nil,
-		ValidatorIndex:   -1,
-		Height:           height,
-		Round:            round,
-		Timestamp:        tmtime.Now(),
-		Type:             tmproto.PrevoteType,
-		BlockID:          BlockID{nil, PartSetHeader{}},
-	}
-
-	// val0 votes for nil.
-	{
-		pubKey, err := privValidators[0].GetPubKey()
-		require.NoError(t, err)
-		addr := pubKey.Address()
-		vote := withValidator(voteProto, addr, 0)
-		added, err := signAddVote(privValidators[0], vote, voteSet)
-		if !added || err != nil {
-			t.Errorf("expected VoteSet.Add to succeed")
-		}
-	}
-
-	// val0 votes again for some block.
-	{
-		pubKey, err := privValidators[0].GetPubKey()
-		require.NoError(t, err)
-		addr := pubKey.Address()
-		vote := withValidator(voteProto, addr, 0)
-		added, err := signAddVote(privValidators[0], withBlockHash(vote, tmrand.Bytes(32)), voteSet)
-		if added || err == nil {
-			t.Errorf("expected VoteSet.Add to fail, conflicting vote.")
-		}
-	}
-
-	// val1 votes on another height
-	{
-		pubKey, err := privValidators[1].GetPubKey()
-		require.NoError(t, err)
-		addr := pubKey.Address()
-		vote := withValidator(voteProto, addr, 1)
-		added, err := signAddVote(privValidators[1], withHeight(vote, height+1), voteSet)
-		if added || err == nil {
-			t.Errorf("expected VoteSet.Add to fail, wrong height")
-		}
-	}
-
-	// val2 votes on another round
-	{
-		pubKey, err := privValidators[2].GetPubKey()
-		require.NoError(t, err)
-		addr := pubKey.Address()
-		vote := withValidator(voteProto, addr, 2)
-		added, err := signAddVote(privValidators[2], withRound(vote, round+1), voteSet)
-		if added || err == nil {
-			t.Errorf("expected VoteSet.Add to fail, wrong round")
-		}
-	}
-
-	// val3 votes of another type.
-	{
-		pubKey, err := privValidators[3].GetPubKey()
-		require.NoError(t, err)
-		addr := pubKey.Address()
-		vote := withValidator(voteProto, addr, 3)
-		added, err := signAddVote(privValidators[3], withType(vote, byte(tmproto.PrecommitType)), voteSet)
-		if added || err == nil {
-			t.Errorf("expected VoteSet.Add to fail, wrong type")
-		}
-	}
-}
-
-func TestVoteSet_2_3Majority(t *testing.T) {
-	height, round := int64(1), int32(0)
-	voteSet, _, privValidators := randVoteSet(height, round, tmproto.PrevoteType, 10, 1)
-
-	voteProto := &Vote{
-		ValidatorAddress: nil, // NOTE: must fill in
-		ValidatorIndex:   -1,  // NOTE: must fill in
-		Height:           height,
-		Round:            round,
-		Type:             tmproto.PrevoteType,
-		Timestamp:        tmtime.Now(),
-		BlockID:          BlockID{nil, PartSetHeader{}},
-	}
-	// 6 out of 10 voted for nil.
-	for i := int32(0); i < 6; i++ {
-		pubKey, err := privValidators[i].GetPubKey()
-		require.NoError(t, err)
-		addr := pubKey.Address()
-		vote := withValidator(voteProto, addr, i)
-		_, err = signAddVote(privValidators[i], vote, voteSet)
-		require.NoError(t, err)
-	}
-	blockID, ok := voteSet.TwoThirdsMajority()
-	assert.False(t, ok || !blockID.IsZero(), "there should be no 2/3 majority")
-
-	// 7th validator voted for some blockhash
-	{
-		pubKey, err := privValidators[6].GetPubKey()
-		require.NoError(t, err)
-		addr := pubKey.Address()
-		vote := withValidator(voteProto, addr, 6)
-		_, err = signAddVote(privValidators[6], withBlockHash(vote, tmrand.Bytes(32)), voteSet)
-		require.NoError(t, err)
-		blockID, ok = voteSet.TwoThirdsMajority()
-		assert.False(t, ok || !blockID.IsZero(), "there should be no 2/3 majority")
-	}
-
-	// 8th validator voted for nil.
-	{
-		pubKey, err := privValidators[7].GetPubKey()
-		require.NoError(t, err)
-		addr := pubKey.Address()
-		vote := withValidator(voteProto, addr, 7)
-		_, err = signAddVote(privValidators[7], vote, voteSet)
-		require.NoError(t, err)
-		blockID, ok = voteSet.TwoThirdsMajority()
-		assert.True(t, ok || blockID.IsZero(), "there should be 2/3 majority for nil")
-	}
-}
-
-func TestVoteSet_2_3MajorityRedux(t *testing.T) {
-	height, round := int64(1), int32(0)
-	voteSet, _, privValidators := randVoteSet(height, round, tmproto.PrevoteType, 100, 1)
-
-	blockHash := crypto.CRandBytes(32)
-	blockPartsTotal := uint32(123)
-	blockPartSetHeader := PartSetHeader{blockPartsTotal, crypto.CRandBytes(32)}
-
-	voteProto := &Vote{
-		ValidatorAddress: nil, // NOTE: must fill in
-		ValidatorIndex:   -1,  // NOTE: must fill in
-		Height:           height,
-		Round:            round,
-		Timestamp:        tmtime.Now(),
-		Type:             tmproto.PrevoteType,
-		BlockID:          BlockID{blockHash, blockPartSetHeader},
-	}
-
-	// 66 out of 100 voted for nil.
-	for i := int32(0); i < 66; i++ {
-		pubKey, err := privValidators[i].GetPubKey()
-		require.NoError(t, err)
-		addr := pubKey.Address()
-		vote := withValidator(voteProto, addr, i)
-		_, err = signAddVote(privValidators[i], vote, voteSet)
-		require.NoError(t, err)
-	}
-	blockID, ok := voteSet.TwoThirdsMajority()
-	assert.False(t, ok || !blockID.IsZero(),
-		"there should be no 2/3 majority")
-
-	// 67th validator voted for nil
-	{
-		pubKey, err := privValidators[66].GetPubKey()
-		require.NoError(t, err)
-		adrr := pubKey.Address()
-		vote := withValidator(voteProto, adrr, 66)
-		_, err = signAddVote(privValidators[66], withBlockHash(vote, nil), voteSet)
-		require.NoError(t, err)
-		blockID, ok = voteSet.TwoThirdsMajority()
-		assert.False(t, ok || !blockID.IsZero(),
-			"there should be no 2/3 majority: last vote added was nil")
-	}
-
-	// 68th validator voted for a different BlockParts PartSetHeader
-	{
-		pubKey, err := privValidators[67].GetPubKey()
-		require.NoError(t, err)
-		addr := pubKey.Address()
-		vote := withValidator(voteProto, addr, 67)
-<<<<<<< HEAD
-		blockPartSetHeader := PartSetHeader{blockPartsTotal, crypto.CRandBytes(32)}
-		_, err = signAddVote(privValidators[67], withBlockPartSetHeader(vote, blockPartSetHeader), voteSet)
-		if err != nil {
-			t.Error(err)
-		}
-=======
-		blockPartsHeader := PartSetHeader{blockPartsTotal, crypto.CRandBytes(32)}
-		_, err = signAddVote(privValidators[67], withBlockPartsHeader(vote, blockPartsHeader), voteSet)
-		require.NoError(t, err)
->>>>>>> dc87c09d
-		blockID, ok = voteSet.TwoThirdsMajority()
-		assert.False(t, ok || !blockID.IsZero(),
-			"there should be no 2/3 majority: last vote added had different PartSetHeader Hash")
-	}
-
-	// 69th validator voted for different BlockParts Total
-	{
-		pubKey, err := privValidators[68].GetPubKey()
-		require.NoError(t, err)
-		addr := pubKey.Address()
-		vote := withValidator(voteProto, addr, 68)
-<<<<<<< HEAD
-		blockPartSetHeader := PartSetHeader{blockPartsTotal + 1, blockPartSetHeader.Hash}
-		_, err = signAddVote(privValidators[68], withBlockPartSetHeader(vote, blockPartSetHeader), voteSet)
-		if err != nil {
-			t.Error(err)
-		}
-=======
-		blockPartsHeader := PartSetHeader{blockPartsTotal + 1, blockPartsHeader.Hash}
-		_, err = signAddVote(privValidators[68], withBlockPartsHeader(vote, blockPartsHeader), voteSet)
-		require.NoError(t, err)
->>>>>>> dc87c09d
-		blockID, ok = voteSet.TwoThirdsMajority()
-		assert.False(t, ok || !blockID.IsZero(),
-			"there should be no 2/3 majority: last vote added had different PartSetHeader Total")
-	}
-
-	// 70th validator voted for different BlockHash
-	{
-		pubKey, err := privValidators[69].GetPubKey()
-		require.NoError(t, err)
-		addr := pubKey.Address()
-		vote := withValidator(voteProto, addr, 69)
-		_, err = signAddVote(privValidators[69], withBlockHash(vote, tmrand.Bytes(32)), voteSet)
-		require.NoError(t, err)
-		blockID, ok = voteSet.TwoThirdsMajority()
-		assert.False(t, ok || !blockID.IsZero(),
-			"there should be no 2/3 majority: last vote added had different BlockHash")
-	}
-
-	// 71st validator voted for the right BlockHash & BlockPartSetHeader
-	{
-		pubKey, err := privValidators[70].GetPubKey()
-		require.NoError(t, err)
-		addr := pubKey.Address()
-		vote := withValidator(voteProto, addr, 70)
-		_, err = signAddVote(privValidators[70], vote, voteSet)
-<<<<<<< HEAD
-		if err != nil {
-			t.Error(err)
-		}
-		blockID, ok = voteSet.TwoThirdsMajority()
-		if !ok || !blockID.Equals(BlockID{blockHash, blockPartSetHeader}) {
-			t.Errorf("there should be 2/3 majority")
-		}
-	}
-}
-
-func TestBadVotes(t *testing.T) {
-	height, round := int64(1), int32(0)
-	voteSet, _, privValidators := randVoteSet(height, round, tmproto.PrevoteType, 10, 1)
-
-	voteProto := &Vote{
-		ValidatorAddress: nil,
-		ValidatorIndex:   -1,
-		Height:           height,
-		Round:            round,
-		Timestamp:        tmtime.Now(),
-		Type:             tmproto.PrevoteType,
-		BlockID:          BlockID{nil, PartSetHeader{}},
-	}
-
-	// val0 votes for nil.
-	{
-		pubKey, err := privValidators[0].GetPubKey()
-=======
->>>>>>> dc87c09d
-		require.NoError(t, err)
-		blockID, ok = voteSet.TwoThirdsMajority()
-		assert.True(t, ok && blockID.Equals(BlockID{blockHash, blockPartsHeader}),
-			"there should be 2/3 majority")
-	}
-}
-
-func TestVoteSet_Conflicts(t *testing.T) {
-	height, round := int64(1), int32(0)
-	voteSet, _, privValidators := randVoteSet(height, round, tmproto.PrevoteType, 4, 1)
-	blockHash1 := tmrand.Bytes(32)
-	blockHash2 := tmrand.Bytes(32)
-
-	voteProto := &Vote{
-		ValidatorAddress: nil,
-		ValidatorIndex:   -1,
-		Height:           height,
-		Round:            round,
-		Timestamp:        tmtime.Now(),
-		Type:             tmproto.PrevoteType,
-		BlockID:          BlockID{nil, PartSetHeader{}},
-	}
-
-	val0, err := privValidators[0].GetPubKey()
-	require.NoError(t, err)
-	val0Addr := val0.Address()
-
-	// val0 votes for nil.
-	{
-		vote := withValidator(voteProto, val0Addr, 0)
-		added, err := signAddVote(privValidators[0], vote, voteSet)
-		if !added || err != nil {
-			t.Errorf("expected VoteSet.Add to succeed")
-		}
-	}
-
-	// val0 votes again for blockHash1.
-	{
-		vote := withValidator(voteProto, val0Addr, 0)
-		added, err := signAddVote(privValidators[0], withBlockHash(vote, blockHash1), voteSet)
-		assert.False(t, added, "conflicting vote")
-		assert.Error(t, err, "conflicting vote")
-	}
-
-	// start tracking blockHash1
-	voteSet.SetPeerMaj23("peerA", BlockID{blockHash1, PartSetHeader{}})
-
-	// val0 votes again for blockHash1.
-	{
-		vote := withValidator(voteProto, val0Addr, 0)
-		added, err := signAddVote(privValidators[0], withBlockHash(vote, blockHash1), voteSet)
-		assert.True(t, added, "called SetPeerMaj23()")
-		assert.Error(t, err, "conflicting vote")
-	}
-
-	// attempt tracking blockHash2, should fail because already set for peerA.
-	voteSet.SetPeerMaj23("peerA", BlockID{blockHash2, PartSetHeader{}})
-
-	// val0 votes again for blockHash1.
-	{
-		vote := withValidator(voteProto, val0Addr, 0)
-		added, err := signAddVote(privValidators[0], withBlockHash(vote, blockHash2), voteSet)
-		assert.False(t, added, "duplicate SetPeerMaj23() from peerA")
-		assert.Error(t, err, "conflicting vote")
-	}
-
-	// val1 votes for blockHash1.
-	{
-		pv, err := privValidators[1].GetPubKey()
-		assert.NoError(t, err)
-		addr := pv.Address()
-		vote := withValidator(voteProto, addr, 1)
-		added, err := signAddVote(privValidators[1], withBlockHash(vote, blockHash1), voteSet)
-		if !added || err != nil {
-			t.Errorf("expected VoteSet.Add to succeed")
-		}
-	}
-
-	// check
-	if voteSet.HasTwoThirdsMajority() {
-		t.Errorf("we shouldn't have 2/3 majority yet")
-	}
-	if voteSet.HasTwoThirdsAny() {
-		t.Errorf("we shouldn't have 2/3 if any votes yet")
-	}
-
-	// val2 votes for blockHash2.
-	{
-		pv, err := privValidators[2].GetPubKey()
-		assert.NoError(t, err)
-		addr := pv.Address()
-		vote := withValidator(voteProto, addr, 2)
-		added, err := signAddVote(privValidators[2], withBlockHash(vote, blockHash2), voteSet)
-		if !added || err != nil {
-			t.Errorf("expected VoteSet.Add to succeed")
-		}
-	}
-
-	// check
-	if voteSet.HasTwoThirdsMajority() {
-		t.Errorf("we shouldn't have 2/3 majority yet")
-	}
-	if !voteSet.HasTwoThirdsAny() {
-		t.Errorf("we should have 2/3 if any votes")
-	}
-
-	// now attempt tracking blockHash1
-	voteSet.SetPeerMaj23("peerB", BlockID{blockHash1, PartSetHeader{}})
-
-	// val2 votes for blockHash1.
-	{
-		pv, err := privValidators[2].GetPubKey()
-		assert.NoError(t, err)
-		addr := pv.Address()
-		vote := withValidator(voteProto, addr, 2)
-		added, err := signAddVote(privValidators[2], withBlockHash(vote, blockHash1), voteSet)
-		assert.True(t, added)
-		assert.Error(t, err, "conflicting vote")
-	}
-
-	// check
-	if !voteSet.HasTwoThirdsMajority() {
-		t.Errorf("we should have 2/3 majority for blockHash1")
-	}
-	blockIDMaj23, _ := voteSet.TwoThirdsMajority()
-	if !bytes.Equal(blockIDMaj23.Hash, blockHash1) {
-		t.Errorf("got the wrong 2/3 majority blockhash")
-	}
-	if !voteSet.HasTwoThirdsAny() {
-		t.Errorf("we should have 2/3 if any votes")
-	}
-}
-
-func TestVoteSet_MakeCommit(t *testing.T) {
-	height, round := int64(1), int32(0)
-	voteSet, _, privValidators := randVoteSet(height, round, tmproto.PrecommitType, 10, 1)
-	blockHash, blockPartSetHeader := crypto.CRandBytes(32), PartSetHeader{123, crypto.CRandBytes(32)}
-
-	voteProto := &Vote{
-		ValidatorAddress: nil,
-		ValidatorIndex:   -1,
-		Height:           height,
-		Round:            round,
-		Timestamp:        tmtime.Now(),
-		Type:             tmproto.PrecommitType,
-		BlockID:          BlockID{blockHash, blockPartSetHeader},
-	}
-
-	// 6 out of 10 voted for some block.
-	for i := int32(0); i < 6; i++ {
-		pv, err := privValidators[i].GetPubKey()
-		assert.NoError(t, err)
-		addr := pv.Address()
-		vote := withValidator(voteProto, addr, i)
-		_, err = signAddVote(privValidators[i], vote, voteSet)
-		if err != nil {
-			t.Error(err)
-		}
-	}
-
-	// MakeCommit should fail.
-	assert.Panics(t, func() { voteSet.MakeCommit() }, "Doesn't have +2/3 majority")
-
-	// 7th voted for some other block.
-	{
-		pv, err := privValidators[6].GetPubKey()
-		assert.NoError(t, err)
-		addr := pv.Address()
-		vote := withValidator(voteProto, addr, 6)
-		vote = withBlockHash(vote, tmrand.Bytes(32))
-		vote = withBlockPartSetHeader(vote, PartSetHeader{123, tmrand.Bytes(32)})
-
-		_, err = signAddVote(privValidators[6], vote, voteSet)
-		require.NoError(t, err)
-	}
-
-	// The 8th voted like everyone else.
-	{
-		pv, err := privValidators[7].GetPubKey()
-		assert.NoError(t, err)
-		addr := pv.Address()
-		vote := withValidator(voteProto, addr, 7)
-		_, err = signAddVote(privValidators[7], vote, voteSet)
-		require.NoError(t, err)
-	}
-
-	// The 9th voted for nil.
-	{
-		pv, err := privValidators[8].GetPubKey()
-		assert.NoError(t, err)
-		addr := pv.Address()
-		vote := withValidator(voteProto, addr, 8)
-		vote.BlockID = BlockID{}
-
-		_, err = signAddVote(privValidators[8], vote, voteSet)
-		require.NoError(t, err)
-	}
-
-	commit := voteSet.MakeCommit()
-
-	// Commit should have 10 elements
-	assert.Equal(t, 10, len(commit.Signatures))
-
-	// Ensure that Commit is good.
-	if err := commit.ValidateBasic(); err != nil {
-		t.Errorf("error in Commit.ValidateBasic(): %v", err)
-	}
-}
-
-func buildVoteSet(
-	height int64, round int32, nonVotes, nonNilVotes, nilVotes int,
-	voteType tmproto.SignedMsgType) (voteSet *VoteSet, valSet *ValidatorSet,
-	privValidators []PrivValidator, blockID BlockID) {
-
-	blockID = makeBlockIDRandom()
-	voteSet, valSet, privValidators = buildVoteSetForBlock(height, round, nonVotes, nonNilVotes, nilVotes, voteType,
-		blockID)
-	return
-}
-
-func buildVoteSetForBlock(height int64,
-	round int32, nonVotes, nonNilVotes, nilVotes int,
-	voteType tmproto.SignedMsgType, blockID BlockID) (*VoteSet, *ValidatorSet, []PrivValidator) {
-	valSize := nonVotes + nilVotes + nonNilVotes
-	voteSet, valSet, privValidators := randVoteSet(height, round, voteType, valSize, 1)
-	voteProto := &Vote{
-		ValidatorAddress: nil,
-		ValidatorIndex:   -1,
-		Height:           height,
-		Round:            round,
-		Type:             voteType,
-		Timestamp:        tmtime.Now(),
-		BlockID:          blockID,
-	}
-	for i := 0; i < nonNilVotes; i++ {
-		pubKey, _ := privValidators[i].GetPubKey()
-		addr := pubKey.Address()
-		vote := withValidator(voteProto, addr, int32(i))
-		_, _ = signAddVote(privValidators[i], vote, voteSet)
-	}
-	for i := nonNilVotes; i < nonNilVotes+nilVotes; i++ {
-		pubKey, _ := privValidators[i].GetPubKey()
-		addr := pubKey.Address()
-		vote := withValidator(voteProto, addr, int32(i))
-		_, _ = signAddVote(privValidators[i], withBlockHash(vote, nil), voteSet)
-	}
-	return voteSet, valSet, privValidators
-}
-
-// NOTE: privValidators are in order
-func randVoteSet(
-	height int64,
-	round int32,
-	signedMsgType tmproto.SignedMsgType,
-	numValidators int,
-	votingPower int64,
-) (*VoteSet, *ValidatorSet, []PrivValidator) {
-	valSet, privValidators := RandValidatorSet(numValidators, votingPower)
-	return NewVoteSet("test_chain_id", height, round, signedMsgType, valSet), valSet, privValidators
-}
-
-// Convenience: Return new vote with different validator address/index
-func withValidator(vote *Vote, addr []byte, idx int32) *Vote {
-	vote = vote.Copy()
-	vote.ValidatorAddress = addr
-	vote.ValidatorIndex = idx
-	return vote
-}
-
-// Convenience: Return new vote with different height
-func withHeight(vote *Vote, height int64) *Vote {
-	vote = vote.Copy()
-	vote.Height = height
-	return vote
-}
-
-// Convenience: Return new vote with different round
-func withRound(vote *Vote, round int32) *Vote {
-	vote = vote.Copy()
-	vote.Round = round
-	return vote
-}
-
-// Convenience: Return new vote with different type
-func withType(vote *Vote, signedMsgType byte) *Vote {
-	vote = vote.Copy()
-	vote.Type = tmproto.SignedMsgType(signedMsgType)
-	return vote
-}
-
-// Convenience: Return new vote with different blockHash
-func withBlockHash(vote *Vote, blockHash []byte) *Vote {
-	vote = vote.Copy()
-	vote.BlockID.Hash = blockHash
-	return vote
-}
-
-// Convenience: Return new vote with different blockParts
-func withBlockPartsHeader(vote *Vote, blockPartsHeader PartSetHeader) *Vote {
-	vote = vote.Copy()
-	vote.BlockID.PartsHeader = blockPartsHeader
+	vote.BlockID.PartSetHeader = blockPartsHeader
 	return vote
 }