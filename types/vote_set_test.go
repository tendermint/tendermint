--- conflicted
+++ resolved
@@ -599,8 +599,7 @@
 
 func buildVoteSet(
 	height int64,
-<<<<<<< HEAD
-	round, nonVotes, nonNilVotes, nilVotes int,
+	round int32, nonVotes, nonNilVotes, nilVotes int,
 	voteType SignedMsgType) (voteSet *VoteSet, valSet *ValidatorSet, privValidators []PrivValidator, blockID BlockID) {
 
 	blockID = makeBlockIDRandom()
@@ -612,10 +611,6 @@
 func buildVoteSetForBlock(height int64,
 	round, nonVotes, nonNilVotes, nilVotes int,
 	voteType SignedMsgType, blockID BlockID) (*VoteSet, *ValidatorSet, []PrivValidator) {
-=======
-	round int32, nonVotes, nonNilVotes, nilVotes int,
-	voteType tmproto.SignedMsgType) (*VoteSet, *ValidatorSet, []PrivValidator, BlockID) {
->>>>>>> 9ef266b8
 	valSize := nonVotes + nilVotes + nonNilVotes
 	voteSet, valSet, privValidators := randVoteSet(height, round, voteType, valSize, 1)
 	voteProto := &Vote{
