package types

import (
	// it is ok to use math/rand here: we do not need a cryptographically secure random
	// number generator here and we can run the tests a bit faster
	"crypto/rand"
	"encoding/hex"
	"math"
	"os"
	"reflect"
	"testing"
	"time"

	"github.com/stretchr/testify/assert"
	"github.com/stretchr/testify/require"

	"github.com/tendermint/tendermint/crypto"
	"github.com/tendermint/tendermint/crypto/merkle"
	"github.com/tendermint/tendermint/crypto/tmhash"
	"github.com/tendermint/tendermint/libs/bits"
	"github.com/tendermint/tendermint/libs/bytes"
	tmrand "github.com/tendermint/tendermint/libs/rand"
	tmproto "github.com/tendermint/tendermint/proto/types"
	"github.com/tendermint/tendermint/proto/version"
	tmtime "github.com/tendermint/tendermint/types/time"
)

func TestMain(m *testing.M) {
	RegisterMockEvidences(cdc)

	code := m.Run()
	os.Exit(code)
}

func TestBlockAddEvidence(t *testing.T) {
	txs := []Tx{Tx("foo"), Tx("bar")}
	lastID := makeBlockIDRandom()
	h := int64(3)

	voteSet, valSet, vals := randVoteSet(h-1, 1, tmproto.PrecommitType, 10, 1)
	commit, err := MakeCommit(lastID, h-1, 1, voteSet, vals, time.Now())
	require.NoError(t, err)

	ev := NewMockEvidence(h, time.Now(), 0, valSet.Validators[0].Address)
	evList := []Evidence{ev}

	block := MakeBlock(h, txs, commit, evList)
	require.NotNil(t, block)
	require.Equal(t, 1, len(block.Evidence.Evidence))
	require.NotNil(t, block.EvidenceHash)
}

func TestBlockValidateBasic(t *testing.T) {
	require.Error(t, (*Block)(nil).ValidateBasic())

	txs := []Tx{Tx("foo"), Tx("bar")}
	lastID := makeBlockIDRandom()
	h := int64(3)

	voteSet, valSet, vals := randVoteSet(h-1, 1, tmproto.PrecommitType, 10, 1)
	commit, err := MakeCommit(lastID, h-1, 1, voteSet, vals, time.Now())
	require.NoError(t, err)

	ev := NewMockEvidence(h, time.Now(), 0, valSet.Validators[0].Address)
	evList := []Evidence{ev}

	testCases := []struct {
		testName      string
		malleateBlock func(*Block)
		expErr        bool
	}{
		{"Make Block", func(blk *Block) {}, false},
		{"Make Block w/ proposer Addr", func(blk *Block) { blk.ProposerAddress = valSet.GetProposer().Address }, false},
		{"Negative Height", func(blk *Block) { blk.Height = -1 }, true},
		{"Remove 1/2 the commits", func(blk *Block) {
			blk.LastCommit.Signatures = commit.Signatures[:commit.Size()/2]
			blk.LastCommit.hash = nil // clear hash or change wont be noticed
		}, true},
		{"Remove LastCommitHash", func(blk *Block) { blk.LastCommitHash = []byte("something else") }, true},
		{"Tampered Data", func(blk *Block) {
			blk.Data.Txs[0] = Tx("something else")
			blk.Data.hash = nil // clear hash or change wont be noticed
		}, true},
		{"Tampered DataHash", func(blk *Block) {
			blk.DataHash = tmrand.Bytes(len(blk.DataHash))
		}, true},
		{"Tampered EvidenceHash", func(blk *Block) {
			blk.EvidenceHash = []byte("something else")
		}, true},
	}
	for i, tc := range testCases {
		tc := tc
		i := i
		t.Run(tc.testName, func(t *testing.T) {
			block := MakeBlock(h, txs, commit, evList)
			block.ProposerAddress = valSet.GetProposer().Address
			tc.malleateBlock(block)
			err = block.ValidateBasic()
			assert.Equal(t, tc.expErr, err != nil, "#%d: %v", i, err)
		})
	}
}

func TestBlockHash(t *testing.T) {
	assert.Nil(t, (*Block)(nil).Hash())
	assert.Nil(t, MakeBlock(int64(3), []Tx{Tx("Hello World")}, nil, nil).Hash())
}

func TestBlockMakePartSet(t *testing.T) {
	assert.Nil(t, (*Block)(nil).MakePartSet(2))

	partSet := MakeBlock(int64(3), []Tx{Tx("Hello World")}, nil, nil).MakePartSet(1024)
	assert.NotNil(t, partSet)
	assert.EqualValues(t, 1, partSet.Total())
}

func TestBlockMakePartSetWithEvidence(t *testing.T) {
	assert.Nil(t, (*Block)(nil).MakePartSet(2))

	lastID := makeBlockIDRandom()
	h := int64(3)

	voteSet, valSet, vals := randVoteSet(h-1, 1, tmproto.PrecommitType, 10, 1)
	commit, err := MakeCommit(lastID, h-1, 1, voteSet, vals, time.Now())
	require.NoError(t, err)

	ev := NewMockEvidence(h, time.Now(), 0, valSet.Validators[0].Address)
	evList := []Evidence{ev}

	partSet := MakeBlock(h, []Tx{Tx("Hello World")}, commit, evList).MakePartSet(512)
	assert.NotNil(t, partSet)
	assert.EqualValues(t, 3, partSet.Total())
}

func TestBlockHashesTo(t *testing.T) {
	assert.False(t, (*Block)(nil).HashesTo(nil))

	lastID := makeBlockIDRandom()
	h := int64(3)
	voteSet, valSet, vals := randVoteSet(h-1, 1, tmproto.PrecommitType, 10, 1)
	commit, err := MakeCommit(lastID, h-1, 1, voteSet, vals, time.Now())
	require.NoError(t, err)

	ev := NewMockEvidence(h, time.Now(), 0, valSet.Validators[0].Address)
	evList := []Evidence{ev}

	block := MakeBlock(h, []Tx{Tx("Hello World")}, commit, evList)
	block.ValidatorsHash = valSet.Hash()
	assert.False(t, block.HashesTo([]byte{}))
	assert.False(t, block.HashesTo([]byte("something else")))
	assert.True(t, block.HashesTo(block.Hash()))
}

func TestBlockSize(t *testing.T) {
	size := MakeBlock(int64(3), []Tx{Tx("Hello World")}, nil, nil).Size()
	if size <= 0 {
		t.Fatal("Size of the block is zero or negative")
	}
}

func TestBlockString(t *testing.T) {
	assert.Equal(t, "nil-Block", (*Block)(nil).String())
	assert.Equal(t, "nil-Block", (*Block)(nil).StringIndented(""))
	assert.Equal(t, "nil-Block", (*Block)(nil).StringShort())

	block := MakeBlock(int64(3), []Tx{Tx("Hello World")}, nil, nil)
	assert.NotEqual(t, "nil-Block", block.String())
	assert.NotEqual(t, "nil-Block", block.StringIndented(""))
	assert.NotEqual(t, "nil-Block", block.StringShort())
}

func makeBlockIDRandom() BlockID {
	var (
		blockHash   = make([]byte, tmhash.Size)
		partSetHash = make([]byte, tmhash.Size)
	)
	rand.Read(blockHash)   //nolint: gosec
	rand.Read(partSetHash) //nolint: gosec
	return BlockID{blockHash, PartSetHeader{123, partSetHash}}
}

func makeBlockID(hash []byte, partSetSize uint32, partSetHash []byte) BlockID {
	var (
		h   = make([]byte, tmhash.Size)
		psH = make([]byte, tmhash.Size)
	)
	copy(h, hash)
	copy(psH, partSetHash)
	return BlockID{
		Hash: h,
		PartsHeader: PartSetHeader{
			Total: partSetSize,
			Hash:  psH,
		},
	}
}

var nilBytes []byte

func TestNilHeaderHashDoesntCrash(t *testing.T) {
	assert.Equal(t, []byte((*Header)(nil).Hash()), nilBytes)
	assert.Equal(t, []byte((new(Header)).Hash()), nilBytes)
}

func TestNilDataHashDoesntCrash(t *testing.T) {
	assert.Equal(t, []byte((*Data)(nil).Hash()), nilBytes)
	assert.Equal(t, []byte(new(Data).Hash()), nilBytes)
}

func TestCommit(t *testing.T) {
	lastID := makeBlockIDRandom()
	h := int64(3)
	voteSet, _, vals := randVoteSet(h-1, 1, tmproto.PrecommitType, 10, 1)
	commit, err := MakeCommit(lastID, h-1, 1, voteSet, vals, time.Now())
	require.NoError(t, err)

	assert.Equal(t, h-1, commit.Height)
	assert.EqualValues(t, 1, commit.Round)
	assert.Equal(t, tmproto.PrecommitType, tmproto.SignedMsgType(commit.Type()))
	if commit.Size() <= 0 {
		t.Fatalf("commit %v has a zero or negative size: %d", commit, commit.Size())
	}

	require.NotNil(t, commit.BitArray())
	assert.Equal(t, bits.NewBitArray(10).Size(), commit.BitArray().Size())

	assert.Equal(t, voteSet.GetByIndex(0), commit.GetByIndex(0))
	assert.True(t, commit.IsCommit())
}

func TestCommitValidateBasic(t *testing.T) {
	testCases := []struct {
		testName       string
		malleateCommit func(*Commit)
		expectErr      bool
	}{
		{"Random Commit", func(com *Commit) {}, false},
		{"Incorrect signature", func(com *Commit) { com.Signatures[0].Signature = []byte{0} }, false},
		{"Incorrect height", func(com *Commit) { com.Height = int64(-100) }, true},
		{"Incorrect round", func(com *Commit) { com.Round = -100 }, true},
	}
	for _, tc := range testCases {
		tc := tc
		t.Run(tc.testName, func(t *testing.T) {
			com := randCommit(time.Now())
			tc.malleateCommit(com)
			assert.Equal(t, tc.expectErr, com.ValidateBasic() != nil, "Validate Basic had an unexpected result")
		})
	}
}

func TestHeaderHash(t *testing.T) {
	testCases := []struct {
		desc       string
		header     *Header
		expectHash bytes.HexBytes
	}{
		{"Generates expected hash", &Header{
			Version:            version.Consensus{Block: 1, App: 2},
			ChainID:            "chainId",
			Height:             3,
			Time:               time.Date(2019, 10, 13, 16, 14, 44, 0, time.UTC),
			LastBlockID:        makeBlockID(make([]byte, tmhash.Size), 6, make([]byte, tmhash.Size)),
			LastCommitHash:     tmhash.Sum([]byte("last_commit_hash")),
			DataHash:           tmhash.Sum([]byte("data_hash")),
			ValidatorsHash:     tmhash.Sum([]byte("validators_hash")),
			NextValidatorsHash: tmhash.Sum([]byte("next_validators_hash")),
			ConsensusHash:      tmhash.Sum([]byte("consensus_hash")),
			AppHash:            tmhash.Sum([]byte("app_hash")),
			LastResultsHash:    tmhash.Sum([]byte("last_results_hash")),
			EvidenceHash:       tmhash.Sum([]byte("evidence_hash")),
			ProposerAddress:    crypto.AddressHash([]byte("proposer_address")),
		}, hexBytesFromString("ABDC78921B18A47EE6BEF5E31637BADB0F3E587E3C0F4DB2D1E93E9FF0533862")},
		{"nil header yields nil", nil, nil},
		{"nil ValidatorsHash yields nil", &Header{
			Version:            version.Consensus{Block: 1, App: 2},
			ChainID:            "chainId",
			Height:             3,
			Time:               time.Date(2019, 10, 13, 16, 14, 44, 0, time.UTC),
			LastBlockID:        makeBlockID(make([]byte, tmhash.Size), 6, make([]byte, tmhash.Size)),
			LastCommitHash:     tmhash.Sum([]byte("last_commit_hash")),
			DataHash:           tmhash.Sum([]byte("data_hash")),
			ValidatorsHash:     nil,
			NextValidatorsHash: tmhash.Sum([]byte("next_validators_hash")),
			ConsensusHash:      tmhash.Sum([]byte("consensus_hash")),
			AppHash:            tmhash.Sum([]byte("app_hash")),
			LastResultsHash:    tmhash.Sum([]byte("last_results_hash")),
			EvidenceHash:       tmhash.Sum([]byte("evidence_hash")),
			ProposerAddress:    crypto.AddressHash([]byte("proposer_address")),
		}, nil},
	}
	for _, tc := range testCases {
		tc := tc
		t.Run(tc.desc, func(t *testing.T) {
			assert.Equal(t, tc.expectHash, tc.header.Hash())

			// We also make sure that all fields are hashed in struct order, and that all
			// fields in the test struct are non-zero.
			if tc.header != nil && tc.expectHash != nil {
				byteSlices := [][]byte{}
				s := reflect.ValueOf(*tc.header)
				for i := 0; i < s.NumField(); i++ {
					f := s.Field(i)
					assert.False(t, f.IsZero(), "Found zero-valued field %v",
						s.Type().Field(i).Name)
					byteSlices = append(byteSlices, cdcEncode(f.Interface()))
				}
				assert.Equal(t,
					bytes.HexBytes(merkle.SimpleHashFromByteSlices(byteSlices)), tc.header.Hash())
			}
		})
	}
}

func TestMaxHeaderBytes(t *testing.T) {
	// Construct a UTF-8 string of MaxChainIDLen length using the supplementary
	// characters.
	// Each supplementary character takes 4 bytes.
	// http://www.i18nguy.com/unicode/supplementary-test.html
	maxChainID := ""
	for i := 0; i < MaxChainIDLen; i++ {
		maxChainID += "𠜎"
	}

	// time is varint encoded so need to pick the max.
	// year int, month Month, day, hour, min, sec, nsec int, loc *Location
	timestamp := time.Date(math.MaxInt64, 0, 0, 0, 0, 0, math.MaxInt64, time.UTC)

	h := Header{
		Version:            version.Consensus{Block: math.MaxInt64, App: math.MaxInt64},
		ChainID:            maxChainID,
		Height:             math.MaxInt64,
		Time:               timestamp,
		LastBlockID:        makeBlockID(make([]byte, tmhash.Size), math.MaxInt32, make([]byte, tmhash.Size)),
		LastCommitHash:     tmhash.Sum([]byte("last_commit_hash")),
		DataHash:           tmhash.Sum([]byte("data_hash")),
		ValidatorsHash:     tmhash.Sum([]byte("validators_hash")),
		NextValidatorsHash: tmhash.Sum([]byte("next_validators_hash")),
		ConsensusHash:      tmhash.Sum([]byte("consensus_hash")),
		AppHash:            tmhash.Sum([]byte("app_hash")),
		LastResultsHash:    tmhash.Sum([]byte("last_results_hash")),
		EvidenceHash:       tmhash.Sum([]byte("evidence_hash")),
		ProposerAddress:    crypto.AddressHash([]byte("proposer_address")),
	}

	bz, err := cdc.MarshalBinaryLengthPrefixed(h)
	require.NoError(t, err)

	assert.EqualValues(t, MaxHeaderBytes, int64(len(bz)))
}

func randCommit(now time.Time) *Commit {
	lastID := makeBlockIDRandom()
	h := int64(3)
	voteSet, _, vals := randVoteSet(h-1, 1, tmproto.PrecommitType, 10, 1)
	commit, err := MakeCommit(lastID, h-1, 1, voteSet, vals, now)
	if err != nil {
		panic(err)
	}
	return commit
}

func hexBytesFromString(s string) bytes.HexBytes {
	b, err := hex.DecodeString(s)
	if err != nil {
		panic(err)
	}
	return bytes.HexBytes(b)
}

func TestBlockMaxDataBytes(t *testing.T) {
	testCases := []struct {
		maxBytes      int64
		valsCount     int
		evidenceCount int
		panics        bool
		result        int64
	}{
		0: {-10, 1, 0, true, 0},
		1: {10, 1, 0, true, 0},
		2: {849, 1, 0, true, 0},
		3: {850, 1, 0, false, 0},
		4: {851, 1, 0, false, 1},
	}

	for i, tc := range testCases {
		tc := tc
		if tc.panics {
			assert.Panics(t, func() {
				MaxDataBytes(tc.maxBytes, tc.valsCount, tc.evidenceCount)
			}, "#%v", i)
		} else {
			assert.Equal(t,
				tc.result,
				MaxDataBytes(tc.maxBytes, tc.valsCount, tc.evidenceCount),
				"#%v", i)
		}
	}
}

func TestBlockMaxDataBytesUnknownEvidence(t *testing.T) {
	testCases := []struct {
		maxBytes  int64
		valsCount int
		panics    bool
		result    int64
	}{
		0: {-10, 1, true, 0},
		1: {10, 1, true, 0},
		2: {943, 1, true, 0},
		3: {944, 1, false, 0},
		4: {945, 1, false, 1},
	}

	for i, tc := range testCases {
		tc := tc
		if tc.panics {
			assert.Panics(t, func() {
				MaxDataBytesUnknownEvidence(tc.maxBytes, tc.valsCount)
			}, "#%v", i)
		} else {
			assert.Equal(t,
				tc.result,
				MaxDataBytesUnknownEvidence(tc.maxBytes, tc.valsCount),
				"#%v", i)
		}
	}
}

func TestCommitToVoteSet(t *testing.T) {
	lastID := makeBlockIDRandom()
	h := int64(3)

	voteSet, valSet, vals := randVoteSet(h-1, 1, tmproto.PrecommitType, 10, 1)
	commit, err := MakeCommit(lastID, h-1, 1, voteSet, vals, time.Now())
	assert.NoError(t, err)

	chainID := voteSet.ChainID()
	voteSet2 := CommitToVoteSet(chainID, commit, valSet)

	for i := uint32(0); int(i) < len(vals); i++ {
		vote1 := voteSet.GetByIndex(i)
		vote2 := voteSet2.GetByIndex(i)
		vote3 := commit.GetVote(i)

		vote1bz := cdc.MustMarshalBinaryBare(vote1)
		vote2bz := cdc.MustMarshalBinaryBare(vote2)
		vote3bz := cdc.MustMarshalBinaryBare(vote3)
		assert.Equal(t, vote1bz, vote2bz)
		assert.Equal(t, vote1bz, vote3bz)
	}
}

func TestCommitToVoteSetWithVotesForNilBlock(t *testing.T) {
	blockID := makeBlockID([]byte("blockhash"), 1000, []byte("partshash"))

	const (
		height = int64(3)
		round  = 0
	)

	type commitVoteTest struct {
		blockIDs      []BlockID
		numVotes      []int // must sum to numValidators
		numValidators int
		valid         bool
	}

	testCases := []commitVoteTest{
		{[]BlockID{blockID, {}}, []int{67, 33}, 100, true},
	}

	for _, tc := range testCases {
		voteSet, valSet, vals := randVoteSet(height-1, round, tmproto.PrecommitType, tc.numValidators, 1)

		vi := uint32(0)
		for n := range tc.blockIDs {
			for i := 0; i < tc.numVotes[n]; i++ {
				pubKey, err := vals[vi].GetPubKey()
				require.NoError(t, err)
				vote := &Vote{
					ValidatorAddress: pubKey.Address(),
					ValidatorIndex:   vi,
					Height:           height - 1,
					Round:            round,
					Type:             tmproto.PrecommitType,
					BlockID:          tc.blockIDs[n],
					Timestamp:        tmtime.Now(),
				}

				added, err := signAddVote(vals[vi], vote, voteSet)
				assert.NoError(t, err)
				assert.True(t, added)

				vi++
			}
		}

		if tc.valid {
			commit := voteSet.MakeCommit() // panics without > 2/3 valid votes
			assert.NotNil(t, commit)
			err := valSet.VerifyCommit(voteSet.ChainID(), blockID, height-1, commit)
			assert.Nil(t, err)
		} else {
			assert.Panics(t, func() { voteSet.MakeCommit() })
		}
	}
}

func TestSignedHeaderValidateBasic(t *testing.T) {
	commit := randCommit(time.Now())
	chainID := "𠜎"
	timestamp := time.Date(math.MaxInt64, 0, 0, 0, 0, 0, math.MaxInt64, time.UTC)
	h := Header{
		Version:            version.Consensus{Block: math.MaxInt64, App: math.MaxInt64},
		ChainID:            chainID,
		Height:             commit.Height,
		Time:               timestamp,
		LastBlockID:        commit.BlockID,
		LastCommitHash:     commit.Hash(),
		DataHash:           commit.Hash(),
		ValidatorsHash:     commit.Hash(),
		NextValidatorsHash: commit.Hash(),
		ConsensusHash:      commit.Hash(),
		AppHash:            commit.Hash(),
		LastResultsHash:    commit.Hash(),
		EvidenceHash:       commit.Hash(),
		ProposerAddress:    crypto.AddressHash([]byte("proposer_address")),
	}

	validSignedHeader := SignedHeader{Header: &h, Commit: commit}
	validSignedHeader.Commit.BlockID.Hash = validSignedHeader.Hash()
	invalidSignedHeader := SignedHeader{}

	testCases := []struct {
		testName  string
		shHeader  *Header
		shCommit  *Commit
		expectErr bool
	}{
		{"Valid Signed Header", validSignedHeader.Header, validSignedHeader.Commit, false},
		{"Invalid Signed Header", invalidSignedHeader.Header, validSignedHeader.Commit, true},
		{"Invalid Signed Header", validSignedHeader.Header, invalidSignedHeader.Commit, true},
	}

	for _, tc := range testCases {
		tc := tc
		t.Run(tc.testName, func(t *testing.T) {
			sh := SignedHeader{
				Header: tc.shHeader,
				Commit: tc.shCommit,
			}
			assert.Equal(
				t,
				tc.expectErr,
				sh.ValidateBasic(validSignedHeader.Header.ChainID) != nil,
				"Validate Basic had an unexpected result",
			)
		})
	}
}

func TestBlockIDValidateBasic(t *testing.T) {
	validBlockID := BlockID{
		Hash: bytes.HexBytes{},
		PartsHeader: PartSetHeader{
			Total: 1,
			Hash:  bytes.HexBytes{},
		},
	}

	invalidBlockID := BlockID{
		Hash: []byte{0},
		PartsHeader: PartSetHeader{
			Total: 1,
			Hash:  []byte{0},
		},
	}

	testCases := []struct {
		testName           string
		blockIDHash        bytes.HexBytes
		blockIDPartsHeader PartSetHeader
		expectErr          bool
	}{
		{"Valid BlockID", validBlockID.Hash, validBlockID.PartsHeader, false},
		{"Invalid BlockID", invalidBlockID.Hash, validBlockID.PartsHeader, true},
		{"Invalid BlockID", validBlockID.Hash, invalidBlockID.PartsHeader, true},
	}

	for _, tc := range testCases {
		tc := tc
		t.Run(tc.testName, func(t *testing.T) {
			blockID := BlockID{
				Hash:        tc.blockIDHash,
				PartsHeader: tc.blockIDPartsHeader,
			}
			assert.Equal(t, tc.expectErr, blockID.ValidateBasic() != nil, "Validate Basic had an unexpected result")
		})
	}
}

<<<<<<< HEAD
func TestBlockProto(t *testing.T) {
	block := MakeBlock(1, []Tx{[]byte("tx1"), []byte("tx2")}, &Commit{}, nil)
	block.Header.ProposerAddress = []byte("12345678901234567890")

	tc := []struct {
		name    string
		block   *Block
		wantErr bool
	}{
		{"block", block, false},
		{"empty block", &Block{}, false},
	}

	for _, tt := range tc {
		bp, err := tt.block.ToProto()
		if tt.wantErr {
			assert.True(t, (err == nil), tt.wantErr, tt.name)
			return
		}

		b := Block{}
		b.FromProto(bp)
		assert.Equal(t, tt.block, &b)
	}

=======
func TestBlockProtoBuf(t *testing.T) {
	h := tmrand.Int63()
	c1 := randCommit(time.Now())
	b1 := MakeBlock(h, []Tx{Tx([]byte{1})}, &Commit{Signatures: []CommitSig{}}, []Evidence{})
	b1.ProposerAddress = tmrand.Bytes(20)

	b2 := MakeBlock(h, []Tx{Tx([]byte{1})}, c1, []Evidence{})
	b2.ProposerAddress = tmrand.Bytes(20)
	evi := NewMockEvidence(b2.Height, time.Now(), 0, tmrand.Bytes(32))
	b2.Evidence = EvidenceData{Evidence: EvidenceList{evi}}
	b2.EvidenceHash = b2.Evidence.Hash()

	b3 := MakeBlock(h, []Tx{}, c1, []Evidence{})
	b3.ProposerAddress = tmrand.Bytes(20)
	testCases := []struct {
		msg      string
		b1       *Block
		expPass  bool
		expPass2 bool
	}{
		{"nil block", nil, false, false},
		{"b1", b1, true, false}, //nil BlockID errors
		{"b2", b2, true, true},
		{"b3", b3, true, true},
	}
	for _, tc := range testCases {
		pb, err := tc.b1.ToProto()
		if tc.expPass {
			require.NoError(t, err, tc.msg)
		} else {
			require.Error(t, err, tc.msg)
		}
		block := new(Block)
		err = block.FromProto(pb)
		if tc.expPass2 {
			require.NoError(t, err, tc.msg)
			require.EqualValues(t, tc.b1.Header, block.Header, tc.msg)
			require.EqualValues(t, tc.b1.Data, block.Data, tc.msg)
			require.EqualValues(t, tc.b1.Evidence, block.Evidence, tc.msg)
			require.EqualValues(t, *tc.b1.LastCommit, *block.LastCommit, tc.msg)
		} else {
			require.Error(t, err, tc.msg)
		}
	}
}

func TestDataProtoBuf(t *testing.T) {
	data := &Data{Txs: Txs{Tx([]byte{1}), Tx([]byte{2}), Tx([]byte{3})}}
	_ = data.Hash()
	data2 := &Data{Txs: Txs{}}
	_ = data2.Hash()
	testCases := []struct {
		msg     string
		data1   *Data
		expPass bool
	}{
		{"success", data, true},
		{"success data2", data2, true},
	}
	for _, tc := range testCases {
		protoData := tc.data1.ToProto()
		d := new(Data)
		err := d.FromProto(protoData)
		if tc.expPass {
			require.NoError(t, err, tc.msg)
			require.EqualValues(t, tc.data1, d, tc.msg)
		} else {
			require.Error(t, err, tc.msg)
		}
	}
}

func TestEvidenceDataProtoBuf(t *testing.T) {
	ev := NewDuplicateVoteEvidence(examplePrecommit(), examplePrevote())
	data := &EvidenceData{Evidence: EvidenceList{ev}}
	_ = data.Hash()
	testCases := []struct {
		msg      string
		data1    *EvidenceData
		expPass1 bool
		expPass2 bool
	}{
		{"success", data, true, true},
		{"empty evidenceData", &EvidenceData{Evidence: EvidenceList{}}, true, true},
		{"fail nil Data", nil, false, false},
	}

	for _, tc := range testCases {
		protoData, err := tc.data1.ToProto()
		if tc.expPass1 {
			require.NoError(t, err, tc.msg)
		} else {
			require.Error(t, err, tc.msg)
		}

		eviD := new(EvidenceData)
		err = eviD.FromProto(protoData)
		if tc.expPass2 {
			require.NoError(t, err, tc.msg)
			require.Equal(t, tc.data1, eviD, tc.msg)
		} else {
			require.Error(t, err, tc.msg)
		}
	}
}

func TestCommitProtoBuf(t *testing.T) {
	commit := randCommit(time.Now())

	testCases := []struct {
		msg     string
		c1      *Commit
		expPass bool
	}{
		{"success", commit, true},
		{"fail empty commit", &Commit{}, false},
		{"fail Commit nil", nil, false},
	}
	for _, tc := range testCases {
		tc := tc
		protoCommit := tc.c1.ToProto()

		c := new(Commit)
		err := c.FromProto(protoCommit)

		if tc.expPass {
			require.NoError(t, err, tc.msg)
			require.Equal(t, tc.c1, c, tc.msg)
		} else {
			require.Error(t, err, tc.msg)
		}
	}
}

func TestSignedHeaderProtoBuf(t *testing.T) {
	commit := randCommit(time.Now())
	h := makeRandHeader()

	sh := SignedHeader{Header: &h, Commit: commit}

	testCases := []struct {
		msg     string
		sh1     *SignedHeader
		expPass bool
	}{
		{"empty SignedHeader 2", &SignedHeader{}, true},
		{"success", &sh, true},
		{"failure nil", nil, false},
	}
	for _, tc := range testCases {
		protoSignedHeader := tc.sh1.ToProto()

		sh := new(SignedHeader)
		err := sh.FromProto(protoSignedHeader)

		if tc.expPass {
			require.NoError(t, err, tc.msg)
			require.Equal(t, tc.sh1, sh, tc.msg)
		} else {
			require.Error(t, err, tc.msg)
		}
	}
}

func TestBlockIDProtoBuf(t *testing.T) {
	blockID := makeBlockID([]byte("hash"), 2, []byte("part_set_hash"))
	testCases := []struct {
		msg     string
		bid1    *BlockID
		expPass bool
	}{
		{"success", &blockID, true},
		{"success empty", &BlockID{}, true},
		{"failure BlockID nil", nil, false},
	}
	for _, tc := range testCases {
		protoBlockID := tc.bid1.ToProto()

		bi := new(BlockID)
		err := bi.FromProto(protoBlockID)
		if tc.expPass {
			require.NoError(t, err)
			require.Equal(t, tc.bid1, bi, tc.msg)
		} else {
			require.NotEqual(t, tc.bid1, bi, tc.msg)
		}
	}
>>>>>>> 95e3cad4
}<|MERGE_RESOLUTION|>--- conflicted
+++ resolved
@@ -600,33 +600,6 @@
 	}
 }
 
-<<<<<<< HEAD
-func TestBlockProto(t *testing.T) {
-	block := MakeBlock(1, []Tx{[]byte("tx1"), []byte("tx2")}, &Commit{}, nil)
-	block.Header.ProposerAddress = []byte("12345678901234567890")
-
-	tc := []struct {
-		name    string
-		block   *Block
-		wantErr bool
-	}{
-		{"block", block, false},
-		{"empty block", &Block{}, false},
-	}
-
-	for _, tt := range tc {
-		bp, err := tt.block.ToProto()
-		if tt.wantErr {
-			assert.True(t, (err == nil), tt.wantErr, tt.name)
-			return
-		}
-
-		b := Block{}
-		b.FromProto(bp)
-		assert.Equal(t, tt.block, &b)
-	}
-
-=======
 func TestBlockProtoBuf(t *testing.T) {
 	h := tmrand.Int63()
 	c1 := randCommit(time.Now())
@@ -648,7 +621,7 @@
 		expPass2 bool
 	}{
 		{"nil block", nil, false, false},
-		{"b1", b1, true, false}, //nil BlockID errors
+		{"b1", b1, true, true}, //nil BlockID errors
 		{"b2", b2, true, true},
 		{"b3", b3, true, true},
 	}
@@ -742,7 +715,7 @@
 		expPass bool
 	}{
 		{"success", commit, true},
-		{"fail empty commit", &Commit{}, false},
+		{"empty commit", &Commit{}, true},
 		{"fail Commit nil", nil, false},
 	}
 	for _, tc := range testCases {
@@ -814,5 +787,4 @@
 			require.NotEqual(t, tc.bid1, bi, tc.msg)
 		}
 	}
->>>>>>> 95e3cad4
 }