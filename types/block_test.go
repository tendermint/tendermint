--- conflicted
+++ resolved
@@ -406,20 +406,12 @@
 		panics      bool
 		result      int64
 	}{
-<<<<<<< HEAD
-		0: {-10, 1, true, 0},
-		1: {10, 1, true, 0},
-		2: {941, 1, true, 0},
-		3: {942, 1, false, 0},
-		4: {943, 1, false, 1},
-=======
 		0: {-10, 0, 1, true, 0},
 		1: {10, 0, 1, true, 0},
 		2: {841, 0, 1, true, 0},
-		3: {850, 0, 1, false, 0},
-		4: {1286, 1, 1, false, 0},
-		5: {1287, 1, 1, false, 1},
->>>>>>> e256bf7e
+		3: {848, 0, 1, false, 0},
+		4: {1284, 1, 1, false, 0},
+		5: {1285, 1, 1, false, 1},
 	}
 
 	for i, tc := range testCases {
