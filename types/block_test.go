package types

import (
	// it is ok to use math/rand here: we do not need a cryptographically secure random
	// number generator here and we can run the tests a bit faster
	"crypto/rand"
	"encoding/hex"
	"math"
	"os"
	"reflect"
	"testing"
	"time"

	"github.com/stretchr/testify/assert"
	"github.com/stretchr/testify/require"

	"github.com/tendermint/tendermint/crypto"
	"github.com/tendermint/tendermint/crypto/merkle"
	"github.com/tendermint/tendermint/crypto/tmhash"
	"github.com/tendermint/tendermint/libs/bits"
	"github.com/tendermint/tendermint/libs/bytes"
	tmrand "github.com/tendermint/tendermint/libs/rand"
	tmproto "github.com/tendermint/tendermint/proto/types"
	tmtime "github.com/tendermint/tendermint/types/time"
	"github.com/tendermint/tendermint/version"
)

func TestMain(m *testing.M) {
	RegisterMockEvidences(cdc)

	code := m.Run()
	os.Exit(code)
}

func TestBlockAddEvidence(t *testing.T) {
	txs := []Tx{Tx("foo"), Tx("bar")}
	lastID := makeBlockIDRandom()
	h := int64(3)

	voteSet, valSet, vals := randVoteSet(h-1, 1, tmproto.PrecommitType, 10, 1)
	commit, err := MakeCommit(lastID, h-1, 1, voteSet, vals, time.Now())
	require.NoError(t, err)

	ev := NewMockEvidence(h, time.Now(), 0, valSet.Validators[0].Address)
	evList := []Evidence{ev}

	block := MakeBlock(h, txs, commit, evList)
	require.NotNil(t, block)
	require.Equal(t, 1, len(block.Evidence.Evidence))
	require.NotNil(t, block.EvidenceHash)
}

func TestBlockValidateBasic(t *testing.T) {
	require.Error(t, (*Block)(nil).ValidateBasic())

	txs := []Tx{Tx("foo"), Tx("bar")}
	lastID := makeBlockIDRandom()
	h := int64(3)

	voteSet, valSet, vals := randVoteSet(h-1, 1, tmproto.PrecommitType, 10, 1)
	commit, err := MakeCommit(lastID, h-1, 1, voteSet, vals, time.Now())
	require.NoError(t, err)

	ev := NewMockEvidence(h, time.Now(), 0, valSet.Validators[0].Address)
	evList := []Evidence{ev}

	testCases := []struct {
		testName      string
		malleateBlock func(*Block)
		expErr        bool
	}{
		{"Make Block", func(blk *Block) {}, false},
		{"Make Block w/ proposer Addr", func(blk *Block) { blk.ProposerAddress = valSet.GetProposer().Address }, false},
		{"Negative Height", func(blk *Block) { blk.Height = -1 }, true},
		{"Remove 1/2 the commits", func(blk *Block) {
			blk.LastCommit.Signatures = commit.Signatures[:commit.Size()/2]
			blk.LastCommit.hash = nil // clear hash or change wont be noticed
		}, true},
		{"Remove LastCommitHash", func(blk *Block) { blk.LastCommitHash = []byte("something else") }, true},
		{"Tampered Data", func(blk *Block) {
			blk.Data.Txs[0] = Tx("something else")
			blk.Data.hash = nil // clear hash or change wont be noticed
		}, true},
		{"Tampered DataHash", func(blk *Block) {
			blk.DataHash = tmrand.Bytes(len(blk.DataHash))
		}, true},
		{"Tampered EvidenceHash", func(blk *Block) {
			blk.EvidenceHash = []byte("something else")
		}, true},
	}
	for i, tc := range testCases {
		tc := tc
		i := i
		t.Run(tc.testName, func(t *testing.T) {
			block := MakeBlock(h, txs, commit, evList)
			block.ProposerAddress = valSet.GetProposer().Address
			tc.malleateBlock(block)
			err = block.ValidateBasic()
			assert.Equal(t, tc.expErr, err != nil, "#%d: %v", i, err)
		})
	}
}

func TestBlockHash(t *testing.T) {
	assert.Nil(t, (*Block)(nil).Hash())
	assert.Nil(t, MakeBlock(int64(3), []Tx{Tx("Hello World")}, nil, nil).Hash())
}

func TestBlockMakePartSet(t *testing.T) {
	assert.Nil(t, (*Block)(nil).MakePartSet(2))

	partSet := MakeBlock(int64(3), []Tx{Tx("Hello World")}, nil, nil).MakePartSet(1024)
	assert.NotNil(t, partSet)
	assert.EqualValues(t, 1, partSet.Total())
}

func TestBlockMakePartSetWithEvidence(t *testing.T) {
	assert.Nil(t, (*Block)(nil).MakePartSet(2))

	lastID := makeBlockIDRandom()
	h := int64(3)

	voteSet, valSet, vals := randVoteSet(h-1, 1, tmproto.PrecommitType, 10, 1)
	commit, err := MakeCommit(lastID, h-1, 1, voteSet, vals, time.Now())
	require.NoError(t, err)

	ev := NewMockEvidence(h, time.Now(), 0, valSet.Validators[0].Address)
	evList := []Evidence{ev}

	partSet := MakeBlock(h, []Tx{Tx("Hello World")}, commit, evList).MakePartSet(512)
	assert.NotNil(t, partSet)
	assert.EqualValues(t, 3, partSet.Total())
}

func TestBlockHashesTo(t *testing.T) {
	assert.False(t, (*Block)(nil).HashesTo(nil))

	lastID := makeBlockIDRandom()
	h := int64(3)
	voteSet, valSet, vals := randVoteSet(h-1, 1, tmproto.PrecommitType, 10, 1)
	commit, err := MakeCommit(lastID, h-1, 1, voteSet, vals, time.Now())
	require.NoError(t, err)

	ev := NewMockEvidence(h, time.Now(), 0, valSet.Validators[0].Address)
	evList := []Evidence{ev}

	block := MakeBlock(h, []Tx{Tx("Hello World")}, commit, evList)
	block.ValidatorsHash = valSet.Hash()
	assert.False(t, block.HashesTo([]byte{}))
	assert.False(t, block.HashesTo([]byte("something else")))
	assert.True(t, block.HashesTo(block.Hash()))
}

func TestBlockSize(t *testing.T) {
	size := MakeBlock(int64(3), []Tx{Tx("Hello World")}, nil, nil).Size()
	if size <= 0 {
		t.Fatal("Size of the block is zero or negative")
	}
}

func TestBlockString(t *testing.T) {
	assert.Equal(t, "nil-Block", (*Block)(nil).String())
	assert.Equal(t, "nil-Block", (*Block)(nil).StringIndented(""))
	assert.Equal(t, "nil-Block", (*Block)(nil).StringShort())

	block := MakeBlock(int64(3), []Tx{Tx("Hello World")}, nil, nil)
	assert.NotEqual(t, "nil-Block", block.String())
	assert.NotEqual(t, "nil-Block", block.StringIndented(""))
	assert.NotEqual(t, "nil-Block", block.StringShort())
}

func makeBlockIDRandom() BlockID {
	var (
		blockHash   = make([]byte, tmhash.Size)
		partSetHash = make([]byte, tmhash.Size)
	)
	rand.Read(blockHash)   //nolint: gosec
	rand.Read(partSetHash) //nolint: gosec
	return BlockID{blockHash, PartSetHeader{123, partSetHash}}
}

func makeBlockID(hash []byte, partSetSize uint32, partSetHash []byte) BlockID {
	var (
		h   = make([]byte, tmhash.Size)
		psH = make([]byte, tmhash.Size)
	)
	copy(h, hash)
	copy(psH, partSetHash)
	return BlockID{
		Hash: h,
		PartsHeader: PartSetHeader{
			Total: partSetSize,
			Hash:  psH,
		},
	}
}

var nilBytes []byte

func TestNilHeaderHashDoesntCrash(t *testing.T) {
	assert.Equal(t, []byte((*Header)(nil).Hash()), nilBytes)
	assert.Equal(t, []byte((new(Header)).Hash()), nilBytes)
}

func TestNilDataHashDoesntCrash(t *testing.T) {
	assert.Equal(t, []byte((*Data)(nil).Hash()), nilBytes)
	assert.Equal(t, []byte(new(Data).Hash()), nilBytes)
}

func TestCommit(t *testing.T) {
	lastID := makeBlockIDRandom()
	h := int64(3)
	voteSet, _, vals := randVoteSet(h-1, 1, tmproto.PrecommitType, 10, 1)
	commit, err := MakeCommit(lastID, h-1, 1, voteSet, vals, time.Now())
	require.NoError(t, err)

	assert.Equal(t, h-1, commit.Height)
	assert.EqualValues(t, 1, commit.Round)
<<<<<<< HEAD
	assert.Equal(t, PrecommitType, SignedMsgType(commit.Type()))
=======
	assert.Equal(t, tmproto.PrecommitType, tmproto.SignedMsgType(commit.Type()))
>>>>>>> 630c871b
	if commit.Size() <= 0 {
		t.Fatalf("commit %v has a zero or negative size: %d", commit, commit.Size())
	}

	require.NotNil(t, commit.BitArray())
	assert.Equal(t, bits.NewBitArray(10).Size(), commit.BitArray().Size())

	assert.Equal(t, voteSet.GetByIndex(0), commit.GetByIndex(0))
	assert.True(t, commit.IsCommit())
}

func TestCommitValidateBasic(t *testing.T) {
	testCases := []struct {
		testName       string
		malleateCommit func(*Commit)
		expectErr      bool
	}{
		{"Random Commit", func(com *Commit) {}, false},
		{"Incorrect signature", func(com *Commit) { com.Signatures[0].Signature = []byte{0} }, false},
		{"Incorrect height", func(com *Commit) { com.Height = int64(-100) }, true},
		{"Incorrect round", func(com *Commit) { com.Round = -100 }, true},
	}
	for _, tc := range testCases {
		tc := tc
		t.Run(tc.testName, func(t *testing.T) {
			com := randCommit(time.Now())
			tc.malleateCommit(com)
			assert.Equal(t, tc.expectErr, com.ValidateBasic() != nil, "Validate Basic had an unexpected result")
		})
	}
}

func TestHeaderHash(t *testing.T) {
	testCases := []struct {
		desc       string
		header     *Header
		expectHash bytes.HexBytes
	}{
		{"Generates expected hash", &Header{
			Version:            version.Consensus{Block: 1, App: 2},
			ChainID:            "chainId",
			Height:             3,
			Time:               time.Date(2019, 10, 13, 16, 14, 44, 0, time.UTC),
			LastBlockID:        makeBlockID(make([]byte, tmhash.Size), 6, make([]byte, tmhash.Size)),
			LastCommitHash:     tmhash.Sum([]byte("last_commit_hash")),
			DataHash:           tmhash.Sum([]byte("data_hash")),
			ValidatorsHash:     tmhash.Sum([]byte("validators_hash")),
			NextValidatorsHash: tmhash.Sum([]byte("next_validators_hash")),
			ConsensusHash:      tmhash.Sum([]byte("consensus_hash")),
			AppHash:            tmhash.Sum([]byte("app_hash")),
			LastResultsHash:    tmhash.Sum([]byte("last_results_hash")),
			EvidenceHash:       tmhash.Sum([]byte("evidence_hash")),
			ProposerAddress:    crypto.AddressHash([]byte("proposer_address")),
		}, hexBytesFromString("ABDC78921B18A47EE6BEF5E31637BADB0F3E587E3C0F4DB2D1E93E9FF0533862")},
		{"nil header yields nil", nil, nil},
		{"nil ValidatorsHash yields nil", &Header{
			Version:            version.Consensus{Block: 1, App: 2},
			ChainID:            "chainId",
			Height:             3,
			Time:               time.Date(2019, 10, 13, 16, 14, 44, 0, time.UTC),
			LastBlockID:        makeBlockID(make([]byte, tmhash.Size), 6, make([]byte, tmhash.Size)),
			LastCommitHash:     tmhash.Sum([]byte("last_commit_hash")),
			DataHash:           tmhash.Sum([]byte("data_hash")),
			ValidatorsHash:     nil,
			NextValidatorsHash: tmhash.Sum([]byte("next_validators_hash")),
			ConsensusHash:      tmhash.Sum([]byte("consensus_hash")),
			AppHash:            tmhash.Sum([]byte("app_hash")),
			LastResultsHash:    tmhash.Sum([]byte("last_results_hash")),
			EvidenceHash:       tmhash.Sum([]byte("evidence_hash")),
			ProposerAddress:    crypto.AddressHash([]byte("proposer_address")),
		}, nil},
	}
	for _, tc := range testCases {
		tc := tc
		t.Run(tc.desc, func(t *testing.T) {
			assert.Equal(t, tc.expectHash, tc.header.Hash())

			// We also make sure that all fields are hashed in struct order, and that all
			// fields in the test struct are non-zero.
			if tc.header != nil && tc.expectHash != nil {
				byteSlices := [][]byte{}
				s := reflect.ValueOf(*tc.header)
				for i := 0; i < s.NumField(); i++ {
					f := s.Field(i)
					assert.False(t, f.IsZero(), "Found zero-valued field %v",
						s.Type().Field(i).Name)
					byteSlices = append(byteSlices, cdcEncode(f.Interface()))
				}
				assert.Equal(t,
					bytes.HexBytes(merkle.SimpleHashFromByteSlices(byteSlices)), tc.header.Hash())
			}
		})
	}
}

func TestMaxHeaderBytes(t *testing.T) {
	// Construct a UTF-8 string of MaxChainIDLen length using the supplementary
	// characters.
	// Each supplementary character takes 4 bytes.
	// http://www.i18nguy.com/unicode/supplementary-test.html
	maxChainID := ""
	for i := 0; i < MaxChainIDLen; i++ {
		maxChainID += "𠜎"
	}

	// time is varint encoded so need to pick the max.
	// year int, month Month, day, hour, min, sec, nsec int, loc *Location
	timestamp := time.Date(math.MaxInt64, 0, 0, 0, 0, 0, math.MaxInt64, time.UTC)

	h := Header{
		Version:            version.Consensus{Block: math.MaxInt64, App: math.MaxInt64},
		ChainID:            maxChainID,
		Height:             math.MaxInt64,
		Time:               timestamp,
		LastBlockID:        makeBlockID(make([]byte, tmhash.Size), math.MaxInt32, make([]byte, tmhash.Size)),
		LastCommitHash:     tmhash.Sum([]byte("last_commit_hash")),
		DataHash:           tmhash.Sum([]byte("data_hash")),
		ValidatorsHash:     tmhash.Sum([]byte("validators_hash")),
		NextValidatorsHash: tmhash.Sum([]byte("next_validators_hash")),
		ConsensusHash:      tmhash.Sum([]byte("consensus_hash")),
		AppHash:            tmhash.Sum([]byte("app_hash")),
		LastResultsHash:    tmhash.Sum([]byte("last_results_hash")),
		EvidenceHash:       tmhash.Sum([]byte("evidence_hash")),
		ProposerAddress:    crypto.AddressHash([]byte("proposer_address")),
	}

	bz, err := cdc.MarshalBinaryLengthPrefixed(h)
	require.NoError(t, err)

	assert.EqualValues(t, MaxHeaderBytes, int64(len(bz)))
}

func randCommit(now time.Time) *Commit {
	lastID := makeBlockIDRandom()
	h := int64(3)
	voteSet, _, vals := randVoteSet(h-1, 1, tmproto.PrecommitType, 10, 1)
	commit, err := MakeCommit(lastID, h-1, 1, voteSet, vals, now)
	if err != nil {
		panic(err)
	}
	return commit
}

func hexBytesFromString(s string) bytes.HexBytes {
	b, err := hex.DecodeString(s)
	if err != nil {
		panic(err)
	}
	return bytes.HexBytes(b)
}

func TestBlockMaxDataBytes(t *testing.T) {
	testCases := []struct {
		maxBytes      int64
		valsCount     int
		evidenceCount int
		panics        bool
		result        int64
	}{
		0: {-10, 1, 0, true, 0},
		1: {10, 1, 0, true, 0},
		2: {849, 1, 0, true, 0},
		3: {850, 1, 0, false, 0},
		4: {851, 1, 0, false, 1},
	}

	for i, tc := range testCases {
		tc := tc
		if tc.panics {
			assert.Panics(t, func() {
				MaxDataBytes(tc.maxBytes, tc.valsCount, tc.evidenceCount)
			}, "#%v", i)
		} else {
			assert.Equal(t,
				tc.result,
				MaxDataBytes(tc.maxBytes, tc.valsCount, tc.evidenceCount),
				"#%v", i)
		}
	}
}

func TestBlockMaxDataBytesUnknownEvidence(t *testing.T) {
	testCases := []struct {
		maxBytes  int64
		valsCount int
		panics    bool
		result    int64
	}{
		0: {-10, 1, true, 0},
		1: {10, 1, true, 0},
		2: {943, 1, true, 0},
		3: {944, 1, false, 0},
		4: {945, 1, false, 1},
	}

	for i, tc := range testCases {
		tc := tc
		if tc.panics {
			assert.Panics(t, func() {
				MaxDataBytesUnknownEvidence(tc.maxBytes, tc.valsCount)
			}, "#%v", i)
		} else {
			assert.Equal(t,
				tc.result,
				MaxDataBytesUnknownEvidence(tc.maxBytes, tc.valsCount),
				"#%v", i)
		}
	}
}

func TestCommitToVoteSet(t *testing.T) {
	lastID := makeBlockIDRandom()
	h := int64(3)

	voteSet, valSet, vals := randVoteSet(h-1, 1, tmproto.PrecommitType, 10, 1)
	commit, err := MakeCommit(lastID, h-1, 1, voteSet, vals, time.Now())
	assert.NoError(t, err)

	chainID := voteSet.ChainID()
	voteSet2 := CommitToVoteSet(chainID, commit, valSet)

	for i := uint32(0); int(i) < len(vals); i++ {
		vote1 := voteSet.GetByIndex(i)
		vote2 := voteSet2.GetByIndex(i)
		vote3 := commit.GetVote(i)

		vote1bz := cdc.MustMarshalBinaryBare(vote1)
		vote2bz := cdc.MustMarshalBinaryBare(vote2)
		vote3bz := cdc.MustMarshalBinaryBare(vote3)
		assert.Equal(t, vote1bz, vote2bz)
		assert.Equal(t, vote1bz, vote3bz)
	}
}

func TestCommitToVoteSetWithVotesForNilBlock(t *testing.T) {
	blockID := makeBlockID([]byte("blockhash"), 1000, []byte("partshash"))

	const (
		height = int64(3)
		round  = 0
	)

	type commitVoteTest struct {
		blockIDs      []BlockID
		numVotes      []int // must sum to numValidators
		numValidators int
		valid         bool
	}

	testCases := []commitVoteTest{
		{[]BlockID{blockID, {}}, []int{67, 33}, 100, true},
	}

	for _, tc := range testCases {
		voteSet, valSet, vals := randVoteSet(height-1, round, tmproto.PrecommitType, tc.numValidators, 1)

		vi := uint32(0)
		for n := range tc.blockIDs {
			for i := 0; i < tc.numVotes[n]; i++ {
				pubKey, err := vals[vi].GetPubKey()
				require.NoError(t, err)
				vote := &Vote{
					ValidatorAddress: pubKey.Address(),
					ValidatorIndex:   vi,
					Height:           height - 1,
					Round:            round,
					Type:             tmproto.PrecommitType,
					BlockID:          tc.blockIDs[n],
					Timestamp:        tmtime.Now(),
				}

				added, err := signAddVote(vals[vi], vote, voteSet)
				assert.NoError(t, err)
				assert.True(t, added)

				vi++
			}
		}

		if tc.valid {
			commit := voteSet.MakeCommit() // panics without > 2/3 valid votes
			assert.NotNil(t, commit)
			err := valSet.VerifyCommit(voteSet.ChainID(), blockID, height-1, commit)
			assert.Nil(t, err)
		} else {
			assert.Panics(t, func() { voteSet.MakeCommit() })
		}
	}
}

func TestSignedHeaderValidateBasic(t *testing.T) {
	commit := randCommit(time.Now())
	chainID := "𠜎"
	timestamp := time.Date(math.MaxInt64, 0, 0, 0, 0, 0, math.MaxInt64, time.UTC)
	h := Header{
		Version:            version.Consensus{Block: math.MaxInt64, App: math.MaxInt64},
		ChainID:            chainID,
		Height:             commit.Height,
		Time:               timestamp,
		LastBlockID:        commit.BlockID,
		LastCommitHash:     commit.Hash(),
		DataHash:           commit.Hash(),
		ValidatorsHash:     commit.Hash(),
		NextValidatorsHash: commit.Hash(),
		ConsensusHash:      commit.Hash(),
		AppHash:            commit.Hash(),
		LastResultsHash:    commit.Hash(),
		EvidenceHash:       commit.Hash(),
		ProposerAddress:    crypto.AddressHash([]byte("proposer_address")),
	}

	validSignedHeader := SignedHeader{Header: &h, Commit: commit}
	validSignedHeader.Commit.BlockID.Hash = validSignedHeader.Hash()
	invalidSignedHeader := SignedHeader{}

	testCases := []struct {
		testName  string
		shHeader  *Header
		shCommit  *Commit
		expectErr bool
	}{
		{"Valid Signed Header", validSignedHeader.Header, validSignedHeader.Commit, false},
		{"Invalid Signed Header", invalidSignedHeader.Header, validSignedHeader.Commit, true},
		{"Invalid Signed Header", validSignedHeader.Header, invalidSignedHeader.Commit, true},
	}

	for _, tc := range testCases {
		tc := tc
		t.Run(tc.testName, func(t *testing.T) {
			sh := SignedHeader{
				Header: tc.shHeader,
				Commit: tc.shCommit,
			}
			assert.Equal(
				t,
				tc.expectErr,
				sh.ValidateBasic(validSignedHeader.Header.ChainID) != nil,
				"Validate Basic had an unexpected result",
			)
		})
	}
}

func TestBlockIDValidateBasic(t *testing.T) {
	validBlockID := BlockID{
		Hash: bytes.HexBytes{},
		PartsHeader: PartSetHeader{
			Total: 1,
			Hash:  bytes.HexBytes{},
		},
	}

	invalidBlockID := BlockID{
		Hash: []byte{0},
		PartsHeader: PartSetHeader{
			Total: 1,
			Hash:  []byte{0},
		},
	}

	testCases := []struct {
		testName           string
		blockIDHash        bytes.HexBytes
		blockIDPartsHeader PartSetHeader
		expectErr          bool
	}{
		{"Valid BlockID", validBlockID.Hash, validBlockID.PartsHeader, false},
		{"Invalid BlockID", invalidBlockID.Hash, validBlockID.PartsHeader, true},
		{"Invalid BlockID", validBlockID.Hash, invalidBlockID.PartsHeader, true},
	}

	for _, tc := range testCases {
		tc := tc
		t.Run(tc.testName, func(t *testing.T) {
			blockID := BlockID{
				Hash:        tc.blockIDHash,
				PartsHeader: tc.blockIDPartsHeader,
			}
			assert.Equal(t, tc.expectErr, blockID.ValidateBasic() != nil, "Validate Basic had an unexpected result")
		})
	}
}<|MERGE_RESOLUTION|>--- conflicted
+++ resolved
@@ -216,11 +216,7 @@
 
 	assert.Equal(t, h-1, commit.Height)
 	assert.EqualValues(t, 1, commit.Round)
-<<<<<<< HEAD
-	assert.Equal(t, PrecommitType, SignedMsgType(commit.Type()))
-=======
 	assert.Equal(t, tmproto.PrecommitType, tmproto.SignedMsgType(commit.Type()))
->>>>>>> 630c871b
 	if commit.Size() <= 0 {
 		t.Fatalf("commit %v has a zero or negative size: %d", commit, commit.Size())
 	}
