package types

import (
	// it is ok to use math/rand here: we do not need a cryptographically secure random
	// number generator here and we can run the tests a bit faster
	"context"
	"crypto/rand"
	"encoding/hex"
	"math"
	mrand "math/rand"
	"os"
	"reflect"
	"testing"
	"time"

	gogotypes "github.com/gogo/protobuf/types"
	"github.com/stretchr/testify/assert"
	"github.com/stretchr/testify/require"

	"github.com/tendermint/tendermint/crypto"
	"github.com/tendermint/tendermint/crypto/merkle"
	"github.com/tendermint/tendermint/crypto/tmhash"
	"github.com/tendermint/tendermint/libs/bits"
	"github.com/tendermint/tendermint/libs/bytes"
	tmrand "github.com/tendermint/tendermint/libs/rand"
	tmtime "github.com/tendermint/tendermint/libs/time"
	tmproto "github.com/tendermint/tendermint/proto/tendermint/types"
	tmversion "github.com/tendermint/tendermint/proto/tendermint/version"
	"github.com/tendermint/tendermint/version"
)

func TestMain(m *testing.M) {
	code := m.Run()
	os.Exit(code)
}

func TestBlockAddEvidence(t *testing.T) {
	ctx, cancel := context.WithCancel(context.Background())
	defer cancel()

	txs := []Tx{Tx("foo"), Tx("bar")}
	lastID := makeBlockIDRandom()
	h := int64(3)

<<<<<<< HEAD
	voteSet, _, vals := randVoteSet(t, h-1, 1, tmproto.PrecommitType, 10, 1)
	commit, err := makeCommit(lastID, h-1, 1, voteSet, vals, time.Now())
=======
	voteSet, _, vals := randVoteSet(ctx, t, h-1, 1, tmproto.PrecommitType, 10, 1)
	commit, err := makeCommit(ctx, lastID, h-1, 1, voteSet, vals, time.Now())
>>>>>>> 332163ed
	require.NoError(t, err)

	ev, err := NewMockDuplicateVoteEvidenceWithValidator(ctx, h, time.Now(), vals[0], "block-test-chain")
	require.NoError(t, err)
	evList := []Evidence{ev}

	block := MakeBlock(h, txs, commit, evList)
	require.NotNil(t, block)
	require.Equal(t, 1, len(block.Evidence.Evidence))
	require.NotNil(t, block.EvidenceHash)
}

func TestBlockValidateBasic(t *testing.T) {
	ctx, cancel := context.WithCancel(context.Background())
	defer cancel()

	require.Error(t, (*Block)(nil).ValidateBasic())

	txs := []Tx{Tx("foo"), Tx("bar")}
	lastID := makeBlockIDRandom()
	h := int64(3)

<<<<<<< HEAD
	voteSet, valSet, vals := randVoteSet(t, h-1, 1, tmproto.PrecommitType, 10, 1)
	commit, err := makeCommit(lastID, h-1, 1, voteSet, vals, time.Now())
=======
	voteSet, valSet, vals := randVoteSet(ctx, t, h-1, 1, tmproto.PrecommitType, 10, 1)
	commit, err := makeCommit(ctx, lastID, h-1, 1, voteSet, vals, time.Now())
>>>>>>> 332163ed
	require.NoError(t, err)

	ev, err := NewMockDuplicateVoteEvidenceWithValidator(ctx, h, time.Now(), vals[0], "block-test-chain")
	require.NoError(t, err)
	evList := []Evidence{ev}

	testCases := []struct {
		testName      string
		malleateBlock func(*Block)
		expErr        bool
	}{
		{"Make Block", func(blk *Block) {}, false},
		{"Make Block w/ proposer Addr", func(blk *Block) { blk.ProposerAddress = valSet.GetProposer().Address }, false},
		{"Negative Height", func(blk *Block) { blk.Height = -1 }, true},
		{"Remove 1/2 the commits", func(blk *Block) {
			blk.LastCommit.Signatures = commit.Signatures[:commit.Size()/2]
			blk.LastCommit.hash = nil // clear hash or change wont be noticed
		}, true},
		{"Remove LastCommitHash", func(blk *Block) { blk.LastCommitHash = []byte("something else") }, true},
		{"Tampered Data", func(blk *Block) {
			blk.Data.Txs[0] = Tx("something else")
			blk.Data.hash = nil // clear hash or change wont be noticed
		}, true},
		{"Tampered DataHash", func(blk *Block) {
			blk.DataHash = tmrand.Bytes(len(blk.DataHash))
		}, true},
		{"Tampered EvidenceHash", func(blk *Block) {
			blk.EvidenceHash = tmrand.Bytes(len(blk.EvidenceHash))
		}, true},
		{"Incorrect block protocol version", func(blk *Block) {
			blk.Version.Block = 1
		}, true},
		{"Missing LastCommit", func(blk *Block) {
			blk.LastCommit = nil
		}, true},
		{"Invalid LastCommit", func(blk *Block) {
			blk.LastCommit = NewCommit(-1, 0, *voteSet.maj23, nil)
		}, true},
		{"Invalid Evidence", func(blk *Block) {
			emptyEv := &DuplicateVoteEvidence{}
			blk.Evidence = EvidenceData{Evidence: []Evidence{emptyEv}}
		}, true},
	}
	for i, tc := range testCases {
		tc := tc
		i := i
		t.Run(tc.testName, func(t *testing.T) {
			block := MakeBlock(h, txs, commit, evList)
			block.ProposerAddress = valSet.GetProposer().Address
			tc.malleateBlock(block)
			err = block.ValidateBasic()
			t.Log(err)
			assert.Equal(t, tc.expErr, err != nil, "#%d: %v", i, err)
		})
	}
}

func TestBlockHash(t *testing.T) {
	assert.Nil(t, (*Block)(nil).Hash())
	assert.Nil(t, MakeBlock(int64(3), []Tx{Tx("Hello World")}, nil, nil).Hash())
}

func TestBlockMakePartSet(t *testing.T) {
	bps, err := (*Block)(nil).MakePartSet(2)
	assert.Error(t, err)
	assert.Nil(t, bps)

	partSet, err := MakeBlock(int64(3), []Tx{Tx("Hello World")}, nil, nil).MakePartSet(1024)
	require.NoError(t, err)
	assert.NotNil(t, partSet)
	assert.EqualValues(t, 1, partSet.Total())
}

func TestBlockMakePartSetWithEvidence(t *testing.T) {
	ctx, cancel := context.WithCancel(context.Background())
	defer cancel()

	bps, err := (*Block)(nil).MakePartSet(2)
	assert.Error(t, err)
	assert.Nil(t, bps)

	lastID := makeBlockIDRandom()
	h := int64(3)

<<<<<<< HEAD
	voteSet, _, vals := randVoteSet(t, h-1, 1, tmproto.PrecommitType, 10, 1)
	commit, err := makeCommit(lastID, h-1, 1, voteSet, vals, time.Now())
=======
	voteSet, _, vals := randVoteSet(ctx, t, h-1, 1, tmproto.PrecommitType, 10, 1)
	commit, err := makeCommit(ctx, lastID, h-1, 1, voteSet, vals, time.Now())
>>>>>>> 332163ed
	require.NoError(t, err)

	ev, err := NewMockDuplicateVoteEvidenceWithValidator(ctx, h, time.Now(), vals[0], "block-test-chain")
	require.NoError(t, err)
	evList := []Evidence{ev}

	partSet, err := MakeBlock(h, []Tx{Tx("Hello World")}, commit, evList).MakePartSet(512)
	require.NoError(t, err)

	assert.NotNil(t, partSet)
	assert.EqualValues(t, 4, partSet.Total())
}

func TestBlockHashesTo(t *testing.T) {
	ctx, cancel := context.WithCancel(context.Background())
	defer cancel()

	assert.False(t, (*Block)(nil).HashesTo(nil))

	lastID := makeBlockIDRandom()
	h := int64(3)
<<<<<<< HEAD
	voteSet, valSet, vals := randVoteSet(t, h-1, 1, tmproto.PrecommitType, 10, 1)
	commit, err := makeCommit(lastID, h-1, 1, voteSet, vals, time.Now())
=======
	voteSet, valSet, vals := randVoteSet(ctx, t, h-1, 1, tmproto.PrecommitType, 10, 1)
	commit, err := makeCommit(ctx, lastID, h-1, 1, voteSet, vals, time.Now())
>>>>>>> 332163ed
	require.NoError(t, err)

	ev, err := NewMockDuplicateVoteEvidenceWithValidator(ctx, h, time.Now(), vals[0], "block-test-chain")
	require.NoError(t, err)
	evList := []Evidence{ev}

	block := MakeBlock(h, []Tx{Tx("Hello World")}, commit, evList)
	block.ValidatorsHash = valSet.Hash()
	assert.False(t, block.HashesTo([]byte{}))
	assert.False(t, block.HashesTo([]byte("something else")))
	assert.True(t, block.HashesTo(block.Hash()))
}

func TestBlockSize(t *testing.T) {
	size := MakeBlock(int64(3), []Tx{Tx("Hello World")}, nil, nil).Size()
	if size <= 0 {
		t.Fatal("Size of the block is zero or negative")
	}
}

func TestBlockString(t *testing.T) {
	assert.Equal(t, "nil-Block", (*Block)(nil).String())
	assert.Equal(t, "nil-Block", (*Block)(nil).StringIndented(""))
	assert.Equal(t, "nil-Block", (*Block)(nil).StringShort())

	block := MakeBlock(int64(3), []Tx{Tx("Hello World")}, nil, nil)
	assert.NotEqual(t, "nil-Block", block.String())
	assert.NotEqual(t, "nil-Block", block.StringIndented(""))
	assert.NotEqual(t, "nil-Block", block.StringShort())
}

func makeBlockIDRandom() BlockID {
	var (
		blockHash   = make([]byte, tmhash.Size)
		partSetHash = make([]byte, tmhash.Size)
	)
	rand.Read(blockHash)   //nolint: errcheck // ignore errcheck for read
	rand.Read(partSetHash) //nolint: errcheck // ignore errcheck for read
	return BlockID{blockHash, PartSetHeader{123, partSetHash}}
}

func makeBlockID(hash []byte, partSetSize uint32, partSetHash []byte) BlockID {
	var (
		h   = make([]byte, tmhash.Size)
		psH = make([]byte, tmhash.Size)
	)
	copy(h, hash)
	copy(psH, partSetHash)
	return BlockID{
		Hash: h,
		PartSetHeader: PartSetHeader{
			Total: partSetSize,
			Hash:  psH,
		},
	}
}

var nilBytes []byte

// This follows RFC-6962, i.e. `echo -n '' | sha256sum`
var emptyBytes = []byte{0xe3, 0xb0, 0xc4, 0x42, 0x98, 0xfc, 0x1c, 0x14, 0x9a, 0xfb, 0xf4, 0xc8,
	0x99, 0x6f, 0xb9, 0x24, 0x27, 0xae, 0x41, 0xe4, 0x64, 0x9b, 0x93, 0x4c, 0xa4, 0x95, 0x99, 0x1b,
	0x78, 0x52, 0xb8, 0x55}

func TestNilHeaderHashDoesntCrash(t *testing.T) {
	assert.Equal(t, nilBytes, []byte((*Header)(nil).Hash()))
	assert.Equal(t, nilBytes, []byte((new(Header)).Hash()))
}

func TestNilDataHashDoesntCrash(t *testing.T) {
	assert.Equal(t, emptyBytes, []byte((*Data)(nil).Hash()))
	assert.Equal(t, emptyBytes, []byte(new(Data).Hash()))
}

func TestCommit(t *testing.T) {
	ctx, cancel := context.WithCancel(context.Background())
	defer cancel()

	lastID := makeBlockIDRandom()
	h := int64(3)
<<<<<<< HEAD
	voteSet, _, vals := randVoteSet(t, h-1, 1, tmproto.PrecommitType, 10, 1)
	commit, err := makeCommit(lastID, h-1, 1, voteSet, vals, time.Now())
=======
	voteSet, _, vals := randVoteSet(ctx, t, h-1, 1, tmproto.PrecommitType, 10, 1)
	commit, err := makeCommit(ctx, lastID, h-1, 1, voteSet, vals, time.Now())
>>>>>>> 332163ed
	require.NoError(t, err)

	assert.Equal(t, h-1, commit.Height)
	assert.EqualValues(t, 1, commit.Round)
	assert.Equal(t, tmproto.PrecommitType, tmproto.SignedMsgType(commit.Type()))
	if commit.Size() <= 0 {
		t.Fatalf("commit %v has a zero or negative size: %d", commit, commit.Size())
	}

	require.NotNil(t, commit.BitArray())
	assert.Equal(t, bits.NewBitArray(10).Size(), commit.BitArray().Size())

	assert.Equal(t, voteSet.GetByIndex(0), commit.GetByIndex(0))
	assert.True(t, commit.IsCommit())
}

func TestCommitValidateBasic(t *testing.T) {
	testCases := []struct {
		testName       string
		malleateCommit func(*Commit)
		expectErr      bool
	}{
		{"Random Commit", func(com *Commit) {}, false},
		{"Incorrect signature", func(com *Commit) { com.Signatures[0].Signature = []byte{0} }, false},
		{"Incorrect height", func(com *Commit) { com.Height = int64(-100) }, true},
		{"Incorrect round", func(com *Commit) { com.Round = -100 }, true},
	}
	for _, tc := range testCases {
		tc := tc
		t.Run(tc.testName, func(t *testing.T) {
<<<<<<< HEAD
			com := randCommit(t, time.Now())
=======
			ctx, cancel := context.WithCancel(context.Background())
			defer cancel()

			com := randCommit(ctx, t, time.Now())
>>>>>>> 332163ed
			tc.malleateCommit(com)
			assert.Equal(t, tc.expectErr, com.ValidateBasic() != nil, "Validate Basic had an unexpected result")
		})
	}
}

func TestMaxCommitBytes(t *testing.T) {
	// time is varint encoded so need to pick the max.
	// year int, month Month, day, hour, min, sec, nsec int, loc *Location
	timestamp := time.Date(math.MaxInt64, 0, 0, 0, 0, 0, math.MaxInt64, time.UTC)

	cs := CommitSig{
		BlockIDFlag:      BlockIDFlagNil,
		ValidatorAddress: crypto.AddressHash([]byte("validator_address")),
		Timestamp:        timestamp,
		Signature:        crypto.CRandBytes(MaxSignatureSize),
	}

	pbSig := cs.ToProto()
	// test that a single commit sig doesn't exceed max commit sig bytes
	assert.EqualValues(t, MaxCommitSigBytes, pbSig.Size())

	// check size with a single commit
	commit := &Commit{
		Height: math.MaxInt64,
		Round:  math.MaxInt32,
		BlockID: BlockID{
			Hash: tmhash.Sum([]byte("blockID_hash")),
			PartSetHeader: PartSetHeader{
				Total: math.MaxInt32,
				Hash:  tmhash.Sum([]byte("blockID_part_set_header_hash")),
			},
		},
		Signatures: []CommitSig{cs},
	}

	pb := commit.ToProto()

	assert.EqualValues(t, MaxCommitBytes(1), int64(pb.Size()))

	// check the upper bound of the commit size
	for i := 1; i < MaxVotesCount; i++ {
		commit.Signatures = append(commit.Signatures, cs)
	}

	pb = commit.ToProto()

	assert.EqualValues(t, MaxCommitBytes(MaxVotesCount), int64(pb.Size()))

}

func TestHeaderHash(t *testing.T) {
	testCases := []struct {
		desc       string
		header     *Header
		expectHash bytes.HexBytes
	}{
		{"Generates expected hash", &Header{
			Version:            version.Consensus{Block: 1, App: 2},
			ChainID:            "chainId",
			Height:             3,
			Time:               time.Date(2019, 10, 13, 16, 14, 44, 0, time.UTC),
			LastBlockID:        makeBlockID(make([]byte, tmhash.Size), 6, make([]byte, tmhash.Size)),
			LastCommitHash:     tmhash.Sum([]byte("last_commit_hash")),
			DataHash:           tmhash.Sum([]byte("data_hash")),
			ValidatorsHash:     tmhash.Sum([]byte("validators_hash")),
			NextValidatorsHash: tmhash.Sum([]byte("next_validators_hash")),
			ConsensusHash:      tmhash.Sum([]byte("consensus_hash")),
			AppHash:            tmhash.Sum([]byte("app_hash")),
			LastResultsHash:    tmhash.Sum([]byte("last_results_hash")),
			EvidenceHash:       tmhash.Sum([]byte("evidence_hash")),
			ProposerAddress:    crypto.AddressHash([]byte("proposer_address")),
		}, hexBytesFromString(t, "F740121F553B5418C3EFBD343C2DBFE9E007BB67B0D020A0741374BAB65242A4")},
		{"nil header yields nil", nil, nil},
		{"nil ValidatorsHash yields nil", &Header{
			Version:            version.Consensus{Block: 1, App: 2},
			ChainID:            "chainId",
			Height:             3,
			Time:               time.Date(2019, 10, 13, 16, 14, 44, 0, time.UTC),
			LastBlockID:        makeBlockID(make([]byte, tmhash.Size), 6, make([]byte, tmhash.Size)),
			LastCommitHash:     tmhash.Sum([]byte("last_commit_hash")),
			DataHash:           tmhash.Sum([]byte("data_hash")),
			ValidatorsHash:     nil,
			NextValidatorsHash: tmhash.Sum([]byte("next_validators_hash")),
			ConsensusHash:      tmhash.Sum([]byte("consensus_hash")),
			AppHash:            tmhash.Sum([]byte("app_hash")),
			LastResultsHash:    tmhash.Sum([]byte("last_results_hash")),
			EvidenceHash:       tmhash.Sum([]byte("evidence_hash")),
			ProposerAddress:    crypto.AddressHash([]byte("proposer_address")),
		}, nil},
	}
	for _, tc := range testCases {
		tc := tc
		t.Run(tc.desc, func(t *testing.T) {
			assert.Equal(t, tc.expectHash, tc.header.Hash())

			// We also make sure that all fields are hashed in struct order, and that all
			// fields in the test struct are non-zero.
			if tc.header != nil && tc.expectHash != nil {
				byteSlices := [][]byte{}

				s := reflect.ValueOf(*tc.header)
				for i := 0; i < s.NumField(); i++ {
					f := s.Field(i)

					assert.False(t, f.IsZero(), "Found zero-valued field %v",
						s.Type().Field(i).Name)

					switch f := f.Interface().(type) {
					case int64, bytes.HexBytes, string:
						byteSlices = append(byteSlices, cdcEncode(f))
					case time.Time:
						bz, err := gogotypes.StdTimeMarshal(f)
						require.NoError(t, err)
						byteSlices = append(byteSlices, bz)
					case version.Consensus:
						pbc := tmversion.Consensus{
							Block: f.Block,
							App:   f.App,
						}
						bz, err := pbc.Marshal()
						require.NoError(t, err)
						byteSlices = append(byteSlices, bz)
					case BlockID:
						pbbi := f.ToProto()
						bz, err := pbbi.Marshal()
						require.NoError(t, err)
						byteSlices = append(byteSlices, bz)
					default:
						t.Errorf("unknown type %T", f)
					}
				}
				assert.Equal(t,
					bytes.HexBytes(merkle.HashFromByteSlices(byteSlices)), tc.header.Hash())
			}
		})
	}
}

func TestMaxHeaderBytes(t *testing.T) {
	// Construct a UTF-8 string of MaxChainIDLen length using the supplementary
	// characters.
	// Each supplementary character takes 4 bytes.
	// http://www.i18nguy.com/unicode/supplementary-test.html
	maxChainID := ""
	for i := 0; i < MaxChainIDLen; i++ {
		maxChainID += "𠜎"
	}

	// time is varint encoded so need to pick the max.
	// year int, month Month, day, hour, min, sec, nsec int, loc *Location
	timestamp := time.Date(math.MaxInt64, 0, 0, 0, 0, 0, math.MaxInt64, time.UTC)

	h := Header{
		Version:            version.Consensus{Block: math.MaxInt64, App: math.MaxInt64},
		ChainID:            maxChainID,
		Height:             math.MaxInt64,
		Time:               timestamp,
		LastBlockID:        makeBlockID(make([]byte, tmhash.Size), math.MaxInt32, make([]byte, tmhash.Size)),
		LastCommitHash:     tmhash.Sum([]byte("last_commit_hash")),
		DataHash:           tmhash.Sum([]byte("data_hash")),
		ValidatorsHash:     tmhash.Sum([]byte("validators_hash")),
		NextValidatorsHash: tmhash.Sum([]byte("next_validators_hash")),
		ConsensusHash:      tmhash.Sum([]byte("consensus_hash")),
		AppHash:            tmhash.Sum([]byte("app_hash")),
		LastResultsHash:    tmhash.Sum([]byte("last_results_hash")),
		EvidenceHash:       tmhash.Sum([]byte("evidence_hash")),
		ProposerAddress:    crypto.AddressHash([]byte("proposer_address")),
	}

	bz, err := h.ToProto().Marshal()
	require.NoError(t, err)

	assert.EqualValues(t, MaxHeaderBytes, int64(len(bz)))
}

<<<<<<< HEAD
func randCommit(t *testing.T, now time.Time) *Commit {
	t.Helper()
	lastID := makeBlockIDRandom()
	h := int64(3)
	voteSet, _, vals := randVoteSet(t, h-1, 1, tmproto.PrecommitType, 10, 1)
	commit, err := makeCommit(lastID, h-1, 1, voteSet, vals, now)
=======
func randCommit(ctx context.Context, t *testing.T, now time.Time) *Commit {
	t.Helper()
	lastID := makeBlockIDRandom()
	h := int64(3)
	voteSet, _, vals := randVoteSet(ctx, t, h-1, 1, tmproto.PrecommitType, 10, 1)
	commit, err := makeCommit(ctx, lastID, h-1, 1, voteSet, vals, now)
>>>>>>> 332163ed
	require.NoError(t, err)

	return commit
}

func hexBytesFromString(t *testing.T, s string) bytes.HexBytes {
	t.Helper()

	b, err := hex.DecodeString(s)
	require.NoError(t, err)

	return bytes.HexBytes(b)
}

func TestBlockMaxDataBytes(t *testing.T) {
	testCases := []struct {
		maxBytes      int64
		valsCount     int
		evidenceBytes int64
		panics        bool
		result        int64
	}{
		0: {-10, 1, 0, true, 0},
		1: {10, 1, 0, true, 0},
		2: {841, 1, 0, true, 0},
		3: {842, 1, 0, false, 0},
		4: {843, 1, 0, false, 1},
		5: {954, 2, 0, false, 1},
		6: {1053, 2, 100, false, 0},
	}

	for i, tc := range testCases {
		tc := tc
		if tc.panics {
			assert.Panics(t, func() {
				MaxDataBytes(tc.maxBytes, tc.evidenceBytes, tc.valsCount)
			}, "#%v", i)
		} else {
			assert.Equal(t,
				tc.result,
				MaxDataBytes(tc.maxBytes, tc.evidenceBytes, tc.valsCount),
				"#%v", i)
		}
	}
}

func TestBlockMaxDataBytesNoEvidence(t *testing.T) {
	testCases := []struct {
		maxBytes  int64
		valsCount int
		panics    bool
		result    int64
	}{
		0: {-10, 1, true, 0},
		1: {10, 1, true, 0},
		2: {841, 1, true, 0},
		3: {842, 1, false, 0},
		4: {843, 1, false, 1},
	}

	for i, tc := range testCases {
		tc := tc
		if tc.panics {
			assert.Panics(t, func() {
				MaxDataBytesNoEvidence(tc.maxBytes, tc.valsCount)
			}, "#%v", i)
		} else {
			assert.Equal(t,
				tc.result,
				MaxDataBytesNoEvidence(tc.maxBytes, tc.valsCount),
				"#%v", i)
		}
	}
}

func TestCommitToVoteSet(t *testing.T) {
	lastID := makeBlockIDRandom()
	h := int64(3)

<<<<<<< HEAD
	voteSet, valSet, vals := randVoteSet(t, h-1, 1, tmproto.PrecommitType, 10, 1)
	commit, err := makeCommit(lastID, h-1, 1, voteSet, vals, time.Now())
=======
	ctx, cancel := context.WithCancel(context.Background())
	defer cancel()

	voteSet, valSet, vals := randVoteSet(ctx, t, h-1, 1, tmproto.PrecommitType, 10, 1)
	commit, err := makeCommit(ctx, lastID, h-1, 1, voteSet, vals, time.Now())
>>>>>>> 332163ed
	assert.NoError(t, err)

	chainID := voteSet.ChainID()
	voteSet2 := CommitToVoteSet(chainID, commit, valSet)

	for i := int32(0); int(i) < len(vals); i++ {
		vote1 := voteSet.GetByIndex(i)
		vote2 := voteSet2.GetByIndex(i)
		vote3 := commit.GetVote(i)

		vote1bz, err := vote1.ToProto().Marshal()
		require.NoError(t, err)
		vote2bz, err := vote2.ToProto().Marshal()
		require.NoError(t, err)
		vote3bz, err := vote3.ToProto().Marshal()
		require.NoError(t, err)
		assert.Equal(t, vote1bz, vote2bz)
		assert.Equal(t, vote1bz, vote3bz)
	}
}

func TestCommitToVoteSetWithVotesForNilBlock(t *testing.T) {
	blockID := makeBlockID([]byte("blockhash"), 1000, []byte("partshash"))

	const (
		height = int64(3)
		round  = 0
	)

	ctx, cancel := context.WithCancel(context.Background())
	defer cancel()

	type commitVoteTest struct {
		blockIDs      []BlockID
		numVotes      []int // must sum to numValidators
		numValidators int
		valid         bool
	}

	testCases := []commitVoteTest{
		{[]BlockID{blockID, {}}, []int{67, 33}, 100, true},
	}

	for _, tc := range testCases {
<<<<<<< HEAD
		voteSet, valSet, vals := randVoteSet(t, height-1, round, tmproto.PrecommitType, tc.numValidators, 1)
=======
		voteSet, valSet, vals := randVoteSet(ctx, t, height-1, round, tmproto.PrecommitType, tc.numValidators, 1)
>>>>>>> 332163ed

		vi := int32(0)
		for n := range tc.blockIDs {
			for i := 0; i < tc.numVotes[n]; i++ {
				pubKey, err := vals[vi].GetPubKey(ctx)
				require.NoError(t, err)
				vote := &Vote{
					ValidatorAddress: pubKey.Address(),
					ValidatorIndex:   vi,
					Height:           height - 1,
					Round:            round,
					Type:             tmproto.PrecommitType,
					BlockID:          tc.blockIDs[n],
					Timestamp:        tmtime.Now(),
				}

				added, err := signAddVote(ctx, vals[vi], vote, voteSet)
				assert.NoError(t, err)
				assert.True(t, added)

				vi++
			}
		}

		if tc.valid {
			commit := voteSet.MakeCommit() // panics without > 2/3 valid votes
			assert.NotNil(t, commit)
			err := valSet.VerifyCommit(voteSet.ChainID(), blockID, height-1, commit)
			assert.NoError(t, err)
		} else {
			assert.Panics(t, func() { voteSet.MakeCommit() })
		}
	}
}

func TestBlockIDValidateBasic(t *testing.T) {
	validBlockID := BlockID{
		Hash: bytes.HexBytes{},
		PartSetHeader: PartSetHeader{
			Total: 1,
			Hash:  bytes.HexBytes{},
		},
	}

	invalidBlockID := BlockID{
		Hash: []byte{0},
		PartSetHeader: PartSetHeader{
			Total: 1,
			Hash:  []byte{0},
		},
	}

	testCases := []struct {
		testName             string
		blockIDHash          bytes.HexBytes
		blockIDPartSetHeader PartSetHeader
		expectErr            bool
	}{
		{"Valid BlockID", validBlockID.Hash, validBlockID.PartSetHeader, false},
		{"Invalid BlockID", invalidBlockID.Hash, validBlockID.PartSetHeader, true},
		{"Invalid BlockID", validBlockID.Hash, invalidBlockID.PartSetHeader, true},
	}

	for _, tc := range testCases {
		tc := tc
		t.Run(tc.testName, func(t *testing.T) {
			blockID := BlockID{
				Hash:          tc.blockIDHash,
				PartSetHeader: tc.blockIDPartSetHeader,
			}
			assert.Equal(t, tc.expectErr, blockID.ValidateBasic() != nil, "Validate Basic had an unexpected result")
		})
	}
}

func TestBlockProtoBuf(t *testing.T) {
	ctx, cancel := context.WithCancel(context.Background())
	defer cancel()

	h := mrand.Int63()
<<<<<<< HEAD
	c1 := randCommit(t, time.Now())
=======
	c1 := randCommit(ctx, t, time.Now())
>>>>>>> 332163ed
	b1 := MakeBlock(h, []Tx{Tx([]byte{1})}, &Commit{Signatures: []CommitSig{}}, []Evidence{})
	b1.ProposerAddress = tmrand.Bytes(crypto.AddressSize)

	b2 := MakeBlock(h, []Tx{Tx([]byte{1})}, c1, []Evidence{})
	b2.ProposerAddress = tmrand.Bytes(crypto.AddressSize)
	evidenceTime := time.Date(2019, 1, 1, 0, 0, 0, 0, time.UTC)
	evi, err := NewMockDuplicateVoteEvidence(ctx, h, evidenceTime, "block-test-chain")
	require.NoError(t, err)
	b2.Evidence = EvidenceData{Evidence: EvidenceList{evi}}
	b2.EvidenceHash = b2.Evidence.Hash()

	b3 := MakeBlock(h, []Tx{}, c1, []Evidence{})
	b3.ProposerAddress = tmrand.Bytes(crypto.AddressSize)
	testCases := []struct {
		msg      string
		b1       *Block
		expPass  bool
		expPass2 bool
	}{
		{"nil block", nil, false, false},
		{"b1", b1, true, true},
		{"b2", b2, true, true},
		{"b3", b3, true, true},
	}
	for _, tc := range testCases {
		pb, err := tc.b1.ToProto()
		if tc.expPass {
			require.NoError(t, err, tc.msg)
		} else {
			require.Error(t, err, tc.msg)
		}

		block, err := BlockFromProto(pb)
		if tc.expPass2 {
			require.NoError(t, err, tc.msg)
			require.EqualValues(t, tc.b1.Header, block.Header, tc.msg)
			require.EqualValues(t, tc.b1.Data, block.Data, tc.msg)
			require.EqualValues(t, tc.b1.Evidence.Evidence, block.Evidence.Evidence, tc.msg)
			require.EqualValues(t, *tc.b1.LastCommit, *block.LastCommit, tc.msg)
		} else {
			require.Error(t, err, tc.msg)
		}
	}
}

func TestDataProtoBuf(t *testing.T) {
	data := &Data{Txs: Txs{Tx([]byte{1}), Tx([]byte{2}), Tx([]byte{3})}}
	data2 := &Data{Txs: Txs{}}
	testCases := []struct {
		msg     string
		data1   *Data
		expPass bool
	}{
		{"success", data, true},
		{"success data2", data2, true},
	}
	for _, tc := range testCases {
		protoData := tc.data1.ToProto()
		d, err := DataFromProto(&protoData)
		if tc.expPass {
			require.NoError(t, err, tc.msg)
			require.EqualValues(t, tc.data1, &d, tc.msg)
		} else {
			require.Error(t, err, tc.msg)
		}
	}
}

// TestEvidenceDataProtoBuf ensures parity in converting to and from proto.
func TestEvidenceDataProtoBuf(t *testing.T) {
	ctx, cancel := context.WithCancel(context.Background())
	defer cancel()

	const chainID = "mychain"
	ev, err := NewMockDuplicateVoteEvidence(ctx, math.MaxInt64, time.Now(), chainID)
	require.NoError(t, err)
	data := &EvidenceData{Evidence: EvidenceList{ev}}
	_ = data.ByteSize()
	testCases := []struct {
		msg      string
		data1    *EvidenceData
		expPass1 bool
		expPass2 bool
	}{
		{"success", data, true, true},
		{"empty evidenceData", &EvidenceData{Evidence: EvidenceList{}}, true, true},
		{"fail nil Data", nil, false, false},
	}

	for _, tc := range testCases {
		protoData, err := tc.data1.ToProto()
		if tc.expPass1 {
			require.NoError(t, err, tc.msg)
		} else {
			require.Error(t, err, tc.msg)
		}

		eviD := new(EvidenceData)
		err = eviD.FromProto(protoData)
		if tc.expPass2 {
			require.NoError(t, err, tc.msg)
			require.Equal(t, tc.data1, eviD, tc.msg)
		} else {
			require.Error(t, err, tc.msg)
		}
	}
}

// exposed for testing
func MakeRandHeader() Header {
	chainID := "test"
	t := time.Now()
	height := mrand.Int63()
	randBytes := tmrand.Bytes(tmhash.Size)
	randAddress := tmrand.Bytes(crypto.AddressSize)
	h := Header{
		Version:            version.Consensus{Block: version.BlockProtocol, App: 1},
		ChainID:            chainID,
		Height:             height,
		Time:               t,
		LastBlockID:        BlockID{},
		LastCommitHash:     randBytes,
		DataHash:           randBytes,
		ValidatorsHash:     randBytes,
		NextValidatorsHash: randBytes,
		ConsensusHash:      randBytes,
		AppHash:            randBytes,

		LastResultsHash: randBytes,

		EvidenceHash:    randBytes,
		ProposerAddress: randAddress,
	}

	return h
}

func TestHeaderProto(t *testing.T) {
	h1 := MakeRandHeader()
	tc := []struct {
		msg     string
		h1      *Header
		expPass bool
	}{
		{"success", &h1, true},
		{"failure empty Header", &Header{}, false},
	}

	for _, tt := range tc {
		tt := tt
		t.Run(tt.msg, func(t *testing.T) {
			pb := tt.h1.ToProto()
			h, err := HeaderFromProto(pb)
			if tt.expPass {
				require.NoError(t, err, tt.msg)
				require.Equal(t, tt.h1, &h, tt.msg)
			} else {
				require.Error(t, err, tt.msg)
			}

		})
	}
}

func TestBlockIDProtoBuf(t *testing.T) {
	blockID := makeBlockID([]byte("hash"), 2, []byte("part_set_hash"))
	testCases := []struct {
		msg     string
		bid1    *BlockID
		expPass bool
	}{
		{"success", &blockID, true},
		{"success empty", &BlockID{}, true},
		{"failure BlockID nil", nil, false},
	}
	for _, tc := range testCases {
		protoBlockID := tc.bid1.ToProto()

		bi, err := BlockIDFromProto(&protoBlockID)
		if tc.expPass {
			require.NoError(t, err)
			require.Equal(t, tc.bid1, bi, tc.msg)
		} else {
			require.NotEqual(t, tc.bid1, bi, tc.msg)
		}
	}
}

func TestSignedHeaderProtoBuf(t *testing.T) {
<<<<<<< HEAD
	commit := randCommit(t, time.Now())
=======
	ctx, cancel := context.WithCancel(context.Background())
	defer cancel()

	commit := randCommit(ctx, t, time.Now())
>>>>>>> 332163ed
	h := MakeRandHeader()

	sh := SignedHeader{Header: &h, Commit: commit}

	testCases := []struct {
		msg     string
		sh1     *SignedHeader
		expPass bool
	}{
		{"empty SignedHeader 2", &SignedHeader{}, true},
		{"success", &sh, true},
		{"failure nil", nil, false},
	}
	for _, tc := range testCases {
		protoSignedHeader := tc.sh1.ToProto()

		sh, err := SignedHeaderFromProto(protoSignedHeader)

		if tc.expPass {
			require.NoError(t, err, tc.msg)
			require.Equal(t, tc.sh1, sh, tc.msg)
		} else {
			require.Error(t, err, tc.msg)
		}
	}
}

func TestBlockIDEquals(t *testing.T) {
	var (
		blockID          = makeBlockID([]byte("hash"), 2, []byte("part_set_hash"))
		blockIDDuplicate = makeBlockID([]byte("hash"), 2, []byte("part_set_hash"))
		blockIDDifferent = makeBlockID([]byte("different_hash"), 2, []byte("part_set_hash"))
		blockIDEmpty     = BlockID{}
	)

	assert.True(t, blockID.Equals(blockIDDuplicate))
	assert.False(t, blockID.Equals(blockIDDifferent))
	assert.False(t, blockID.Equals(blockIDEmpty))
	assert.True(t, blockIDEmpty.Equals(blockIDEmpty))
	assert.False(t, blockIDEmpty.Equals(blockIDDifferent))
}

func TestCommitSig_ValidateBasic(t *testing.T) {
	testCases := []struct {
		name      string
		cs        CommitSig
		expectErr bool
		errString string
	}{
		{
			"invalid ID flag",
			CommitSig{BlockIDFlag: BlockIDFlag(0xFF)},
			true, "unknown BlockIDFlag",
		},
		{
			"BlockIDFlagAbsent validator address present",
			CommitSig{BlockIDFlag: BlockIDFlagAbsent, ValidatorAddress: crypto.Address("testaddr")},
			true, "validator address is present",
		},
		{
			"BlockIDFlagAbsent timestamp present",
			CommitSig{BlockIDFlag: BlockIDFlagAbsent, Timestamp: time.Now().UTC()},
			true, "time is present",
		},
		{
			"BlockIDFlagAbsent signatures present",
			CommitSig{BlockIDFlag: BlockIDFlagAbsent, Signature: []byte{0xAA}},
			true, "signature is present",
		},
		{
			"BlockIDFlagAbsent valid BlockIDFlagAbsent",
			CommitSig{BlockIDFlag: BlockIDFlagAbsent},
			false, "",
		},
		{
			"non-BlockIDFlagAbsent invalid validator address",
			CommitSig{BlockIDFlag: BlockIDFlagCommit, ValidatorAddress: make([]byte, 1)},
			true, "expected ValidatorAddress size",
		},
		{
			"non-BlockIDFlagAbsent invalid signature (zero)",
			CommitSig{
				BlockIDFlag:      BlockIDFlagCommit,
				ValidatorAddress: make([]byte, crypto.AddressSize),
				Signature:        make([]byte, 0),
			},
			true, "signature is missing",
		},
		{
			"non-BlockIDFlagAbsent invalid signature (too large)",
			CommitSig{
				BlockIDFlag:      BlockIDFlagCommit,
				ValidatorAddress: make([]byte, crypto.AddressSize),
				Signature:        make([]byte, MaxSignatureSize+1),
			},
			true, "signature is too big",
		},
		{
			"non-BlockIDFlagAbsent valid",
			CommitSig{
				BlockIDFlag:      BlockIDFlagCommit,
				ValidatorAddress: make([]byte, crypto.AddressSize),
				Signature:        make([]byte, MaxSignatureSize),
			},
			false, "",
		},
	}

	for _, tc := range testCases {
		tc := tc

		t.Run(tc.name, func(t *testing.T) {
			err := tc.cs.ValidateBasic()
			if tc.expectErr {
				require.Error(t, err)
				require.Contains(t, err.Error(), tc.errString)
			} else {
				require.NoError(t, err)
			}
		})
	}
}

func TestHeader_ValidateBasic(t *testing.T) {
	testCases := []struct {
		name      string
		header    Header
		expectErr bool
		errString string
	}{
		{
			"invalid version block",
			Header{Version: version.Consensus{Block: version.BlockProtocol + 1}},
			true, "block protocol is incorrect",
		},
		{
			"invalid chain ID length",
			Header{
				Version: version.Consensus{Block: version.BlockProtocol},
				ChainID: string(make([]byte, MaxChainIDLen+1)),
			},
			true, "chainID is too long",
		},
		{
			"invalid height (negative)",
			Header{
				Version: version.Consensus{Block: version.BlockProtocol},
				ChainID: string(make([]byte, MaxChainIDLen)),
				Height:  -1,
			},
			true, "negative Height",
		},
		{
			"invalid height (zero)",
			Header{
				Version: version.Consensus{Block: version.BlockProtocol},
				ChainID: string(make([]byte, MaxChainIDLen)),
				Height:  0,
			},
			true, "zero Height",
		},
		{
			"invalid block ID hash",
			Header{
				Version: version.Consensus{Block: version.BlockProtocol},
				ChainID: string(make([]byte, MaxChainIDLen)),
				Height:  1,
				LastBlockID: BlockID{
					Hash: make([]byte, tmhash.Size+1),
				},
			},
			true, "wrong Hash",
		},
		{
			"invalid block ID parts header hash",
			Header{
				Version: version.Consensus{Block: version.BlockProtocol},
				ChainID: string(make([]byte, MaxChainIDLen)),
				Height:  1,
				LastBlockID: BlockID{
					Hash: make([]byte, tmhash.Size),
					PartSetHeader: PartSetHeader{
						Hash: make([]byte, tmhash.Size+1),
					},
				},
			},
			true, "wrong PartSetHeader",
		},
		{
			"invalid last commit hash",
			Header{
				Version: version.Consensus{Block: version.BlockProtocol},
				ChainID: string(make([]byte, MaxChainIDLen)),
				Height:  1,
				LastBlockID: BlockID{
					Hash: make([]byte, tmhash.Size),
					PartSetHeader: PartSetHeader{
						Hash: make([]byte, tmhash.Size),
					},
				},
				LastCommitHash: make([]byte, tmhash.Size+1),
			},
			true, "wrong LastCommitHash",
		},
		{
			"invalid data hash",
			Header{
				Version: version.Consensus{Block: version.BlockProtocol},
				ChainID: string(make([]byte, MaxChainIDLen)),
				Height:  1,
				LastBlockID: BlockID{
					Hash: make([]byte, tmhash.Size),
					PartSetHeader: PartSetHeader{
						Hash: make([]byte, tmhash.Size),
					},
				},
				LastCommitHash: make([]byte, tmhash.Size),
				DataHash:       make([]byte, tmhash.Size+1),
			},
			true, "wrong DataHash",
		},
		{
			"invalid evidence hash",
			Header{
				Version: version.Consensus{Block: version.BlockProtocol},
				ChainID: string(make([]byte, MaxChainIDLen)),
				Height:  1,
				LastBlockID: BlockID{
					Hash: make([]byte, tmhash.Size),
					PartSetHeader: PartSetHeader{
						Hash: make([]byte, tmhash.Size),
					},
				},
				LastCommitHash: make([]byte, tmhash.Size),
				DataHash:       make([]byte, tmhash.Size),
				EvidenceHash:   make([]byte, tmhash.Size+1),
			},
			true, "wrong EvidenceHash",
		},
		{
			"invalid proposer address",
			Header{
				Version: version.Consensus{Block: version.BlockProtocol},
				ChainID: string(make([]byte, MaxChainIDLen)),
				Height:  1,
				LastBlockID: BlockID{
					Hash: make([]byte, tmhash.Size),
					PartSetHeader: PartSetHeader{
						Hash: make([]byte, tmhash.Size),
					},
				},
				LastCommitHash:  make([]byte, tmhash.Size),
				DataHash:        make([]byte, tmhash.Size),
				EvidenceHash:    make([]byte, tmhash.Size),
				ProposerAddress: make([]byte, crypto.AddressSize+1),
			},
			true, "invalid ProposerAddress length",
		},
		{
			"invalid validator hash",
			Header{
				Version: version.Consensus{Block: version.BlockProtocol},
				ChainID: string(make([]byte, MaxChainIDLen)),
				Height:  1,
				LastBlockID: BlockID{
					Hash: make([]byte, tmhash.Size),
					PartSetHeader: PartSetHeader{
						Hash: make([]byte, tmhash.Size),
					},
				},
				LastCommitHash:  make([]byte, tmhash.Size),
				DataHash:        make([]byte, tmhash.Size),
				EvidenceHash:    make([]byte, tmhash.Size),
				ProposerAddress: make([]byte, crypto.AddressSize),
				ValidatorsHash:  make([]byte, tmhash.Size+1),
			},
			true, "wrong ValidatorsHash",
		},
		{
			"invalid next validator hash",
			Header{
				Version: version.Consensus{Block: version.BlockProtocol},
				ChainID: string(make([]byte, MaxChainIDLen)),
				Height:  1,
				LastBlockID: BlockID{
					Hash: make([]byte, tmhash.Size),
					PartSetHeader: PartSetHeader{
						Hash: make([]byte, tmhash.Size),
					},
				},
				LastCommitHash:     make([]byte, tmhash.Size),
				DataHash:           make([]byte, tmhash.Size),
				EvidenceHash:       make([]byte, tmhash.Size),
				ProposerAddress:    make([]byte, crypto.AddressSize),
				ValidatorsHash:     make([]byte, tmhash.Size),
				NextValidatorsHash: make([]byte, tmhash.Size+1),
			},
			true, "wrong NextValidatorsHash",
		},
		{
			"invalid consensus hash",
			Header{
				Version: version.Consensus{Block: version.BlockProtocol},
				ChainID: string(make([]byte, MaxChainIDLen)),
				Height:  1,
				LastBlockID: BlockID{
					Hash: make([]byte, tmhash.Size),
					PartSetHeader: PartSetHeader{
						Hash: make([]byte, tmhash.Size),
					},
				},
				LastCommitHash:     make([]byte, tmhash.Size),
				DataHash:           make([]byte, tmhash.Size),
				EvidenceHash:       make([]byte, tmhash.Size),
				ProposerAddress:    make([]byte, crypto.AddressSize),
				ValidatorsHash:     make([]byte, tmhash.Size),
				NextValidatorsHash: make([]byte, tmhash.Size),
				ConsensusHash:      make([]byte, tmhash.Size+1),
			},
			true, "wrong ConsensusHash",
		},
		{
			"invalid last results hash",
			Header{
				Version: version.Consensus{Block: version.BlockProtocol},
				ChainID: string(make([]byte, MaxChainIDLen)),
				Height:  1,
				LastBlockID: BlockID{
					Hash: make([]byte, tmhash.Size),
					PartSetHeader: PartSetHeader{
						Hash: make([]byte, tmhash.Size),
					},
				},
				LastCommitHash:     make([]byte, tmhash.Size),
				DataHash:           make([]byte, tmhash.Size),
				EvidenceHash:       make([]byte, tmhash.Size),
				ProposerAddress:    make([]byte, crypto.AddressSize),
				ValidatorsHash:     make([]byte, tmhash.Size),
				NextValidatorsHash: make([]byte, tmhash.Size),
				ConsensusHash:      make([]byte, tmhash.Size),
				LastResultsHash:    make([]byte, tmhash.Size+1),
			},
			true, "wrong LastResultsHash",
		},
		{
			"valid header",
			Header{
				Version: version.Consensus{Block: version.BlockProtocol},
				ChainID: string(make([]byte, MaxChainIDLen)),
				Height:  1,
				LastBlockID: BlockID{
					Hash: make([]byte, tmhash.Size),
					PartSetHeader: PartSetHeader{
						Hash: make([]byte, tmhash.Size),
					},
				},
				LastCommitHash:     make([]byte, tmhash.Size),
				DataHash:           make([]byte, tmhash.Size),
				EvidenceHash:       make([]byte, tmhash.Size),
				ProposerAddress:    make([]byte, crypto.AddressSize),
				ValidatorsHash:     make([]byte, tmhash.Size),
				NextValidatorsHash: make([]byte, tmhash.Size),
				ConsensusHash:      make([]byte, tmhash.Size),
				LastResultsHash:    make([]byte, tmhash.Size),
			},
			false, "",
		},
	}

	for _, tc := range testCases {
		tc := tc

		t.Run(tc.name, func(t *testing.T) {
			err := tc.header.ValidateBasic()
			if tc.expectErr {
				require.Error(t, err)
				require.Contains(t, err.Error(), tc.errString)
			} else {
				require.NoError(t, err)
			}
		})
	}
}

func TestCommit_ValidateBasic(t *testing.T) {
	testCases := []struct {
		name      string
		commit    *Commit
		expectErr bool
		errString string
	}{
		{
			"invalid height",
			&Commit{Height: -1},
			true, "negative Height",
		},
		{
			"invalid round",
			&Commit{Height: 1, Round: -1},
			true, "negative Round",
		},
		{
			"invalid block ID",
			&Commit{
				Height:  1,
				Round:   1,
				BlockID: BlockID{},
			},
			true, "commit cannot be for nil block",
		},
		{
			"no signatures",
			&Commit{
				Height: 1,
				Round:  1,
				BlockID: BlockID{
					Hash: make([]byte, tmhash.Size),
					PartSetHeader: PartSetHeader{
						Hash: make([]byte, tmhash.Size),
					},
				},
			},
			true, "no signatures in commit",
		},
		{
			"invalid signature",
			&Commit{
				Height: 1,
				Round:  1,
				BlockID: BlockID{
					Hash: make([]byte, tmhash.Size),
					PartSetHeader: PartSetHeader{
						Hash: make([]byte, tmhash.Size),
					},
				},
				Signatures: []CommitSig{
					{
						BlockIDFlag:      BlockIDFlagCommit,
						ValidatorAddress: make([]byte, crypto.AddressSize),
						Signature:        make([]byte, MaxSignatureSize+1),
					},
				},
			},
			true, "wrong CommitSig",
		},
		{
			"valid commit",
			&Commit{
				Height: 1,
				Round:  1,
				BlockID: BlockID{
					Hash: make([]byte, tmhash.Size),
					PartSetHeader: PartSetHeader{
						Hash: make([]byte, tmhash.Size),
					},
				},
				Signatures: []CommitSig{
					{
						BlockIDFlag:      BlockIDFlagCommit,
						ValidatorAddress: make([]byte, crypto.AddressSize),
						Signature:        make([]byte, MaxSignatureSize),
					},
				},
			},
			false, "",
		},
	}

	for _, tc := range testCases {
		tc := tc

		t.Run(tc.name, func(t *testing.T) {
			err := tc.commit.ValidateBasic()
			if tc.expectErr {
				require.Error(t, err)
				require.Contains(t, err.Error(), tc.errString)
			} else {
				require.NoError(t, err)
			}
		})
	}
}

func TestHeaderHashVector(t *testing.T) {
	chainID := "test"
	h := Header{
		Version:            version.Consensus{Block: 1, App: 1},
		ChainID:            chainID,
		Height:             50,
		Time:               time.Date(math.MaxInt64, 0, 0, 0, 0, 0, math.MaxInt64, time.UTC),
		LastBlockID:        BlockID{},
		LastCommitHash:     []byte("f2564c78071e26643ae9b3e2a19fa0dc10d4d9e873aa0be808660123f11a1e78"),
		DataHash:           []byte("f2564c78071e26643ae9b3e2a19fa0dc10d4d9e873aa0be808660123f11a1e78"),
		ValidatorsHash:     []byte("f2564c78071e26643ae9b3e2a19fa0dc10d4d9e873aa0be808660123f11a1e78"),
		NextValidatorsHash: []byte("f2564c78071e26643ae9b3e2a19fa0dc10d4d9e873aa0be808660123f11a1e78"),
		ConsensusHash:      []byte("f2564c78071e26643ae9b3e2a19fa0dc10d4d9e873aa0be808660123f11a1e78"),
		AppHash:            []byte("f2564c78071e26643ae9b3e2a19fa0dc10d4d9e873aa0be808660123f11a1e78"),

		LastResultsHash: []byte("f2564c78071e26643ae9b3e2a19fa0dc10d4d9e873aa0be808660123f11a1e78"),

		EvidenceHash:    []byte("f2564c78071e26643ae9b3e2a19fa0dc10d4d9e873aa0be808660123f11a1e78"),
		ProposerAddress: []byte("2915b7b15f979e48ebc61774bb1d86ba3136b7eb"),
	}

	testCases := []struct {
		header   Header
		expBytes string
	}{
		{header: h, expBytes: "87b6117ac7f827d656f178a3d6d30b24b205db2b6a3a053bae8baf4618570bfc"},
	}

	for _, tc := range testCases {
		hash := tc.header.Hash()
		require.Equal(t, tc.expBytes, hex.EncodeToString(hash))
	}
}<|MERGE_RESOLUTION|>--- conflicted
+++ resolved
@@ -42,13 +42,8 @@
 	lastID := makeBlockIDRandom()
 	h := int64(3)
 
-<<<<<<< HEAD
-	voteSet, _, vals := randVoteSet(t, h-1, 1, tmproto.PrecommitType, 10, 1)
-	commit, err := makeCommit(lastID, h-1, 1, voteSet, vals, time.Now())
-=======
 	voteSet, _, vals := randVoteSet(ctx, t, h-1, 1, tmproto.PrecommitType, 10, 1)
 	commit, err := makeCommit(ctx, lastID, h-1, 1, voteSet, vals, time.Now())
->>>>>>> 332163ed
 	require.NoError(t, err)
 
 	ev, err := NewMockDuplicateVoteEvidenceWithValidator(ctx, h, time.Now(), vals[0], "block-test-chain")
@@ -71,13 +66,9 @@
 	lastID := makeBlockIDRandom()
 	h := int64(3)
 
-<<<<<<< HEAD
-	voteSet, valSet, vals := randVoteSet(t, h-1, 1, tmproto.PrecommitType, 10, 1)
-	commit, err := makeCommit(lastID, h-1, 1, voteSet, vals, time.Now())
-=======
 	voteSet, valSet, vals := randVoteSet(ctx, t, h-1, 1, tmproto.PrecommitType, 10, 1)
 	commit, err := makeCommit(ctx, lastID, h-1, 1, voteSet, vals, time.Now())
->>>>>>> 332163ed
+
 	require.NoError(t, err)
 
 	ev, err := NewMockDuplicateVoteEvidenceWithValidator(ctx, h, time.Now(), vals[0], "block-test-chain")
@@ -162,13 +153,9 @@
 	lastID := makeBlockIDRandom()
 	h := int64(3)
 
-<<<<<<< HEAD
-	voteSet, _, vals := randVoteSet(t, h-1, 1, tmproto.PrecommitType, 10, 1)
-	commit, err := makeCommit(lastID, h-1, 1, voteSet, vals, time.Now())
-=======
 	voteSet, _, vals := randVoteSet(ctx, t, h-1, 1, tmproto.PrecommitType, 10, 1)
 	commit, err := makeCommit(ctx, lastID, h-1, 1, voteSet, vals, time.Now())
->>>>>>> 332163ed
+
 	require.NoError(t, err)
 
 	ev, err := NewMockDuplicateVoteEvidenceWithValidator(ctx, h, time.Now(), vals[0], "block-test-chain")
@@ -190,13 +177,9 @@
 
 	lastID := makeBlockIDRandom()
 	h := int64(3)
-<<<<<<< HEAD
-	voteSet, valSet, vals := randVoteSet(t, h-1, 1, tmproto.PrecommitType, 10, 1)
-	commit, err := makeCommit(lastID, h-1, 1, voteSet, vals, time.Now())
-=======
+
 	voteSet, valSet, vals := randVoteSet(ctx, t, h-1, 1, tmproto.PrecommitType, 10, 1)
 	commit, err := makeCommit(ctx, lastID, h-1, 1, voteSet, vals, time.Now())
->>>>>>> 332163ed
 	require.NoError(t, err)
 
 	ev, err := NewMockDuplicateVoteEvidenceWithValidator(ctx, h, time.Now(), vals[0], "block-test-chain")
@@ -277,13 +260,8 @@
 
 	lastID := makeBlockIDRandom()
 	h := int64(3)
-<<<<<<< HEAD
-	voteSet, _, vals := randVoteSet(t, h-1, 1, tmproto.PrecommitType, 10, 1)
-	commit, err := makeCommit(lastID, h-1, 1, voteSet, vals, time.Now())
-=======
 	voteSet, _, vals := randVoteSet(ctx, t, h-1, 1, tmproto.PrecommitType, 10, 1)
 	commit, err := makeCommit(ctx, lastID, h-1, 1, voteSet, vals, time.Now())
->>>>>>> 332163ed
 	require.NoError(t, err)
 
 	assert.Equal(t, h-1, commit.Height)
@@ -314,14 +292,11 @@
 	for _, tc := range testCases {
 		tc := tc
 		t.Run(tc.testName, func(t *testing.T) {
-<<<<<<< HEAD
-			com := randCommit(t, time.Now())
-=======
 			ctx, cancel := context.WithCancel(context.Background())
 			defer cancel()
 
 			com := randCommit(ctx, t, time.Now())
->>>>>>> 332163ed
+
 			tc.malleateCommit(com)
 			assert.Equal(t, tc.expectErr, com.ValidateBasic() != nil, "Validate Basic had an unexpected result")
 		})
@@ -498,21 +473,13 @@
 	assert.EqualValues(t, MaxHeaderBytes, int64(len(bz)))
 }
 
-<<<<<<< HEAD
-func randCommit(t *testing.T, now time.Time) *Commit {
-	t.Helper()
-	lastID := makeBlockIDRandom()
-	h := int64(3)
-	voteSet, _, vals := randVoteSet(t, h-1, 1, tmproto.PrecommitType, 10, 1)
-	commit, err := makeCommit(lastID, h-1, 1, voteSet, vals, now)
-=======
 func randCommit(ctx context.Context, t *testing.T, now time.Time) *Commit {
 	t.Helper()
 	lastID := makeBlockIDRandom()
 	h := int64(3)
 	voteSet, _, vals := randVoteSet(ctx, t, h-1, 1, tmproto.PrecommitType, 10, 1)
 	commit, err := makeCommit(ctx, lastID, h-1, 1, voteSet, vals, now)
->>>>>>> 332163ed
+
 	require.NoError(t, err)
 
 	return commit
@@ -592,16 +559,12 @@
 	lastID := makeBlockIDRandom()
 	h := int64(3)
 
-<<<<<<< HEAD
-	voteSet, valSet, vals := randVoteSet(t, h-1, 1, tmproto.PrecommitType, 10, 1)
-	commit, err := makeCommit(lastID, h-1, 1, voteSet, vals, time.Now())
-=======
 	ctx, cancel := context.WithCancel(context.Background())
 	defer cancel()
 
 	voteSet, valSet, vals := randVoteSet(ctx, t, h-1, 1, tmproto.PrecommitType, 10, 1)
 	commit, err := makeCommit(ctx, lastID, h-1, 1, voteSet, vals, time.Now())
->>>>>>> 332163ed
+
 	assert.NoError(t, err)
 
 	chainID := voteSet.ChainID()
@@ -646,11 +609,7 @@
 	}
 
 	for _, tc := range testCases {
-<<<<<<< HEAD
-		voteSet, valSet, vals := randVoteSet(t, height-1, round, tmproto.PrecommitType, tc.numValidators, 1)
-=======
 		voteSet, valSet, vals := randVoteSet(ctx, t, height-1, round, tmproto.PrecommitType, tc.numValidators, 1)
->>>>>>> 332163ed
 
 		vi := int32(0)
 		for n := range tc.blockIDs {
@@ -731,11 +690,8 @@
 	defer cancel()
 
 	h := mrand.Int63()
-<<<<<<< HEAD
-	c1 := randCommit(t, time.Now())
-=======
 	c1 := randCommit(ctx, t, time.Now())
->>>>>>> 332163ed
+
 	b1 := MakeBlock(h, []Tx{Tx([]byte{1})}, &Commit{Signatures: []CommitSig{}}, []Evidence{})
 	b1.ProposerAddress = tmrand.Bytes(crypto.AddressSize)
 
@@ -925,14 +881,11 @@
 }
 
 func TestSignedHeaderProtoBuf(t *testing.T) {
-<<<<<<< HEAD
-	commit := randCommit(t, time.Now())
-=======
 	ctx, cancel := context.WithCancel(context.Background())
 	defer cancel()
 
 	commit := randCommit(ctx, t, time.Now())
->>>>>>> 332163ed
+
 	h := MakeRandHeader()
 
 	sh := SignedHeader{Header: &h, Commit: commit}
