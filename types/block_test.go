--- conflicted
+++ resolved
@@ -110,11 +110,7 @@
 
 	partSet := MakeBlock(int64(3), []Tx{Tx("Hello World")}, nil, nil).MakePartSet(1024)
 	assert.NotNil(t, partSet)
-<<<<<<< HEAD
-	assert.Equal(t, int32(1), partSet.Total())
-=======
 	assert.EqualValues(t, 1, partSet.Total())
->>>>>>> c4a417e1
 }
 
 func TestBlockMakePartSetWithEvidence(t *testing.T) {
@@ -132,11 +128,7 @@
 
 	partSet := MakeBlock(h, []Tx{Tx("Hello World")}, commit, evList).MakePartSet(512)
 	assert.NotNil(t, partSet)
-<<<<<<< HEAD
-	assert.Equal(t, int32(3), partSet.Total())
-=======
 	assert.EqualValues(t, 3, partSet.Total())
->>>>>>> c4a417e1
 }
 
 func TestBlockHashesTo(t *testing.T) {
@@ -186,11 +178,7 @@
 	return BlockID{blockHash, PartSetHeader{123, partSetHash}}
 }
 
-<<<<<<< HEAD
-func makeBlockID(hash []byte, partSetSize int32, partSetHash []byte) BlockID {
-=======
 func makeBlockID(hash []byte, partSetSize uint32, partSetHash []byte) BlockID {
->>>>>>> c4a417e1
 	var (
 		h   = make([]byte, tmhash.Size)
 		psH = make([]byte, tmhash.Size)
