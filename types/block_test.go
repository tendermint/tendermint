package types

import (
<<<<<<< HEAD
=======
	// it is ok to use math/rand here: we do not need a cryptographically secure random
	// number generator here and we can run the tests a bit faster
	"context"
>>>>>>> 97a3e44e
	"crypto/rand"
	"encoding/hex"
	"fmt"
	"math"
	mrand "math/rand"
	"os"
	"reflect"
	"strconv"
	"testing"
	"time"

	"github.com/dashevo/dashd-go/btcjson"
	gogotypes "github.com/gogo/protobuf/types"
	"github.com/stretchr/testify/assert"
	"github.com/stretchr/testify/require"
	"github.com/tendermint/tendermint/crypto"
	"github.com/tendermint/tendermint/crypto/merkle"
	"github.com/tendermint/tendermint/crypto/tmhash"

	tmbytes "github.com/tendermint/tendermint/libs/bytes"
	tmrand "github.com/tendermint/tendermint/libs/rand"
	tmtime "github.com/tendermint/tendermint/libs/time"
	tmproto "github.com/tendermint/tendermint/proto/tendermint/types"
	tmversion "github.com/tendermint/tendermint/proto/tendermint/version"
	"github.com/tendermint/tendermint/version"
)

func TestMain(m *testing.M) {
	code := m.Run()
	os.Exit(code)
}

func TestBlockAddEvidence(t *testing.T) {
	txs := []Tx{Tx("foo"), Tx("bar")}
	lastID := makeBlockIDRandom()

	h := int64(3)
	stateID := RandStateID().WithHeight(h - 2)

<<<<<<< HEAD
	coreChainLock := NewMockChainLock(1)

	voteSet, valSet, vals := randVoteSet(h-1, 1, tmproto.PrecommitType, 10, stateID)
	commit, err := MakeCommit(lastID, stateID, h-1, 1, voteSet, vals)
=======
	voteSet, _, vals := randVoteSet(h-1, 1, tmproto.PrecommitType, 10, 1)
	commit, err := makeCommit(lastID, h-1, 1, voteSet, vals, time.Now())
>>>>>>> 97a3e44e
	require.NoError(t, err)

	ev := NewMockDuplicateVoteEvidenceWithValidator(h, time.Now(), vals[0], "block-test-chain", valSet.QuorumType,
		valSet.QuorumHash)
	evList := []Evidence{ev}

	block := MakeBlock(h, coreChainLock.CoreBlockHeight, &coreChainLock, txs, commit, evList, 0)
	require.NotNil(t, block)
	require.Equal(t, 1, len(block.Evidence.Evidence))
	require.NotNil(t, block.EvidenceHash)
}

func TestBlockValidateBasic(t *testing.T) {
	require.Error(t, (*Block)(nil).ValidateBasic())

	txs := []Tx{Tx("foo"), Tx("bar")}
	lastID := makeBlockIDRandom()
	h := int64(3)

<<<<<<< HEAD
	stateID := RandStateID().WithHeight(h - 2)

	voteSet, valSet, vals := randVoteSet(h-1, 1, tmproto.PrecommitType, 10, stateID)
	commit, err := MakeCommit(lastID, stateID, h-1, 1, voteSet, vals)
=======
	voteSet, valSet, vals := randVoteSet(h-1, 1, tmproto.PrecommitType, 10, 1)
	commit, err := makeCommit(lastID, h-1, 1, voteSet, vals, time.Now())
>>>>>>> 97a3e44e
	require.NoError(t, err)

	ev := NewMockDuplicateVoteEvidenceWithValidator(h, time.Now(), vals[0], "block-test-chain", valSet.QuorumType,
		valSet.QuorumHash)
	evList := []Evidence{ev}

	testCases := []struct {
		testName      string
		malleateBlock func(*Block)
		expErr        bool
	}{
		{"Make Block", func(blk *Block) {}, false},
		{"Make Block w/ proposer pro_tx_hash", func(blk *Block) {
			blk.ProposerProTxHash =
				valSet.GetProposer().ProTxHash
		}, false},
		{"Negative Height", func(blk *Block) { blk.Height = -1 }, true},
		{"Modify the last Commit", func(blk *Block) {
			blk.LastCommit.BlockID = BlockID{}
			blk.LastCommit.hash = nil // clear hash or change wont be noticed
		}, true},
		{"Remove LastCommitHash", func(blk *Block) {
			blk.LastCommitHash =
				[]byte("something else")
		}, true},
		{"Tampered Data", func(blk *Block) {
			blk.Data.Txs[0] = Tx("something else")
			blk.Data.hash = nil // clear hash or change wont be noticed
		}, true},
		{"Tampered DataHash", func(blk *Block) {
			blk.DataHash = tmrand.Bytes(len(blk.DataHash))
		}, true},
		{"Tampered EvidenceHash", func(blk *Block) {
			blk.EvidenceHash = tmrand.Bytes(len(blk.EvidenceHash))
		}, true},
		{"Incorrect block protocol version", func(blk *Block) {
			blk.Version.Block = 1
		}, true},
		{"Missing LastCommit", func(blk *Block) {
			blk.LastCommit = nil
		}, true},
		{"Invalid LastCommit", func(blk *Block) {
			blk.LastCommit = NewCommit(-1, 0, *voteSet.maj23, nil)
		}, true},
		{"Invalid Evidence", func(blk *Block) {
			emptyEv := &DuplicateVoteEvidence{}
			blk.Evidence = EvidenceData{Evidence: []Evidence{emptyEv}}
		}, true},
	}

	for i, tc := range testCases {
		tcRun := tc
		j := i
		t.Run(tcRun.testName, func(t *testing.T) {
			block := MakeBlock(h, 0, nil, txs, commit, evList, 0)
			block.ProposerProTxHash = valSet.GetProposer().ProTxHash
			tcRun.malleateBlock(block)
			err = block.ValidateBasic()
<<<<<<< HEAD
			assert.Equal(t, tcRun.expErr, err != nil, "#%d: %v", j, err)
=======
			t.Log(err)
			assert.Equal(t, tc.expErr, err != nil, "#%d: %v", i, err)
>>>>>>> 97a3e44e
		})
	}
}

func TestBlockHash(t *testing.T) {
	assert.Nil(t, (*Block)(nil).Hash())
	assert.Nil(t, MakeBlock(int64(3), 0, nil, []Tx{Tx("Hello World")}, nil, nil, 0).Hash())
}

func TestBlockMakePartSet(t *testing.T) {
	assert.Nil(t, (*Block)(nil).MakePartSet(2))

	partSet := MakeBlock(int64(3), 0, nil, []Tx{Tx("Hello World")}, nil, nil, 0).MakePartSet(1024)
	assert.NotNil(t, partSet)
	assert.EqualValues(t, 1, partSet.Total())
}

func TestBlockMakePartSetWithEvidence(t *testing.T) {
	assert.Nil(t, (*Block)(nil).MakePartSet(2))

	lastID := makeBlockIDRandom()
	h := int64(3)
	stateID := RandStateID().WithHeight(h - 2)

<<<<<<< HEAD
	voteSet, valSet, vals := randVoteSet(h-1, 1, tmproto.PrecommitType, 10, stateID)
	commit, err := MakeCommit(lastID, stateID, h-1, 1, voteSet, vals)
=======
	voteSet, _, vals := randVoteSet(h-1, 1, tmproto.PrecommitType, 10, 1)
	commit, err := makeCommit(lastID, h-1, 1, voteSet, vals, time.Now())
>>>>>>> 97a3e44e
	require.NoError(t, err)

	ev := NewMockDuplicateVoteEvidenceWithValidator(h, time.Now(), vals[0], "block-test-chain", valSet.QuorumType,
		valSet.QuorumHash)
	evList := []Evidence{ev}

	block := MakeBlock(h, 0, nil, []Tx{Tx("Hello World")}, commit, evList, 0)
	partSet := block.MakePartSet(512)
	assert.NotNil(t, partSet)
	// The part set can be either 3 or 4 parts, this is because of variance in sizes due to the non second part of
	//  timestamps marshalling to different sizes
	assert.True(t, partSet.Total() == 3)
}

func TestBlockHashesTo(t *testing.T) {
	assert.False(t, (*Block)(nil).HashesTo(nil))

	lastID := makeBlockIDRandom()
	h := int64(3)
<<<<<<< HEAD
	stateID := RandStateID().WithHeight(h - 2)

	voteSet, valSet, vals := randVoteSet(h-1, 1, tmproto.PrecommitType, 10, stateID)
	commit, err := MakeCommit(lastID, stateID, h-1, 1, voteSet, vals)
=======
	voteSet, valSet, vals := randVoteSet(h-1, 1, tmproto.PrecommitType, 10, 1)
	commit, err := makeCommit(lastID, h-1, 1, voteSet, vals, time.Now())
>>>>>>> 97a3e44e
	require.NoError(t, err)

	ev := NewMockDuplicateVoteEvidenceWithValidator(h, time.Now(), vals[0], "block-test-chain", valSet.QuorumType,
		valSet.QuorumHash)
	evList := []Evidence{ev}

	block := MakeBlock(h, 0, nil, []Tx{Tx("Hello World")}, commit, evList, 0)
	block.ValidatorsHash = valSet.Hash()
	assert.False(t, block.HashesTo([]byte{}))
	assert.False(t, block.HashesTo([]byte("something else")))
	assert.True(t, block.HashesTo(block.Hash()))
}

func TestBlockSize(t *testing.T) {
	size := MakeBlock(int64(3), 0, nil, []Tx{Tx("Hello World")}, nil, nil, 0).Size()
	if size <= 0 {
		t.Fatal("Size of the block is zero or negative")
	}
}

func TestBlockString(t *testing.T) {
	assert.Equal(t, "nil-Block", (*Block)(nil).String())
	assert.Equal(t, "nil-Block", (*Block)(nil).StringIndented(""))
	assert.Equal(t, "nil-Block", (*Block)(nil).StringShort())

	block := MakeBlock(int64(3), 0, nil, []Tx{Tx("Hello World")}, nil, nil, 0)
	assert.NotEqual(t, "nil-Block", block.String())
	assert.NotEqual(t, "nil-Block", block.StringIndented(""))
	assert.NotEqual(t, "nil-Block", block.StringShort())
}

func makeBlockIDRandom() BlockID {
	var (
		blockHash   = make([]byte, tmhash.Size)
		partSetHash = make([]byte, tmhash.Size)
	)
	rand.Read(blockHash)   //nolint: errcheck // ignore errcheck for read
	rand.Read(partSetHash) //nolint: errcheck // ignore errcheck for read
	return BlockID{blockHash, PartSetHeader{123, partSetHash}}
}

func makeBlockID(hash []byte, partSetSize uint32, partSetHash []byte) BlockID {
	var (
		h   = make([]byte, tmhash.Size)
		psH = make([]byte, tmhash.Size)
	)
	copy(h, hash)
	copy(psH, partSetHash)
	return BlockID{
		Hash: h,
		PartSetHeader: PartSetHeader{
			Total: partSetSize,
			Hash:  psH,
		},
	}
}

var nilBytes []byte

// This follows RFC-6962, i.e. `echo -n '' | sha256sum`
var emptyBytes = []byte{0xe3, 0xb0, 0xc4, 0x42, 0x98, 0xfc, 0x1c, 0x14, 0x9a, 0xfb, 0xf4, 0xc8,
	0x99, 0x6f, 0xb9, 0x24, 0x27, 0xae, 0x41, 0xe4, 0x64, 0x9b, 0x93, 0x4c, 0xa4, 0x95, 0x99, 0x1b,
	0x78, 0x52, 0xb8, 0x55}

func TestNilHeaderHashDoesntCrash(t *testing.T) {
	assert.Equal(t, nilBytes, []byte((*Header)(nil).Hash()))
	assert.Equal(t, nilBytes, []byte((new(Header)).Hash()))
}

func TestNilDataHashDoesntCrash(t *testing.T) {
	assert.Equal(t, emptyBytes, []byte((*Data)(nil).Hash()))
	assert.Equal(t, emptyBytes, []byte(new(Data).Hash()))
}

func TestCommit(t *testing.T) {
	lastID := makeBlockIDRandom()
	h := int64(3)
<<<<<<< HEAD
	stateID := RandStateID().WithHeight(h - 2)

	voteSet, _, vals := randVoteSet(h-1, 1, tmproto.PrecommitType, 10, stateID)
	commit, err := MakeCommit(lastID, stateID, h-1, 1, voteSet, vals)
=======
	voteSet, _, vals := randVoteSet(h-1, 1, tmproto.PrecommitType, 10, 1)
	commit, err := makeCommit(lastID, h-1, 1, voteSet, vals, time.Now())
>>>>>>> 97a3e44e
	require.NoError(t, err)

	assert.Equal(t, h-1, commit.Height)
	assert.EqualValues(t, 1, commit.Round)
	assert.Equal(t, tmproto.PrecommitType, tmproto.SignedMsgType(commit.Type()))

	require.NotNil(t, commit.ThresholdBlockSignature)
	require.NotNil(t, commit.ThresholdStateSignature)
	assert.True(t, commit.IsCommit())
}

func TestCommitValidateBasic(t *testing.T) {
	const height int64 = 5
	testCases := []struct {
		testName       string
		malleateCommit func(*Commit)
		expectErr      bool
	}{
		{"Random Commit", func(com *Commit) {}, false},
		{"Incorrect block signature", func(com *Commit) { com.ThresholdBlockSignature = []byte{0} }, true},
		{"Incorrect state signature", func(com *Commit) { com.ThresholdStateSignature = []byte{0} }, true},
		{"Incorrect height", func(com *Commit) { com.Height = int64(-100) }, true},
		{"Incorrect round", func(com *Commit) { com.Round = -100 }, true},
	}
	for _, tc := range testCases {
		tcRun := tc
		t.Run(tcRun.testName, func(t *testing.T) {
			com := randCommit(RandStateID().WithHeight(height - 1))
			tcRun.malleateCommit(com)
			assert.Equal(t, tcRun.expectErr, com.ValidateBasic() != nil, "Validate Basic had an unexpected result")
		})
	}
}

func TestMaxCommitBytes(t *testing.T) {
<<<<<<< HEAD
=======
	// time is varint encoded so need to pick the max.
	// year int, month Month, day, hour, min, sec, nsec int, loc *Location
	timestamp := time.Date(math.MaxInt64, 0, 0, 0, 0, 0, math.MaxInt64, time.UTC)

	cs := CommitSig{
		BlockIDFlag:      BlockIDFlagNil,
		ValidatorAddress: crypto.AddressHash([]byte("validator_address")),
		Timestamp:        timestamp,
		Signature:        crypto.CRandBytes(MaxSignatureSize),
	}

	pbSig := cs.ToProto()
	// test that a single commit sig doesn't exceed max commit sig bytes
	assert.EqualValues(t, MaxCommitSigBytes, pbSig.Size())
>>>>>>> 97a3e44e

	// check size with a single commit
	commit := &Commit{
		Height: math.MaxInt64,
		Round:  math.MaxInt32,
		BlockID: BlockID{
			Hash: tmhash.Sum([]byte("blockID_hash")),
			PartSetHeader: PartSetHeader{
				Total: math.MaxInt32,
				Hash:  tmhash.Sum([]byte("blockID_part_set_header_hash")),
			},
		},
<<<<<<< HEAD
		StateID: StateID{
			LastAppHash: tmhash.Sum([]byte("stateID_hash")),
		},
		ThresholdBlockSignature: crypto.CRandBytes(SignatureSize),
		ThresholdStateSignature: crypto.CRandBytes(SignatureSize),
	}

	pb := commit.ToProto()
	pbSize := int64(pb.Size())
	maxCommitBytes := MaxCommitOverheadBytes
	assert.EqualValues(t, maxCommitBytes, pbSize)

	pb = commit.ToProto()

	assert.EqualValues(t, MaxCommitOverheadBytes, int64(pb.Size()))
=======
		Signatures: []CommitSig{cs},
	}

	pb := commit.ToProto()

	assert.EqualValues(t, MaxCommitBytes(1), int64(pb.Size()))

	// check the upper bound of the commit size
	for i := 1; i < MaxVotesCount; i++ {
		commit.Signatures = append(commit.Signatures, cs)
	}

	pb = commit.ToProto()

	assert.EqualValues(t, MaxCommitBytes(MaxVotesCount), int64(pb.Size()))

>>>>>>> 97a3e44e
}

func TestHeaderHash(t *testing.T) {
	testCases := []struct {
		desc       string
		header     *Header
		expectHash tmbytes.HexBytes
	}{
		{"Generates expected hash", &Header{
<<<<<<< HEAD
			Version:               tmversion.Consensus{Block: 1, App: 2},
			ChainID:               "chainId",
			Height:                3,
			CoreChainLockedHeight: 1,
			Time:                  time.Date(2019, 10, 13, 16, 14, 44, 0, time.UTC),
			LastBlockID:           makeBlockID(make([]byte, tmhash.Size), 6, make([]byte, tmhash.Size)),
			LastCommitHash:        tmhash.Sum([]byte("last_commit_hash")),
			DataHash:              tmhash.Sum([]byte("data_hash")),
			ValidatorsHash:        tmhash.Sum([]byte("validators_hash")),
			NextValidatorsHash:    tmhash.Sum([]byte("next_validators_hash")),
			ConsensusHash:         tmhash.Sum([]byte("consensus_hash")),
			AppHash:               tmhash.Sum([]byte("app_hash")),
			LastResultsHash:       tmhash.Sum([]byte("last_results_hash")),
			EvidenceHash:          tmhash.Sum([]byte("evidence_hash")),
			ProposerProTxHash:     crypto.ProTxHashFromSeedBytes([]byte("proposer_pro_tx_hash")),
			ProposedAppVersion:    1,
		}, hexBytesFromString("74EEFDA2F09ACE19D46DE191EC2745CE14B42F7DE48AF86E6D65B17939B08D3E")},
		{"nil header yields nil", nil, nil},
		{"nil ValidatorsHash yields nil", &Header{
			Version:               tmversion.Consensus{Block: 1, App: 2},
			ChainID:               "chainId",
			Height:                3,
			CoreChainLockedHeight: 1,
			Time:                  time.Date(2019, 10, 13, 16, 14, 44, 0, time.UTC),
			LastBlockID:           makeBlockID(make([]byte, tmhash.Size), 6, make([]byte, tmhash.Size)),
			LastCommitHash:        tmhash.Sum([]byte("last_commit_hash")),
			DataHash:              tmhash.Sum([]byte("data_hash")),
			ValidatorsHash:        nil,
			NextValidatorsHash:    tmhash.Sum([]byte("next_validators_hash")),
			ConsensusHash:         tmhash.Sum([]byte("consensus_hash")),
			AppHash:               tmhash.Sum([]byte("app_hash")),
			LastResultsHash:       tmhash.Sum([]byte("last_results_hash")),
			EvidenceHash:          tmhash.Sum([]byte("evidence_hash")),
			ProposerProTxHash:     crypto.ProTxHashFromSeedBytes([]byte("proposer_pro_tx_hash")),
			ProposedAppVersion:    1,
=======
			Version:            version.Consensus{Block: 1, App: 2},
			ChainID:            "chainId",
			Height:             3,
			Time:               time.Date(2019, 10, 13, 16, 14, 44, 0, time.UTC),
			LastBlockID:        makeBlockID(make([]byte, tmhash.Size), 6, make([]byte, tmhash.Size)),
			LastCommitHash:     tmhash.Sum([]byte("last_commit_hash")),
			DataHash:           tmhash.Sum([]byte("data_hash")),
			ValidatorsHash:     tmhash.Sum([]byte("validators_hash")),
			NextValidatorsHash: tmhash.Sum([]byte("next_validators_hash")),
			ConsensusHash:      tmhash.Sum([]byte("consensus_hash")),
			AppHash:            tmhash.Sum([]byte("app_hash")),
			LastResultsHash:    tmhash.Sum([]byte("last_results_hash")),
			EvidenceHash:       tmhash.Sum([]byte("evidence_hash")),
			ProposerAddress:    crypto.AddressHash([]byte("proposer_address")),
		}, hexBytesFromString("F740121F553B5418C3EFBD343C2DBFE9E007BB67B0D020A0741374BAB65242A4")},
		{"nil header yields nil", nil, nil},
		{"nil ValidatorsHash yields nil", &Header{
			Version:            version.Consensus{Block: 1, App: 2},
			ChainID:            "chainId",
			Height:             3,
			Time:               time.Date(2019, 10, 13, 16, 14, 44, 0, time.UTC),
			LastBlockID:        makeBlockID(make([]byte, tmhash.Size), 6, make([]byte, tmhash.Size)),
			LastCommitHash:     tmhash.Sum([]byte("last_commit_hash")),
			DataHash:           tmhash.Sum([]byte("data_hash")),
			ValidatorsHash:     nil,
			NextValidatorsHash: tmhash.Sum([]byte("next_validators_hash")),
			ConsensusHash:      tmhash.Sum([]byte("consensus_hash")),
			AppHash:            tmhash.Sum([]byte("app_hash")),
			LastResultsHash:    tmhash.Sum([]byte("last_results_hash")),
			EvidenceHash:       tmhash.Sum([]byte("evidence_hash")),
			ProposerAddress:    crypto.AddressHash([]byte("proposer_address")),
>>>>>>> 97a3e44e
		}, nil},
	}
	for _, tc := range testCases {
		tcRun := tc
		t.Run(tcRun.desc, func(t *testing.T) {
			assert.Equal(t, tcRun.expectHash, tcRun.header.Hash())

			// We also make sure that all fields are hashed in struct order, and that all
			// fields in the test struct are non-zero.
			if tcRun.header != nil && tcRun.expectHash != nil {
				byteSlices := [][]byte{}

				s := reflect.ValueOf(*tcRun.header)
				for i := 0; i < s.NumField(); i++ {
					f := s.Field(i)

					assert.False(t, f.IsZero(), "Found zero-valued field %v",
						s.Type().Field(i).Name)

					switch f := f.Interface().(type) {
					case int64, uint32, uint64, tmbytes.HexBytes, string:
						byteSlices = append(byteSlices, cdcEncode(f))
					case time.Time:
						bz, err := gogotypes.StdTimeMarshal(f)
						require.NoError(t, err)
						byteSlices = append(byteSlices, bz)
					case version.Consensus:
						pbc := tmversion.Consensus{
							Block: f.Block,
							App:   f.App,
						}
						bz, err := pbc.Marshal()
						require.NoError(t, err)
						byteSlices = append(byteSlices, bz)
					case BlockID:
						pbbi := f.ToProto()
						bz, err := pbbi.Marshal()
						require.NoError(t, err)
						byteSlices = append(byteSlices, bz)
					default:
						t.Errorf("unknown type %T", f)
					}
				}
				assert.Equal(t,
					tmbytes.HexBytes(merkle.HashFromByteSlices(byteSlices)), tcRun.header.Hash())
			}
		})
	}
}

func TestMaxHeaderBytes(t *testing.T) {
	// Construct a UTF-8 string of MaxChainIDLen length using the supplementary
	// characters.
	// Each supplementary character takes 4 bytes.
	// http://www.i18nguy.com/unicode/supplementary-test.html
	maxChainID := ""
	for i := 0; i < MaxChainIDLen; i++ {
		maxChainID += "𠜎"
	}

	// time is varint encoded so need to pick the max.
	// year int, month Month, day, hour, min, sec, nsec int, loc *Location
	timestamp := time.Date(math.MaxInt64, 0, 0, 0, 0, 0, math.MaxInt64, time.UTC)

	h := Header{
<<<<<<< HEAD
		Version:               tmversion.Consensus{Block: math.MaxInt64, App: math.MaxInt64},
		ChainID:               maxChainID,
		Height:                math.MaxInt64,
		CoreChainLockedHeight: math.MaxUint32,
		Time:                  timestamp,
		LastBlockID:           makeBlockID(make([]byte, tmhash.Size), math.MaxInt32, make([]byte, tmhash.Size)),
		LastCommitHash:        tmhash.Sum([]byte("last_commit_hash")),
		DataHash:              tmhash.Sum([]byte("data_hash")),
		ValidatorsHash:        tmhash.Sum([]byte("validators_hash")),
		NextValidatorsHash:    tmhash.Sum([]byte("next_validators_hash")),
		ConsensusHash:         tmhash.Sum([]byte("consensus_hash")),
		AppHash:               tmhash.Sum([]byte("app_hash")),
		LastResultsHash:       tmhash.Sum([]byte("last_results_hash")),
		EvidenceHash:          tmhash.Sum([]byte("evidence_hash")),
		ProposerProTxHash:     crypto.ProTxHashFromSeedBytes([]byte("proposer_pro_tx_hash")),
=======
		Version:            version.Consensus{Block: math.MaxInt64, App: math.MaxInt64},
		ChainID:            maxChainID,
		Height:             math.MaxInt64,
		Time:               timestamp,
		LastBlockID:        makeBlockID(make([]byte, tmhash.Size), math.MaxInt32, make([]byte, tmhash.Size)),
		LastCommitHash:     tmhash.Sum([]byte("last_commit_hash")),
		DataHash:           tmhash.Sum([]byte("data_hash")),
		ValidatorsHash:     tmhash.Sum([]byte("validators_hash")),
		NextValidatorsHash: tmhash.Sum([]byte("next_validators_hash")),
		ConsensusHash:      tmhash.Sum([]byte("consensus_hash")),
		AppHash:            tmhash.Sum([]byte("app_hash")),
		LastResultsHash:    tmhash.Sum([]byte("last_results_hash")),
		EvidenceHash:       tmhash.Sum([]byte("evidence_hash")),
		ProposerAddress:    crypto.AddressHash([]byte("proposer_address")),
>>>>>>> 97a3e44e
	}

	bz, err := h.ToProto().Marshal()
	require.NoError(t, err)

	assert.EqualValues(t, MaxHeaderBytes, int64(len(bz)))
}

func randCommit(stateID StateID) *Commit {
	lastID := makeBlockIDRandom()
<<<<<<< HEAD
	height := stateID.Height + 1

	voteSet, _, vals := randVoteSet(height, 1, tmproto.PrecommitType, 10, stateID)
	commit, err := MakeCommit(lastID, stateID, height, 1, voteSet, vals)
=======
	h := int64(3)
	voteSet, _, vals := randVoteSet(h-1, 1, tmproto.PrecommitType, 10, 1)
	commit, err := makeCommit(lastID, h-1, 1, voteSet, vals, now)
>>>>>>> 97a3e44e
	if err != nil {
		panic(err)
	}
	return commit
}

func hexBytesFromString(s string) tmbytes.HexBytes {
	b, err := hex.DecodeString(s)
	if err != nil {
		panic(err)
	}
	return tmbytes.HexBytes(b)
}

func TestBlockMaxDataBytes(t *testing.T) {
	testCases := []struct {
		maxBytes      int64
		keyType       crypto.KeyType
		valsCount     int
		evidenceBytes int64
		panics        bool
		result        int64
	}{
<<<<<<< HEAD
		0: {-10, crypto.BLS12381, 1, 0, true, 0},
		1: {10, crypto.BLS12381, 1, 0, true, 0},
		2: {1114, crypto.BLS12381, 1, 0, true, 0},
		3: {1115, crypto.BLS12381, 1, 0, false, 0},
		4: {1116, crypto.BLS12381, 1, 0, false, 1},
		5: {1116, crypto.BLS12381, 2, 0, false, 1},
		6: {1215, crypto.BLS12381, 2, 100, false, 0},
=======
		0: {-10, 1, 0, true, 0},
		1: {10, 1, 0, true, 0},
		2: {841, 1, 0, true, 0},
		3: {842, 1, 0, false, 0},
		4: {843, 1, 0, false, 1},
		5: {954, 2, 0, false, 1},
		6: {1053, 2, 100, false, 0},
>>>>>>> 97a3e44e
	}
	// An extra 33 bytes (32 for sig, 1 for proto encoding are needed for BLS compared to edwards per validator

	for i, tc := range testCases {
<<<<<<< HEAD
		tcRun := tc
		j := i
		t.Run(fmt.Sprintf("%d", tcRun.maxBytes), func(t *testing.T) {
			if tcRun.panics {
				assert.Panics(t, func() {
					MaxDataBytes(tcRun.maxBytes, tcRun.keyType, tcRun.evidenceBytes, tcRun.valsCount)
				}, "#%v", j)
			} else {
				assert.Equal(t,
					tcRun.result,
					MaxDataBytes(tcRun.maxBytes, tcRun.keyType, tcRun.evidenceBytes, tcRun.valsCount),
					"#%v", j)
			}
		})
=======
		tc := tc
		if tc.panics {
			assert.Panics(t, func() {
				MaxDataBytes(tc.maxBytes, tc.evidenceBytes, tc.valsCount)
			}, "#%v", i)
		} else {
			assert.Equal(t,
				tc.result,
				MaxDataBytes(tc.maxBytes, tc.evidenceBytes, tc.valsCount),
				"#%v", i)
		}
>>>>>>> 97a3e44e
	}
}

func TestBlockMaxDataBytesNoEvidence(t *testing.T) {
	testCases := []struct {
<<<<<<< HEAD
		maxBytes    int64
		maxEvidence uint32
		keyType     crypto.KeyType
		valsCount   int
		panics      bool
		result      int64
	}{
		0: {-10, 1, crypto.BLS12381, 1, true, 0},
		1: {10, 1, crypto.BLS12381, 1, true, 0},
		2: {1114, 1, crypto.BLS12381, 1, true, 0},
		3: {1115, 1, crypto.BLS12381, 1, false, 0},
		4: {1116, 1, crypto.BLS12381, 1, false, 1},
	}

	for i, tc := range testCases {
		tcRun := tc
		j := i
		t.Run(fmt.Sprintf("%d", tcRun.maxBytes), func(t *testing.T) {
			if tcRun.panics {
				assert.Panics(t, func() {
					MaxDataBytesNoEvidence(tcRun.maxBytes, tcRun.keyType, tcRun.valsCount)
				}, "#%v", j)
			} else {
				assert.Equal(t,
					tcRun.result,
					MaxDataBytesNoEvidence(tcRun.maxBytes, tcRun.keyType, tcRun.valsCount),
					"#%v", j)
			}
		})
=======
		maxBytes  int64
		valsCount int
		panics    bool
		result    int64
	}{
		0: {-10, 1, true, 0},
		1: {10, 1, true, 0},
		2: {841, 1, true, 0},
		3: {842, 1, false, 0},
		4: {843, 1, false, 1},
	}

	for i, tc := range testCases {
		tc := tc
		if tc.panics {
			assert.Panics(t, func() {
				MaxDataBytesNoEvidence(tc.maxBytes, tc.valsCount)
			}, "#%v", i)
		} else {
			assert.Equal(t,
				tc.result,
				MaxDataBytesNoEvidence(tc.maxBytes, tc.valsCount),
				"#%v", i)
		}
	}
}

func TestCommitToVoteSet(t *testing.T) {
	lastID := makeBlockIDRandom()
	h := int64(3)

	voteSet, valSet, vals := randVoteSet(h-1, 1, tmproto.PrecommitType, 10, 1)
	commit, err := makeCommit(lastID, h-1, 1, voteSet, vals, time.Now())
	assert.NoError(t, err)

	chainID := voteSet.ChainID()
	voteSet2 := CommitToVoteSet(chainID, commit, valSet)

	for i := int32(0); int(i) < len(vals); i++ {
		vote1 := voteSet.GetByIndex(i)
		vote2 := voteSet2.GetByIndex(i)
		vote3 := commit.GetVote(i)

		vote1bz, err := vote1.ToProto().Marshal()
		require.NoError(t, err)
		vote2bz, err := vote2.ToProto().Marshal()
		require.NoError(t, err)
		vote3bz, err := vote3.ToProto().Marshal()
		require.NoError(t, err)
		assert.Equal(t, vote1bz, vote2bz)
		assert.Equal(t, vote1bz, vote3bz)
>>>>>>> 97a3e44e
	}
}

func TestCommitToVoteSetWithVotesForNilBlock(t *testing.T) {
	blockID := makeBlockID([]byte("blockhash"), 1000, []byte("partshash"))

	const (
		height = int64(3)
		round  = 0
	)

	// all votes below use height - 1, so state is at height - 2
	stateID := RandStateID().WithHeight(height - 2)

	type commitVoteTest struct {
		blockIDs      []BlockID
		numVotes      []int // must sum to numValidators
		numValidators int
		valid         bool
	}

	testCases := []commitVoteTest{
		{[]BlockID{blockID, {}}, []int{67, 33}, 100, true},
	}

	for _, tc := range testCases {
		voteSet, valSet, vals := randVoteSet(height-1, round, tmproto.PrecommitType, tc.numValidators, stateID)

		vi := int32(0)
		for n := range tc.blockIDs {
			for i := 0; i < tc.numVotes[n]; i++ {
<<<<<<< HEAD
				proTxHash, err := vals[vi].GetProTxHash()
=======
				pubKey, err := vals[vi].GetPubKey(context.Background())
>>>>>>> 97a3e44e
				require.NoError(t, err)
				vote := &Vote{
					ValidatorProTxHash: proTxHash,
					ValidatorIndex:     vi,
					Height:             height - 1,
					Round:              round,
					Type:               tmproto.PrecommitType,
					BlockID:            tc.blockIDs[n],
				}

				added, err := signAddVote(vals[vi], vote, voteSet)
				assert.NoError(t, err)
				assert.True(t, added)

				vi++
			}
		}

		if tc.valid {
			commit := voteSet.MakeCommit() // panics without > 2/3 valid votes
			assert.NotNil(t, commit)
			err := valSet.VerifyCommit(voteSet.ChainID(), blockID, stateID, height-1, commit)
			assert.Nil(t, err)
		} else {
			assert.Panics(t, func() { voteSet.MakeCommit() })
		}
	}
}

func TestBlockIDValidateBasic(t *testing.T) {
	validBlockID := BlockID{
		Hash: tmbytes.HexBytes{},
		PartSetHeader: PartSetHeader{
			Total: 1,
			Hash:  tmbytes.HexBytes{},
		},
	}

	invalidBlockID := BlockID{
		Hash: []byte{0},
		PartSetHeader: PartSetHeader{
			Total: 1,
			Hash:  []byte{0},
		},
	}

	testCases := []struct {
		testName             string
		blockIDHash          tmbytes.HexBytes
		blockIDPartSetHeader PartSetHeader
		expectErr            bool
	}{
		{"Valid BlockID", validBlockID.Hash, validBlockID.PartSetHeader, false},
		{"Invalid BlockID", invalidBlockID.Hash, validBlockID.PartSetHeader, true},
		{"Invalid BlockID", validBlockID.Hash, invalidBlockID.PartSetHeader, true},
	}

	for _, tc := range testCases {
		tcRun := tc
		t.Run(tcRun.testName, func(t *testing.T) {
			blockID := BlockID{
				Hash:          tcRun.blockIDHash,
				PartSetHeader: tcRun.blockIDPartSetHeader,
			}
			assert.Equal(t, tcRun.expectErr, blockID.ValidateBasic() != nil, "Validate Basic had an unexpected result")
		})
	}
}

func TestBlockProtoBuf(t *testing.T) {
<<<<<<< HEAD
	h := tmrand.Int63()
	stateID := RandStateID().WithHeight(h - 1)
	c1 := randCommit(stateID)
	b1 := MakeBlock(h, 0, nil, []Tx{Tx([]byte{1})}, &Commit{}, []Evidence{}, 0)
	b1.ProposerProTxHash = tmrand.Bytes(crypto.DefaultHashSize)
=======
	h := mrand.Int63()
	c1 := randCommit(time.Now())
	b1 := MakeBlock(h, []Tx{Tx([]byte{1})}, &Commit{Signatures: []CommitSig{}}, []Evidence{})
	b1.ProposerAddress = tmrand.Bytes(crypto.AddressSize)
>>>>>>> 97a3e44e

	b2 := MakeBlock(h, 0, nil, []Tx{Tx([]byte{1})}, c1, []Evidence{}, 0)
	b2.ProposerProTxHash = tmrand.Bytes(crypto.DefaultHashSize)
	evidenceTime := time.Date(2019, 1, 1, 0, 0, 0, 0, time.UTC)
	evi := NewMockDuplicateVoteEvidence(
		h,
		evidenceTime,
		"block-test-chain",
		btcjson.LLMQType_5_60,
		crypto.RandQuorumHash(),
	)
	b2.Evidence = EvidenceData{Evidence: EvidenceList{evi}}
	b2.EvidenceHash = b2.Evidence.Hash()

	b3 := MakeBlock(h, 0, nil, []Tx{}, c1, []Evidence{}, 0)
	b3.ProposerProTxHash = tmrand.Bytes(crypto.DefaultHashSize)
	testCases := []struct {
		msg      string
		b1       *Block
		expPass  bool
		expPass2 bool
	}{
		{"nil block", nil, false, false},
		{"b1", b1, true, true},
		{"b2", b2, true, true},
		{"b3", b3, true, true},
	}
	for _, tc := range testCases {
		pb, err := tc.b1.ToProto()
		if tc.expPass {
			require.NoError(t, err, tc.msg)
		} else {
			require.Error(t, err, tc.msg)
		}

		block, err := BlockFromProto(pb)
		if tc.expPass2 {
			require.NoError(t, err, tc.msg)
			require.EqualValues(t, tc.b1.Header, block.Header, tc.msg)
			require.EqualValues(t, tc.b1.Data, block.Data, tc.msg)
			require.EqualValues(t, tc.b1.Evidence.Evidence, block.Evidence.Evidence, tc.msg)
			require.EqualValues(t, *tc.b1.LastCommit, *block.LastCommit, tc.msg)
		} else {
			require.Error(t, err, tc.msg)
		}
	}
}

func TestDataProtoBuf(t *testing.T) {
	data := &Data{Txs: Txs{Tx([]byte{1}), Tx([]byte{2}), Tx([]byte{3})}}
	data2 := &Data{Txs: Txs{}}
	testCases := []struct {
		msg     string
		data1   *Data
		expPass bool
	}{
		{"success", data, true},
		{"success data2", data2, true},
	}
	for _, tc := range testCases {
		protoData := tc.data1.ToProto()
		d, err := DataFromProto(&protoData)
		if tc.expPass {
			require.NoError(t, err, tc.msg)
			require.EqualValues(t, tc.data1, &d, tc.msg)
		} else {
			require.Error(t, err, tc.msg)
		}
	}
}

// TestEvidenceDataProtoBuf ensures parity in converting to and from proto.
func TestEvidenceDataProtoBuf(t *testing.T) {
	const chainID = "mychain"
<<<<<<< HEAD
	ev := NewMockDuplicateVoteEvidence(math.MaxInt64, time.Now(), chainID, btcjson.LLMQType_5_60, crypto.RandQuorumHash())
=======
	ev := NewMockDuplicateVoteEvidence(math.MaxInt64, time.Now(), chainID)
>>>>>>> 97a3e44e
	data := &EvidenceData{Evidence: EvidenceList{ev}}
	_ = data.ByteSize()
	testCases := []struct {
		msg      string
		data1    *EvidenceData
		expPass1 bool
		expPass2 bool
	}{
		{"success", data, true, true},
		{"empty evidenceData", &EvidenceData{Evidence: EvidenceList{}}, true, true},
		{"fail nil Data", nil, false, false},
	}

	for _, tc := range testCases {
		protoData, err := tc.data1.ToProto()
		if tc.expPass1 {
			require.NoError(t, err, tc.msg)
		} else {
			require.Error(t, err, tc.msg)
		}

		eviD := new(EvidenceData)
		err = eviD.FromProto(protoData)
		if tc.expPass2 {
			require.NoError(t, err, tc.msg)
			require.Equal(t, tc.data1, eviD, tc.msg)
		} else {
			require.Error(t, err, tc.msg)
		}
	}
}

// exposed for testing
func MakeRandHeader() Header {
	chainID := "test"
	t := time.Now()
	height := mrand.Int63()
	randBytes := tmrand.Bytes(tmhash.Size)
	randProTxHash := tmrand.Bytes(crypto.DefaultHashSize)
	h := Header{
		Version:            version.Consensus{Block: version.BlockProtocol, App: 1},
		ChainID:            chainID,
		Height:             height,
		Time:               t,
		LastBlockID:        BlockID{},
		LastCommitHash:     randBytes,
		DataHash:           randBytes,
		ValidatorsHash:     randBytes,
		NextValidatorsHash: randBytes,
		ConsensusHash:      randBytes,
		AppHash:            randBytes,

		LastResultsHash: randBytes,

		EvidenceHash:      randBytes,
		ProposerProTxHash: randProTxHash,
	}

	return h
}

func TestHeaderProto(t *testing.T) {
	h1 := MakeRandHeader()
	tc := []struct {
		msg     string
		h1      *Header
		expPass bool
	}{
		{"success", &h1, true},
		{"failure empty Header", &Header{}, false},
	}

	for _, tt := range tc {
		tt := tt
		t.Run(tt.msg, func(t *testing.T) {
			pb := tt.h1.ToProto()
			h, err := HeaderFromProto(pb)
			if tt.expPass {
				require.NoError(t, err, tt.msg)
				require.Equal(t, tt.h1, &h, tt.msg)
			} else {
				require.Error(t, err, tt.msg)
			}

		})
	}
}

func TestBlockIDProtoBuf(t *testing.T) {
	blockID := makeBlockID([]byte("hash"), 2, []byte("part_set_hash"))
	testCases := []struct {
		msg     string
		bid1    *BlockID
		expPass bool
	}{
		{"success", &blockID, true},
		{"success empty", &BlockID{}, true},
		{"failure BlockID nil", nil, false},
	}
	for _, tc := range testCases {
		protoBlockID := tc.bid1.ToProto()

		bi, err := BlockIDFromProto(&protoBlockID)
		if tc.expPass {
			require.NoError(t, err)
			require.Equal(t, tc.bid1, bi, tc.msg)
		} else {
			require.NotEqual(t, tc.bid1, bi, tc.msg)
		}
	}
}

func TestSignedHeaderProtoBuf(t *testing.T) {
<<<<<<< HEAD
	stateID := RandStateID()

	commit := randCommit(stateID)
	h := makeRandHeader()
=======
	commit := randCommit(time.Now())
	h := MakeRandHeader()
>>>>>>> 97a3e44e

	sh := SignedHeader{Header: &h, Commit: commit}

	testCases := []struct {
		msg     string
		sh1     *SignedHeader
		expPass bool
	}{
		{"empty SignedHeader 2", &SignedHeader{}, true},
		{"success", &sh, true},
		{"failure nil", nil, false},
	}
	for _, tc := range testCases {
		protoSignedHeader := tc.sh1.ToProto()

		sh, err := SignedHeaderFromProto(protoSignedHeader)

		if tc.expPass {
			require.NoError(t, err, tc.msg)
			require.Equal(t, tc.sh1, sh, tc.msg)
		} else {
			require.Error(t, err, tc.msg)
		}
	}
}

func TestBlockIDEquals(t *testing.T) {
	var (
		blockID          = makeBlockID([]byte("hash"), 2, []byte("part_set_hash"))
		blockIDDuplicate = makeBlockID([]byte("hash"), 2, []byte("part_set_hash"))
		blockIDDifferent = makeBlockID([]byte("different_hash"), 2, []byte("part_set_hash"))
		blockIDEmpty     = BlockID{}
	)

	assert.True(t, blockID.Equals(blockIDDuplicate))
	assert.False(t, blockID.Equals(blockIDDifferent))
	assert.False(t, blockID.Equals(blockIDEmpty))
	assert.True(t, blockIDEmpty.Equals(blockIDEmpty))
	assert.False(t, blockIDEmpty.Equals(blockIDDifferent))
}

<<<<<<< HEAD
// StateID tests

// TODO: Move to separate file

func TestStateID_Copy(t *testing.T) {
	state1 := RandStateID()
	state2 := state1.Copy()
	assert.Equal(t, state1, state2)

	state2.LastAppHash[5] = 0x12
	assert.NotEqual(t, state1, state2)
}

func TestStateID_Equals(t *testing.T) {
	tests := []struct {
		state1 StateID
		state2 StateID
		equal  bool
	}{
		{RandStateID(), RandStateID(), false},
		{
			StateID{12, []byte("12345678901234567890123456789012")},
			StateID{12, []byte("12345678901234567890123456789012")},
			true,
		},
		{
			StateID{11, []byte("12345678901234567890123456789012")},
			StateID{12, []byte("12345678901234567890123456789012")},
			false,
		},
		{
			StateID{12, []byte("12345678901234567890123456789012")},
			StateID{12, []byte("1234567890123456789012345678901")},
			false,
		},
	}
	//nolint:scopelint
	for tcID, tc := range tests {
		t.Run(strconv.Itoa(tcID), func(t *testing.T) {
			assert.Equal(t, tc.equal, tc.state1.Equals(tc.state2))
		})
	}
}

func TestStateID_ValidateBasic(t *testing.T) {
	type fields struct {
		Height      int64
		LastAppHash tmbytes.HexBytes
	}
	tests := []struct {
		name    string
		fields  fields
		wantErr bool
	}{
		{name: "negative height", fields: fields{-1, nil}, wantErr: true},
		{name: "zero height - allowed for genesis block", fields: fields{0, nil}, wantErr: false},
		{name: "nil apphash", fields: fields{12, nil}, wantErr: false},
		{name: "empty apphash", fields: fields{12, []byte{}}, wantErr: false},
		{name: "apphash too short", fields: fields{12, []byte{0x1, 0x2, 0x3}}, wantErr: true},
		{name: "apphash too short 2", fields: fields{12, tmrand.Bytes(crypto.SmallAppHashSize - 1)}, wantErr: true},
		{name: "apphash small", fields: fields{12, tmrand.Bytes(crypto.SmallAppHashSize)}, wantErr: false},
		{name: "apphash default", fields: fields{12, tmrand.Bytes(crypto.DefaultAppHashSize)}, wantErr: false},
		{name: "apphash large", fields: fields{12, tmrand.Bytes(crypto.LargeAppHashSize)}, wantErr: false},
		{name: "apphash too large", fields: fields{12, tmrand.Bytes(crypto.LargeAppHashSize + 1)}, wantErr: true},
	}
	//nolint:scopelint
	for _, tt := range tests {
		t.Run(tt.name, func(t *testing.T) {
			stateID := StateID{
				Height:      tt.fields.Height,
				LastAppHash: tt.fields.LastAppHash,
			}
			if err := stateID.ValidateBasic(); (err != nil) != tt.wantErr {
				t.Errorf("StateID.ValidateBasic() error = %v, wantErr %v", err, tt.wantErr)
			}
		})
	}
}

func TestStateID_WithHeight(t *testing.T) {
	stateID := RandStateID()
	height := stateID.Height
	stateIDWithHeight := stateID.WithHeight(height + 1)

	assert.Equal(t, height, stateIDWithHeight.Height-1)
=======
func TestCommitSig_ValidateBasic(t *testing.T) {
	testCases := []struct {
		name      string
		cs        CommitSig
		expectErr bool
		errString string
	}{
		{
			"invalid ID flag",
			CommitSig{BlockIDFlag: BlockIDFlag(0xFF)},
			true, "unknown BlockIDFlag",
		},
		{
			"BlockIDFlagAbsent validator address present",
			CommitSig{BlockIDFlag: BlockIDFlagAbsent, ValidatorAddress: crypto.Address("testaddr")},
			true, "validator address is present",
		},
		{
			"BlockIDFlagAbsent timestamp present",
			CommitSig{BlockIDFlag: BlockIDFlagAbsent, Timestamp: time.Now().UTC()},
			true, "time is present",
		},
		{
			"BlockIDFlagAbsent signatures present",
			CommitSig{BlockIDFlag: BlockIDFlagAbsent, Signature: []byte{0xAA}},
			true, "signature is present",
		},
		{
			"BlockIDFlagAbsent valid BlockIDFlagAbsent",
			CommitSig{BlockIDFlag: BlockIDFlagAbsent},
			false, "",
		},
		{
			"non-BlockIDFlagAbsent invalid validator address",
			CommitSig{BlockIDFlag: BlockIDFlagCommit, ValidatorAddress: make([]byte, 1)},
			true, "expected ValidatorAddress size",
		},
		{
			"non-BlockIDFlagAbsent invalid signature (zero)",
			CommitSig{
				BlockIDFlag:      BlockIDFlagCommit,
				ValidatorAddress: make([]byte, crypto.AddressSize),
				Signature:        make([]byte, 0),
			},
			true, "signature is missing",
		},
		{
			"non-BlockIDFlagAbsent invalid signature (too large)",
			CommitSig{
				BlockIDFlag:      BlockIDFlagCommit,
				ValidatorAddress: make([]byte, crypto.AddressSize),
				Signature:        make([]byte, MaxSignatureSize+1),
			},
			true, "signature is too big",
		},
		{
			"non-BlockIDFlagAbsent valid",
			CommitSig{
				BlockIDFlag:      BlockIDFlagCommit,
				ValidatorAddress: make([]byte, crypto.AddressSize),
				Signature:        make([]byte, MaxSignatureSize),
			},
			false, "",
		},
	}

	for _, tc := range testCases {
		tc := tc

		t.Run(tc.name, func(t *testing.T) {
			err := tc.cs.ValidateBasic()
			if tc.expectErr {
				require.Error(t, err)
				require.Contains(t, err.Error(), tc.errString)
			} else {
				require.NoError(t, err)
			}
		})
	}
}

func TestHeader_ValidateBasic(t *testing.T) {
	testCases := []struct {
		name      string
		header    Header
		expectErr bool
		errString string
	}{
		{
			"invalid version block",
			Header{Version: version.Consensus{Block: version.BlockProtocol + 1}},
			true, "block protocol is incorrect",
		},
		{
			"invalid chain ID length",
			Header{
				Version: version.Consensus{Block: version.BlockProtocol},
				ChainID: string(make([]byte, MaxChainIDLen+1)),
			},
			true, "chainID is too long",
		},
		{
			"invalid height (negative)",
			Header{
				Version: version.Consensus{Block: version.BlockProtocol},
				ChainID: string(make([]byte, MaxChainIDLen)),
				Height:  -1,
			},
			true, "negative Height",
		},
		{
			"invalid height (zero)",
			Header{
				Version: version.Consensus{Block: version.BlockProtocol},
				ChainID: string(make([]byte, MaxChainIDLen)),
				Height:  0,
			},
			true, "zero Height",
		},
		{
			"invalid block ID hash",
			Header{
				Version: version.Consensus{Block: version.BlockProtocol},
				ChainID: string(make([]byte, MaxChainIDLen)),
				Height:  1,
				LastBlockID: BlockID{
					Hash: make([]byte, tmhash.Size+1),
				},
			},
			true, "wrong Hash",
		},
		{
			"invalid block ID parts header hash",
			Header{
				Version: version.Consensus{Block: version.BlockProtocol},
				ChainID: string(make([]byte, MaxChainIDLen)),
				Height:  1,
				LastBlockID: BlockID{
					Hash: make([]byte, tmhash.Size),
					PartSetHeader: PartSetHeader{
						Hash: make([]byte, tmhash.Size+1),
					},
				},
			},
			true, "wrong PartSetHeader",
		},
		{
			"invalid last commit hash",
			Header{
				Version: version.Consensus{Block: version.BlockProtocol},
				ChainID: string(make([]byte, MaxChainIDLen)),
				Height:  1,
				LastBlockID: BlockID{
					Hash: make([]byte, tmhash.Size),
					PartSetHeader: PartSetHeader{
						Hash: make([]byte, tmhash.Size),
					},
				},
				LastCommitHash: make([]byte, tmhash.Size+1),
			},
			true, "wrong LastCommitHash",
		},
		{
			"invalid data hash",
			Header{
				Version: version.Consensus{Block: version.BlockProtocol},
				ChainID: string(make([]byte, MaxChainIDLen)),
				Height:  1,
				LastBlockID: BlockID{
					Hash: make([]byte, tmhash.Size),
					PartSetHeader: PartSetHeader{
						Hash: make([]byte, tmhash.Size),
					},
				},
				LastCommitHash: make([]byte, tmhash.Size),
				DataHash:       make([]byte, tmhash.Size+1),
			},
			true, "wrong DataHash",
		},
		{
			"invalid evidence hash",
			Header{
				Version: version.Consensus{Block: version.BlockProtocol},
				ChainID: string(make([]byte, MaxChainIDLen)),
				Height:  1,
				LastBlockID: BlockID{
					Hash: make([]byte, tmhash.Size),
					PartSetHeader: PartSetHeader{
						Hash: make([]byte, tmhash.Size),
					},
				},
				LastCommitHash: make([]byte, tmhash.Size),
				DataHash:       make([]byte, tmhash.Size),
				EvidenceHash:   make([]byte, tmhash.Size+1),
			},
			true, "wrong EvidenceHash",
		},
		{
			"invalid proposer address",
			Header{
				Version: version.Consensus{Block: version.BlockProtocol},
				ChainID: string(make([]byte, MaxChainIDLen)),
				Height:  1,
				LastBlockID: BlockID{
					Hash: make([]byte, tmhash.Size),
					PartSetHeader: PartSetHeader{
						Hash: make([]byte, tmhash.Size),
					},
				},
				LastCommitHash:  make([]byte, tmhash.Size),
				DataHash:        make([]byte, tmhash.Size),
				EvidenceHash:    make([]byte, tmhash.Size),
				ProposerAddress: make([]byte, crypto.AddressSize+1),
			},
			true, "invalid ProposerAddress length",
		},
		{
			"invalid validator hash",
			Header{
				Version: version.Consensus{Block: version.BlockProtocol},
				ChainID: string(make([]byte, MaxChainIDLen)),
				Height:  1,
				LastBlockID: BlockID{
					Hash: make([]byte, tmhash.Size),
					PartSetHeader: PartSetHeader{
						Hash: make([]byte, tmhash.Size),
					},
				},
				LastCommitHash:  make([]byte, tmhash.Size),
				DataHash:        make([]byte, tmhash.Size),
				EvidenceHash:    make([]byte, tmhash.Size),
				ProposerAddress: make([]byte, crypto.AddressSize),
				ValidatorsHash:  make([]byte, tmhash.Size+1),
			},
			true, "wrong ValidatorsHash",
		},
		{
			"invalid next validator hash",
			Header{
				Version: version.Consensus{Block: version.BlockProtocol},
				ChainID: string(make([]byte, MaxChainIDLen)),
				Height:  1,
				LastBlockID: BlockID{
					Hash: make([]byte, tmhash.Size),
					PartSetHeader: PartSetHeader{
						Hash: make([]byte, tmhash.Size),
					},
				},
				LastCommitHash:     make([]byte, tmhash.Size),
				DataHash:           make([]byte, tmhash.Size),
				EvidenceHash:       make([]byte, tmhash.Size),
				ProposerAddress:    make([]byte, crypto.AddressSize),
				ValidatorsHash:     make([]byte, tmhash.Size),
				NextValidatorsHash: make([]byte, tmhash.Size+1),
			},
			true, "wrong NextValidatorsHash",
		},
		{
			"invalid consensus hash",
			Header{
				Version: version.Consensus{Block: version.BlockProtocol},
				ChainID: string(make([]byte, MaxChainIDLen)),
				Height:  1,
				LastBlockID: BlockID{
					Hash: make([]byte, tmhash.Size),
					PartSetHeader: PartSetHeader{
						Hash: make([]byte, tmhash.Size),
					},
				},
				LastCommitHash:     make([]byte, tmhash.Size),
				DataHash:           make([]byte, tmhash.Size),
				EvidenceHash:       make([]byte, tmhash.Size),
				ProposerAddress:    make([]byte, crypto.AddressSize),
				ValidatorsHash:     make([]byte, tmhash.Size),
				NextValidatorsHash: make([]byte, tmhash.Size),
				ConsensusHash:      make([]byte, tmhash.Size+1),
			},
			true, "wrong ConsensusHash",
		},
		{
			"invalid last results hash",
			Header{
				Version: version.Consensus{Block: version.BlockProtocol},
				ChainID: string(make([]byte, MaxChainIDLen)),
				Height:  1,
				LastBlockID: BlockID{
					Hash: make([]byte, tmhash.Size),
					PartSetHeader: PartSetHeader{
						Hash: make([]byte, tmhash.Size),
					},
				},
				LastCommitHash:     make([]byte, tmhash.Size),
				DataHash:           make([]byte, tmhash.Size),
				EvidenceHash:       make([]byte, tmhash.Size),
				ProposerAddress:    make([]byte, crypto.AddressSize),
				ValidatorsHash:     make([]byte, tmhash.Size),
				NextValidatorsHash: make([]byte, tmhash.Size),
				ConsensusHash:      make([]byte, tmhash.Size),
				LastResultsHash:    make([]byte, tmhash.Size+1),
			},
			true, "wrong LastResultsHash",
		},
		{
			"valid header",
			Header{
				Version: version.Consensus{Block: version.BlockProtocol},
				ChainID: string(make([]byte, MaxChainIDLen)),
				Height:  1,
				LastBlockID: BlockID{
					Hash: make([]byte, tmhash.Size),
					PartSetHeader: PartSetHeader{
						Hash: make([]byte, tmhash.Size),
					},
				},
				LastCommitHash:     make([]byte, tmhash.Size),
				DataHash:           make([]byte, tmhash.Size),
				EvidenceHash:       make([]byte, tmhash.Size),
				ProposerAddress:    make([]byte, crypto.AddressSize),
				ValidatorsHash:     make([]byte, tmhash.Size),
				NextValidatorsHash: make([]byte, tmhash.Size),
				ConsensusHash:      make([]byte, tmhash.Size),
				LastResultsHash:    make([]byte, tmhash.Size),
			},
			false, "",
		},
	}

	for _, tc := range testCases {
		tc := tc

		t.Run(tc.name, func(t *testing.T) {
			err := tc.header.ValidateBasic()
			if tc.expectErr {
				require.Error(t, err)
				require.Contains(t, err.Error(), tc.errString)
			} else {
				require.NoError(t, err)
			}
		})
	}
}

func TestCommit_ValidateBasic(t *testing.T) {
	testCases := []struct {
		name      string
		commit    *Commit
		expectErr bool
		errString string
	}{
		{
			"invalid height",
			&Commit{Height: -1},
			true, "negative Height",
		},
		{
			"invalid round",
			&Commit{Height: 1, Round: -1},
			true, "negative Round",
		},
		{
			"invalid block ID",
			&Commit{
				Height:  1,
				Round:   1,
				BlockID: BlockID{},
			},
			true, "commit cannot be for nil block",
		},
		{
			"no signatures",
			&Commit{
				Height: 1,
				Round:  1,
				BlockID: BlockID{
					Hash: make([]byte, tmhash.Size),
					PartSetHeader: PartSetHeader{
						Hash: make([]byte, tmhash.Size),
					},
				},
			},
			true, "no signatures in commit",
		},
		{
			"invalid signature",
			&Commit{
				Height: 1,
				Round:  1,
				BlockID: BlockID{
					Hash: make([]byte, tmhash.Size),
					PartSetHeader: PartSetHeader{
						Hash: make([]byte, tmhash.Size),
					},
				},
				Signatures: []CommitSig{
					{
						BlockIDFlag:      BlockIDFlagCommit,
						ValidatorAddress: make([]byte, crypto.AddressSize),
						Signature:        make([]byte, MaxSignatureSize+1),
					},
				},
			},
			true, "wrong CommitSig",
		},
		{
			"valid commit",
			&Commit{
				Height: 1,
				Round:  1,
				BlockID: BlockID{
					Hash: make([]byte, tmhash.Size),
					PartSetHeader: PartSetHeader{
						Hash: make([]byte, tmhash.Size),
					},
				},
				Signatures: []CommitSig{
					{
						BlockIDFlag:      BlockIDFlagCommit,
						ValidatorAddress: make([]byte, crypto.AddressSize),
						Signature:        make([]byte, MaxSignatureSize),
					},
				},
			},
			false, "",
		},
	}

	for _, tc := range testCases {
		tc := tc

		t.Run(tc.name, func(t *testing.T) {
			err := tc.commit.ValidateBasic()
			if tc.expectErr {
				require.Error(t, err)
				require.Contains(t, err.Error(), tc.errString)
			} else {
				require.NoError(t, err)
			}
		})
	}
}

func TestHeaderHashVector(t *testing.T) {
	chainID := "test"
	h := Header{
		Version:            version.Consensus{Block: 1, App: 1},
		ChainID:            chainID,
		Height:             50,
		Time:               time.Date(math.MaxInt64, 0, 0, 0, 0, 0, math.MaxInt64, time.UTC),
		LastBlockID:        BlockID{},
		LastCommitHash:     []byte("f2564c78071e26643ae9b3e2a19fa0dc10d4d9e873aa0be808660123f11a1e78"),
		DataHash:           []byte("f2564c78071e26643ae9b3e2a19fa0dc10d4d9e873aa0be808660123f11a1e78"),
		ValidatorsHash:     []byte("f2564c78071e26643ae9b3e2a19fa0dc10d4d9e873aa0be808660123f11a1e78"),
		NextValidatorsHash: []byte("f2564c78071e26643ae9b3e2a19fa0dc10d4d9e873aa0be808660123f11a1e78"),
		ConsensusHash:      []byte("f2564c78071e26643ae9b3e2a19fa0dc10d4d9e873aa0be808660123f11a1e78"),
		AppHash:            []byte("f2564c78071e26643ae9b3e2a19fa0dc10d4d9e873aa0be808660123f11a1e78"),

		LastResultsHash: []byte("f2564c78071e26643ae9b3e2a19fa0dc10d4d9e873aa0be808660123f11a1e78"),

		EvidenceHash:    []byte("f2564c78071e26643ae9b3e2a19fa0dc10d4d9e873aa0be808660123f11a1e78"),
		ProposerAddress: []byte("2915b7b15f979e48ebc61774bb1d86ba3136b7eb"),
	}

	testCases := []struct {
		header   Header
		expBytes string
	}{
		{header: h, expBytes: "87b6117ac7f827d656f178a3d6d30b24b205db2b6a3a053bae8baf4618570bfc"},
	}

	for _, tc := range testCases {
		hash := tc.header.Hash()
		require.Equal(t, tc.expBytes, hex.EncodeToString(hash))
	}
>>>>>>> 97a3e44e
}<|MERGE_RESOLUTION|>--- conflicted
+++ resolved
@@ -1,15 +1,13 @@
 package types
 
 import (
-<<<<<<< HEAD
-=======
 	// it is ok to use math/rand here: we do not need a cryptographically secure random
 	// number generator here and we can run the tests a bit faster
 	"context"
->>>>>>> 97a3e44e
 	"crypto/rand"
 	"encoding/hex"
 	"fmt"
+	"github.com/tendermint/tendermint/crypto/bls12381"
 	"math"
 	mrand "math/rand"
 	"os"
@@ -46,15 +44,10 @@
 	h := int64(3)
 	stateID := RandStateID().WithHeight(h - 2)
 
-<<<<<<< HEAD
 	coreChainLock := NewMockChainLock(1)
 
 	voteSet, valSet, vals := randVoteSet(h-1, 1, tmproto.PrecommitType, 10, stateID)
 	commit, err := MakeCommit(lastID, stateID, h-1, 1, voteSet, vals)
-=======
-	voteSet, _, vals := randVoteSet(h-1, 1, tmproto.PrecommitType, 10, 1)
-	commit, err := makeCommit(lastID, h-1, 1, voteSet, vals, time.Now())
->>>>>>> 97a3e44e
 	require.NoError(t, err)
 
 	ev := NewMockDuplicateVoteEvidenceWithValidator(h, time.Now(), vals[0], "block-test-chain", valSet.QuorumType,
@@ -74,15 +67,10 @@
 	lastID := makeBlockIDRandom()
 	h := int64(3)
 
-<<<<<<< HEAD
 	stateID := RandStateID().WithHeight(h - 2)
 
 	voteSet, valSet, vals := randVoteSet(h-1, 1, tmproto.PrecommitType, 10, stateID)
 	commit, err := MakeCommit(lastID, stateID, h-1, 1, voteSet, vals)
-=======
-	voteSet, valSet, vals := randVoteSet(h-1, 1, tmproto.PrecommitType, 10, 1)
-	commit, err := makeCommit(lastID, h-1, 1, voteSet, vals, time.Now())
->>>>>>> 97a3e44e
 	require.NoError(t, err)
 
 	ev := NewMockDuplicateVoteEvidenceWithValidator(h, time.Now(), vals[0], "block-test-chain", valSet.QuorumType,
@@ -141,12 +129,7 @@
 			block.ProposerProTxHash = valSet.GetProposer().ProTxHash
 			tcRun.malleateBlock(block)
 			err = block.ValidateBasic()
-<<<<<<< HEAD
 			assert.Equal(t, tcRun.expErr, err != nil, "#%d: %v", j, err)
-=======
-			t.Log(err)
-			assert.Equal(t, tc.expErr, err != nil, "#%d: %v", i, err)
->>>>>>> 97a3e44e
 		})
 	}
 }
@@ -171,13 +154,8 @@
 	h := int64(3)
 	stateID := RandStateID().WithHeight(h - 2)
 
-<<<<<<< HEAD
 	voteSet, valSet, vals := randVoteSet(h-1, 1, tmproto.PrecommitType, 10, stateID)
 	commit, err := MakeCommit(lastID, stateID, h-1, 1, voteSet, vals)
-=======
-	voteSet, _, vals := randVoteSet(h-1, 1, tmproto.PrecommitType, 10, 1)
-	commit, err := makeCommit(lastID, h-1, 1, voteSet, vals, time.Now())
->>>>>>> 97a3e44e
 	require.NoError(t, err)
 
 	ev := NewMockDuplicateVoteEvidenceWithValidator(h, time.Now(), vals[0], "block-test-chain", valSet.QuorumType,
@@ -197,15 +175,10 @@
 
 	lastID := makeBlockIDRandom()
 	h := int64(3)
-<<<<<<< HEAD
 	stateID := RandStateID().WithHeight(h - 2)
 
 	voteSet, valSet, vals := randVoteSet(h-1, 1, tmproto.PrecommitType, 10, stateID)
 	commit, err := MakeCommit(lastID, stateID, h-1, 1, voteSet, vals)
-=======
-	voteSet, valSet, vals := randVoteSet(h-1, 1, tmproto.PrecommitType, 10, 1)
-	commit, err := makeCommit(lastID, h-1, 1, voteSet, vals, time.Now())
->>>>>>> 97a3e44e
 	require.NoError(t, err)
 
 	ev := NewMockDuplicateVoteEvidenceWithValidator(h, time.Now(), vals[0], "block-test-chain", valSet.QuorumType,
@@ -283,15 +256,10 @@
 func TestCommit(t *testing.T) {
 	lastID := makeBlockIDRandom()
 	h := int64(3)
-<<<<<<< HEAD
 	stateID := RandStateID().WithHeight(h - 2)
 
 	voteSet, _, vals := randVoteSet(h-1, 1, tmproto.PrecommitType, 10, stateID)
 	commit, err := MakeCommit(lastID, stateID, h-1, 1, voteSet, vals)
-=======
-	voteSet, _, vals := randVoteSet(h-1, 1, tmproto.PrecommitType, 10, 1)
-	commit, err := makeCommit(lastID, h-1, 1, voteSet, vals, time.Now())
->>>>>>> 97a3e44e
 	require.NoError(t, err)
 
 	assert.Equal(t, h-1, commit.Height)
@@ -327,23 +295,6 @@
 }
 
 func TestMaxCommitBytes(t *testing.T) {
-<<<<<<< HEAD
-=======
-	// time is varint encoded so need to pick the max.
-	// year int, month Month, day, hour, min, sec, nsec int, loc *Location
-	timestamp := time.Date(math.MaxInt64, 0, 0, 0, 0, 0, math.MaxInt64, time.UTC)
-
-	cs := CommitSig{
-		BlockIDFlag:      BlockIDFlagNil,
-		ValidatorAddress: crypto.AddressHash([]byte("validator_address")),
-		Timestamp:        timestamp,
-		Signature:        crypto.CRandBytes(MaxSignatureSize),
-	}
-
-	pbSig := cs.ToProto()
-	// test that a single commit sig doesn't exceed max commit sig bytes
-	assert.EqualValues(t, MaxCommitSigBytes, pbSig.Size())
->>>>>>> 97a3e44e
 
 	// check size with a single commit
 	commit := &Commit{
@@ -356,7 +307,6 @@
 				Hash:  tmhash.Sum([]byte("blockID_part_set_header_hash")),
 			},
 		},
-<<<<<<< HEAD
 		StateID: StateID{
 			LastAppHash: tmhash.Sum([]byte("stateID_hash")),
 		},
@@ -372,24 +322,6 @@
 	pb = commit.ToProto()
 
 	assert.EqualValues(t, MaxCommitOverheadBytes, int64(pb.Size()))
-=======
-		Signatures: []CommitSig{cs},
-	}
-
-	pb := commit.ToProto()
-
-	assert.EqualValues(t, MaxCommitBytes(1), int64(pb.Size()))
-
-	// check the upper bound of the commit size
-	for i := 1; i < MaxVotesCount; i++ {
-		commit.Signatures = append(commit.Signatures, cs)
-	}
-
-	pb = commit.ToProto()
-
-	assert.EqualValues(t, MaxCommitBytes(MaxVotesCount), int64(pb.Size()))
-
->>>>>>> 97a3e44e
 }
 
 func TestHeaderHash(t *testing.T) {
@@ -399,8 +331,7 @@
 		expectHash tmbytes.HexBytes
 	}{
 		{"Generates expected hash", &Header{
-<<<<<<< HEAD
-			Version:               tmversion.Consensus{Block: 1, App: 2},
+			Version:               version.Consensus{Block: 1, App: 2},
 			ChainID:               "chainId",
 			Height:                3,
 			CoreChainLockedHeight: 1,
@@ -435,39 +366,6 @@
 			EvidenceHash:          tmhash.Sum([]byte("evidence_hash")),
 			ProposerProTxHash:     crypto.ProTxHashFromSeedBytes([]byte("proposer_pro_tx_hash")),
 			ProposedAppVersion:    1,
-=======
-			Version:            version.Consensus{Block: 1, App: 2},
-			ChainID:            "chainId",
-			Height:             3,
-			Time:               time.Date(2019, 10, 13, 16, 14, 44, 0, time.UTC),
-			LastBlockID:        makeBlockID(make([]byte, tmhash.Size), 6, make([]byte, tmhash.Size)),
-			LastCommitHash:     tmhash.Sum([]byte("last_commit_hash")),
-			DataHash:           tmhash.Sum([]byte("data_hash")),
-			ValidatorsHash:     tmhash.Sum([]byte("validators_hash")),
-			NextValidatorsHash: tmhash.Sum([]byte("next_validators_hash")),
-			ConsensusHash:      tmhash.Sum([]byte("consensus_hash")),
-			AppHash:            tmhash.Sum([]byte("app_hash")),
-			LastResultsHash:    tmhash.Sum([]byte("last_results_hash")),
-			EvidenceHash:       tmhash.Sum([]byte("evidence_hash")),
-			ProposerAddress:    crypto.AddressHash([]byte("proposer_address")),
-		}, hexBytesFromString("F740121F553B5418C3EFBD343C2DBFE9E007BB67B0D020A0741374BAB65242A4")},
-		{"nil header yields nil", nil, nil},
-		{"nil ValidatorsHash yields nil", &Header{
-			Version:            version.Consensus{Block: 1, App: 2},
-			ChainID:            "chainId",
-			Height:             3,
-			Time:               time.Date(2019, 10, 13, 16, 14, 44, 0, time.UTC),
-			LastBlockID:        makeBlockID(make([]byte, tmhash.Size), 6, make([]byte, tmhash.Size)),
-			LastCommitHash:     tmhash.Sum([]byte("last_commit_hash")),
-			DataHash:           tmhash.Sum([]byte("data_hash")),
-			ValidatorsHash:     nil,
-			NextValidatorsHash: tmhash.Sum([]byte("next_validators_hash")),
-			ConsensusHash:      tmhash.Sum([]byte("consensus_hash")),
-			AppHash:            tmhash.Sum([]byte("app_hash")),
-			LastResultsHash:    tmhash.Sum([]byte("last_results_hash")),
-			EvidenceHash:       tmhash.Sum([]byte("evidence_hash")),
-			ProposerAddress:    crypto.AddressHash([]byte("proposer_address")),
->>>>>>> 97a3e44e
 		}, nil},
 	}
 	for _, tc := range testCases {
@@ -533,7 +431,6 @@
 	timestamp := time.Date(math.MaxInt64, 0, 0, 0, 0, 0, math.MaxInt64, time.UTC)
 
 	h := Header{
-<<<<<<< HEAD
 		Version:               tmversion.Consensus{Block: math.MaxInt64, App: math.MaxInt64},
 		ChainID:               maxChainID,
 		Height:                math.MaxInt64,
@@ -549,22 +446,6 @@
 		LastResultsHash:       tmhash.Sum([]byte("last_results_hash")),
 		EvidenceHash:          tmhash.Sum([]byte("evidence_hash")),
 		ProposerProTxHash:     crypto.ProTxHashFromSeedBytes([]byte("proposer_pro_tx_hash")),
-=======
-		Version:            version.Consensus{Block: math.MaxInt64, App: math.MaxInt64},
-		ChainID:            maxChainID,
-		Height:             math.MaxInt64,
-		Time:               timestamp,
-		LastBlockID:        makeBlockID(make([]byte, tmhash.Size), math.MaxInt32, make([]byte, tmhash.Size)),
-		LastCommitHash:     tmhash.Sum([]byte("last_commit_hash")),
-		DataHash:           tmhash.Sum([]byte("data_hash")),
-		ValidatorsHash:     tmhash.Sum([]byte("validators_hash")),
-		NextValidatorsHash: tmhash.Sum([]byte("next_validators_hash")),
-		ConsensusHash:      tmhash.Sum([]byte("consensus_hash")),
-		AppHash:            tmhash.Sum([]byte("app_hash")),
-		LastResultsHash:    tmhash.Sum([]byte("last_results_hash")),
-		EvidenceHash:       tmhash.Sum([]byte("evidence_hash")),
-		ProposerAddress:    crypto.AddressHash([]byte("proposer_address")),
->>>>>>> 97a3e44e
 	}
 
 	bz, err := h.ToProto().Marshal()
@@ -575,16 +456,10 @@
 
 func randCommit(stateID StateID) *Commit {
 	lastID := makeBlockIDRandom()
-<<<<<<< HEAD
 	height := stateID.Height + 1
 
 	voteSet, _, vals := randVoteSet(height, 1, tmproto.PrecommitType, 10, stateID)
 	commit, err := MakeCommit(lastID, stateID, height, 1, voteSet, vals)
-=======
-	h := int64(3)
-	voteSet, _, vals := randVoteSet(h-1, 1, tmproto.PrecommitType, 10, 1)
-	commit, err := makeCommit(lastID, h-1, 1, voteSet, vals, now)
->>>>>>> 97a3e44e
 	if err != nil {
 		panic(err)
 	}
@@ -608,7 +483,6 @@
 		panics        bool
 		result        int64
 	}{
-<<<<<<< HEAD
 		0: {-10, crypto.BLS12381, 1, 0, true, 0},
 		1: {10, crypto.BLS12381, 1, 0, true, 0},
 		2: {1114, crypto.BLS12381, 1, 0, true, 0},
@@ -616,20 +490,10 @@
 		4: {1116, crypto.BLS12381, 1, 0, false, 1},
 		5: {1116, crypto.BLS12381, 2, 0, false, 1},
 		6: {1215, crypto.BLS12381, 2, 100, false, 0},
-=======
-		0: {-10, 1, 0, true, 0},
-		1: {10, 1, 0, true, 0},
-		2: {841, 1, 0, true, 0},
-		3: {842, 1, 0, false, 0},
-		4: {843, 1, 0, false, 1},
-		5: {954, 2, 0, false, 1},
-		6: {1053, 2, 100, false, 0},
->>>>>>> 97a3e44e
 	}
 	// An extra 33 bytes (32 for sig, 1 for proto encoding are needed for BLS compared to edwards per validator
 
 	for i, tc := range testCases {
-<<<<<<< HEAD
 		tcRun := tc
 		j := i
 		t.Run(fmt.Sprintf("%d", tcRun.maxBytes), func(t *testing.T) {
@@ -644,25 +508,11 @@
 					"#%v", j)
 			}
 		})
-=======
-		tc := tc
-		if tc.panics {
-			assert.Panics(t, func() {
-				MaxDataBytes(tc.maxBytes, tc.evidenceBytes, tc.valsCount)
-			}, "#%v", i)
-		} else {
-			assert.Equal(t,
-				tc.result,
-				MaxDataBytes(tc.maxBytes, tc.evidenceBytes, tc.valsCount),
-				"#%v", i)
-		}
->>>>>>> 97a3e44e
 	}
 }
 
 func TestBlockMaxDataBytesNoEvidence(t *testing.T) {
 	testCases := []struct {
-<<<<<<< HEAD
 		maxBytes    int64
 		maxEvidence uint32
 		keyType     crypto.KeyType
@@ -692,59 +542,6 @@
 					"#%v", j)
 			}
 		})
-=======
-		maxBytes  int64
-		valsCount int
-		panics    bool
-		result    int64
-	}{
-		0: {-10, 1, true, 0},
-		1: {10, 1, true, 0},
-		2: {841, 1, true, 0},
-		3: {842, 1, false, 0},
-		4: {843, 1, false, 1},
-	}
-
-	for i, tc := range testCases {
-		tc := tc
-		if tc.panics {
-			assert.Panics(t, func() {
-				MaxDataBytesNoEvidence(tc.maxBytes, tc.valsCount)
-			}, "#%v", i)
-		} else {
-			assert.Equal(t,
-				tc.result,
-				MaxDataBytesNoEvidence(tc.maxBytes, tc.valsCount),
-				"#%v", i)
-		}
-	}
-}
-
-func TestCommitToVoteSet(t *testing.T) {
-	lastID := makeBlockIDRandom()
-	h := int64(3)
-
-	voteSet, valSet, vals := randVoteSet(h-1, 1, tmproto.PrecommitType, 10, 1)
-	commit, err := makeCommit(lastID, h-1, 1, voteSet, vals, time.Now())
-	assert.NoError(t, err)
-
-	chainID := voteSet.ChainID()
-	voteSet2 := CommitToVoteSet(chainID, commit, valSet)
-
-	for i := int32(0); int(i) < len(vals); i++ {
-		vote1 := voteSet.GetByIndex(i)
-		vote2 := voteSet2.GetByIndex(i)
-		vote3 := commit.GetVote(i)
-
-		vote1bz, err := vote1.ToProto().Marshal()
-		require.NoError(t, err)
-		vote2bz, err := vote2.ToProto().Marshal()
-		require.NoError(t, err)
-		vote3bz, err := vote3.ToProto().Marshal()
-		require.NoError(t, err)
-		assert.Equal(t, vote1bz, vote2bz)
-		assert.Equal(t, vote1bz, vote3bz)
->>>>>>> 97a3e44e
 	}
 }
 
@@ -776,11 +573,7 @@
 		vi := int32(0)
 		for n := range tc.blockIDs {
 			for i := 0; i < tc.numVotes[n]; i++ {
-<<<<<<< HEAD
-				proTxHash, err := vals[vi].GetProTxHash()
-=======
-				pubKey, err := vals[vi].GetPubKey(context.Background())
->>>>>>> 97a3e44e
+				proTxHash, err := vals[vi].GetProTxHash(context.Background())
 				require.NoError(t, err)
 				vote := &Vote{
 					ValidatorProTxHash: proTxHash,
@@ -851,18 +644,11 @@
 }
 
 func TestBlockProtoBuf(t *testing.T) {
-<<<<<<< HEAD
 	h := tmrand.Int63()
 	stateID := RandStateID().WithHeight(h - 1)
 	c1 := randCommit(stateID)
 	b1 := MakeBlock(h, 0, nil, []Tx{Tx([]byte{1})}, &Commit{}, []Evidence{}, 0)
 	b1.ProposerProTxHash = tmrand.Bytes(crypto.DefaultHashSize)
-=======
-	h := mrand.Int63()
-	c1 := randCommit(time.Now())
-	b1 := MakeBlock(h, []Tx{Tx([]byte{1})}, &Commit{Signatures: []CommitSig{}}, []Evidence{})
-	b1.ProposerAddress = tmrand.Bytes(crypto.AddressSize)
->>>>>>> 97a3e44e
 
 	b2 := MakeBlock(h, 0, nil, []Tx{Tx([]byte{1})}, c1, []Evidence{}, 0)
 	b2.ProposerProTxHash = tmrand.Bytes(crypto.DefaultHashSize)
@@ -937,11 +723,7 @@
 // TestEvidenceDataProtoBuf ensures parity in converting to and from proto.
 func TestEvidenceDataProtoBuf(t *testing.T) {
 	const chainID = "mychain"
-<<<<<<< HEAD
 	ev := NewMockDuplicateVoteEvidence(math.MaxInt64, time.Now(), chainID, btcjson.LLMQType_5_60, crypto.RandQuorumHash())
-=======
-	ev := NewMockDuplicateVoteEvidence(math.MaxInt64, time.Now(), chainID)
->>>>>>> 97a3e44e
 	data := &EvidenceData{Evidence: EvidenceList{ev}}
 	_ = data.ByteSize()
 	testCases := []struct {
@@ -1055,15 +837,10 @@
 }
 
 func TestSignedHeaderProtoBuf(t *testing.T) {
-<<<<<<< HEAD
 	stateID := RandStateID()
 
 	commit := randCommit(stateID)
 	h := makeRandHeader()
-=======
-	commit := randCommit(time.Now())
-	h := MakeRandHeader()
->>>>>>> 97a3e44e
 
 	sh := SignedHeader{Header: &h, Commit: commit}
 
@@ -1105,7 +882,6 @@
 	assert.False(t, blockIDEmpty.Equals(blockIDDifferent))
 }
 
-<<<<<<< HEAD
 // StateID tests
 
 // TODO: Move to separate file
@@ -1146,6 +922,268 @@
 	for tcID, tc := range tests {
 		t.Run(strconv.Itoa(tcID), func(t *testing.T) {
 			assert.Equal(t, tc.equal, tc.state1.Equals(tc.state2))
+		})
+	}
+}
+
+func TestHeader_ValidateBasic(t *testing.T) {
+	testCases := []struct {
+		name      string
+		header    Header
+		expectErr bool
+		errString string
+	}{
+		{
+			"invalid version block",
+			Header{Version: version.Consensus{Block: version.BlockProtocol + 1}},
+			true, "block protocol is incorrect",
+		},
+		{
+			"invalid chain ID length",
+			Header{
+				Version: version.Consensus{Block: version.BlockProtocol},
+				ChainID: string(make([]byte, MaxChainIDLen+1)),
+			},
+			true, "chainID is too long",
+		},
+		{
+			"invalid height (negative)",
+			Header{
+				Version: version.Consensus{Block: version.BlockProtocol},
+				ChainID: string(make([]byte, MaxChainIDLen)),
+				Height:  -1,
+			},
+			true, "negative Height",
+		},
+		{
+			"invalid height (zero)",
+			Header{
+				Version: version.Consensus{Block: version.BlockProtocol},
+				ChainID: string(make([]byte, MaxChainIDLen)),
+				Height:  0,
+			},
+			true, "zero Height",
+		},
+		{
+			"invalid block ID hash",
+			Header{
+				Version: version.Consensus{Block: version.BlockProtocol},
+				ChainID: string(make([]byte, MaxChainIDLen)),
+				Height:  1,
+				LastBlockID: BlockID{
+					Hash: make([]byte, tmhash.Size+1),
+				},
+			},
+			true, "wrong Hash",
+		},
+		{
+			"invalid block ID parts header hash",
+			Header{
+				Version: version.Consensus{Block: version.BlockProtocol},
+				ChainID: string(make([]byte, MaxChainIDLen)),
+				Height:  1,
+				LastBlockID: BlockID{
+					Hash: make([]byte, tmhash.Size),
+					PartSetHeader: PartSetHeader{
+						Hash: make([]byte, tmhash.Size+1),
+					},
+				},
+			},
+			true, "wrong PartSetHeader",
+		},
+		{
+			"invalid last commit hash",
+			Header{
+				Version: version.Consensus{Block: version.BlockProtocol},
+				ChainID: string(make([]byte, MaxChainIDLen)),
+				Height:  1,
+				LastBlockID: BlockID{
+					Hash: make([]byte, tmhash.Size),
+					PartSetHeader: PartSetHeader{
+						Hash: make([]byte, tmhash.Size),
+					},
+				},
+				LastCommitHash: make([]byte, tmhash.Size+1),
+			},
+			true, "wrong LastCommitHash",
+		},
+		{
+			"invalid data hash",
+			Header{
+				Version: version.Consensus{Block: version.BlockProtocol},
+				ChainID: string(make([]byte, MaxChainIDLen)),
+				Height:  1,
+				LastBlockID: BlockID{
+					Hash: make([]byte, tmhash.Size),
+					PartSetHeader: PartSetHeader{
+						Hash: make([]byte, tmhash.Size),
+					},
+				},
+				LastCommitHash: make([]byte, tmhash.Size),
+				DataHash:       make([]byte, tmhash.Size+1),
+			},
+			true, "wrong DataHash",
+		},
+		{
+			"invalid evidence hash",
+			Header{
+				Version: version.Consensus{Block: version.BlockProtocol},
+				ChainID: string(make([]byte, MaxChainIDLen)),
+				Height:  1,
+				LastBlockID: BlockID{
+					Hash: make([]byte, tmhash.Size),
+					PartSetHeader: PartSetHeader{
+						Hash: make([]byte, tmhash.Size),
+					},
+				},
+				LastCommitHash: make([]byte, tmhash.Size),
+				DataHash:       make([]byte, tmhash.Size),
+				EvidenceHash:   make([]byte, tmhash.Size+1),
+			},
+			true, "wrong EvidenceHash",
+		},
+		{
+			"invalid proposer protxhash",
+			Header{
+				Version: version.Consensus{Block: version.BlockProtocol},
+				ChainID: string(make([]byte, MaxChainIDLen)),
+				Height:  1,
+				LastBlockID: BlockID{
+					Hash: make([]byte, tmhash.Size),
+					PartSetHeader: PartSetHeader{
+						Hash: make([]byte, tmhash.Size),
+					},
+				},
+				LastCommitHash:    make([]byte, tmhash.Size),
+				DataHash:          make([]byte, tmhash.Size),
+				EvidenceHash:      make([]byte, tmhash.Size),
+				ProposerProTxHash: make([]byte, crypto.ProTxHashSize + 1),
+			},
+			true, "invalid ProposerAddress length",
+		},
+		{
+			"invalid validator hash",
+			Header{
+				Version: version.Consensus{Block: version.BlockProtocol},
+				ChainID: string(make([]byte, MaxChainIDLen)),
+				Height:  1,
+				LastBlockID: BlockID{
+					Hash: make([]byte, tmhash.Size),
+					PartSetHeader: PartSetHeader{
+						Hash: make([]byte, tmhash.Size),
+					},
+				},
+				LastCommitHash:    make([]byte, tmhash.Size),
+				DataHash:          make([]byte, tmhash.Size),
+				EvidenceHash:      make([]byte, tmhash.Size),
+				ProposerProTxHash: make([]byte, crypto.ProTxHashSize),
+				ValidatorsHash:    make([]byte, tmhash.Size+1),
+			},
+			true, "wrong ValidatorsHash",
+		},
+		{
+			"invalid next validator hash",
+			Header{
+				Version: version.Consensus{Block: version.BlockProtocol},
+				ChainID: string(make([]byte, MaxChainIDLen)),
+				Height:  1,
+				LastBlockID: BlockID{
+					Hash: make([]byte, tmhash.Size),
+					PartSetHeader: PartSetHeader{
+						Hash: make([]byte, tmhash.Size),
+					},
+				},
+				LastCommitHash:     make([]byte, tmhash.Size),
+				DataHash:           make([]byte, tmhash.Size),
+				EvidenceHash:       make([]byte, tmhash.Size),
+				ProposerProTxHash:    make([]byte, crypto.ProTxHashSize),
+				ValidatorsHash:     make([]byte, tmhash.Size),
+				NextValidatorsHash: make([]byte, tmhash.Size+1),
+			},
+			true, "wrong NextValidatorsHash",
+		},
+		{
+			"invalid consensus hash",
+			Header{
+				Version: version.Consensus{Block: version.BlockProtocol},
+				ChainID: string(make([]byte, MaxChainIDLen)),
+				Height:  1,
+				LastBlockID: BlockID{
+					Hash: make([]byte, tmhash.Size),
+					PartSetHeader: PartSetHeader{
+						Hash: make([]byte, tmhash.Size),
+					},
+				},
+				LastCommitHash:     make([]byte, tmhash.Size),
+				DataHash:           make([]byte, tmhash.Size),
+				EvidenceHash:       make([]byte, tmhash.Size),
+				ProposerProTxHash:    make([]byte, crypto.ProTxHashSize),
+				ValidatorsHash:     make([]byte, tmhash.Size),
+				NextValidatorsHash: make([]byte, tmhash.Size),
+				ConsensusHash:      make([]byte, tmhash.Size+1),
+			},
+			true, "wrong ConsensusHash",
+		},
+		{
+			"invalid last results hash",
+			Header{
+				Version: version.Consensus{Block: version.BlockProtocol},
+				ChainID: string(make([]byte, MaxChainIDLen)),
+				Height:  1,
+				LastBlockID: BlockID{
+					Hash: make([]byte, tmhash.Size),
+					PartSetHeader: PartSetHeader{
+						Hash: make([]byte, tmhash.Size),
+					},
+				},
+				LastCommitHash:     make([]byte, tmhash.Size),
+				DataHash:           make([]byte, tmhash.Size),
+				EvidenceHash:       make([]byte, tmhash.Size),
+				ProposerProTxHash:      make([]byte, crypto.ProTxHashSize),
+				ValidatorsHash:     make([]byte, tmhash.Size),
+				NextValidatorsHash: make([]byte, tmhash.Size),
+				ConsensusHash:      make([]byte, tmhash.Size),
+				LastResultsHash:    make([]byte, tmhash.Size+1),
+			},
+			true, "wrong LastResultsHash",
+		},
+		{
+			"valid header",
+			Header{
+				Version: version.Consensus{Block: version.BlockProtocol},
+				ChainID: string(make([]byte, MaxChainIDLen)),
+				Height:  1,
+				CoreChainLockedHeight: 1,
+				LastBlockID: BlockID{
+					Hash: make([]byte, tmhash.Size),
+					PartSetHeader: PartSetHeader{
+						Hash: make([]byte, tmhash.Size),
+					},
+				},
+				LastCommitHash:     make([]byte, tmhash.Size),
+				DataHash:           make([]byte, tmhash.Size),
+				EvidenceHash:       make([]byte, tmhash.Size),
+				ProposerProTxHash:    make([]byte, crypto.ProTxHashSize),
+				ValidatorsHash:     make([]byte, tmhash.Size),
+				NextValidatorsHash: make([]byte, tmhash.Size),
+				ConsensusHash:      make([]byte, tmhash.Size),
+				LastResultsHash:    make([]byte, tmhash.Size),
+			},
+			false, "",
+		},
+	}
+
+	for _, tc := range testCases {
+		tc := tc
+
+		t.Run(tc.name, func(t *testing.T) {
+			err := tc.header.ValidateBasic()
+			if tc.expectErr {
+				require.Error(t, err)
+				require.Contains(t, err.Error(), tc.errString)
+			} else {
+				require.NoError(t, err)
+			}
 		})
 	}
 }
@@ -1185,355 +1223,6 @@
 	}
 }
 
-func TestStateID_WithHeight(t *testing.T) {
-	stateID := RandStateID()
-	height := stateID.Height
-	stateIDWithHeight := stateID.WithHeight(height + 1)
-
-	assert.Equal(t, height, stateIDWithHeight.Height-1)
-=======
-func TestCommitSig_ValidateBasic(t *testing.T) {
-	testCases := []struct {
-		name      string
-		cs        CommitSig
-		expectErr bool
-		errString string
-	}{
-		{
-			"invalid ID flag",
-			CommitSig{BlockIDFlag: BlockIDFlag(0xFF)},
-			true, "unknown BlockIDFlag",
-		},
-		{
-			"BlockIDFlagAbsent validator address present",
-			CommitSig{BlockIDFlag: BlockIDFlagAbsent, ValidatorAddress: crypto.Address("testaddr")},
-			true, "validator address is present",
-		},
-		{
-			"BlockIDFlagAbsent timestamp present",
-			CommitSig{BlockIDFlag: BlockIDFlagAbsent, Timestamp: time.Now().UTC()},
-			true, "time is present",
-		},
-		{
-			"BlockIDFlagAbsent signatures present",
-			CommitSig{BlockIDFlag: BlockIDFlagAbsent, Signature: []byte{0xAA}},
-			true, "signature is present",
-		},
-		{
-			"BlockIDFlagAbsent valid BlockIDFlagAbsent",
-			CommitSig{BlockIDFlag: BlockIDFlagAbsent},
-			false, "",
-		},
-		{
-			"non-BlockIDFlagAbsent invalid validator address",
-			CommitSig{BlockIDFlag: BlockIDFlagCommit, ValidatorAddress: make([]byte, 1)},
-			true, "expected ValidatorAddress size",
-		},
-		{
-			"non-BlockIDFlagAbsent invalid signature (zero)",
-			CommitSig{
-				BlockIDFlag:      BlockIDFlagCommit,
-				ValidatorAddress: make([]byte, crypto.AddressSize),
-				Signature:        make([]byte, 0),
-			},
-			true, "signature is missing",
-		},
-		{
-			"non-BlockIDFlagAbsent invalid signature (too large)",
-			CommitSig{
-				BlockIDFlag:      BlockIDFlagCommit,
-				ValidatorAddress: make([]byte, crypto.AddressSize),
-				Signature:        make([]byte, MaxSignatureSize+1),
-			},
-			true, "signature is too big",
-		},
-		{
-			"non-BlockIDFlagAbsent valid",
-			CommitSig{
-				BlockIDFlag:      BlockIDFlagCommit,
-				ValidatorAddress: make([]byte, crypto.AddressSize),
-				Signature:        make([]byte, MaxSignatureSize),
-			},
-			false, "",
-		},
-	}
-
-	for _, tc := range testCases {
-		tc := tc
-
-		t.Run(tc.name, func(t *testing.T) {
-			err := tc.cs.ValidateBasic()
-			if tc.expectErr {
-				require.Error(t, err)
-				require.Contains(t, err.Error(), tc.errString)
-			} else {
-				require.NoError(t, err)
-			}
-		})
-	}
-}
-
-func TestHeader_ValidateBasic(t *testing.T) {
-	testCases := []struct {
-		name      string
-		header    Header
-		expectErr bool
-		errString string
-	}{
-		{
-			"invalid version block",
-			Header{Version: version.Consensus{Block: version.BlockProtocol + 1}},
-			true, "block protocol is incorrect",
-		},
-		{
-			"invalid chain ID length",
-			Header{
-				Version: version.Consensus{Block: version.BlockProtocol},
-				ChainID: string(make([]byte, MaxChainIDLen+1)),
-			},
-			true, "chainID is too long",
-		},
-		{
-			"invalid height (negative)",
-			Header{
-				Version: version.Consensus{Block: version.BlockProtocol},
-				ChainID: string(make([]byte, MaxChainIDLen)),
-				Height:  -1,
-			},
-			true, "negative Height",
-		},
-		{
-			"invalid height (zero)",
-			Header{
-				Version: version.Consensus{Block: version.BlockProtocol},
-				ChainID: string(make([]byte, MaxChainIDLen)),
-				Height:  0,
-			},
-			true, "zero Height",
-		},
-		{
-			"invalid block ID hash",
-			Header{
-				Version: version.Consensus{Block: version.BlockProtocol},
-				ChainID: string(make([]byte, MaxChainIDLen)),
-				Height:  1,
-				LastBlockID: BlockID{
-					Hash: make([]byte, tmhash.Size+1),
-				},
-			},
-			true, "wrong Hash",
-		},
-		{
-			"invalid block ID parts header hash",
-			Header{
-				Version: version.Consensus{Block: version.BlockProtocol},
-				ChainID: string(make([]byte, MaxChainIDLen)),
-				Height:  1,
-				LastBlockID: BlockID{
-					Hash: make([]byte, tmhash.Size),
-					PartSetHeader: PartSetHeader{
-						Hash: make([]byte, tmhash.Size+1),
-					},
-				},
-			},
-			true, "wrong PartSetHeader",
-		},
-		{
-			"invalid last commit hash",
-			Header{
-				Version: version.Consensus{Block: version.BlockProtocol},
-				ChainID: string(make([]byte, MaxChainIDLen)),
-				Height:  1,
-				LastBlockID: BlockID{
-					Hash: make([]byte, tmhash.Size),
-					PartSetHeader: PartSetHeader{
-						Hash: make([]byte, tmhash.Size),
-					},
-				},
-				LastCommitHash: make([]byte, tmhash.Size+1),
-			},
-			true, "wrong LastCommitHash",
-		},
-		{
-			"invalid data hash",
-			Header{
-				Version: version.Consensus{Block: version.BlockProtocol},
-				ChainID: string(make([]byte, MaxChainIDLen)),
-				Height:  1,
-				LastBlockID: BlockID{
-					Hash: make([]byte, tmhash.Size),
-					PartSetHeader: PartSetHeader{
-						Hash: make([]byte, tmhash.Size),
-					},
-				},
-				LastCommitHash: make([]byte, tmhash.Size),
-				DataHash:       make([]byte, tmhash.Size+1),
-			},
-			true, "wrong DataHash",
-		},
-		{
-			"invalid evidence hash",
-			Header{
-				Version: version.Consensus{Block: version.BlockProtocol},
-				ChainID: string(make([]byte, MaxChainIDLen)),
-				Height:  1,
-				LastBlockID: BlockID{
-					Hash: make([]byte, tmhash.Size),
-					PartSetHeader: PartSetHeader{
-						Hash: make([]byte, tmhash.Size),
-					},
-				},
-				LastCommitHash: make([]byte, tmhash.Size),
-				DataHash:       make([]byte, tmhash.Size),
-				EvidenceHash:   make([]byte, tmhash.Size+1),
-			},
-			true, "wrong EvidenceHash",
-		},
-		{
-			"invalid proposer address",
-			Header{
-				Version: version.Consensus{Block: version.BlockProtocol},
-				ChainID: string(make([]byte, MaxChainIDLen)),
-				Height:  1,
-				LastBlockID: BlockID{
-					Hash: make([]byte, tmhash.Size),
-					PartSetHeader: PartSetHeader{
-						Hash: make([]byte, tmhash.Size),
-					},
-				},
-				LastCommitHash:  make([]byte, tmhash.Size),
-				DataHash:        make([]byte, tmhash.Size),
-				EvidenceHash:    make([]byte, tmhash.Size),
-				ProposerAddress: make([]byte, crypto.AddressSize+1),
-			},
-			true, "invalid ProposerAddress length",
-		},
-		{
-			"invalid validator hash",
-			Header{
-				Version: version.Consensus{Block: version.BlockProtocol},
-				ChainID: string(make([]byte, MaxChainIDLen)),
-				Height:  1,
-				LastBlockID: BlockID{
-					Hash: make([]byte, tmhash.Size),
-					PartSetHeader: PartSetHeader{
-						Hash: make([]byte, tmhash.Size),
-					},
-				},
-				LastCommitHash:  make([]byte, tmhash.Size),
-				DataHash:        make([]byte, tmhash.Size),
-				EvidenceHash:    make([]byte, tmhash.Size),
-				ProposerAddress: make([]byte, crypto.AddressSize),
-				ValidatorsHash:  make([]byte, tmhash.Size+1),
-			},
-			true, "wrong ValidatorsHash",
-		},
-		{
-			"invalid next validator hash",
-			Header{
-				Version: version.Consensus{Block: version.BlockProtocol},
-				ChainID: string(make([]byte, MaxChainIDLen)),
-				Height:  1,
-				LastBlockID: BlockID{
-					Hash: make([]byte, tmhash.Size),
-					PartSetHeader: PartSetHeader{
-						Hash: make([]byte, tmhash.Size),
-					},
-				},
-				LastCommitHash:     make([]byte, tmhash.Size),
-				DataHash:           make([]byte, tmhash.Size),
-				EvidenceHash:       make([]byte, tmhash.Size),
-				ProposerAddress:    make([]byte, crypto.AddressSize),
-				ValidatorsHash:     make([]byte, tmhash.Size),
-				NextValidatorsHash: make([]byte, tmhash.Size+1),
-			},
-			true, "wrong NextValidatorsHash",
-		},
-		{
-			"invalid consensus hash",
-			Header{
-				Version: version.Consensus{Block: version.BlockProtocol},
-				ChainID: string(make([]byte, MaxChainIDLen)),
-				Height:  1,
-				LastBlockID: BlockID{
-					Hash: make([]byte, tmhash.Size),
-					PartSetHeader: PartSetHeader{
-						Hash: make([]byte, tmhash.Size),
-					},
-				},
-				LastCommitHash:     make([]byte, tmhash.Size),
-				DataHash:           make([]byte, tmhash.Size),
-				EvidenceHash:       make([]byte, tmhash.Size),
-				ProposerAddress:    make([]byte, crypto.AddressSize),
-				ValidatorsHash:     make([]byte, tmhash.Size),
-				NextValidatorsHash: make([]byte, tmhash.Size),
-				ConsensusHash:      make([]byte, tmhash.Size+1),
-			},
-			true, "wrong ConsensusHash",
-		},
-		{
-			"invalid last results hash",
-			Header{
-				Version: version.Consensus{Block: version.BlockProtocol},
-				ChainID: string(make([]byte, MaxChainIDLen)),
-				Height:  1,
-				LastBlockID: BlockID{
-					Hash: make([]byte, tmhash.Size),
-					PartSetHeader: PartSetHeader{
-						Hash: make([]byte, tmhash.Size),
-					},
-				},
-				LastCommitHash:     make([]byte, tmhash.Size),
-				DataHash:           make([]byte, tmhash.Size),
-				EvidenceHash:       make([]byte, tmhash.Size),
-				ProposerAddress:    make([]byte, crypto.AddressSize),
-				ValidatorsHash:     make([]byte, tmhash.Size),
-				NextValidatorsHash: make([]byte, tmhash.Size),
-				ConsensusHash:      make([]byte, tmhash.Size),
-				LastResultsHash:    make([]byte, tmhash.Size+1),
-			},
-			true, "wrong LastResultsHash",
-		},
-		{
-			"valid header",
-			Header{
-				Version: version.Consensus{Block: version.BlockProtocol},
-				ChainID: string(make([]byte, MaxChainIDLen)),
-				Height:  1,
-				LastBlockID: BlockID{
-					Hash: make([]byte, tmhash.Size),
-					PartSetHeader: PartSetHeader{
-						Hash: make([]byte, tmhash.Size),
-					},
-				},
-				LastCommitHash:     make([]byte, tmhash.Size),
-				DataHash:           make([]byte, tmhash.Size),
-				EvidenceHash:       make([]byte, tmhash.Size),
-				ProposerAddress:    make([]byte, crypto.AddressSize),
-				ValidatorsHash:     make([]byte, tmhash.Size),
-				NextValidatorsHash: make([]byte, tmhash.Size),
-				ConsensusHash:      make([]byte, tmhash.Size),
-				LastResultsHash:    make([]byte, tmhash.Size),
-			},
-			false, "",
-		},
-	}
-
-	for _, tc := range testCases {
-		tc := tc
-
-		t.Run(tc.name, func(t *testing.T) {
-			err := tc.header.ValidateBasic()
-			if tc.expectErr {
-				require.Error(t, err)
-				require.Contains(t, err.Error(), tc.errString)
-			} else {
-				require.NoError(t, err)
-			}
-		})
-	}
-}
-
 func TestCommit_ValidateBasic(t *testing.T) {
 	testCases := []struct {
 		name      string
@@ -1575,7 +1264,7 @@
 			true, "no signatures in commit",
 		},
 		{
-			"invalid signature",
+			"invalid block signature",
 			&Commit{
 				Height: 1,
 				Round:  1,
@@ -1585,13 +1274,24 @@
 						Hash: make([]byte, tmhash.Size),
 					},
 				},
-				Signatures: []CommitSig{
-					{
-						BlockIDFlag:      BlockIDFlagCommit,
-						ValidatorAddress: make([]byte, crypto.AddressSize),
-						Signature:        make([]byte, MaxSignatureSize+1),
+				ThresholdBlockSignature: make([]byte, bls12381.SignatureSize + 1),
+				ThresholdStateSignature: make([]byte, bls12381.SignatureSize),
+			},
+			true, "wrong CommitSig",
+		},
+		{
+			"invalid state signature",
+			&Commit{
+				Height: 1,
+				Round:  1,
+				BlockID: BlockID{
+					Hash: make([]byte, tmhash.Size),
+					PartSetHeader: PartSetHeader{
+						Hash: make([]byte, tmhash.Size),
 					},
 				},
+				ThresholdBlockSignature: make([]byte, bls12381.SignatureSize),
+				ThresholdStateSignature: make([]byte, bls12381.SignatureSize + 1),
 			},
 			true, "wrong CommitSig",
 		},
@@ -1606,13 +1306,8 @@
 						Hash: make([]byte, tmhash.Size),
 					},
 				},
-				Signatures: []CommitSig{
-					{
-						BlockIDFlag:      BlockIDFlagCommit,
-						ValidatorAddress: make([]byte, crypto.AddressSize),
-						Signature:        make([]byte, MaxSignatureSize),
-					},
-				},
+				ThresholdBlockSignature: make([]byte, bls12381.SignatureSize),
+				ThresholdStateSignature: make([]byte, bls12381.SignatureSize),
 			},
 			false, "",
 		},
@@ -1631,6 +1326,14 @@
 			}
 		})
 	}
+}
+
+func TestStateID_WithHeight(t *testing.T) {
+	stateID := RandStateID()
+	height := stateID.Height
+	stateIDWithHeight := stateID.WithHeight(height + 1)
+
+	assert.Equal(t, height, stateIDWithHeight.Height-1)
 }
 
 func TestHeaderHashVector(t *testing.T) {
@@ -1651,7 +1354,7 @@
 		LastResultsHash: []byte("f2564c78071e26643ae9b3e2a19fa0dc10d4d9e873aa0be808660123f11a1e78"),
 
 		EvidenceHash:    []byte("f2564c78071e26643ae9b3e2a19fa0dc10d4d9e873aa0be808660123f11a1e78"),
-		ProposerAddress: []byte("2915b7b15f979e48ebc61774bb1d86ba3136b7eb"),
+		ProposerProTxHash: []byte("f2564c78071e26643ae9b3e2a19fa0dc10d4d9e873aa0be808660123f11a1e78"),
 	}
 
 	testCases := []struct {
@@ -1665,5 +1368,4 @@
 		hash := tc.header.Hash()
 		require.Equal(t, tc.expBytes, hex.EncodeToString(hash))
 	}
->>>>>>> 97a3e44e
 }