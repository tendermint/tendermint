--- conflicted
+++ resolved
@@ -471,11 +471,7 @@
 	for _, tc := range testCases {
 		voteSet, valSet, vals := randVoteSet(height-1, round, PrecommitType, tc.numValidators, 1)
 
-<<<<<<< HEAD
-		vi := uint32(0)
-=======
 		vi := int32(0)
->>>>>>> 9cf40bfa
 		for n := range tc.blockIDs {
 			for i := 0; i < tc.numVotes[n]; i++ {
 				pubKey, err := vals[vi].GetPubKey()
