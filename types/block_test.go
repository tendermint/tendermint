package types

import (
	// it is ok to use math/rand here: we do not need a cryptographically secure random
	// number generator here and we can run the tests a bit faster
	"context"
	"crypto/rand"
	"encoding/hex"
	"fmt"
	"math"
	mrand "math/rand"
	"os"
	"reflect"
	"strconv"
	"testing"
	"time"

	"github.com/dashevo/dashd-go/btcjson"
	gogotypes "github.com/gogo/protobuf/types"
	"github.com/stretchr/testify/assert"
	"github.com/stretchr/testify/require"

	"github.com/tendermint/tendermint/crypto"
	"github.com/tendermint/tendermint/crypto/bls12381"
	"github.com/tendermint/tendermint/crypto/merkle"
<<<<<<< HEAD
	"github.com/tendermint/tendermint/crypto/tmhash"
	tmbytes "github.com/tendermint/tendermint/libs/bytes"
=======
	"github.com/tendermint/tendermint/libs/bits"
	"github.com/tendermint/tendermint/libs/bytes"
>>>>>>> 6c40ad39
	tmrand "github.com/tendermint/tendermint/libs/rand"
	tmproto "github.com/tendermint/tendermint/proto/tendermint/types"
	tmversion "github.com/tendermint/tendermint/proto/tendermint/version"
	"github.com/tendermint/tendermint/version"
)

func TestMain(m *testing.M) {
	code := m.Run()
	os.Exit(code)
}

func TestBlockAddEvidence(t *testing.T) {
	ctx, cancel := context.WithCancel(context.Background())
	defer cancel()

	txs := []Tx{Tx("foo"), Tx("bar")}
	lastID := makeBlockIDRandom()

	h := int64(3)
	stateID := RandStateID().WithHeight(h - 2)

	coreChainLock := NewMockChainLock(1)

<<<<<<< HEAD
	voteSet, valSet, vals := randVoteSet(h-1, 1, tmproto.PrecommitType, 10, stateID)
	commit, err := MakeCommit(lastID, stateID, h-1, 1, voteSet, vals)
	require.NoError(t, err)

	ev, err := NewMockDuplicateVoteEvidenceWithValidator(h, time.Now(), vals[0], "block-test-chain", valSet.QuorumType,
		valSet.QuorumHash)
=======
	voteSet, _, vals := randVoteSet(ctx, t, h-1, 1, tmproto.PrecommitType, 10, 1)
	commit, err := makeCommit(ctx, lastID, h-1, 1, voteSet, vals, time.Now())
	require.NoError(t, err)

	ev, err := NewMockDuplicateVoteEvidenceWithValidator(ctx, h, time.Now(), vals[0], "block-test-chain")
>>>>>>> 6c40ad39
	require.NoError(t, err)
	evList := []Evidence{ev}

	block := MakeBlock(h, coreChainLock.CoreBlockHeight, &coreChainLock, txs, commit, evList, 0)
	require.NotNil(t, block)
	require.Equal(t, 1, len(block.Evidence))
	require.NotNil(t, block.EvidenceHash)
}

func TestBlockValidateBasic(t *testing.T) {
	ctx, cancel := context.WithCancel(context.Background())
	defer cancel()

	require.Error(t, (*Block)(nil).ValidateBasic())

	txs := []Tx{Tx("foo"), Tx("bar")}
	lastID := makeBlockIDRandom()
	h := int64(3)

<<<<<<< HEAD
	stateID := RandStateID().WithHeight(h - 2)

	voteSet, valSet, vals := randVoteSet(h-1, 1, tmproto.PrecommitType, 10, stateID)
	commit, err := MakeCommit(lastID, stateID, h-1, 1, voteSet, vals)
	require.NoError(t, err)

	ev, err := NewMockDuplicateVoteEvidenceWithValidator(h, time.Now(), vals[0], "block-test-chain", valSet.QuorumType,
		valSet.QuorumHash)
=======
	voteSet, valSet, vals := randVoteSet(ctx, t, h-1, 1, tmproto.PrecommitType, 10, 1)
	commit, err := makeCommit(ctx, lastID, h-1, 1, voteSet, vals, time.Now())

	require.NoError(t, err)

	ev, err := NewMockDuplicateVoteEvidenceWithValidator(ctx, h, time.Now(), vals[0], "block-test-chain")
>>>>>>> 6c40ad39
	require.NoError(t, err)
	evList := []Evidence{ev}

	testCases := []struct {
		testName      string
		malleateBlock func(*Block)
		expErr        bool
	}{
		{"Make Block", func(blk *Block) {}, false},
		{"Make Block w/ proposer pro_tx_hash", func(blk *Block) {
			blk.ProposerProTxHash =
				valSet.GetProposer().ProTxHash
		}, false},
		{"Negative Height", func(blk *Block) { blk.Height = -1 }, true},
		{"Modify the last Commit", func(blk *Block) {
			blk.LastCommit.BlockID = BlockID{}
			blk.LastCommit.hash = nil // clear hash or change wont be noticed
		}, true},
		{"Remove LastCommitHash", func(blk *Block) {
			blk.LastCommitHash =
				[]byte("something else")
		}, true},
		{"Tampered Data", func(blk *Block) {
			blk.Data.Txs[0] = Tx("something else")
			blk.Data.hash = nil // clear hash or change wont be noticed
		}, true},
		{"Tampered DataHash", func(blk *Block) {
			blk.DataHash = tmrand.Bytes(len(blk.DataHash))
		}, true},
		{"Tampered EvidenceHash", func(blk *Block) {
			blk.EvidenceHash = tmrand.Bytes(len(blk.EvidenceHash))
		}, true},
		{"Incorrect block protocol version", func(blk *Block) {
			blk.Version.Block = 1
		}, true},
		{"Missing LastCommit", func(blk *Block) {
			blk.LastCommit = nil
		}, true},
		{"Invalid LastCommit", func(blk *Block) {
			blk.LastCommit = NewCommit(-1, 0, *voteSet.maj23, StateID{}, nil, nil, nil)
		}, true},
		{"Invalid Evidence", func(blk *Block) {
			emptyEv := &DuplicateVoteEvidence{}
			blk.Evidence = []Evidence{emptyEv}
		}, true},
	}

	for i, tc := range testCases {
		tcRun := tc
		j := i
		t.Run(tcRun.testName, func(t *testing.T) {
			block := MakeBlock(h, 0, nil, txs, commit, evList, 0)
			block.ProposerProTxHash = valSet.GetProposer().ProTxHash
			tcRun.malleateBlock(block)
			err = block.ValidateBasic()
			assert.Equal(t, tcRun.expErr, err != nil, "#%d: %v", j, err)
		})
	}
}

func TestBlockHash(t *testing.T) {
	assert.Nil(t, (*Block)(nil).Hash())
	assert.Nil(t, MakeBlock(int64(3), 0, nil, []Tx{Tx("Hello World")}, nil, nil, 0).Hash())
}

func TestBlockMakePartSet(t *testing.T) {
	bps, err := (*Block)(nil).MakePartSet(2)
	assert.Error(t, err)
	assert.Nil(t, bps)

<<<<<<< HEAD
	partSet := MakeBlock(int64(3), 0, nil, []Tx{Tx("Hello World")}, nil, nil, 0).MakePartSet(1024)
=======
	partSet, err := MakeBlock(int64(3), []Tx{Tx("Hello World")}, nil, nil).MakePartSet(1024)
	require.NoError(t, err)
>>>>>>> 6c40ad39
	assert.NotNil(t, partSet)
	assert.EqualValues(t, 1, partSet.Total())
}

func TestBlockMakePartSetWithEvidence(t *testing.T) {
	ctx, cancel := context.WithCancel(context.Background())
	defer cancel()

	bps, err := (*Block)(nil).MakePartSet(2)
	assert.Error(t, err)
	assert.Nil(t, bps)

	lastID := makeBlockIDRandom()
	h := int64(3)
	stateID := RandStateID().WithHeight(h - 2)

<<<<<<< HEAD
	voteSet, valSet, vals := randVoteSet(h-1, 1, tmproto.PrecommitType, 10, stateID)
	commit, err := MakeCommit(lastID, stateID, h-1, 1, voteSet, vals)
	require.NoError(t, err)

	ev, err := NewMockDuplicateVoteEvidenceWithValidator(h, time.Now(), vals[0], "block-test-chain", valSet.QuorumType,
		valSet.QuorumHash)
	require.NoError(t, err)
	evList := []Evidence{ev}

	block := MakeBlock(h, 0, nil, []Tx{Tx("Hello World")}, commit, evList, 0)
	partSet := block.MakePartSet(512)
=======
	voteSet, _, vals := randVoteSet(ctx, t, h-1, 1, tmproto.PrecommitType, 10, 1)
	commit, err := makeCommit(ctx, lastID, h-1, 1, voteSet, vals, time.Now())

	require.NoError(t, err)

	ev, err := NewMockDuplicateVoteEvidenceWithValidator(ctx, h, time.Now(), vals[0], "block-test-chain")
	require.NoError(t, err)
	evList := []Evidence{ev}

	partSet, err := MakeBlock(h, []Tx{Tx("Hello World")}, commit, evList).MakePartSet(512)
	require.NoError(t, err)

>>>>>>> 6c40ad39
	assert.NotNil(t, partSet)
	// The part set can be either 3 or 4 parts, this is because of variance in sizes due to the non second part of
	// timestamps marshaling to different sizes
	assert.True(t, partSet.Total() == 3)
}

func TestBlockHashesTo(t *testing.T) {
	ctx, cancel := context.WithCancel(context.Background())
	defer cancel()

	assert.False(t, (*Block)(nil).HashesTo(nil))

	lastID := makeBlockIDRandom()
	h := int64(3)
<<<<<<< HEAD
	stateID := RandStateID().WithHeight(h - 2)

	voteSet, valSet, vals := randVoteSet(h-1, 1, tmproto.PrecommitType, 10, stateID)
	commit, err := MakeCommit(lastID, stateID, h-1, 1, voteSet, vals)
	require.NoError(t, err)

	ev, err := NewMockDuplicateVoteEvidenceWithValidator(h, time.Now(), vals[0], "block-test-chain", valSet.QuorumType,
		valSet.QuorumHash)
=======

	voteSet, valSet, vals := randVoteSet(ctx, t, h-1, 1, tmproto.PrecommitType, 10, 1)
	commit, err := makeCommit(ctx, lastID, h-1, 1, voteSet, vals, time.Now())
	require.NoError(t, err)

	ev, err := NewMockDuplicateVoteEvidenceWithValidator(ctx, h, time.Now(), vals[0], "block-test-chain")
>>>>>>> 6c40ad39
	require.NoError(t, err)
	evList := []Evidence{ev}

	block := MakeBlock(h, 0, nil, []Tx{Tx("Hello World")}, commit, evList, 0)
	block.ValidatorsHash = valSet.Hash()
	assert.False(t, block.HashesTo([]byte{}))
	assert.False(t, block.HashesTo([]byte("something else")))
	assert.True(t, block.HashesTo(block.Hash()))
}

func TestBlockSize(t *testing.T) {
	size := MakeBlock(int64(3), 0, nil, []Tx{Tx("Hello World")}, nil, nil, 0).Size()
	if size <= 0 {
		t.Fatal("Size of the block is zero or negative")
	}
}

func TestBlockString(t *testing.T) {
	assert.Equal(t, "nil-Block", (*Block)(nil).String())
	assert.Equal(t, "nil-Block", (*Block)(nil).StringIndented(""))
	assert.Equal(t, "nil-Block", (*Block)(nil).StringShort())

	block := MakeBlock(int64(3), 0, nil, []Tx{Tx("Hello World")}, nil, nil, 0)
	assert.NotEqual(t, "nil-Block", block.String())
	assert.NotEqual(t, "nil-Block", block.StringIndented(""))
	assert.NotEqual(t, "nil-Block", block.StringShort())
}

func makeBlockIDRandom() BlockID {
	var (
		blockHash   = make([]byte, crypto.HashSize)
		partSetHash = make([]byte, crypto.HashSize)
	)
	rand.Read(blockHash)   //nolint: errcheck // ignore errcheck for read
	rand.Read(partSetHash) //nolint: errcheck // ignore errcheck for read
	return BlockID{blockHash, PartSetHeader{123, partSetHash}}
}

func makeBlockID(hash []byte, partSetSize uint32, partSetHash []byte) BlockID {
	var (
		h   = make([]byte, crypto.HashSize)
		psH = make([]byte, crypto.HashSize)
	)
	copy(h, hash)
	copy(psH, partSetHash)
	return BlockID{
		Hash: h,
		PartSetHeader: PartSetHeader{
			Total: partSetSize,
			Hash:  psH,
		},
	}
}

var nilBytes []byte

// This follows RFC-6962, i.e. `echo -n '' | sha256sum`
var emptyBytes = []byte{0xe3, 0xb0, 0xc4, 0x42, 0x98, 0xfc, 0x1c, 0x14, 0x9a, 0xfb, 0xf4, 0xc8,
	0x99, 0x6f, 0xb9, 0x24, 0x27, 0xae, 0x41, 0xe4, 0x64, 0x9b, 0x93, 0x4c, 0xa4, 0x95, 0x99, 0x1b,
	0x78, 0x52, 0xb8, 0x55}

func TestNilHeaderHashDoesntCrash(t *testing.T) {
	assert.Equal(t, nilBytes, []byte((*Header)(nil).Hash()))
	assert.Equal(t, nilBytes, []byte((new(Header)).Hash()))
}

func TestNilDataHashDoesntCrash(t *testing.T) {
	assert.Equal(t, emptyBytes, []byte((*Data)(nil).Hash()))
	assert.Equal(t, emptyBytes, []byte(new(Data).Hash()))
}

func TestCommit(t *testing.T) {
	ctx, cancel := context.WithCancel(context.Background())
	defer cancel()

	lastID := makeBlockIDRandom()
	h := int64(3)
<<<<<<< HEAD
	stateID := RandStateID().WithHeight(h - 2)

	voteSet, _, vals := randVoteSet(h-1, 1, tmproto.PrecommitType, 10, stateID)
	commit, err := MakeCommit(lastID, stateID, h-1, 1, voteSet, vals)
=======
	voteSet, _, vals := randVoteSet(ctx, t, h-1, 1, tmproto.PrecommitType, 10, 1)
	commit, err := makeCommit(ctx, lastID, h-1, 1, voteSet, vals, time.Now())
>>>>>>> 6c40ad39
	require.NoError(t, err)

	assert.Equal(t, h-1, commit.Height)
	assert.EqualValues(t, 1, commit.Round)
	assert.Equal(t, tmproto.PrecommitType, tmproto.SignedMsgType(commit.Type()))

<<<<<<< HEAD
	require.NotNil(t, commit.ThresholdBlockSignature)
	require.NotNil(t, commit.ThresholdStateSignature)
=======
	assert.Equal(t, voteWithoutExtension(voteSet.GetByIndex(0)), commit.GetByIndex(0))
>>>>>>> 6c40ad39
	assert.True(t, commit.IsCommit())
}

func TestCommitValidateBasic(t *testing.T) {
	const height int64 = 5
	testCases := []struct {
		testName       string
		malleateCommit func(*Commit)
		expectErr      bool
	}{
		{"Random Commit", func(com *Commit) {}, false},
		{"Incorrect block signature", func(com *Commit) { com.ThresholdBlockSignature = []byte{0} }, true},
		{"Incorrect state signature", func(com *Commit) { com.ThresholdStateSignature = []byte{0} }, true},
		{"Incorrect height", func(com *Commit) { com.Height = int64(-100) }, true},
		{"Incorrect round", func(com *Commit) { com.Round = -100 }, true},
	}
	for _, tc := range testCases {
<<<<<<< HEAD
		tcRun := tc
		t.Run(tcRun.testName, func(t *testing.T) {
			com := randCommit(RandStateID().WithHeight(height - 1))
			tcRun.malleateCommit(com)
			assert.Equal(t, tcRun.expectErr, com.ValidateBasic() != nil, "Validate Basic had an unexpected result")
=======
		tc := tc
		t.Run(tc.testName, func(t *testing.T) {
			ctx, cancel := context.WithCancel(context.Background())
			defer cancel()

			com := randCommit(ctx, t, time.Now())

			tc.malleateCommit(com)
			assert.Equal(t, tc.expectErr, com.ValidateBasic() != nil, "Validate Basic had an unexpected result")
>>>>>>> 6c40ad39
		})
	}
}

func TestMaxCommitBytes(t *testing.T) {
	// check size with a single commit
	commit := &Commit{
		Height: math.MaxInt64,
		Round:  math.MaxInt32,
		BlockID: BlockID{
			Hash: crypto.Checksum([]byte("blockID_hash")),
			PartSetHeader: PartSetHeader{
				Total: math.MaxInt32,
				Hash:  crypto.Checksum([]byte("blockID_part_set_header_hash")),
			},
		},
		StateID: StateID{
			LastAppHash: tmhash.Sum([]byte("stateID_hash")),
		},
		ThresholdBlockSignature: crypto.CRandBytes(SignatureSize),
		ThresholdStateSignature: crypto.CRandBytes(SignatureSize),
	}

	pb := commit.ToProto()
	pbSize := int64(pb.Size())
	assert.EqualValues(t, MaxCommitOverheadBytes, pbSize)

	pb = commit.ToProto()

	assert.EqualValues(t, MaxCommitOverheadBytes, int64(pb.Size()))
}

func TestHeaderHash(t *testing.T) {
	testCases := []struct {
		desc       string
		header     *Header
		expectHash tmbytes.HexBytes
	}{
		{"Generates expected hash", &Header{
<<<<<<< HEAD
			Version:               version.Consensus{Block: 1, App: 2},
			ChainID:               "chainId",
			Height:                3,
			CoreChainLockedHeight: 1,
			Time:                  time.Date(2019, 10, 13, 16, 14, 44, 0, time.UTC),
			LastBlockID:           makeBlockID(make([]byte, tmhash.Size), 6, make([]byte, tmhash.Size)),
			LastCommitHash:        tmhash.Sum([]byte("last_commit_hash")),
			DataHash:              tmhash.Sum([]byte("data_hash")),
			ValidatorsHash:        tmhash.Sum([]byte("validators_hash")),
			NextValidatorsHash:    tmhash.Sum([]byte("next_validators_hash")),
			ConsensusHash:         tmhash.Sum([]byte("consensus_hash")),
			AppHash:               tmhash.Sum([]byte("app_hash")),
			LastResultsHash:       tmhash.Sum([]byte("last_results_hash")),
			EvidenceHash:          tmhash.Sum([]byte("evidence_hash")),
			ProposerProTxHash:     crypto.ProTxHashFromSeedBytes([]byte("proposer_pro_tx_hash")),
			ProposedAppVersion:    1,
		}, hexBytesFromString("74EEFDA2F09ACE19D46DE191EC2745CE14B42F7DE48AF86E6D65B17939B08D3E")},
		{"nil header yields nil", nil, nil},
		{"nil ValidatorsHash yields nil", &Header{
			Version:               version.Consensus{Block: 1, App: 2},
			ChainID:               "chainId",
			Height:                3,
			CoreChainLockedHeight: 1,
			Time:                  time.Date(2019, 10, 13, 16, 14, 44, 0, time.UTC),
			LastBlockID:           makeBlockID(make([]byte, tmhash.Size), 6, make([]byte, tmhash.Size)),
			LastCommitHash:        tmhash.Sum([]byte("last_commit_hash")),
			DataHash:              tmhash.Sum([]byte("data_hash")),
			ValidatorsHash:        nil,
			NextValidatorsHash:    tmhash.Sum([]byte("next_validators_hash")),
			ConsensusHash:         tmhash.Sum([]byte("consensus_hash")),
			AppHash:               tmhash.Sum([]byte("app_hash")),
			LastResultsHash:       tmhash.Sum([]byte("last_results_hash")),
			EvidenceHash:          tmhash.Sum([]byte("evidence_hash")),
			ProposerProTxHash:     crypto.ProTxHashFromSeedBytes([]byte("proposer_pro_tx_hash")),
			ProposedAppVersion:    1,
=======
			Version:            version.Consensus{Block: 1, App: 2},
			ChainID:            "chainId",
			Height:             3,
			Time:               time.Date(2019, 10, 13, 16, 14, 44, 0, time.UTC),
			LastBlockID:        makeBlockID(make([]byte, crypto.HashSize), 6, make([]byte, crypto.HashSize)),
			LastCommitHash:     crypto.Checksum([]byte("last_commit_hash")),
			DataHash:           crypto.Checksum([]byte("data_hash")),
			ValidatorsHash:     crypto.Checksum([]byte("validators_hash")),
			NextValidatorsHash: crypto.Checksum([]byte("next_validators_hash")),
			ConsensusHash:      crypto.Checksum([]byte("consensus_hash")),
			AppHash:            crypto.Checksum([]byte("app_hash")),
			LastResultsHash:    crypto.Checksum([]byte("last_results_hash")),
			EvidenceHash:       crypto.Checksum([]byte("evidence_hash")),
			ProposerAddress:    crypto.AddressHash([]byte("proposer_address")),
		}, hexBytesFromString(t, "F740121F553B5418C3EFBD343C2DBFE9E007BB67B0D020A0741374BAB65242A4")},
		{"nil header yields nil", nil, nil},
		{"nil ValidatorsHash yields nil", &Header{
			Version:            version.Consensus{Block: 1, App: 2},
			ChainID:            "chainId",
			Height:             3,
			Time:               time.Date(2019, 10, 13, 16, 14, 44, 0, time.UTC),
			LastBlockID:        makeBlockID(make([]byte, crypto.HashSize), 6, make([]byte, crypto.HashSize)),
			LastCommitHash:     crypto.Checksum([]byte("last_commit_hash")),
			DataHash:           crypto.Checksum([]byte("data_hash")),
			ValidatorsHash:     nil,
			NextValidatorsHash: crypto.Checksum([]byte("next_validators_hash")),
			ConsensusHash:      crypto.Checksum([]byte("consensus_hash")),
			AppHash:            crypto.Checksum([]byte("app_hash")),
			LastResultsHash:    crypto.Checksum([]byte("last_results_hash")),
			EvidenceHash:       crypto.Checksum([]byte("evidence_hash")),
			ProposerAddress:    crypto.AddressHash([]byte("proposer_address")),
>>>>>>> 6c40ad39
		}, nil},
	}
	for _, tc := range testCases {
		tcRun := tc
		t.Run(tcRun.desc, func(t *testing.T) {
			assert.Equal(t, tcRun.expectHash, tcRun.header.Hash())

			// We also make sure that all fields are hashed in struct order, and that all
			// fields in the test struct are non-zero.
			if tcRun.header != nil && tcRun.expectHash != nil {
				byteSlices := [][]byte{}

				s := reflect.ValueOf(*tcRun.header)
				for i := 0; i < s.NumField(); i++ {
					f := s.Field(i)

					assert.False(t, f.IsZero(), "Found zero-valued field %v",
						s.Type().Field(i).Name)

					switch f := f.Interface().(type) {
					case int64, uint32, uint64, tmbytes.HexBytes, string:
						byteSlices = append(byteSlices, cdcEncode(f))
					case time.Time:
						bz, err := gogotypes.StdTimeMarshal(f)
						require.NoError(t, err)
						byteSlices = append(byteSlices, bz)
					case version.Consensus:
						pbc := tmversion.Consensus{
							Block: f.Block,
							App:   f.App,
						}
						bz, err := pbc.Marshal()
						require.NoError(t, err)
						byteSlices = append(byteSlices, bz)
					case BlockID:
						pbbi := f.ToProto()
						bz, err := pbbi.Marshal()
						require.NoError(t, err)
						byteSlices = append(byteSlices, bz)
					default:
						t.Errorf("unknown type %T", f)
					}
				}
				assert.Equal(t,
					tmbytes.HexBytes(merkle.HashFromByteSlices(byteSlices)), tcRun.header.Hash())
			}
		})
	}
}

func TestMaxHeaderBytes(t *testing.T) {
	// Construct a UTF-8 string of MaxChainIDLen length using the supplementary
	// characters.
	// Each supplementary character takes 4 bytes.
	// http://www.i18nguy.com/unicode/supplementary-test.html
	maxChainID := ""
	for i := 0; i < MaxChainIDLen; i++ {
		maxChainID += "𠜎"
	}

	// time is varint encoded so need to pick the max.
	// year int, month Month, day, hour, min, sec, nsec int, loc *Location
	timestamp := time.Date(math.MaxInt64, 0, 0, 0, 0, 0, math.MaxInt64, time.UTC)

	h := Header{
<<<<<<< HEAD
		Version:               version.Consensus{Block: math.MaxInt64, App: math.MaxInt64},
		ChainID:               maxChainID,
		Height:                math.MaxInt64,
		CoreChainLockedHeight: math.MaxUint32,
		Time:                  timestamp,
		LastBlockID:           makeBlockID(make([]byte, tmhash.Size), math.MaxInt32, make([]byte, tmhash.Size)),
		LastCommitHash:        tmhash.Sum([]byte("last_commit_hash")),
		DataHash:              tmhash.Sum([]byte("data_hash")),
		ValidatorsHash:        tmhash.Sum([]byte("validators_hash")),
		NextValidatorsHash:    tmhash.Sum([]byte("next_validators_hash")),
		ConsensusHash:         tmhash.Sum([]byte("consensus_hash")),
		AppHash:               tmhash.Sum([]byte("app_hash")),
		LastResultsHash:       tmhash.Sum([]byte("last_results_hash")),
		EvidenceHash:          tmhash.Sum([]byte("evidence_hash")),
		ProposerProTxHash:     crypto.ProTxHashFromSeedBytes([]byte("proposer_pro_tx_hash")),
=======
		Version:            version.Consensus{Block: math.MaxInt64, App: math.MaxInt64},
		ChainID:            maxChainID,
		Height:             math.MaxInt64,
		Time:               timestamp,
		LastBlockID:        makeBlockID(make([]byte, crypto.HashSize), math.MaxInt32, make([]byte, crypto.HashSize)),
		LastCommitHash:     crypto.Checksum([]byte("last_commit_hash")),
		DataHash:           crypto.Checksum([]byte("data_hash")),
		ValidatorsHash:     crypto.Checksum([]byte("validators_hash")),
		NextValidatorsHash: crypto.Checksum([]byte("next_validators_hash")),
		ConsensusHash:      crypto.Checksum([]byte("consensus_hash")),
		AppHash:            crypto.Checksum([]byte("app_hash")),
		LastResultsHash:    crypto.Checksum([]byte("last_results_hash")),
		EvidenceHash:       crypto.Checksum([]byte("evidence_hash")),
		ProposerAddress:    crypto.AddressHash([]byte("proposer_address")),
>>>>>>> 6c40ad39
	}

	bz, err := h.ToProto().Marshal()
	require.NoError(t, err)

	assert.EqualValues(t, MaxHeaderBytes, int64(len(bz)))
}

<<<<<<< HEAD
func randCommit(stateID StateID) *Commit {
	lastID := makeBlockIDRandom()
	height := stateID.Height + 1

	voteSet, _, vals := randVoteSet(height, 1, tmproto.PrecommitType, 10, stateID)
	commit, err := MakeCommit(lastID, stateID, height, 1, voteSet, vals)
	if err != nil {
		panic(err)
	}
	return commit
}

func hexBytesFromString(s string) tmbytes.HexBytes {
	b, err := hex.DecodeString(s)
	if err != nil {
		panic(err)
	}
	return tmbytes.HexBytes(b)
=======
func randCommit(ctx context.Context, t *testing.T, now time.Time) *Commit {
	t.Helper()
	lastID := makeBlockIDRandom()
	h := int64(3)
	voteSet, _, vals := randVoteSet(ctx, t, h-1, 1, tmproto.PrecommitType, 10, 1)
	commit, err := makeCommit(ctx, lastID, h-1, 1, voteSet, vals, now)

	require.NoError(t, err)

	return commit
}

func hexBytesFromString(t *testing.T, s string) bytes.HexBytes {
	t.Helper()

	b, err := hex.DecodeString(s)
	require.NoError(t, err)

	return bytes.HexBytes(b)
>>>>>>> 6c40ad39
}

func TestBlockMaxDataBytes(t *testing.T) {
	testCases := []struct {
		maxBytes      int64
		keyType       crypto.KeyType
		valsCount     int
		evidenceBytes int64
		panics        bool
		result        int64
	}{
		0: {-10, crypto.BLS12381, 1, 0, true, 0},
		1: {10, crypto.BLS12381, 1, 0, true, 0},
		2: {1114, crypto.BLS12381, 1, 0, true, 0},
		3: {1118, crypto.BLS12381, 1, 0, false, 0},
		4: {1119, crypto.BLS12381, 1, 0, false, 1},
		5: {1119, crypto.BLS12381, 2, 0, false, 1},
		6: {1218, crypto.BLS12381, 2, 100, false, 0},
	}
	// An extra 33 bytes (32 for sig, 1 for proto encoding are needed for BLS compared to edwards per validator

	for i, tc := range testCases {
		tcRun := tc
		j := i
		t.Run(fmt.Sprintf("%d", tcRun.maxBytes), func(t *testing.T) {
			if tcRun.panics {
				assert.Panics(t, func() {
					MaxDataBytes(tcRun.maxBytes, tcRun.keyType, tcRun.evidenceBytes, tcRun.valsCount)
				}, "#%v", j)
			} else {
				assert.Equal(t,
					tcRun.result,
					MaxDataBytes(tcRun.maxBytes, tcRun.keyType, tcRun.evidenceBytes, tcRun.valsCount),
					"#%v", j)
			}
		})
	}
}

func TestBlockMaxDataBytesNoEvidence(t *testing.T) {
	testCases := []struct {
		maxBytes    int64
		maxEvidence uint32
		keyType     crypto.KeyType
		valsCount   int
		panics      bool
		result      int64
	}{
		0: {-10, 1, crypto.BLS12381, 1, true, 0},
		1: {10, 1, crypto.BLS12381, 1, true, 0},
		2: {1114, 1, crypto.BLS12381, 1, true, 0},
		3: {1118, 1, crypto.BLS12381, 1, false, 0},
		4: {1119, 1, crypto.BLS12381, 1, false, 1},
	}

	for i, tc := range testCases {
<<<<<<< HEAD
		tcRun := tc
		j := i
		t.Run(fmt.Sprintf("%d", tcRun.maxBytes), func(t *testing.T) {
			if tcRun.panics {
				assert.Panics(t, func() {
					MaxDataBytesNoEvidence(tcRun.maxBytes)
				}, "#%v", j)
			} else {
				assert.Equal(t,
					tcRun.result,
					MaxDataBytesNoEvidence(tcRun.maxBytes),
					"#%v", j)
			}
		})
=======
		tc := tc
		if tc.panics {
			assert.Panics(t, func() {
				MaxDataBytesNoEvidence(tc.maxBytes, tc.valsCount)
			}, "#%v", i)
		} else {
			assert.Equal(t,
				tc.result,
				MaxDataBytesNoEvidence(tc.maxBytes, tc.valsCount),
				"#%v", i)
		}
	}
}

func TestCommitToVoteSet(t *testing.T) {
	lastID := makeBlockIDRandom()
	h := int64(3)

	ctx, cancel := context.WithCancel(context.Background())
	defer cancel()

	voteSet, valSet, vals := randVoteSet(ctx, t, h-1, 1, tmproto.PrecommitType, 10, 1)
	commit, err := makeCommit(ctx, lastID, h-1, 1, voteSet, vals, time.Now())

	assert.NoError(t, err)

	chainID := voteSet.ChainID()
	voteSet2 := CommitToVoteSet(chainID, commit, valSet)

	for i := int32(0); int(i) < len(vals); i++ {
		vote1 := voteWithoutExtension(voteSet.GetByIndex(i))
		vote2 := voteSet2.GetByIndex(i)
		vote3 := commit.GetVote(i)

		vote1bz, err := vote1.ToProto().Marshal()
		require.NoError(t, err)
		vote2bz, err := vote2.ToProto().Marshal()
		require.NoError(t, err)
		vote3bz, err := vote3.ToProto().Marshal()
		require.NoError(t, err)
		assert.Equal(t, vote1bz, vote2bz)
		assert.Equal(t, vote1bz, vote3bz)
>>>>>>> 6c40ad39
	}
}

func TestCommitToVoteSetWithVotesForNilBlock(t *testing.T) {
	blockID := makeBlockID([]byte("blockhash"), 1000, []byte("partshash"))

	const (
		height = int64(3)
		round  = 0
	)

<<<<<<< HEAD
	// all votes below use height - 1, so state is at height - 2
	stateID := RandStateID().WithHeight(height - 2)
=======
	ctx, cancel := context.WithCancel(context.Background())
	defer cancel()
>>>>>>> 6c40ad39

	type commitVoteTest struct {
		blockIDs      []BlockID
		numVotes      []int // must sum to numValidators
		numValidators int
		valid         bool
	}

	testCases := []commitVoteTest{
		{[]BlockID{blockID, {}}, []int{67, 33}, 100, true},
	}

	for _, tc := range testCases {
<<<<<<< HEAD
		voteSet, valSet, vals := randVoteSet(height-1, round, tmproto.PrecommitType, tc.numValidators, stateID)
=======
		voteSet, valSet, vals := randVoteSet(ctx, t, height-1, round, tmproto.PrecommitType, tc.numValidators, 1)
>>>>>>> 6c40ad39

		vi := int32(0)
		for n := range tc.blockIDs {
			for i := 0; i < tc.numVotes[n]; i++ {
<<<<<<< HEAD
				proTxHash, err := vals[vi].GetProTxHash(context.Background())
=======
				pubKey, err := vals[vi].GetPubKey(ctx)
>>>>>>> 6c40ad39
				require.NoError(t, err)
				vote := &Vote{
					ValidatorProTxHash: proTxHash,
					ValidatorIndex:     vi,
					Height:             height - 1,
					Round:              round,
					Type:               tmproto.PrecommitType,
					BlockID:            tc.blockIDs[n],
				}

				added, err := signAddVote(ctx, vals[vi], vote, voteSet)
				assert.NoError(t, err)
				assert.True(t, added)

				vi++
			}
		}

		if tc.valid {
			commit := voteSet.MakeCommit() // panics without > 2/3 valid votes
			assert.NotNil(t, commit)
<<<<<<< HEAD
			err := valSet.VerifyCommit(voteSet.ChainID(), blockID, stateID, height-1, commit)
			assert.Nil(t, err)
=======
			err := valSet.VerifyCommit(voteSet.ChainID(), blockID, height-1, commit)
			assert.NoError(t, err)
>>>>>>> 6c40ad39
		} else {
			assert.Panics(t, func() { voteSet.MakeCommit() })
		}
	}
}

func TestBlockIDValidateBasic(t *testing.T) {
	validBlockID := BlockID{
		Hash: tmbytes.HexBytes{},
		PartSetHeader: PartSetHeader{
			Total: 1,
			Hash:  tmbytes.HexBytes{},
		},
	}

	invalidBlockID := BlockID{
		Hash: []byte{0},
		PartSetHeader: PartSetHeader{
			Total: 1,
			Hash:  []byte{0},
		},
	}

	testCases := []struct {
		testName             string
		blockIDHash          tmbytes.HexBytes
		blockIDPartSetHeader PartSetHeader
		expectErr            bool
	}{
		{"Valid BlockID", validBlockID.Hash, validBlockID.PartSetHeader, false},
		{"Invalid BlockID", invalidBlockID.Hash, validBlockID.PartSetHeader, true},
		{"Invalid BlockID", validBlockID.Hash, invalidBlockID.PartSetHeader, true},
	}

	for _, tc := range testCases {
		tcRun := tc
		t.Run(tcRun.testName, func(t *testing.T) {
			blockID := BlockID{
				Hash:          tcRun.blockIDHash,
				PartSetHeader: tcRun.blockIDPartSetHeader,
			}
			assert.Equal(t, tcRun.expectErr, blockID.ValidateBasic() != nil, "Validate Basic had an unexpected result")
		})
	}
}

func TestBlockProtoBuf(t *testing.T) {
	ctx, cancel := context.WithCancel(context.Background())
	defer cancel()

	h := mrand.Int63()
<<<<<<< HEAD
	stateID := RandStateID().WithHeight(h - 1)
	c1 := randCommit(stateID)
	b1 := MakeBlock(h, 0, nil, []Tx{Tx([]byte{1})}, &Commit{}, []Evidence{}, 0)
	b1.ProposerProTxHash = tmrand.Bytes(crypto.DefaultHashSize)
=======
	c1 := randCommit(ctx, t, time.Now())

	b1 := MakeBlock(h, []Tx{Tx([]byte{1})}, &Commit{Signatures: []CommitSig{}}, []Evidence{})
	b1.ProposerAddress = tmrand.Bytes(crypto.AddressSize)
>>>>>>> 6c40ad39

	b2 := MakeBlock(h, 0, nil, []Tx{Tx([]byte{1})}, c1, []Evidence{}, 0)
	b2.ProposerProTxHash = tmrand.Bytes(crypto.DefaultHashSize)
	evidenceTime := time.Date(2019, 1, 1, 0, 0, 0, 0, time.UTC)
<<<<<<< HEAD
	evi, err := NewMockDuplicateVoteEvidence(
		h,
		evidenceTime,
		"block-test-chain",
		btcjson.LLMQType_5_60,
		crypto.RandQuorumHash(),
	)
	require.NoError(t, err)
	b2.Evidence = EvidenceData{Evidence: EvidenceList{evi}}
=======
	evi, err := NewMockDuplicateVoteEvidence(ctx, h, evidenceTime, "block-test-chain")
	require.NoError(t, err)
	b2.Evidence = EvidenceList{evi}
>>>>>>> 6c40ad39
	b2.EvidenceHash = b2.Evidence.Hash()

	b3 := MakeBlock(h, 0, nil, []Tx{}, c1, []Evidence{}, 0)
	b3.ProposerProTxHash = tmrand.Bytes(crypto.DefaultHashSize)
	testCases := []struct {
		msg      string
		b1       *Block
		expPass  bool
		expPass2 bool
	}{
		{"nil block", nil, false, false},
		{"b1", b1, true, true},
		{"b2", b2, true, true},
		{"b3", b3, true, true},
	}
	for _, tc := range testCases {
		pb, err := tc.b1.ToProto()
		if tc.expPass {
			require.NoError(t, err, tc.msg)
		} else {
			require.Error(t, err, tc.msg)
		}

		block, err := BlockFromProto(pb)
		if tc.expPass2 {
			require.NoError(t, err, tc.msg)
			require.EqualValues(t, tc.b1.Header, block.Header, tc.msg)
			require.EqualValues(t, tc.b1.Data, block.Data, tc.msg)
			require.EqualValues(t, tc.b1.Evidence, block.Evidence, tc.msg)
			require.EqualValues(t, *tc.b1.LastCommit, *block.LastCommit, tc.msg)
		} else {
			require.Error(t, err, tc.msg)
		}
	}
}

func TestDataProtoBuf(t *testing.T) {
	data := &Data{Txs: Txs{Tx([]byte{1}), Tx([]byte{2}), Tx([]byte{3})}}
	data2 := &Data{Txs: Txs{}}
	testCases := []struct {
		msg     string
		data1   *Data
		expPass bool
	}{
		{"success", data, true},
		{"success data2", data2, true},
	}
	for _, tc := range testCases {
		protoData := tc.data1.ToProto()
		d, err := DataFromProto(&protoData)
		if tc.expPass {
			require.NoError(t, err, tc.msg)
			require.EqualValues(t, tc.data1, &d, tc.msg)
		} else {
			require.Error(t, err, tc.msg)
		}
	}
}

<<<<<<< HEAD
// TestEvidenceDataProtoBuf ensures parity in converting to and from proto.
func TestEvidenceDataProtoBuf(t *testing.T) {
	const chainID = "mychain"
	ev, err := NewMockDuplicateVoteEvidence(
		math.MaxInt64,
		time.Now(),
		chainID,
		btcjson.LLMQType_5_60,
		crypto.RandQuorumHash(),
	)
	require.NoError(t, err)
	data := &EvidenceData{Evidence: EvidenceList{ev}}
	_ = data.ByteSize()
	testCases := []struct {
		msg      string
		data1    *EvidenceData
		expPass1 bool
		expPass2 bool
	}{
		{"success", data, true, true},
		{"empty evidenceData", &EvidenceData{Evidence: EvidenceList{}}, true, true},
		{"fail nil Data", nil, false, false},
	}

	for _, tc := range testCases {
		protoData, err := tc.data1.ToProto()
		if tc.expPass1 {
			require.NoError(t, err, tc.msg)
		} else {
			require.Error(t, err, tc.msg)
		}

		eviD := new(EvidenceData)
		err = eviD.FromProto(protoData)
		if tc.expPass2 {
			require.NoError(t, err, tc.msg)
			require.Equal(t, tc.data1, eviD, tc.msg)
		} else {
			require.Error(t, err, tc.msg)
		}
	}
}

=======
>>>>>>> 6c40ad39
// exposed for testing
func MakeRandHeader() Header {
	chainID := "test"
	t := time.Now()
	height := mrand.Int63()
<<<<<<< HEAD
	randBytes := tmrand.Bytes(tmhash.Size)
	randProTxHash := tmrand.Bytes(crypto.DefaultHashSize)
=======
	randBytes := tmrand.Bytes(crypto.HashSize)
	randAddress := tmrand.Bytes(crypto.AddressSize)
>>>>>>> 6c40ad39
	h := Header{
		Version:            version.Consensus{Block: version.BlockProtocol, App: 1},
		ChainID:            chainID,
		Height:             height,
		Time:               t,
		LastBlockID:        BlockID{},
		LastCommitHash:     randBytes,
		DataHash:           randBytes,
		ValidatorsHash:     randBytes,
		NextValidatorsHash: randBytes,
		ConsensusHash:      randBytes,
		AppHash:            randBytes,

		LastResultsHash: randBytes,

		EvidenceHash:      randBytes,
		ProposerProTxHash: randProTxHash,
	}

	return h
}

func TestHeaderProto(t *testing.T) {
	h1 := MakeRandHeader()
	tc := []struct {
		msg     string
		h1      *Header
		expPass bool
	}{
		{"success", &h1, true},
		{"failure empty Header", &Header{}, false},
	}

	for _, tt := range tc {
		tt := tt
		t.Run(tt.msg, func(t *testing.T) {
			pb := tt.h1.ToProto()
			h, err := HeaderFromProto(pb)
			if tt.expPass {
				require.NoError(t, err, tt.msg)
				require.Equal(t, tt.h1, &h, tt.msg)
			} else {
				require.Error(t, err, tt.msg)
			}

		})
	}
}

func TestBlockIDProtoBuf(t *testing.T) {
	blockID := makeBlockID([]byte("hash"), 2, []byte("part_set_hash"))
	testCases := []struct {
		msg     string
		bid1    *BlockID
		expPass bool
	}{
		{"success", &blockID, true},
		{"success empty", &BlockID{}, true},
		{"failure BlockID nil", nil, false},
	}
	for _, tc := range testCases {
		protoBlockID := tc.bid1.ToProto()

		bi, err := BlockIDFromProto(&protoBlockID)
		if tc.expPass {
			require.NoError(t, err)
			require.Equal(t, tc.bid1, bi, tc.msg)
		} else {
			require.NotEqual(t, tc.bid1, bi, tc.msg)
		}
	}
}

func TestSignedHeaderProtoBuf(t *testing.T) {
<<<<<<< HEAD
	stateID := RandStateID()

	commit := randCommit(stateID)
=======
	ctx, cancel := context.WithCancel(context.Background())
	defer cancel()

	commit := randCommit(ctx, t, time.Now())

>>>>>>> 6c40ad39
	h := MakeRandHeader()

	sh := SignedHeader{Header: &h, Commit: commit}

	testCases := []struct {
		msg     string
		sh1     *SignedHeader
		expPass bool
	}{
		{"empty SignedHeader 2", &SignedHeader{}, true},
		{"success", &sh, true},
		{"failure nil", nil, false},
	}
	for _, tc := range testCases {
		protoSignedHeader := tc.sh1.ToProto()

		sh, err := SignedHeaderFromProto(protoSignedHeader)

		if tc.expPass {
			require.NoError(t, err, tc.msg)
			require.Equal(t, tc.sh1, sh, tc.msg)
		} else {
			require.Error(t, err, tc.msg)
		}
	}
}

func TestBlockIDEquals(t *testing.T) {
	var (
		blockID          = makeBlockID([]byte("hash"), 2, []byte("part_set_hash"))
		blockIDDuplicate = makeBlockID([]byte("hash"), 2, []byte("part_set_hash"))
		blockIDDifferent = makeBlockID([]byte("different_hash"), 2, []byte("part_set_hash"))
		blockIDEmpty     = BlockID{}
	)

	assert.True(t, blockID.Equals(blockIDDuplicate))
	assert.False(t, blockID.Equals(blockIDDifferent))
	assert.False(t, blockID.Equals(blockIDEmpty))
	assert.True(t, blockIDEmpty.Equals(blockIDEmpty)) //nolint: gocritic
	assert.False(t, blockIDEmpty.Equals(blockIDDifferent))
}

// StateID tests

// TODO: Move to separate file

func TestStateID_Copy(t *testing.T) {
	state1 := RandStateID()
	state2 := state1.Copy()
	assert.Equal(t, state1, state2)

	state2.LastAppHash[5] = 0x12
	assert.NotEqual(t, state1, state2)
}

func TestStateID_Equals(t *testing.T) {
	tests := []struct {
		state1 StateID
		state2 StateID
		equal  bool
	}{
		{RandStateID(), RandStateID(), false},
		{
			StateID{12, []byte("12345678901234567890123456789012")},
			StateID{12, []byte("12345678901234567890123456789012")},
			true,
		},
		{
			StateID{11, []byte("12345678901234567890123456789012")},
			StateID{12, []byte("12345678901234567890123456789012")},
			false,
		},
		{
			StateID{12, []byte("12345678901234567890123456789012")},
			StateID{12, []byte("1234567890123456789012345678901")},
			false,
		},
	}
	//nolint:scopelint
	for tcID, tc := range tests {
		t.Run(strconv.Itoa(tcID), func(t *testing.T) {
			assert.Equal(t, tc.equal, tc.state1.Equals(tc.state2))
		})
	}
}

func TestHeader_ValidateBasic(t *testing.T) {
	testCases := []struct {
		name      string
		header    Header
		expectErr bool
		errString string
	}{
		{
			"invalid version block",
			Header{Version: version.Consensus{Block: version.BlockProtocol + 1}},
			true, "block protocol is incorrect",
		},
		{
			"invalid chain ID length",
			Header{
				Version: version.Consensus{Block: version.BlockProtocol},
				ChainID: string(make([]byte, MaxChainIDLen+1)),
			},
			true, "chainID is too long",
		},
		{
			"invalid height (negative)",
			Header{
				Version: version.Consensus{Block: version.BlockProtocol},
				ChainID: string(make([]byte, MaxChainIDLen)),
				Height:  -1,
			},
			true, "negative Height",
		},
		{
			"invalid height (zero)",
			Header{
				Version: version.Consensus{Block: version.BlockProtocol},
				ChainID: string(make([]byte, MaxChainIDLen)),
				Height:  0,
			},
			true, "zero Height",
		},
		{
			"invalid block ID hash",
			Header{
				Version: version.Consensus{Block: version.BlockProtocol},
				ChainID: string(make([]byte, MaxChainIDLen)),
				Height:  1,
				LastBlockID: BlockID{
					Hash: make([]byte, crypto.HashSize+1),
				},
			},
			true, "wrong Hash",
		},
		{
			"invalid block ID parts header hash",
			Header{
				Version: version.Consensus{Block: version.BlockProtocol},
				ChainID: string(make([]byte, MaxChainIDLen)),
				Height:  1,
				LastBlockID: BlockID{
					Hash: make([]byte, crypto.HashSize),
					PartSetHeader: PartSetHeader{
						Hash: make([]byte, crypto.HashSize+1),
					},
				},
			},
			true, "wrong PartSetHeader",
		},
		{
			"invalid last commit hash",
			Header{
				Version: version.Consensus{Block: version.BlockProtocol},
				ChainID: string(make([]byte, MaxChainIDLen)),
				Height:  1,
				LastBlockID: BlockID{
					Hash: make([]byte, crypto.HashSize),
					PartSetHeader: PartSetHeader{
						Hash: make([]byte, crypto.HashSize),
					},
				},
				LastCommitHash: make([]byte, crypto.HashSize+1),
			},
			true, "wrong LastCommitHash",
		},
		{
			"invalid data hash",
			Header{
				Version: version.Consensus{Block: version.BlockProtocol},
				ChainID: string(make([]byte, MaxChainIDLen)),
				Height:  1,
				LastBlockID: BlockID{
					Hash: make([]byte, crypto.HashSize),
					PartSetHeader: PartSetHeader{
						Hash: make([]byte, crypto.HashSize),
					},
				},
				LastCommitHash: make([]byte, crypto.HashSize),
				DataHash:       make([]byte, crypto.HashSize+1),
			},
			true, "wrong DataHash",
		},
		{
			"invalid evidence hash",
			Header{
				Version: version.Consensus{Block: version.BlockProtocol},
				ChainID: string(make([]byte, MaxChainIDLen)),
				Height:  1,
				LastBlockID: BlockID{
					Hash: make([]byte, crypto.HashSize),
					PartSetHeader: PartSetHeader{
						Hash: make([]byte, crypto.HashSize),
					},
				},
				LastCommitHash: make([]byte, crypto.HashSize),
				DataHash:       make([]byte, crypto.HashSize),
				EvidenceHash:   make([]byte, crypto.HashSize+1),
			},
			true, "wrong EvidenceHash",
		},
		{
			"invalid proposer protxhash",
			Header{
				Version: version.Consensus{Block: version.BlockProtocol},
				ChainID: string(make([]byte, MaxChainIDLen)),
				Height:  1,
				LastBlockID: BlockID{
					Hash: make([]byte, crypto.HashSize),
					PartSetHeader: PartSetHeader{
						Hash: make([]byte, crypto.HashSize),
					},
				},
<<<<<<< HEAD
				LastCommitHash:    make([]byte, tmhash.Size),
				DataHash:          make([]byte, tmhash.Size),
				EvidenceHash:      make([]byte, tmhash.Size),
				ProposerProTxHash: make([]byte, crypto.ProTxHashSize+1),
=======
				LastCommitHash:  make([]byte, crypto.HashSize),
				DataHash:        make([]byte, crypto.HashSize),
				EvidenceHash:    make([]byte, crypto.HashSize),
				ProposerAddress: make([]byte, crypto.AddressSize+1),
>>>>>>> 6c40ad39
			},
			true, "invalid ProposerProTxHash length; got: 33, expected: 32",
		},
		{
			"invalid validator hash",
			Header{
				Version: version.Consensus{Block: version.BlockProtocol},
				ChainID: string(make([]byte, MaxChainIDLen)),
				Height:  1,
				LastBlockID: BlockID{
					Hash: make([]byte, crypto.HashSize),
					PartSetHeader: PartSetHeader{
						Hash: make([]byte, crypto.HashSize),
					},
				},
<<<<<<< HEAD
				LastCommitHash:    make([]byte, tmhash.Size),
				DataHash:          make([]byte, tmhash.Size),
				EvidenceHash:      make([]byte, tmhash.Size),
				ProposerProTxHash: make([]byte, crypto.ProTxHashSize),
				ValidatorsHash:    make([]byte, tmhash.Size+1),
=======
				LastCommitHash:  make([]byte, crypto.HashSize),
				DataHash:        make([]byte, crypto.HashSize),
				EvidenceHash:    make([]byte, crypto.HashSize),
				ProposerAddress: make([]byte, crypto.AddressSize),
				ValidatorsHash:  make([]byte, crypto.HashSize+1),
>>>>>>> 6c40ad39
			},
			true, "wrong ValidatorsHash",
		},
		{
			"invalid next validator hash",
			Header{
				Version: version.Consensus{Block: version.BlockProtocol},
				ChainID: string(make([]byte, MaxChainIDLen)),
				Height:  1,
				LastBlockID: BlockID{
					Hash: make([]byte, crypto.HashSize),
					PartSetHeader: PartSetHeader{
						Hash: make([]byte, crypto.HashSize),
					},
				},
<<<<<<< HEAD
				LastCommitHash:     make([]byte, tmhash.Size),
				DataHash:           make([]byte, tmhash.Size),
				EvidenceHash:       make([]byte, tmhash.Size),
				ProposerProTxHash:  make([]byte, crypto.ProTxHashSize),
				ValidatorsHash:     make([]byte, tmhash.Size),
				NextValidatorsHash: make([]byte, tmhash.Size+1),
=======
				LastCommitHash:     make([]byte, crypto.HashSize),
				DataHash:           make([]byte, crypto.HashSize),
				EvidenceHash:       make([]byte, crypto.HashSize),
				ProposerAddress:    make([]byte, crypto.AddressSize),
				ValidatorsHash:     make([]byte, crypto.HashSize),
				NextValidatorsHash: make([]byte, crypto.HashSize+1),
>>>>>>> 6c40ad39
			},
			true, "wrong NextValidatorsHash",
		},
		{
			"invalid consensus hash",
			Header{
				Version: version.Consensus{Block: version.BlockProtocol},
				ChainID: string(make([]byte, MaxChainIDLen)),
				Height:  1,
				LastBlockID: BlockID{
					Hash: make([]byte, crypto.HashSize),
					PartSetHeader: PartSetHeader{
						Hash: make([]byte, crypto.HashSize),
					},
				},
<<<<<<< HEAD
				LastCommitHash:     make([]byte, tmhash.Size),
				DataHash:           make([]byte, tmhash.Size),
				EvidenceHash:       make([]byte, tmhash.Size),
				ProposerProTxHash:  make([]byte, crypto.ProTxHashSize),
				ValidatorsHash:     make([]byte, tmhash.Size),
				NextValidatorsHash: make([]byte, tmhash.Size),
				ConsensusHash:      make([]byte, tmhash.Size+1),
=======
				LastCommitHash:     make([]byte, crypto.HashSize),
				DataHash:           make([]byte, crypto.HashSize),
				EvidenceHash:       make([]byte, crypto.HashSize),
				ProposerAddress:    make([]byte, crypto.AddressSize),
				ValidatorsHash:     make([]byte, crypto.HashSize),
				NextValidatorsHash: make([]byte, crypto.HashSize),
				ConsensusHash:      make([]byte, crypto.HashSize+1),
>>>>>>> 6c40ad39
			},
			true, "wrong ConsensusHash",
		},
		{
			"invalid last results hash",
			Header{
				Version: version.Consensus{Block: version.BlockProtocol},
				ChainID: string(make([]byte, MaxChainIDLen)),
				Height:  1,
				LastBlockID: BlockID{
					Hash: make([]byte, crypto.HashSize),
					PartSetHeader: PartSetHeader{
						Hash: make([]byte, crypto.HashSize),
					},
				},
<<<<<<< HEAD
				LastCommitHash:     make([]byte, tmhash.Size),
				DataHash:           make([]byte, tmhash.Size),
				EvidenceHash:       make([]byte, tmhash.Size),
				ProposerProTxHash:  make([]byte, crypto.ProTxHashSize),
				ValidatorsHash:     make([]byte, tmhash.Size),
				NextValidatorsHash: make([]byte, tmhash.Size),
				ConsensusHash:      make([]byte, tmhash.Size),
				LastResultsHash:    make([]byte, tmhash.Size+1),
=======
				LastCommitHash:     make([]byte, crypto.HashSize),
				DataHash:           make([]byte, crypto.HashSize),
				EvidenceHash:       make([]byte, crypto.HashSize),
				ProposerAddress:    make([]byte, crypto.AddressSize),
				ValidatorsHash:     make([]byte, crypto.HashSize),
				NextValidatorsHash: make([]byte, crypto.HashSize),
				ConsensusHash:      make([]byte, crypto.HashSize),
				LastResultsHash:    make([]byte, crypto.HashSize+1),
>>>>>>> 6c40ad39
			},
			true, "wrong LastResultsHash",
		},
		{
			"valid header",
			Header{
				Version:               version.Consensus{Block: version.BlockProtocol},
				ChainID:               string(make([]byte, MaxChainIDLen)),
				Height:                1,
				CoreChainLockedHeight: 1,
				LastBlockID: BlockID{
					Hash: make([]byte, crypto.HashSize),
					PartSetHeader: PartSetHeader{
						Hash: make([]byte, crypto.HashSize),
					},
				},
<<<<<<< HEAD
				LastCommitHash:     make([]byte, tmhash.Size),
				DataHash:           make([]byte, tmhash.Size),
				EvidenceHash:       make([]byte, tmhash.Size),
				ProposerProTxHash:  make([]byte, crypto.ProTxHashSize),
				ValidatorsHash:     make([]byte, tmhash.Size),
				NextValidatorsHash: make([]byte, tmhash.Size),
				ConsensusHash:      make([]byte, tmhash.Size),
				LastResultsHash:    make([]byte, tmhash.Size),
=======
				LastCommitHash:     make([]byte, crypto.HashSize),
				DataHash:           make([]byte, crypto.HashSize),
				EvidenceHash:       make([]byte, crypto.HashSize),
				ProposerAddress:    make([]byte, crypto.AddressSize),
				ValidatorsHash:     make([]byte, crypto.HashSize),
				NextValidatorsHash: make([]byte, crypto.HashSize),
				ConsensusHash:      make([]byte, crypto.HashSize),
				LastResultsHash:    make([]byte, crypto.HashSize),
>>>>>>> 6c40ad39
			},
			false, "",
		},
	}

	for _, tc := range testCases {
		tc := tc

		t.Run(tc.name, func(t *testing.T) {
			err := tc.header.ValidateBasic()
			if tc.expectErr {
				require.Error(t, err)
				require.Contains(t, err.Error(), tc.errString)
			} else {
				require.NoError(t, err)
			}
		})
	}
}

func TestStateID_ValidateBasic(t *testing.T) {
	type fields struct {
		Height      int64
		LastAppHash tmbytes.HexBytes
	}
	tests := []struct {
		name    string
		fields  fields
		wantErr bool
	}{
		{name: "negative height", fields: fields{-1, nil}, wantErr: true},
		{name: "zero height - allowed for genesis block", fields: fields{0, nil}, wantErr: false},
		{name: "nil apphash", fields: fields{12, nil}, wantErr: false},
		{name: "empty apphash", fields: fields{12, []byte{}}, wantErr: false},
		{name: "apphash too short", fields: fields{12, []byte{0x1, 0x2, 0x3}}, wantErr: true},
		{name: "apphash too short 2", fields: fields{12, tmrand.Bytes(crypto.SmallAppHashSize - 1)}, wantErr: true},
		{name: "apphash small", fields: fields{12, tmrand.Bytes(crypto.SmallAppHashSize)}, wantErr: false},
		{name: "apphash default", fields: fields{12, tmrand.Bytes(crypto.DefaultAppHashSize)}, wantErr: false},
		{name: "apphash large", fields: fields{12, tmrand.Bytes(crypto.LargeAppHashSize)}, wantErr: false},
		{name: "apphash too large", fields: fields{12, tmrand.Bytes(crypto.LargeAppHashSize + 1)}, wantErr: true},
	}
	//nolint:scopelint
	for _, tt := range tests {
		t.Run(tt.name, func(t *testing.T) {
			stateID := StateID{
				Height:      tt.fields.Height,
				LastAppHash: tt.fields.LastAppHash,
			}
			if err := stateID.ValidateBasic(); (err != nil) != tt.wantErr {
				t.Errorf("StateID.ValidateBasic() error = %v, wantErr %v", err, tt.wantErr)
			}
		})
	}
}

func TestCommit_ValidateBasic(t *testing.T) {
	testCases := []struct {
		name      string
		commit    *Commit
		expectErr bool
		errString string
	}{
		{
			"invalid height",
			&Commit{Height: -1},
			true, "negative Height",
		},
		{
			"invalid round",
			&Commit{Height: 1, Round: -1},
			true, "negative Round",
		},
		{
			"invalid block ID",
			&Commit{
				Height:  1,
				Round:   1,
				BlockID: BlockID{},
			},
			true, "commit cannot be for nil block",
		},
		{
			"invalid block signature",
			&Commit{
				Height: 1,
				Round:  1,
				BlockID: BlockID{
					Hash: make([]byte, crypto.HashSize),
					PartSetHeader: PartSetHeader{
						Hash: make([]byte, crypto.HashSize),
					},
				},
				ThresholdBlockSignature: make([]byte, bls12381.SignatureSize+1),
				ThresholdStateSignature: make([]byte, bls12381.SignatureSize),
			},
			true, "block threshold signature is wrong size",
		},
		{
			"invalid state signature",
			&Commit{
				Height: 1,
				Round:  1,
				BlockID: BlockID{
					Hash: make([]byte, crypto.HashSize),
					PartSetHeader: PartSetHeader{
						Hash: make([]byte, crypto.HashSize),
					},
				},
				ThresholdBlockSignature: make([]byte, bls12381.SignatureSize),
				ThresholdStateSignature: make([]byte, bls12381.SignatureSize+1),
			},
			true, "state threshold signature is wrong size",
		},
		{
			"valid commit",
			&Commit{
				Height: 1,
				Round:  1,
				BlockID: BlockID{
					Hash: make([]byte, crypto.HashSize),
					PartSetHeader: PartSetHeader{
						Hash: make([]byte, crypto.HashSize),
					},
				},
				ThresholdBlockSignature: make([]byte, bls12381.SignatureSize),
				ThresholdStateSignature: make([]byte, bls12381.SignatureSize),
			},
			false, "",
		},
	}

	for _, tc := range testCases {
		tc := tc

		t.Run(tc.name, func(t *testing.T) {
			err := tc.commit.ValidateBasic()
			if tc.expectErr {
				require.Error(t, err)
				require.Contains(t, err.Error(), tc.errString)
			} else {
				require.NoError(t, err)
			}
		})
	}
}

func TestStateID_WithHeight(t *testing.T) {
	stateID := RandStateID()
	height := stateID.Height
	stateIDWithHeight := stateID.WithHeight(height + 1)

	assert.Equal(t, height, stateIDWithHeight.Height-1)
}

func TestHeaderHashVector(t *testing.T) {
	chainID := "test"
	h := Header{
		Version:            version.Consensus{Block: 1, App: 1},
		ChainID:            chainID,
		Height:             50,
		Time:               time.Date(math.MaxInt64, 0, 0, 0, 0, 0, math.MaxInt64, time.UTC),
		LastBlockID:        BlockID{},
		LastCommitHash:     []byte("f2564c78071e26643ae9b3e2a19fa0dc10d4d9e873aa0be808660123f11a1e78"),
		DataHash:           []byte("f2564c78071e26643ae9b3e2a19fa0dc10d4d9e873aa0be808660123f11a1e78"),
		ValidatorsHash:     []byte("f2564c78071e26643ae9b3e2a19fa0dc10d4d9e873aa0be808660123f11a1e78"),
		NextValidatorsHash: []byte("f2564c78071e26643ae9b3e2a19fa0dc10d4d9e873aa0be808660123f11a1e78"),
		ConsensusHash:      []byte("f2564c78071e26643ae9b3e2a19fa0dc10d4d9e873aa0be808660123f11a1e78"),
		AppHash:            []byte("f2564c78071e26643ae9b3e2a19fa0dc10d4d9e873aa0be808660123f11a1e78"),

		LastResultsHash: []byte("f2564c78071e26643ae9b3e2a19fa0dc10d4d9e873aa0be808660123f11a1e78"),

		EvidenceHash:      []byte("f2564c78071e26643ae9b3e2a19fa0dc10d4d9e873aa0be808660123f11a1e78"),
		ProposerProTxHash: []byte("f2564c78071e26643ae9b3e2a19fa0dc10d4d9e873aa0be808660123f11a1e78"),
	}

	testCases := []struct {
		header   Header
		expBytes string
	}{
		{header: h, expBytes: "8df5f303af2ae303adaaa56d8f5645247dd8fd12dc5ebdff55444649f653452f"},
	}

	for _, tc := range testCases {
		hash := tc.header.Hash()
		require.Equal(t, tc.expBytes, hex.EncodeToString(hash))
	}
}<|MERGE_RESOLUTION|>--- conflicted
+++ resolved
@@ -15,7 +15,6 @@
 	"testing"
 	"time"
 
-	"github.com/dashevo/dashd-go/btcjson"
 	gogotypes "github.com/gogo/protobuf/types"
 	"github.com/stretchr/testify/assert"
 	"github.com/stretchr/testify/require"
@@ -23,13 +22,9 @@
 	"github.com/tendermint/tendermint/crypto"
 	"github.com/tendermint/tendermint/crypto/bls12381"
 	"github.com/tendermint/tendermint/crypto/merkle"
-<<<<<<< HEAD
 	"github.com/tendermint/tendermint/crypto/tmhash"
+	"github.com/tendermint/tendermint/libs/bytes"
 	tmbytes "github.com/tendermint/tendermint/libs/bytes"
-=======
-	"github.com/tendermint/tendermint/libs/bits"
-	"github.com/tendermint/tendermint/libs/bytes"
->>>>>>> 6c40ad39
 	tmrand "github.com/tendermint/tendermint/libs/rand"
 	tmproto "github.com/tendermint/tendermint/proto/tendermint/types"
 	tmversion "github.com/tendermint/tendermint/proto/tendermint/version"
@@ -53,20 +48,12 @@
 
 	coreChainLock := NewMockChainLock(1)
 
-<<<<<<< HEAD
-	voteSet, valSet, vals := randVoteSet(h-1, 1, tmproto.PrecommitType, 10, stateID)
-	commit, err := MakeCommit(lastID, stateID, h-1, 1, voteSet, vals)
+	voteSet, valSet, vals := randVoteSet(ctx, t, h-1, 1, tmproto.PrecommitType, 10, stateID)
+	commit, err := makeCommit(ctx, lastID, stateID, h-1, 1, voteSet, vals, time.Now())
 	require.NoError(t, err)
 
-	ev, err := NewMockDuplicateVoteEvidenceWithValidator(h, time.Now(), vals[0], "block-test-chain", valSet.QuorumType,
+	ev, err := NewMockDuplicateVoteEvidenceWithValidator(ctx, h, time.Now(), vals[0], "block-test-chain", valSet.QuorumType,
 		valSet.QuorumHash)
-=======
-	voteSet, _, vals := randVoteSet(ctx, t, h-1, 1, tmproto.PrecommitType, 10, 1)
-	commit, err := makeCommit(ctx, lastID, h-1, 1, voteSet, vals, time.Now())
-	require.NoError(t, err)
-
-	ev, err := NewMockDuplicateVoteEvidenceWithValidator(ctx, h, time.Now(), vals[0], "block-test-chain")
->>>>>>> 6c40ad39
 	require.NoError(t, err)
 	evList := []Evidence{ev}
 
@@ -86,23 +73,14 @@
 	lastID := makeBlockIDRandom()
 	h := int64(3)
 
-<<<<<<< HEAD
 	stateID := RandStateID().WithHeight(h - 2)
 
-	voteSet, valSet, vals := randVoteSet(h-1, 1, tmproto.PrecommitType, 10, stateID)
+	voteSet, valSet, vals := randVoteSet(ctx, t, h-1, 1, tmproto.PrecommitType, 10, stateID)
 	commit, err := MakeCommit(lastID, stateID, h-1, 1, voteSet, vals)
 	require.NoError(t, err)
 
-	ev, err := NewMockDuplicateVoteEvidenceWithValidator(h, time.Now(), vals[0], "block-test-chain", valSet.QuorumType,
+	ev, err := NewMockDuplicateVoteEvidenceWithValidator(ctx, h, time.Now(), vals[0], "block-test-chain", valSet.QuorumType,
 		valSet.QuorumHash)
-=======
-	voteSet, valSet, vals := randVoteSet(ctx, t, h-1, 1, tmproto.PrecommitType, 10, 1)
-	commit, err := makeCommit(ctx, lastID, h-1, 1, voteSet, vals, time.Now())
-
-	require.NoError(t, err)
-
-	ev, err := NewMockDuplicateVoteEvidenceWithValidator(ctx, h, time.Now(), vals[0], "block-test-chain")
->>>>>>> 6c40ad39
 	require.NoError(t, err)
 	evList := []Evidence{ev}
 
@@ -173,12 +151,9 @@
 	assert.Error(t, err)
 	assert.Nil(t, bps)
 
-<<<<<<< HEAD
-	partSet := MakeBlock(int64(3), 0, nil, []Tx{Tx("Hello World")}, nil, nil, 0).MakePartSet(1024)
-=======
-	partSet, err := MakeBlock(int64(3), []Tx{Tx("Hello World")}, nil, nil).MakePartSet(1024)
+	partSet, err := MakeBlock(int64(3), 0, nil, []Tx{Tx("Hello World")}, nil, nil, 0).MakePartSet(1024)
 	require.NoError(t, err)
->>>>>>> 6c40ad39
+
 	assert.NotNil(t, partSet)
 	assert.EqualValues(t, 1, partSet.Total())
 }
@@ -195,33 +170,18 @@
 	h := int64(3)
 	stateID := RandStateID().WithHeight(h - 2)
 
-<<<<<<< HEAD
-	voteSet, valSet, vals := randVoteSet(h-1, 1, tmproto.PrecommitType, 10, stateID)
+	voteSet, valSet, vals := randVoteSet(ctx, t, h-1, 1, tmproto.PrecommitType, 10, stateID)
 	commit, err := MakeCommit(lastID, stateID, h-1, 1, voteSet, vals)
 	require.NoError(t, err)
 
-	ev, err := NewMockDuplicateVoteEvidenceWithValidator(h, time.Now(), vals[0], "block-test-chain", valSet.QuorumType,
+	ev, err := NewMockDuplicateVoteEvidenceWithValidator(ctx, h, time.Now(), vals[0], "block-test-chain", valSet.QuorumType,
 		valSet.QuorumHash)
 	require.NoError(t, err)
 	evList := []Evidence{ev}
 
-	block := MakeBlock(h, 0, nil, []Tx{Tx("Hello World")}, commit, evList, 0)
-	partSet := block.MakePartSet(512)
-=======
-	voteSet, _, vals := randVoteSet(ctx, t, h-1, 1, tmproto.PrecommitType, 10, 1)
-	commit, err := makeCommit(ctx, lastID, h-1, 1, voteSet, vals, time.Now())
-
+	partSet, err := MakeBlock(h, 0, nil, []Tx{Tx("Hello World")}, commit, evList, 0).MakePartSet(512)
 	require.NoError(t, err)
 
-	ev, err := NewMockDuplicateVoteEvidenceWithValidator(ctx, h, time.Now(), vals[0], "block-test-chain")
-	require.NoError(t, err)
-	evList := []Evidence{ev}
-
-	partSet, err := MakeBlock(h, []Tx{Tx("Hello World")}, commit, evList).MakePartSet(512)
-	require.NoError(t, err)
-
->>>>>>> 6c40ad39
-	assert.NotNil(t, partSet)
 	// The part set can be either 3 or 4 parts, this is because of variance in sizes due to the non second part of
 	// timestamps marshaling to different sizes
 	assert.True(t, partSet.Total() == 3)
@@ -235,23 +195,14 @@
 
 	lastID := makeBlockIDRandom()
 	h := int64(3)
-<<<<<<< HEAD
 	stateID := RandStateID().WithHeight(h - 2)
 
-	voteSet, valSet, vals := randVoteSet(h-1, 1, tmproto.PrecommitType, 10, stateID)
-	commit, err := MakeCommit(lastID, stateID, h-1, 1, voteSet, vals)
+	voteSet, valSet, vals := randVoteSet(ctx, t, h-1, 1, tmproto.PrecommitType, 10, stateID)
+	commit, err := makeCommit(ctx, lastID, stateID, h-1, 1, voteSet, vals)
 	require.NoError(t, err)
 
-	ev, err := NewMockDuplicateVoteEvidenceWithValidator(h, time.Now(), vals[0], "block-test-chain", valSet.QuorumType,
+	ev, err := NewMockDuplicateVoteEvidenceWithValidator(ctx, h, time.Now(), vals[0], "block-test-chain", valSet.QuorumType,
 		valSet.QuorumHash)
-=======
-
-	voteSet, valSet, vals := randVoteSet(ctx, t, h-1, 1, tmproto.PrecommitType, 10, 1)
-	commit, err := makeCommit(ctx, lastID, h-1, 1, voteSet, vals, time.Now())
-	require.NoError(t, err)
-
-	ev, err := NewMockDuplicateVoteEvidenceWithValidator(ctx, h, time.Now(), vals[0], "block-test-chain")
->>>>>>> 6c40ad39
 	require.NoError(t, err)
 	evList := []Evidence{ev}
 
@@ -329,27 +280,19 @@
 
 	lastID := makeBlockIDRandom()
 	h := int64(3)
-<<<<<<< HEAD
 	stateID := RandStateID().WithHeight(h - 2)
 
-	voteSet, _, vals := randVoteSet(h-1, 1, tmproto.PrecommitType, 10, stateID)
-	commit, err := MakeCommit(lastID, stateID, h-1, 1, voteSet, vals)
-=======
-	voteSet, _, vals := randVoteSet(ctx, t, h-1, 1, tmproto.PrecommitType, 10, 1)
-	commit, err := makeCommit(ctx, lastID, h-1, 1, voteSet, vals, time.Now())
->>>>>>> 6c40ad39
+	voteSet, _, vals := randVoteSet(ctx, t, h-1, 1, tmproto.PrecommitType, 10, stateID)
+	commit, err := makeCommit(ctx, lastID, stateID, h-1, 1, voteSet, vals)
 	require.NoError(t, err)
 
 	assert.Equal(t, h-1, commit.Height)
 	assert.EqualValues(t, 1, commit.Round)
 	assert.Equal(t, tmproto.PrecommitType, tmproto.SignedMsgType(commit.Type()))
 
-<<<<<<< HEAD
 	require.NotNil(t, commit.ThresholdBlockSignature)
 	require.NotNil(t, commit.ThresholdStateSignature)
-=======
 	assert.Equal(t, voteWithoutExtension(voteSet.GetByIndex(0)), commit.GetByIndex(0))
->>>>>>> 6c40ad39
 	assert.True(t, commit.IsCommit())
 }
 
@@ -367,23 +310,16 @@
 		{"Incorrect round", func(com *Commit) { com.Round = -100 }, true},
 	}
 	for _, tc := range testCases {
-<<<<<<< HEAD
-		tcRun := tc
-		t.Run(tcRun.testName, func(t *testing.T) {
-			com := randCommit(RandStateID().WithHeight(height - 1))
-			tcRun.malleateCommit(com)
-			assert.Equal(t, tcRun.expectErr, com.ValidateBasic() != nil, "Validate Basic had an unexpected result")
-=======
 		tc := tc
 		t.Run(tc.testName, func(t *testing.T) {
 			ctx, cancel := context.WithCancel(context.Background())
 			defer cancel()
-
-			com := randCommit(ctx, t, time.Now())
+			stateID := RandStateID().WithHeight(height - 1)
+
+			com := randCommit(ctx, t, stateID, time.Now())
 
 			tc.malleateCommit(com)
 			assert.Equal(t, tc.expectErr, com.ValidateBasic() != nil, "Validate Basic had an unexpected result")
->>>>>>> 6c40ad39
 		})
 	}
 }
@@ -423,24 +359,23 @@
 		expectHash tmbytes.HexBytes
 	}{
 		{"Generates expected hash", &Header{
-<<<<<<< HEAD
 			Version:               version.Consensus{Block: 1, App: 2},
 			ChainID:               "chainId",
 			Height:                3,
 			CoreChainLockedHeight: 1,
 			Time:                  time.Date(2019, 10, 13, 16, 14, 44, 0, time.UTC),
-			LastBlockID:           makeBlockID(make([]byte, tmhash.Size), 6, make([]byte, tmhash.Size)),
-			LastCommitHash:        tmhash.Sum([]byte("last_commit_hash")),
-			DataHash:              tmhash.Sum([]byte("data_hash")),
-			ValidatorsHash:        tmhash.Sum([]byte("validators_hash")),
-			NextValidatorsHash:    tmhash.Sum([]byte("next_validators_hash")),
-			ConsensusHash:         tmhash.Sum([]byte("consensus_hash")),
-			AppHash:               tmhash.Sum([]byte("app_hash")),
-			LastResultsHash:       tmhash.Sum([]byte("last_results_hash")),
-			EvidenceHash:          tmhash.Sum([]byte("evidence_hash")),
+			LastBlockID:           makeBlockID(make([]byte, crypto.HashSize), 6, make([]byte, crypto.HashSize)),
+			LastCommitHash:        crypto.Checksum([]byte("last_commit_hash")),
+			DataHash:              crypto.Checksum([]byte("data_hash")),
+			ValidatorsHash:        crypto.Checksum([]byte("validators_hash")),
+			NextValidatorsHash:    crypto.Checksum([]byte("next_validators_hash")),
+			ConsensusHash:         crypto.Checksum([]byte("consensus_hash")),
+			AppHash:               crypto.Checksum([]byte("app_hash")),
+			LastResultsHash:       crypto.Checksum([]byte("last_results_hash")),
+			EvidenceHash:          crypto.Checksum([]byte("evidence_hash")),
 			ProposerProTxHash:     crypto.ProTxHashFromSeedBytes([]byte("proposer_pro_tx_hash")),
 			ProposedAppVersion:    1,
-		}, hexBytesFromString("74EEFDA2F09ACE19D46DE191EC2745CE14B42F7DE48AF86E6D65B17939B08D3E")},
+		}, hexBytesFromString(t, "74EEFDA2F09ACE19D46DE191EC2745CE14B42F7DE48AF86E6D65B17939B08D3E")},
 		{"nil header yields nil", nil, nil},
 		{"nil ValidatorsHash yields nil", &Header{
 			Version:               version.Consensus{Block: 1, App: 2},
@@ -448,50 +383,17 @@
 			Height:                3,
 			CoreChainLockedHeight: 1,
 			Time:                  time.Date(2019, 10, 13, 16, 14, 44, 0, time.UTC),
-			LastBlockID:           makeBlockID(make([]byte, tmhash.Size), 6, make([]byte, tmhash.Size)),
-			LastCommitHash:        tmhash.Sum([]byte("last_commit_hash")),
-			DataHash:              tmhash.Sum([]byte("data_hash")),
+			LastBlockID:           makeBlockID(make([]byte, crypto.HashSize), 6, make([]byte, crypto.HashSize)),
+			LastCommitHash:        crypto.Checksum([]byte("last_commit_hash")),
+			DataHash:              crypto.Checksum([]byte("data_hash")),
 			ValidatorsHash:        nil,
-			NextValidatorsHash:    tmhash.Sum([]byte("next_validators_hash")),
-			ConsensusHash:         tmhash.Sum([]byte("consensus_hash")),
-			AppHash:               tmhash.Sum([]byte("app_hash")),
-			LastResultsHash:       tmhash.Sum([]byte("last_results_hash")),
-			EvidenceHash:          tmhash.Sum([]byte("evidence_hash")),
+			NextValidatorsHash:    crypto.Checksum([]byte("next_validators_hash")),
+			ConsensusHash:         crypto.Checksum([]byte("consensus_hash")),
+			AppHash:               crypto.Checksum([]byte("app_hash")),
+			LastResultsHash:       crypto.Checksum([]byte("last_results_hash")),
+			EvidenceHash:          crypto.Checksum([]byte("evidence_hash")),
 			ProposerProTxHash:     crypto.ProTxHashFromSeedBytes([]byte("proposer_pro_tx_hash")),
 			ProposedAppVersion:    1,
-=======
-			Version:            version.Consensus{Block: 1, App: 2},
-			ChainID:            "chainId",
-			Height:             3,
-			Time:               time.Date(2019, 10, 13, 16, 14, 44, 0, time.UTC),
-			LastBlockID:        makeBlockID(make([]byte, crypto.HashSize), 6, make([]byte, crypto.HashSize)),
-			LastCommitHash:     crypto.Checksum([]byte("last_commit_hash")),
-			DataHash:           crypto.Checksum([]byte("data_hash")),
-			ValidatorsHash:     crypto.Checksum([]byte("validators_hash")),
-			NextValidatorsHash: crypto.Checksum([]byte("next_validators_hash")),
-			ConsensusHash:      crypto.Checksum([]byte("consensus_hash")),
-			AppHash:            crypto.Checksum([]byte("app_hash")),
-			LastResultsHash:    crypto.Checksum([]byte("last_results_hash")),
-			EvidenceHash:       crypto.Checksum([]byte("evidence_hash")),
-			ProposerAddress:    crypto.AddressHash([]byte("proposer_address")),
-		}, hexBytesFromString(t, "F740121F553B5418C3EFBD343C2DBFE9E007BB67B0D020A0741374BAB65242A4")},
-		{"nil header yields nil", nil, nil},
-		{"nil ValidatorsHash yields nil", &Header{
-			Version:            version.Consensus{Block: 1, App: 2},
-			ChainID:            "chainId",
-			Height:             3,
-			Time:               time.Date(2019, 10, 13, 16, 14, 44, 0, time.UTC),
-			LastBlockID:        makeBlockID(make([]byte, crypto.HashSize), 6, make([]byte, crypto.HashSize)),
-			LastCommitHash:     crypto.Checksum([]byte("last_commit_hash")),
-			DataHash:           crypto.Checksum([]byte("data_hash")),
-			ValidatorsHash:     nil,
-			NextValidatorsHash: crypto.Checksum([]byte("next_validators_hash")),
-			ConsensusHash:      crypto.Checksum([]byte("consensus_hash")),
-			AppHash:            crypto.Checksum([]byte("app_hash")),
-			LastResultsHash:    crypto.Checksum([]byte("last_results_hash")),
-			EvidenceHash:       crypto.Checksum([]byte("evidence_hash")),
-			ProposerAddress:    crypto.AddressHash([]byte("proposer_address")),
->>>>>>> 6c40ad39
 		}, nil},
 	}
 	for _, tc := range testCases {
@@ -557,23 +459,6 @@
 	timestamp := time.Date(math.MaxInt64, 0, 0, 0, 0, 0, math.MaxInt64, time.UTC)
 
 	h := Header{
-<<<<<<< HEAD
-		Version:               version.Consensus{Block: math.MaxInt64, App: math.MaxInt64},
-		ChainID:               maxChainID,
-		Height:                math.MaxInt64,
-		CoreChainLockedHeight: math.MaxUint32,
-		Time:                  timestamp,
-		LastBlockID:           makeBlockID(make([]byte, tmhash.Size), math.MaxInt32, make([]byte, tmhash.Size)),
-		LastCommitHash:        tmhash.Sum([]byte("last_commit_hash")),
-		DataHash:              tmhash.Sum([]byte("data_hash")),
-		ValidatorsHash:        tmhash.Sum([]byte("validators_hash")),
-		NextValidatorsHash:    tmhash.Sum([]byte("next_validators_hash")),
-		ConsensusHash:         tmhash.Sum([]byte("consensus_hash")),
-		AppHash:               tmhash.Sum([]byte("app_hash")),
-		LastResultsHash:       tmhash.Sum([]byte("last_results_hash")),
-		EvidenceHash:          tmhash.Sum([]byte("evidence_hash")),
-		ProposerProTxHash:     crypto.ProTxHashFromSeedBytes([]byte("proposer_pro_tx_hash")),
-=======
 		Version:            version.Consensus{Block: math.MaxInt64, App: math.MaxInt64},
 		ChainID:            maxChainID,
 		Height:             math.MaxInt64,
@@ -587,8 +472,9 @@
 		AppHash:            crypto.Checksum([]byte("app_hash")),
 		LastResultsHash:    crypto.Checksum([]byte("last_results_hash")),
 		EvidenceHash:       crypto.Checksum([]byte("evidence_hash")),
-		ProposerAddress:    crypto.AddressHash([]byte("proposer_address")),
->>>>>>> 6c40ad39
+
+		CoreChainLockedHeight: math.MaxUint32,
+		ProposerProTxHash:     crypto.ProTxHashFromSeedBytes([]byte("proposer_pro_tx_hash")),
 	}
 
 	bz, err := h.ToProto().Marshal()
@@ -597,32 +483,12 @@
 	assert.EqualValues(t, MaxHeaderBytes, int64(len(bz)))
 }
 
-<<<<<<< HEAD
-func randCommit(stateID StateID) *Commit {
+func randCommit(ctx context.Context, t *testing.T, stateID StateID, now time.Time) *Commit {
+	t.Helper()
 	lastID := makeBlockIDRandom()
 	height := stateID.Height + 1
-
-	voteSet, _, vals := randVoteSet(height, 1, tmproto.PrecommitType, 10, stateID)
-	commit, err := MakeCommit(lastID, stateID, height, 1, voteSet, vals)
-	if err != nil {
-		panic(err)
-	}
-	return commit
-}
-
-func hexBytesFromString(s string) tmbytes.HexBytes {
-	b, err := hex.DecodeString(s)
-	if err != nil {
-		panic(err)
-	}
-	return tmbytes.HexBytes(b)
-=======
-func randCommit(ctx context.Context, t *testing.T, now time.Time) *Commit {
-	t.Helper()
-	lastID := makeBlockIDRandom()
-	h := int64(3)
-	voteSet, _, vals := randVoteSet(ctx, t, h-1, 1, tmproto.PrecommitType, 10, 1)
-	commit, err := makeCommit(ctx, lastID, h-1, 1, voteSet, vals, now)
+	voteSet, _, vals := randVoteSet(ctx, t, height, 1, tmproto.PrecommitType, 10, stateID)
+	commit, err := makeCommit(ctx, lastID, stateID, height, 1, voteSet, vals, now)
 
 	require.NoError(t, err)
 
@@ -635,8 +501,7 @@
 	b, err := hex.DecodeString(s)
 	require.NoError(t, err)
 
-	return bytes.HexBytes(b)
->>>>>>> 6c40ad39
+	return b
 }
 
 func TestBlockMaxDataBytes(t *testing.T) {
@@ -693,7 +558,6 @@
 	}
 
 	for i, tc := range testCases {
-<<<<<<< HEAD
 		tcRun := tc
 		j := i
 		t.Run(fmt.Sprintf("%d", tcRun.maxBytes), func(t *testing.T) {
@@ -708,50 +572,6 @@
 					"#%v", j)
 			}
 		})
-=======
-		tc := tc
-		if tc.panics {
-			assert.Panics(t, func() {
-				MaxDataBytesNoEvidence(tc.maxBytes, tc.valsCount)
-			}, "#%v", i)
-		} else {
-			assert.Equal(t,
-				tc.result,
-				MaxDataBytesNoEvidence(tc.maxBytes, tc.valsCount),
-				"#%v", i)
-		}
-	}
-}
-
-func TestCommitToVoteSet(t *testing.T) {
-	lastID := makeBlockIDRandom()
-	h := int64(3)
-
-	ctx, cancel := context.WithCancel(context.Background())
-	defer cancel()
-
-	voteSet, valSet, vals := randVoteSet(ctx, t, h-1, 1, tmproto.PrecommitType, 10, 1)
-	commit, err := makeCommit(ctx, lastID, h-1, 1, voteSet, vals, time.Now())
-
-	assert.NoError(t, err)
-
-	chainID := voteSet.ChainID()
-	voteSet2 := CommitToVoteSet(chainID, commit, valSet)
-
-	for i := int32(0); int(i) < len(vals); i++ {
-		vote1 := voteWithoutExtension(voteSet.GetByIndex(i))
-		vote2 := voteSet2.GetByIndex(i)
-		vote3 := commit.GetVote(i)
-
-		vote1bz, err := vote1.ToProto().Marshal()
-		require.NoError(t, err)
-		vote2bz, err := vote2.ToProto().Marshal()
-		require.NoError(t, err)
-		vote3bz, err := vote3.ToProto().Marshal()
-		require.NoError(t, err)
-		assert.Equal(t, vote1bz, vote2bz)
-		assert.Equal(t, vote1bz, vote3bz)
->>>>>>> 6c40ad39
 	}
 }
 
@@ -763,13 +583,11 @@
 		round  = 0
 	)
 
-<<<<<<< HEAD
+	ctx, cancel := context.WithCancel(context.Background())
+	defer cancel()
+
 	// all votes below use height - 1, so state is at height - 2
 	stateID := RandStateID().WithHeight(height - 2)
-=======
-	ctx, cancel := context.WithCancel(context.Background())
-	defer cancel()
->>>>>>> 6c40ad39
 
 	type commitVoteTest struct {
 		blockIDs      []BlockID
@@ -783,20 +601,12 @@
 	}
 
 	for _, tc := range testCases {
-<<<<<<< HEAD
-		voteSet, valSet, vals := randVoteSet(height-1, round, tmproto.PrecommitType, tc.numValidators, stateID)
-=======
-		voteSet, valSet, vals := randVoteSet(ctx, t, height-1, round, tmproto.PrecommitType, tc.numValidators, 1)
->>>>>>> 6c40ad39
+		voteSet, valSet, vals := randVoteSet(ctx, t, height-1, round, tmproto.PrecommitType, tc.numValidators, stateID)
 
 		vi := int32(0)
 		for n := range tc.blockIDs {
 			for i := 0; i < tc.numVotes[n]; i++ {
-<<<<<<< HEAD
-				proTxHash, err := vals[vi].GetProTxHash(context.Background())
-=======
-				pubKey, err := vals[vi].GetPubKey(ctx)
->>>>>>> 6c40ad39
+				proTxHash, err := vals[vi].GetProTxHash(ctx)
 				require.NoError(t, err)
 				vote := &Vote{
 					ValidatorProTxHash: proTxHash,
@@ -818,13 +628,8 @@
 		if tc.valid {
 			commit := voteSet.MakeCommit() // panics without > 2/3 valid votes
 			assert.NotNil(t, commit)
-<<<<<<< HEAD
 			err := valSet.VerifyCommit(voteSet.ChainID(), blockID, stateID, height-1, commit)
-			assert.Nil(t, err)
-=======
-			err := valSet.VerifyCommit(voteSet.ChainID(), blockID, height-1, commit)
 			assert.NoError(t, err)
->>>>>>> 6c40ad39
 		} else {
 			assert.Panics(t, func() { voteSet.MakeCommit() })
 		}
@@ -876,36 +681,23 @@
 	defer cancel()
 
 	h := mrand.Int63()
-<<<<<<< HEAD
 	stateID := RandStateID().WithHeight(h - 1)
-	c1 := randCommit(stateID)
+	c1 := randCommit(ctx, t, stateID, time.Now())
 	b1 := MakeBlock(h, 0, nil, []Tx{Tx([]byte{1})}, &Commit{}, []Evidence{}, 0)
 	b1.ProposerProTxHash = tmrand.Bytes(crypto.DefaultHashSize)
-=======
-	c1 := randCommit(ctx, t, time.Now())
-
-	b1 := MakeBlock(h, []Tx{Tx([]byte{1})}, &Commit{Signatures: []CommitSig{}}, []Evidence{})
-	b1.ProposerAddress = tmrand.Bytes(crypto.AddressSize)
->>>>>>> 6c40ad39
 
 	b2 := MakeBlock(h, 0, nil, []Tx{Tx([]byte{1})}, c1, []Evidence{}, 0)
 	b2.ProposerProTxHash = tmrand.Bytes(crypto.DefaultHashSize)
 	evidenceTime := time.Date(2019, 1, 1, 0, 0, 0, 0, time.UTC)
-<<<<<<< HEAD
-	evi, err := NewMockDuplicateVoteEvidence(
+	evi := NewMockDuplicateVoteEvidence(
+		ctx,
 		h,
 		evidenceTime,
 		"block-test-chain",
 		btcjson.LLMQType_5_60,
 		crypto.RandQuorumHash(),
 	)
-	require.NoError(t, err)
 	b2.Evidence = EvidenceData{Evidence: EvidenceList{evi}}
-=======
-	evi, err := NewMockDuplicateVoteEvidence(ctx, h, evidenceTime, "block-test-chain")
-	require.NoError(t, err)
-	b2.Evidence = EvidenceList{evi}
->>>>>>> 6c40ad39
 	b2.EvidenceHash = b2.Evidence.Hash()
 
 	b3 := MakeBlock(h, 0, nil, []Tx{}, c1, []Evidence{}, 0)
@@ -965,64 +757,13 @@
 	}
 }
 
-<<<<<<< HEAD
-// TestEvidenceDataProtoBuf ensures parity in converting to and from proto.
-func TestEvidenceDataProtoBuf(t *testing.T) {
-	const chainID = "mychain"
-	ev, err := NewMockDuplicateVoteEvidence(
-		math.MaxInt64,
-		time.Now(),
-		chainID,
-		btcjson.LLMQType_5_60,
-		crypto.RandQuorumHash(),
-	)
-	require.NoError(t, err)
-	data := &EvidenceData{Evidence: EvidenceList{ev}}
-	_ = data.ByteSize()
-	testCases := []struct {
-		msg      string
-		data1    *EvidenceData
-		expPass1 bool
-		expPass2 bool
-	}{
-		{"success", data, true, true},
-		{"empty evidenceData", &EvidenceData{Evidence: EvidenceList{}}, true, true},
-		{"fail nil Data", nil, false, false},
-	}
-
-	for _, tc := range testCases {
-		protoData, err := tc.data1.ToProto()
-		if tc.expPass1 {
-			require.NoError(t, err, tc.msg)
-		} else {
-			require.Error(t, err, tc.msg)
-		}
-
-		eviD := new(EvidenceData)
-		err = eviD.FromProto(protoData)
-		if tc.expPass2 {
-			require.NoError(t, err, tc.msg)
-			require.Equal(t, tc.data1, eviD, tc.msg)
-		} else {
-			require.Error(t, err, tc.msg)
-		}
-	}
-}
-
-=======
->>>>>>> 6c40ad39
 // exposed for testing
 func MakeRandHeader() Header {
 	chainID := "test"
 	t := time.Now()
 	height := mrand.Int63()
-<<<<<<< HEAD
 	randBytes := tmrand.Bytes(tmhash.Size)
 	randProTxHash := tmrand.Bytes(crypto.DefaultHashSize)
-=======
-	randBytes := tmrand.Bytes(crypto.HashSize)
-	randAddress := tmrand.Bytes(crypto.AddressSize)
->>>>>>> 6c40ad39
 	h := Header{
 		Version:            version.Consensus{Block: version.BlockProtocol, App: 1},
 		ChainID:            chainID,
@@ -1097,17 +838,13 @@
 }
 
 func TestSignedHeaderProtoBuf(t *testing.T) {
-<<<<<<< HEAD
-	stateID := RandStateID()
-
-	commit := randCommit(stateID)
-=======
 	ctx, cancel := context.WithCancel(context.Background())
 	defer cancel()
 
+	stateID := RandStateID()
+
 	commit := randCommit(ctx, t, time.Now())
 
->>>>>>> 6c40ad39
 	h := MakeRandHeader()
 
 	sh := SignedHeader{Header: &h, Commit: commit}
@@ -1322,17 +1059,11 @@
 						Hash: make([]byte, crypto.HashSize),
 					},
 				},
-<<<<<<< HEAD
-				LastCommitHash:    make([]byte, tmhash.Size),
-				DataHash:          make([]byte, tmhash.Size),
-				EvidenceHash:      make([]byte, tmhash.Size),
+				LastCommitHash: make([]byte, crypto.HashSize),
+				DataHash:       make([]byte, crypto.HashSize),
+				EvidenceHash:   make([]byte, crypto.HashSize),
+
 				ProposerProTxHash: make([]byte, crypto.ProTxHashSize+1),
-=======
-				LastCommitHash:  make([]byte, crypto.HashSize),
-				DataHash:        make([]byte, crypto.HashSize),
-				EvidenceHash:    make([]byte, crypto.HashSize),
-				ProposerAddress: make([]byte, crypto.AddressSize+1),
->>>>>>> 6c40ad39
 			},
 			true, "invalid ProposerProTxHash length; got: 33, expected: 32",
 		},
@@ -1348,19 +1079,11 @@
 						Hash: make([]byte, crypto.HashSize),
 					},
 				},
-<<<<<<< HEAD
-				LastCommitHash:    make([]byte, tmhash.Size),
-				DataHash:          make([]byte, tmhash.Size),
-				EvidenceHash:      make([]byte, tmhash.Size),
+				LastCommitHash:    make([]byte, crypto.HashSize),
+				DataHash:          make([]byte, crypto.HashSize),
+				EvidenceHash:      make([]byte, crypto.HashSize),
 				ProposerProTxHash: make([]byte, crypto.ProTxHashSize),
-				ValidatorsHash:    make([]byte, tmhash.Size+1),
-=======
-				LastCommitHash:  make([]byte, crypto.HashSize),
-				DataHash:        make([]byte, crypto.HashSize),
-				EvidenceHash:    make([]byte, crypto.HashSize),
-				ProposerAddress: make([]byte, crypto.AddressSize),
-				ValidatorsHash:  make([]byte, crypto.HashSize+1),
->>>>>>> 6c40ad39
+				ValidatorsHash:    make([]byte, crypto.HashSize+1),
 			},
 			true, "wrong ValidatorsHash",
 		},
@@ -1376,21 +1099,12 @@
 						Hash: make([]byte, crypto.HashSize),
 					},
 				},
-<<<<<<< HEAD
-				LastCommitHash:     make([]byte, tmhash.Size),
-				DataHash:           make([]byte, tmhash.Size),
-				EvidenceHash:       make([]byte, tmhash.Size),
-				ProposerProTxHash:  make([]byte, crypto.ProTxHashSize),
-				ValidatorsHash:     make([]byte, tmhash.Size),
-				NextValidatorsHash: make([]byte, tmhash.Size+1),
-=======
 				LastCommitHash:     make([]byte, crypto.HashSize),
 				DataHash:           make([]byte, crypto.HashSize),
 				EvidenceHash:       make([]byte, crypto.HashSize),
-				ProposerAddress:    make([]byte, crypto.AddressSize),
+				ProposerProTxHash:  make([]byte, crypto.ProTxHashSize),
 				ValidatorsHash:     make([]byte, crypto.HashSize),
 				NextValidatorsHash: make([]byte, crypto.HashSize+1),
->>>>>>> 6c40ad39
 			},
 			true, "wrong NextValidatorsHash",
 		},
@@ -1406,23 +1120,13 @@
 						Hash: make([]byte, crypto.HashSize),
 					},
 				},
-<<<<<<< HEAD
-				LastCommitHash:     make([]byte, tmhash.Size),
-				DataHash:           make([]byte, tmhash.Size),
-				EvidenceHash:       make([]byte, tmhash.Size),
-				ProposerProTxHash:  make([]byte, crypto.ProTxHashSize),
-				ValidatorsHash:     make([]byte, tmhash.Size),
-				NextValidatorsHash: make([]byte, tmhash.Size),
-				ConsensusHash:      make([]byte, tmhash.Size+1),
-=======
 				LastCommitHash:     make([]byte, crypto.HashSize),
 				DataHash:           make([]byte, crypto.HashSize),
 				EvidenceHash:       make([]byte, crypto.HashSize),
-				ProposerAddress:    make([]byte, crypto.AddressSize),
+				ProposerProTxHash:  make([]byte, crypto.ProTxHashSize),
 				ValidatorsHash:     make([]byte, crypto.HashSize),
 				NextValidatorsHash: make([]byte, crypto.HashSize),
 				ConsensusHash:      make([]byte, crypto.HashSize+1),
->>>>>>> 6c40ad39
 			},
 			true, "wrong ConsensusHash",
 		},
@@ -1438,7 +1142,6 @@
 						Hash: make([]byte, crypto.HashSize),
 					},
 				},
-<<<<<<< HEAD
 				LastCommitHash:     make([]byte, tmhash.Size),
 				DataHash:           make([]byte, tmhash.Size),
 				EvidenceHash:       make([]byte, tmhash.Size),
@@ -1447,16 +1150,6 @@
 				NextValidatorsHash: make([]byte, tmhash.Size),
 				ConsensusHash:      make([]byte, tmhash.Size),
 				LastResultsHash:    make([]byte, tmhash.Size+1),
-=======
-				LastCommitHash:     make([]byte, crypto.HashSize),
-				DataHash:           make([]byte, crypto.HashSize),
-				EvidenceHash:       make([]byte, crypto.HashSize),
-				ProposerAddress:    make([]byte, crypto.AddressSize),
-				ValidatorsHash:     make([]byte, crypto.HashSize),
-				NextValidatorsHash: make([]byte, crypto.HashSize),
-				ConsensusHash:      make([]byte, crypto.HashSize),
-				LastResultsHash:    make([]byte, crypto.HashSize+1),
->>>>>>> 6c40ad39
 			},
 			true, "wrong LastResultsHash",
 		},
@@ -1473,25 +1166,14 @@
 						Hash: make([]byte, crypto.HashSize),
 					},
 				},
-<<<<<<< HEAD
-				LastCommitHash:     make([]byte, tmhash.Size),
-				DataHash:           make([]byte, tmhash.Size),
-				EvidenceHash:       make([]byte, tmhash.Size),
-				ProposerProTxHash:  make([]byte, crypto.ProTxHashSize),
-				ValidatorsHash:     make([]byte, tmhash.Size),
-				NextValidatorsHash: make([]byte, tmhash.Size),
-				ConsensusHash:      make([]byte, tmhash.Size),
-				LastResultsHash:    make([]byte, tmhash.Size),
-=======
 				LastCommitHash:     make([]byte, crypto.HashSize),
 				DataHash:           make([]byte, crypto.HashSize),
 				EvidenceHash:       make([]byte, crypto.HashSize),
-				ProposerAddress:    make([]byte, crypto.AddressSize),
+				ProposerProTxHash:  make([]byte, crypto.ProTxHashSize),
 				ValidatorsHash:     make([]byte, crypto.HashSize),
 				NextValidatorsHash: make([]byte, crypto.HashSize),
 				ConsensusHash:      make([]byte, crypto.HashSize),
 				LastResultsHash:    make([]byte, crypto.HashSize),
->>>>>>> 6c40ad39
 			},
 			false, "",
 		},
