--- conflicted
+++ resolved
@@ -2,14 +2,11 @@
 
 import (
 	"bytes"
-<<<<<<< HEAD
+	"fmt"
 
 	"github.com/pkg/errors"
 
 	tmproto "github.com/tendermint/tendermint/proto/types"
-=======
-	"fmt"
->>>>>>> c0682a3b
 )
 
 // BlockMeta contains meta information.
