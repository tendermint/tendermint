package types

import (
	"bytes"
	"errors"
	"fmt"

	tmproto "github.com/tendermint/tendermint/proto/tendermint/types"
)

// BlockMeta contains meta information.
type BlockMeta struct {
<<<<<<< HEAD
	BlockID          BlockID `json:"block_id"`
	BlockSize        int     `json:"block_size"`
	Header           Header  `json:"header"`
	HasCoreChainLock bool    `json:"has_core_chain_lock"`
	NumTxs           int     `json:"num_txs"`
=======
	BlockID   BlockID `json:"block_id"`
	BlockSize int     `json:"block_size,string"`
	Header    Header  `json:"header"`
	NumTxs    int     `json:"num_txs,string"`
>>>>>>> 6c40ad39
}

// NewBlockMeta returns a new BlockMeta.
func NewBlockMeta(block *Block, blockParts *PartSet) *BlockMeta {
	return &BlockMeta{
		BlockID:          BlockID{block.Hash(), blockParts.Header()},
		BlockSize:        block.Size(),
		Header:           block.Header,
		HasCoreChainLock: block.CoreChainLock != nil,
		NumTxs:           len(block.Data.Txs),
	}
}

func (bm *BlockMeta) ToProto() *tmproto.BlockMeta {
	if bm == nil {
		return nil
	}

	pb := &tmproto.BlockMeta{
		BlockID:          bm.BlockID.ToProto(),
		BlockSize:        int64(bm.BlockSize),
		Header:           *bm.Header.ToProto(),
		HasCoreChainLock: bm.HasCoreChainLock,
		NumTxs:           int64(bm.NumTxs),
	}
	return pb
}

func BlockMetaFromProto(pb *tmproto.BlockMeta) (*BlockMeta, error) {
	if pb == nil {
		return nil, errors.New("blockmeta is empty")
	}

	bm := new(BlockMeta)

	bi, err := BlockIDFromProto(&pb.BlockID)
	if err != nil {
		return nil, err
	}

	h, err := HeaderFromProto(&pb.Header)
	if err != nil {
		return nil, err
	}

	bm.BlockID = *bi
	bm.BlockSize = int(pb.BlockSize)
	bm.Header = h
	bm.HasCoreChainLock = pb.HasCoreChainLock
	bm.NumTxs = int(pb.NumTxs)

	return bm, bm.ValidateBasic()
}

// ValidateBasic performs basic validation.
func (bm *BlockMeta) ValidateBasic() error {
	if err := bm.BlockID.ValidateBasic(); err != nil {
		return err
	}
	if !bytes.Equal(bm.BlockID.Hash, bm.Header.Hash()) {
		return fmt.Errorf("expected BlockID#Hash and Header#Hash to be the same, got %X != %X",
			bm.BlockID.Hash, bm.Header.Hash())
	}
	return nil
}<|MERGE_RESOLUTION|>--- conflicted
+++ resolved
@@ -10,18 +10,13 @@
 
 // BlockMeta contains meta information.
 type BlockMeta struct {
-<<<<<<< HEAD
-	BlockID          BlockID `json:"block_id"`
-	BlockSize        int     `json:"block_size"`
-	Header           Header  `json:"header"`
-	HasCoreChainLock bool    `json:"has_core_chain_lock"`
-	NumTxs           int     `json:"num_txs"`
-=======
 	BlockID   BlockID `json:"block_id"`
 	BlockSize int     `json:"block_size,string"`
 	Header    Header  `json:"header"`
 	NumTxs    int     `json:"num_txs,string"`
->>>>>>> 6c40ad39
+
+	// dash fields
+	HasCoreChainLock bool `json:"has_core_chain_lock"`
 }
 
 // NewBlockMeta returns a new BlockMeta.
