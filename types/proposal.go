package types

import (
	"errors"
	"fmt"
	"time"

	"github.com/tendermint/tendermint/internal/libs/protoio"
	tmbytes "github.com/tendermint/tendermint/libs/bytes"
	tmtime "github.com/tendermint/tendermint/libs/time"
	tmproto "github.com/tendermint/tendermint/proto/tendermint/types"
)

var (
	ErrInvalidBlockPartSignature = errors.New("error invalid block part signature")
	ErrInvalidBlockPartHash      = errors.New("error invalid block part hash")
)

// Proposal defines a block proposal for the consensus.
// It refers to the block by BlockID field.
// It must be signed by the correct proposer for the given Height/Round
// to be considered valid. It may depend on votes from a previous round,
// a so-called Proof-of-Lock (POL) round, as noted in the POLRound.
// If POLRound >= 0, then BlockID corresponds to the block that is locked in POLRound.
type Proposal struct {
	Type      tmproto.SignedMsgType
	Height    int64     `json:"height"`
	Round     int32     `json:"round"`     // there can not be greater than 2_147_483_647 rounds
	POLRound  int32     `json:"pol_round"` // -1 if null.
	BlockID   BlockID   `json:"block_id"`
	Timestamp time.Time `json:"timestamp"`
	Signature []byte    `json:"signature"`
}

// NewProposal returns a new Proposal.
// If there is no POLRound, polRound should be -1.
func NewProposal(height int64, round int32, polRound int32, blockID BlockID, ts time.Time) *Proposal {
	return &Proposal{
		Type:      tmproto.ProposalType,
		Height:    height,
		Round:     round,
		BlockID:   blockID,
		POLRound:  polRound,
		Timestamp: tmtime.Canonical(ts),
	}
}

// ValidateBasic performs basic validation.
func (p *Proposal) ValidateBasic() error {
	if p.Type != tmproto.ProposalType {
		return errors.New("invalid Type")
	}
	if p.Height < 0 {
		return errors.New("negative Height")
	}
	if p.Round < 0 {
		return errors.New("negative Round")
	}
	if p.POLRound < -1 {
		return errors.New("negative POLRound (exception: -1)")
	}
	if err := p.BlockID.ValidateBasic(); err != nil {
		return fmt.Errorf("wrong BlockID: %v", err)
	}
	// ValidateBasic above would pass even if the BlockID was empty:
	if !p.BlockID.IsComplete() {
		return fmt.Errorf("expected a complete, non-empty BlockID, got: %v", p.BlockID)
	}

	// NOTE: Timestamp validation is subtle and handled elsewhere.

	if len(p.Signature) == 0 {
		return errors.New("signature is missing")
	}

	if len(p.Signature) > MaxSignatureSize {
		return fmt.Errorf("signature is too big (max: %d)", MaxSignatureSize)
	}
	return nil
}

// IsTimely validates that the block timestamp is 'timely' according to the proposer-based timestamp algorithm.
// To evaluate if a block is timely, its timestamp is compared to the local time of the validator along with the
// configured Precision and MsgDelay parameters.
// Specifically, a proposed block timestamp is considered timely if it is satisfies the following inequalities:
//
// localtime >= proposedBlockTime - Precision
// localtime <= proposedBlockTime + MsgDelay + Precision
//
// For more information on the meaning of 'timely', see the proposer-based timestamp specification:
// https://github.com/tendermint/spec/tree/master/spec/consensus/proposer-based-timestamp
<<<<<<< HEAD
func (p *Proposal) IsTimely(recvTime time.Time, tp TimingParams) bool {
=======
func (p *Proposal) IsTimely(recvTime time.Time, sp SynchronyParams, initialHeight int64) bool {
>>>>>>> bcfb10bf
	// lhs is `proposedBlockTime - Precision` in the first inequality
	lhs := p.Timestamp.Add(-sp.Precision)
	// rhs is `proposedBlockTime + MsgDelay + Precision` in the second inequality
	rhs := p.Timestamp.Add(sp.MessageDelay).Add(sp.Precision)

	if recvTime.Before(lhs) || recvTime.After(rhs) {
		return false
	}
	return true
}

// String returns a string representation of the Proposal.
//
// 1. height
// 2. round
// 3. block ID
// 4. POL round
// 5. first 6 bytes of signature
// 6. timestamp
//
// See BlockID#String.
func (p *Proposal) String() string {
	return fmt.Sprintf("Proposal{%v/%v (%v, %v) %X @ %s}",
		p.Height,
		p.Round,
		p.BlockID,
		p.POLRound,
		tmbytes.Fingerprint(p.Signature),
		CanonicalTime(p.Timestamp))
}

// ProposalSignBytes returns the proto-encoding of the canonicalized Proposal,
// for signing. Panics if the marshaling fails.
//
// The encoded Protobuf message is varint length-prefixed (using MarshalDelimited)
// for backwards-compatibility with the Amino encoding, due to e.g. hardware
// devices that rely on this encoding.
//
// See CanonicalizeProposal
func ProposalSignBytes(chainID string, p *tmproto.Proposal) []byte {
	pb := CanonicalizeProposal(chainID, p)
	bz, err := protoio.MarshalDelimited(&pb)
	if err != nil {
		panic(err)
	}

	return bz
}

// ToProto converts Proposal to protobuf
func (p *Proposal) ToProto() *tmproto.Proposal {
	if p == nil {
		return &tmproto.Proposal{}
	}
	pb := new(tmproto.Proposal)

	pb.BlockID = p.BlockID.ToProto()
	pb.Type = p.Type
	pb.Height = p.Height
	pb.Round = p.Round
	pb.PolRound = p.POLRound
	pb.Timestamp = p.Timestamp
	pb.Signature = p.Signature

	return pb
}

// FromProto sets a protobuf Proposal to the given pointer.
// It returns an error if the proposal is invalid.
func ProposalFromProto(pp *tmproto.Proposal) (*Proposal, error) {
	if pp == nil {
		return nil, errors.New("nil proposal")
	}

	p := new(Proposal)

	blockID, err := BlockIDFromProto(&pp.BlockID)
	if err != nil {
		return nil, err
	}

	p.BlockID = *blockID
	p.Type = pp.Type
	p.Height = pp.Height
	p.Round = pp.Round
	p.POLRound = pp.PolRound
	p.Timestamp = pp.Timestamp
	p.Signature = pp.Signature

	return p, p.ValidateBasic()
}<|MERGE_RESOLUTION|>--- conflicted
+++ resolved
@@ -89,11 +89,7 @@
 //
 // For more information on the meaning of 'timely', see the proposer-based timestamp specification:
 // https://github.com/tendermint/spec/tree/master/spec/consensus/proposer-based-timestamp
-<<<<<<< HEAD
-func (p *Proposal) IsTimely(recvTime time.Time, tp TimingParams) bool {
-=======
-func (p *Proposal) IsTimely(recvTime time.Time, sp SynchronyParams, initialHeight int64) bool {
->>>>>>> bcfb10bf
+func (p *Proposal) IsTimely(recvTime time.Time, sp SynchronyParams) bool {
 	// lhs is `proposedBlockTime - Precision` in the first inequality
 	lhs := p.Timestamp.Add(-sp.Precision)
 	// rhs is `proposedBlockTime + MsgDelay + Precision` in the second inequality
