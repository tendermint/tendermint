--- conflicted
+++ resolved
@@ -161,15 +161,10 @@
 	blockKey := vote.BlockID.Key()
 
 	// Ensure that validator index was set
-<<<<<<< HEAD
-	if len(valAddr) == 0 {
-		return false, errors.Wrap(ErrVoteInvalidValidatorAddress, "Empty address")
-=======
 	if valIndex < 0 {
 		return false, fmt.Errorf("index < 0: %w", ErrVoteInvalidValidatorIndex)
 	} else if len(valAddr) == 0 {
 		return false, fmt.Errorf("empty address: %w", ErrVoteInvalidValidatorAddress)
->>>>>>> c0682a3b
 	}
 
 	// Make sure the step matches.
