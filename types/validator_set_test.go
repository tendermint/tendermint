package types

import (
	"bytes"
	"fmt"
	"math"
	"sort"
	"strings"
	"testing"
	"testing/quick"
	"time"

	"github.com/stretchr/testify/assert"
	"github.com/stretchr/testify/require"

	"github.com/tendermint/tendermint/crypto"
	"github.com/tendermint/tendermint/crypto/ed25519"
	tmmath "github.com/tendermint/tendermint/libs/math"
	tmrand "github.com/tendermint/tendermint/libs/rand"
	tmproto "github.com/tendermint/tendermint/proto/types"
	tmtime "github.com/tendermint/tendermint/types/time"
)

func TestValidatorSetBasic(t *testing.T) {
	// empty or nil validator lists are allowed,
	// but attempting to IncrementProposerPriority on them will panic.
	vset := NewValidatorSet([]*Validator{})
	assert.Panics(t, func() { vset.IncrementProposerPriority(1) })

	vset = NewValidatorSet(nil)
	assert.Panics(t, func() { vset.IncrementProposerPriority(1) })

	assert.EqualValues(t, vset, vset.Copy())
	assert.False(t, vset.HasAddress([]byte("some val")))
	idx, val, ok := vset.GetByAddress([]byte("some val"))
	assert.False(t, ok)
	assert.EqualValues(t, 0, idx)
	assert.Nil(t, val)
	addr, val := vset.GetByIndex(0)
	assert.Nil(t, addr)
	assert.Nil(t, val)
	addr, val = vset.GetByIndex(100)
	assert.Nil(t, addr)
	assert.Nil(t, val)
	assert.Zero(t, vset.Size())
	assert.Equal(t, int64(0), vset.TotalVotingPower())
	assert.Nil(t, vset.GetProposer())
	assert.Nil(t, vset.Hash())

	// add
	val = randValidator(vset.TotalVotingPower())
	assert.NoError(t, vset.UpdateWithChangeSet([]*Validator{val}))

	assert.True(t, vset.HasAddress(val.Address))
	idx, _, ok = vset.GetByAddress(val.Address)
	assert.True(t, ok)
	assert.EqualValues(t, 0, idx)
	addr, _ = vset.GetByIndex(0)
	assert.Equal(t, []byte(val.Address), addr)
	assert.Equal(t, 1, vset.Size())
	assert.Equal(t, val.VotingPower, vset.TotalVotingPower())
	assert.NotNil(t, vset.Hash())
	assert.NotPanics(t, func() { vset.IncrementProposerPriority(1) })
	assert.Equal(t, val.Address, vset.GetProposer().Address)

	// update
	val = randValidator(vset.TotalVotingPower())
	assert.NoError(t, vset.UpdateWithChangeSet([]*Validator{val}))
	_, val, ok = vset.GetByAddress(val.Address)
	assert.True(t, ok)
	val.VotingPower += 100
	proposerPriority := val.ProposerPriority

	val.ProposerPriority = 0
	assert.NoError(t, vset.UpdateWithChangeSet([]*Validator{val}))
	_, val, ok = vset.GetByAddress(val.Address)
	assert.True(t, ok)
	assert.Equal(t, proposerPriority, val.ProposerPriority)

}

func TestCopy(t *testing.T) {
	vset := randValidatorSet(10)
	vsetHash := vset.Hash()
	if len(vsetHash) == 0 {
		t.Fatalf("ValidatorSet had unexpected zero hash")
	}

	vsetCopy := vset.Copy()
	vsetCopyHash := vsetCopy.Hash()

	if !bytes.Equal(vsetHash, vsetCopyHash) {
		t.Fatalf("ValidatorSet copy had wrong hash. Orig: %X, Copy: %X", vsetHash, vsetCopyHash)
	}
}

// Test that IncrementProposerPriority requires positive times.
func TestIncrementProposerPriorityPositiveTimes(t *testing.T) {
	vset := NewValidatorSet([]*Validator{
		newValidator([]byte("foo"), 1000),
		newValidator([]byte("bar"), 300),
		newValidator([]byte("baz"), 330),
	})

	assert.Panics(t, func() { vset.IncrementProposerPriority(-1) })
	assert.Panics(t, func() { vset.IncrementProposerPriority(0) })
	vset.IncrementProposerPriority(1)
}

func BenchmarkValidatorSetCopy(b *testing.B) {
	b.StopTimer()
	vset := NewValidatorSet([]*Validator{})
	for i := 0; i < 1000; i++ {
		privKey := ed25519.GenPrivKey()
		pubKey := privKey.PubKey()
		val := NewValidator(pubKey, 10)
		err := vset.UpdateWithChangeSet([]*Validator{val})
		if err != nil {
			panic("Failed to add validator")
		}
	}
	b.StartTimer()

	for i := 0; i < b.N; i++ {
		vset.Copy()
	}
}

//-------------------------------------------------------------------

func TestProposerSelection1(t *testing.T) {
	vset := NewValidatorSet([]*Validator{
		newValidator([]byte("foo"), 1000),
		newValidator([]byte("bar"), 300),
		newValidator([]byte("baz"), 330),
	})
	var proposers []string
	for i := 0; i < 99; i++ {
		val := vset.GetProposer()
		proposers = append(proposers, string(val.Address))
		vset.IncrementProposerPriority(1)
	}
	expected := `foo baz foo bar foo foo baz foo bar foo foo baz foo foo bar foo baz foo foo bar` +
		` foo foo baz foo bar foo foo baz foo bar foo foo baz foo foo bar foo baz foo foo bar` +
		` foo baz foo foo bar foo baz foo foo bar foo baz foo foo foo baz bar foo foo foo baz` +
		` foo bar foo foo baz foo bar foo foo baz foo bar foo foo baz foo bar foo foo baz foo` +
		` foo bar foo baz foo foo bar foo baz foo foo bar foo baz foo foo`
	if expected != strings.Join(proposers, " ") {
		t.Errorf("expected sequence of proposers was\n%v\nbut got \n%v", expected, strings.Join(proposers, " "))
	}
}

func TestProposerSelection2(t *testing.T) {
	addr0 := []byte{0, 0, 0, 0, 0, 0, 0, 0, 0, 0, 0, 0, 0, 0, 0, 0, 0, 0, 0, 0}
	addr1 := []byte{0, 0, 0, 0, 0, 0, 0, 0, 0, 0, 0, 0, 0, 0, 0, 0, 0, 0, 0, 1}
	addr2 := []byte{0, 0, 0, 0, 0, 0, 0, 0, 0, 0, 0, 0, 0, 0, 0, 0, 0, 0, 0, 2}

	// when all voting power is same, we go in order of addresses
	val0, val1, val2 := newValidator(addr0, 100), newValidator(addr1, 100), newValidator(addr2, 100)
	valList := []*Validator{val0, val1, val2}
	vals := NewValidatorSet(valList)
	for i := 0; i < len(valList)*5; i++ {
		ii := (i) % len(valList)
		prop := vals.GetProposer()
		if !bytes.Equal(prop.Address, valList[ii].Address) {
			t.Fatalf("(%d): Expected %X. Got %X", i, valList[ii].Address, prop.Address)
		}
		vals.IncrementProposerPriority(1)
	}

	// One validator has more than the others, but not enough to propose twice in a row
	*val2 = *newValidator(addr2, 400)
	vals = NewValidatorSet(valList)
	// vals.IncrementProposerPriority(1)
	prop := vals.GetProposer()
	if !bytes.Equal(prop.Address, addr2) {
		t.Fatalf("Expected address with highest voting power to be first proposer. Got %X", prop.Address)
	}
	vals.IncrementProposerPriority(1)
	prop = vals.GetProposer()
	if !bytes.Equal(prop.Address, addr0) {
		t.Fatalf("Expected smallest address to be validator. Got %X", prop.Address)
	}

	// One validator has more than the others, and enough to be proposer twice in a row
	*val2 = *newValidator(addr2, 401)
	vals = NewValidatorSet(valList)
	prop = vals.GetProposer()
	if !bytes.Equal(prop.Address, addr2) {
		t.Fatalf("Expected address with highest voting power to be first proposer. Got %X", prop.Address)
	}
	vals.IncrementProposerPriority(1)
	prop = vals.GetProposer()
	if !bytes.Equal(prop.Address, addr2) {
		t.Fatalf("Expected address with highest voting power to be second proposer. Got %X", prop.Address)
	}
	vals.IncrementProposerPriority(1)
	prop = vals.GetProposer()
	if !bytes.Equal(prop.Address, addr0) {
		t.Fatalf("Expected smallest address to be validator. Got %X", prop.Address)
	}

	// each validator should be the proposer a proportional number of times
	val0, val1, val2 = newValidator(addr0, 4), newValidator(addr1, 5), newValidator(addr2, 3)
	valList = []*Validator{val0, val1, val2}
	propCount := make([]int, 3)
	vals = NewValidatorSet(valList)
	N := 1
	for i := 0; i < 120*N; i++ {
		prop := vals.GetProposer()
		ii := prop.Address[19]
		propCount[ii]++
		vals.IncrementProposerPriority(1)
	}

	if propCount[0] != 40*N {
		t.Fatalf(
			"Expected prop count for validator with 4/12 of voting power to be %d/%d. Got %d/%d",
			40*N,
			120*N,
			propCount[0],
			120*N,
		)
	}
	if propCount[1] != 50*N {
		t.Fatalf(
			"Expected prop count for validator with 5/12 of voting power to be %d/%d. Got %d/%d",
			50*N,
			120*N,
			propCount[1],
			120*N,
		)
	}
	if propCount[2] != 30*N {
		t.Fatalf(
			"Expected prop count for validator with 3/12 of voting power to be %d/%d. Got %d/%d",
			30*N,
			120*N,
			propCount[2],
			120*N,
		)
	}
}

func TestProposerSelection3(t *testing.T) {
	vset := NewValidatorSet([]*Validator{
		newValidator([]byte("a"), 1),
		newValidator([]byte("b"), 1),
		newValidator([]byte("c"), 1),
		newValidator([]byte("d"), 1),
	})

	proposerOrder := make([]*Validator, 4)
	for i := 0; i < 4; i++ {
		proposerOrder[i] = vset.GetProposer()
		vset.IncrementProposerPriority(1)
	}

	// i for the loop
	// j for the times
	// we should go in order for ever, despite some IncrementProposerPriority with times > 1
	var (
		i int
		j int32
	)
	for ; i < 10000; i++ {
		got := vset.GetProposer().Address
		expected := proposerOrder[j%4].Address
		if !bytes.Equal(got, expected) {
			t.Fatalf(fmt.Sprintf("vset.Proposer (%X) does not match expected proposer (%X) for (%d, %d)", got, expected, i, j))
		}

		// serialize, deserialize, check proposer
		b := vset.toBytes()
		vset.fromBytes(b)

		computed := vset.GetProposer() // findGetProposer()
		if i != 0 {
			if !bytes.Equal(got, computed.Address) {
				t.Fatalf(
					fmt.Sprintf(
						"vset.Proposer (%X) does not match computed proposer (%X) for (%d, %d)",
						got,
						computed.Address,
						i,
						j,
					),
				)
			}
		}

		// times is usually 1
		times := int32(1)
		mod := (tmrand.Int() % 5) + 1
		if tmrand.Int()%mod > 0 {
			// sometimes its up to 5
			times = (tmrand.Int31() % 4) + 1
		}
		vset.IncrementProposerPriority(times)

		j += times
	}
}

func newValidator(address []byte, power int64) *Validator {
	return &Validator{Address: address, VotingPower: power}
}

func randPubKey() crypto.PubKey {
	pubKey := make(ed25519.PubKey, ed25519.PubKeySize)
	copy(pubKey, tmrand.Bytes(32))
	return ed25519.PubKey(tmrand.Bytes(32))
}

func randValidator(totalVotingPower int64) *Validator {
	// this modulo limits the ProposerPriority/VotingPower to stay in the
	// bounds of MaxTotalVotingPower minus the already existing voting power:
	val := NewValidator(randPubKey(), int64(tmrand.Uint64()%uint64(MaxTotalVotingPower-totalVotingPower)))
	val.ProposerPriority = tmrand.Int64() % (MaxTotalVotingPower - totalVotingPower)
	return val
}

func randValidatorSet(numValidators int) *ValidatorSet {
	validators := make([]*Validator, numValidators)
	totalVotingPower := int64(0)
	for i := 0; i < numValidators; i++ {
		validators[i] = randValidator(totalVotingPower)
		totalVotingPower += validators[i].VotingPower
	}
	return NewValidatorSet(validators)
}

func (vals *ValidatorSet) toBytes() []byte {
	bz, err := cdc.MarshalBinaryLengthPrefixed(vals)
	if err != nil {
		panic(err)
	}
	return bz
}

func (vals *ValidatorSet) fromBytes(b []byte) {
	err := cdc.UnmarshalBinaryLengthPrefixed(b, &vals)
	if err != nil {
		// DATA HAS BEEN CORRUPTED OR THE SPEC HAS CHANGED
		panic(err)
	}
}

//-------------------------------------------------------------------

func TestValidatorSetTotalVotingPowerPanicsOnOverflow(t *testing.T) {
	// NewValidatorSet calls IncrementProposerPriority which calls TotalVotingPower()
	// which should panic on overflows:
	shouldPanic := func() {
		NewValidatorSet([]*Validator{
			{Address: []byte("a"), VotingPower: math.MaxInt64, ProposerPriority: 0},
			{Address: []byte("b"), VotingPower: math.MaxInt64, ProposerPriority: 0},
			{Address: []byte("c"), VotingPower: math.MaxInt64, ProposerPriority: 0},
		})
	}

	assert.Panics(t, shouldPanic)
}

func TestAvgProposerPriority(t *testing.T) {
	// Create Validator set without calling IncrementProposerPriority:
	tcs := []struct {
		vs   ValidatorSet
		want int64
	}{
		0: {ValidatorSet{Validators: []*Validator{{ProposerPriority: 0}, {ProposerPriority: 0}, {ProposerPriority: 0}}}, 0},
		1: {
			ValidatorSet{
				Validators: []*Validator{{ProposerPriority: math.MaxInt64}, {ProposerPriority: 0}, {ProposerPriority: 0}},
			}, math.MaxInt64 / 3,
		},
		2: {
			ValidatorSet{
				Validators: []*Validator{{ProposerPriority: math.MaxInt64}, {ProposerPriority: 0}},
			}, math.MaxInt64 / 2,
		},
		3: {
			ValidatorSet{
				Validators: []*Validator{{ProposerPriority: math.MaxInt64}, {ProposerPriority: math.MaxInt64}},
			}, math.MaxInt64,
		},
		4: {
			ValidatorSet{
				Validators: []*Validator{{ProposerPriority: math.MinInt64}, {ProposerPriority: math.MinInt64}},
			}, math.MinInt64,
		},
	}
	for i, tc := range tcs {
		got := tc.vs.computeAvgProposerPriority()
		assert.Equal(t, tc.want, got, "test case: %v", i)
	}
}

func TestAveragingInIncrementProposerPriority(t *testing.T) {
	// Test that the averaging works as expected inside of IncrementProposerPriority.
	// Each validator comes with zero voting power which simplifies reasoning about
	// the expected ProposerPriority.
	tcs := []struct {
		vs    ValidatorSet
		times int32
		avg   int64
	}{
		0: {ValidatorSet{
			Validators: []*Validator{
				{Address: []byte("a"), ProposerPriority: 1},
				{Address: []byte("b"), ProposerPriority: 2},
				{Address: []byte("c"), ProposerPriority: 3}}},
			1, 2},
		1: {ValidatorSet{
			Validators: []*Validator{
				{Address: []byte("a"), ProposerPriority: 10},
				{Address: []byte("b"), ProposerPriority: -10},
				{Address: []byte("c"), ProposerPriority: 1}}},
			// this should average twice but the average should be 0 after the first iteration
			// (voting power is 0 -> no changes)
			11, 1 / 3},
		2: {ValidatorSet{
			Validators: []*Validator{
				{Address: []byte("a"), ProposerPriority: 100},
				{Address: []byte("b"), ProposerPriority: -10},
				{Address: []byte("c"), ProposerPriority: 1}}},
			1, 91 / 3},
	}
	for i, tc := range tcs {
		// work on copy to have the old ProposerPriorities:
		newVset := tc.vs.CopyIncrementProposerPriority(tc.times)
		for _, val := range tc.vs.Validators {
			_, updatedVal, ok := newVset.GetByAddress(val.Address)
			assert.True(t, ok)
			assert.Equal(t, updatedVal.ProposerPriority, val.ProposerPriority-tc.avg, "test case: %v", i)
		}
	}
}

func TestAveragingInIncrementProposerPriorityWithVotingPower(t *testing.T) {
	// Other than TestAveragingInIncrementProposerPriority this is a more complete test showing
	// how each ProposerPriority changes in relation to the validator's voting power respectively.
	// average is zero in each round:
	vp0 := int64(10)
	vp1 := int64(1)
	vp2 := int64(1)
	total := vp0 + vp1 + vp2
	avg := (vp0 + vp1 + vp2 - total) / 3
	vals := ValidatorSet{Validators: []*Validator{
		{Address: []byte{0}, ProposerPriority: 0, VotingPower: vp0},
		{Address: []byte{1}, ProposerPriority: 0, VotingPower: vp1},
		{Address: []byte{2}, ProposerPriority: 0, VotingPower: vp2}}}
	tcs := []struct {
		vals                  *ValidatorSet
		wantProposerPrioritys []int64
		times                 int32
		wantProposer          *Validator
	}{

		0: {
			vals.Copy(),
			[]int64{
				// Acumm+VotingPower-Avg:
				0 + vp0 - total - avg, // mostest will be subtracted by total voting power (12)
				0 + vp1,
				0 + vp2},
			1,
			vals.Validators[0]},
		1: {
			vals.Copy(),
			[]int64{
				(0 + vp0 - total) + vp0 - total - avg, // this will be mostest on 2nd iter, too
				(0 + vp1) + vp1,
				(0 + vp2) + vp2},
			2,
			vals.Validators[0]}, // increment twice -> expect average to be subtracted twice
		2: {
			vals.Copy(),
			[]int64{
				0 + 3*(vp0-total) - avg, // still mostest
				0 + 3*vp1,
				0 + 3*vp2},
			3,
			vals.Validators[0]},
		3: {
			vals.Copy(),
			[]int64{
				0 + 4*(vp0-total), // still mostest
				0 + 4*vp1,
				0 + 4*vp2},
			4,
			vals.Validators[0]},
		4: {
			vals.Copy(),
			[]int64{
				0 + 4*(vp0-total) + vp0, // 4 iters was mostest
				0 + 5*vp1 - total,       // now this val is mostest for the 1st time (hence -12==totalVotingPower)
				0 + 5*vp2},
			5,
			vals.Validators[1]},
		5: {
			vals.Copy(),
			[]int64{
				0 + 6*vp0 - 5*total, // mostest again
				0 + 6*vp1 - total,   // mostest once up to here
				0 + 6*vp2},
			6,
			vals.Validators[0]},
		6: {
			vals.Copy(),
			[]int64{
				0 + 7*vp0 - 6*total, // in 7 iters this val is mostest 6 times
				0 + 7*vp1 - total,   // in 7 iters this val is mostest 1 time
				0 + 7*vp2},
			7,
			vals.Validators[0]},
		7: {
			vals.Copy(),
			[]int64{
				0 + 8*vp0 - 7*total, // mostest again
				0 + 8*vp1 - total,
				0 + 8*vp2},
			8,
			vals.Validators[0]},
		8: {
			vals.Copy(),
			[]int64{
				0 + 9*vp0 - 7*total,
				0 + 9*vp1 - total,
				0 + 9*vp2 - total}, // mostest
			9,
			vals.Validators[2]},
		9: {
			vals.Copy(),
			[]int64{
				0 + 10*vp0 - 8*total, // after 10 iters this is mostest again
				0 + 10*vp1 - total,   // after 6 iters this val is "mostest" once and not in between
				0 + 10*vp2 - total},  // in between 10 iters this val is "mostest" once
			10,
			vals.Validators[0]},
		10: {
			vals.Copy(),
			[]int64{
				0 + 11*vp0 - 9*total,
				0 + 11*vp1 - total,  // after 6 iters this val is "mostest" once and not in between
				0 + 11*vp2 - total}, // after 10 iters this val is "mostest" once
			11,
			vals.Validators[0]},
	}
	for i, tc := range tcs {
		tc.vals.IncrementProposerPriority(tc.times)

		assert.Equal(t, tc.wantProposer.Address, tc.vals.GetProposer().Address,
			"test case: %v",
			i)

		for valIdx, val := range tc.vals.Validators {
			assert.Equal(t,
				tc.wantProposerPrioritys[valIdx],
				val.ProposerPriority,
				"test case: %v, validator: %v",
				i,
				valIdx)
		}
	}
}

func TestSafeAdd(t *testing.T) {
	f := func(a, b int64) bool {
		c, overflow := safeAdd(a, b)
		return overflow || (!overflow && c == a+b)
	}
	if err := quick.Check(f, nil); err != nil {
		t.Error(err)
	}
}

func TestSafeAddClip(t *testing.T) {
	assert.EqualValues(t, math.MaxInt64, safeAddClip(math.MaxInt64, 10))
	assert.EqualValues(t, math.MaxInt64, safeAddClip(math.MaxInt64, math.MaxInt64))
	assert.EqualValues(t, math.MinInt64, safeAddClip(math.MinInt64, -10))
}

func TestSafeSubClip(t *testing.T) {
	assert.EqualValues(t, math.MinInt64, safeSubClip(math.MinInt64, 10))
	assert.EqualValues(t, 0, safeSubClip(math.MinInt64, math.MinInt64))
	assert.EqualValues(t, math.MinInt64, safeSubClip(math.MinInt64, math.MaxInt64))
	assert.EqualValues(t, math.MaxInt64, safeSubClip(math.MaxInt64, -10))
}

//-------------------------------------------------------------------

func TestValidatorSetVerifyCommit(t *testing.T) {
	privKey := ed25519.GenPrivKey()
	pubKey := privKey.PubKey()
	v1 := NewValidator(pubKey, 1000)
	vset := NewValidatorSet([]*Validator{v1})

	// good
	var (
		chainID = "mychainID"
		blockID = makeBlockIDRandom()
		height  = int64(5)
	)
	vote := &Vote{
		ValidatorAddress: v1.Address,
		ValidatorIndex:   0,
		Height:           height,
		Round:            0,
		Timestamp:        tmtime.Now(),
		Type:             tmproto.PrecommitType,
		BlockID:          blockID,
	}
	sig, err := privKey.Sign(vote.SignBytes(chainID))
	assert.NoError(t, err)
	vote.Signature = sig
	commit := NewCommit(vote.Height, vote.Round, blockID, []CommitSig{vote.CommitSig()})

	// bad
	var (
		badChainID = "notmychainID"
		badBlockID = BlockID{Hash: []byte("goodbye")}
		badHeight  = height + 1
		badCommit  = NewCommit(badHeight, 0, blockID, []CommitSig{{BlockIDFlag: tmproto.BlockIDFlagAbsent}})
	)

	// test some error cases
	// TODO: test more cases!
	cases := []struct {
		chainID string
		blockID BlockID
		height  int64
		commit  *Commit
	}{
		{badChainID, blockID, height, commit},
		{chainID, badBlockID, height, commit},
		{chainID, blockID, badHeight, commit},
		{chainID, blockID, height, badCommit},
	}

	for i, c := range cases {
		err := vset.VerifyCommit(c.chainID, c.blockID, c.height, c.commit)
		assert.NotNil(t, err, i)
	}

	// test a good one
	err = vset.VerifyCommit(chainID, blockID, height, commit)
	assert.Nil(t, err)
}

func TestEmptySet(t *testing.T) {

	var valList []*Validator
	valSet := NewValidatorSet(valList)
	assert.Panics(t, func() { valSet.IncrementProposerPriority(1) })
	assert.Panics(t, func() { valSet.RescalePriorities(100) })
	assert.Panics(t, func() { valSet.shiftByAvgProposerPriority() })
	assert.Panics(t, func() { assert.Zero(t, computeMaxMinPriorityDiff(valSet)) })
	valSet.GetProposer()

	// Add to empty set
	v1 := newValidator([]byte("v1"), 100)
	v2 := newValidator([]byte("v2"), 100)
	valList = []*Validator{v1, v2}
	assert.NoError(t, valSet.UpdateWithChangeSet(valList))
	verifyValidatorSet(t, valSet)

	// Delete all validators from set
	v1 = newValidator([]byte("v1"), 0)
	v2 = newValidator([]byte("v2"), 0)
	delList := []*Validator{v1, v2}
	assert.Error(t, valSet.UpdateWithChangeSet(delList))

	// Attempt delete from empty set
	assert.Error(t, valSet.UpdateWithChangeSet(delList))

}

func TestUpdatesForNewValidatorSet(t *testing.T) {

	v1 := newValidator([]byte("v1"), 100)
	v2 := newValidator([]byte("v2"), 100)
	valList := []*Validator{v1, v2}
	valSet := NewValidatorSet(valList)
	verifyValidatorSet(t, valSet)

	// Verify duplicates are caught in NewValidatorSet() and it panics
	v111 := newValidator([]byte("v1"), 100)
	v112 := newValidator([]byte("v1"), 123)
	v113 := newValidator([]byte("v1"), 234)
	valList = []*Validator{v111, v112, v113}
	assert.Panics(t, func() { NewValidatorSet(valList) })

	// Verify set including validator with voting power 0 cannot be created
	v1 = newValidator([]byte("v1"), 0)
	v2 = newValidator([]byte("v2"), 22)
	v3 := newValidator([]byte("v3"), 33)
	valList = []*Validator{v1, v2, v3}
	assert.Panics(t, func() { NewValidatorSet(valList) })

	// Verify set including validator with negative voting power cannot be created
	v1 = newValidator([]byte("v1"), 10)
	v2 = newValidator([]byte("v2"), -20)
	v3 = newValidator([]byte("v3"), 30)
	valList = []*Validator{v1, v2, v3}
	assert.Panics(t, func() { NewValidatorSet(valList) })

}

type testVal struct {
	name  string
	power int64
}

func permutation(valList []testVal) []testVal {
	if len(valList) == 0 {
		return nil
	}
	permList := make([]testVal, len(valList))
	perm := tmrand.Perm(len(valList))
	for i, v := range perm {
		permList[v] = valList[i]
	}
	return permList
}

func createNewValidatorList(testValList []testVal) []*Validator {
	valList := make([]*Validator, 0, len(testValList))
	for _, val := range testValList {
		valList = append(valList, newValidator([]byte(val.name), val.power))
	}
	return valList
}

func createNewValidatorSet(testValList []testVal) *ValidatorSet {
	return NewValidatorSet(createNewValidatorList(testValList))
}

func valSetTotalProposerPriority(valSet *ValidatorSet) int64 {
	sum := int64(0)
	for _, val := range valSet.Validators {
		// mind overflow
		sum = safeAddClip(sum, val.ProposerPriority)
	}
	return sum
}

func verifyValidatorSet(t *testing.T, valSet *ValidatorSet) {
	// verify that the capacity and length of validators is the same
	assert.Equal(t, len(valSet.Validators), cap(valSet.Validators))

	// verify that the set's total voting power has been updated
	tvp := valSet.totalVotingPower
	valSet.updateTotalVotingPower()
	expectedTvp := valSet.TotalVotingPower()
	assert.Equal(t, expectedTvp, tvp,
		"expected TVP %d. Got %d, valSet=%s", expectedTvp, tvp, valSet)

	// verify that validator priorities are centered
	valsCount := int64(len(valSet.Validators))
	tpp := valSetTotalProposerPriority(valSet)
	assert.True(t, tpp < valsCount && tpp > -valsCount,
		"expected total priority in (-%d, %d). Got %d", valsCount, valsCount, tpp)

	// verify that priorities are scaled
	dist := computeMaxMinPriorityDiff(valSet)
	assert.True(t, dist <= PriorityWindowSizeFactor*tvp,
		"expected priority distance < %d. Got %d", PriorityWindowSizeFactor*tvp, dist)
}

func toTestValList(valList []*Validator) []testVal {
	testList := make([]testVal, len(valList))
	for i, val := range valList {
		testList[i].name = string(val.Address)
		testList[i].power = val.VotingPower
	}
	return testList
}

func testValSet(nVals int, power int64) []testVal {
	vals := make([]testVal, nVals)
	for i := 0; i < nVals; i++ {
		vals[i] = testVal{fmt.Sprintf("v%d", i+1), power}
	}
	return vals
}

type valSetErrTestCase struct {
	startVals  []testVal
	updateVals []testVal
}

func executeValSetErrTestCase(t *testing.T, idx int, tt valSetErrTestCase) {
	// create a new set and apply updates, keeping copies for the checks
	valSet := createNewValidatorSet(tt.startVals)
	valSetCopy := valSet.Copy()
	valList := createNewValidatorList(tt.updateVals)
	valListCopy := validatorListCopy(valList)
	err := valSet.UpdateWithChangeSet(valList)

	// for errors check the validator set has not been changed
	assert.Error(t, err, "test %d", idx)
	assert.Equal(t, valSet, valSetCopy, "test %v", idx)

	// check the parameter list has not changed
	assert.Equal(t, valList, valListCopy, "test %v", idx)
}

func TestValSetUpdatesDuplicateEntries(t *testing.T) {
	testCases := []valSetErrTestCase{
		// Duplicate entries in changes
		{ // first entry is duplicated change
			testValSet(2, 10),
			[]testVal{{"v1", 11}, {"v1", 22}},
		},
		{ // second entry is duplicated change
			testValSet(2, 10),
			[]testVal{{"v2", 11}, {"v2", 22}},
		},
		{ // change duplicates are separated by a valid change
			testValSet(2, 10),
			[]testVal{{"v1", 11}, {"v2", 22}, {"v1", 12}},
		},
		{ // change duplicates are separated by a valid change
			testValSet(3, 10),
			[]testVal{{"v1", 11}, {"v3", 22}, {"v1", 12}},
		},

		// Duplicate entries in remove
		{ // first entry is duplicated remove
			testValSet(2, 10),
			[]testVal{{"v1", 0}, {"v1", 0}},
		},
		{ // second entry is duplicated remove
			testValSet(2, 10),
			[]testVal{{"v2", 0}, {"v2", 0}},
		},
		{ // remove duplicates are separated by a valid remove
			testValSet(2, 10),
			[]testVal{{"v1", 0}, {"v2", 0}, {"v1", 0}},
		},
		{ // remove duplicates are separated by a valid remove
			testValSet(3, 10),
			[]testVal{{"v1", 0}, {"v3", 0}, {"v1", 0}},
		},

		{ // remove and update same val
			testValSet(2, 10),
			[]testVal{{"v1", 0}, {"v2", 20}, {"v1", 30}},
		},
		{ // duplicate entries in removes + changes
			testValSet(2, 10),
			[]testVal{{"v1", 0}, {"v2", 20}, {"v2", 30}, {"v1", 0}},
		},
		{ // duplicate entries in removes + changes
			testValSet(3, 10),
			[]testVal{{"v1", 0}, {"v3", 5}, {"v2", 20}, {"v2", 30}, {"v1", 0}},
		},
	}

	for i, tt := range testCases {
		executeValSetErrTestCase(t, i, tt)
	}
}

func TestValSetUpdatesOverflows(t *testing.T) {
	maxVP := MaxTotalVotingPower
	testCases := []valSetErrTestCase{
		{ // single update leading to overflow
			testValSet(2, 10),
			[]testVal{{"v1", math.MaxInt64}},
		},
		{ // single update leading to overflow
			testValSet(2, 10),
			[]testVal{{"v2", math.MaxInt64}},
		},
		{ // add validator leading to overflow
			testValSet(1, maxVP),
			[]testVal{{"v2", math.MaxInt64}},
		},
		{ // add validator leading to exceed Max
			testValSet(1, maxVP-1),
			[]testVal{{"v2", 5}},
		},
		{ // add validator leading to exceed Max
			testValSet(2, maxVP/3),
			[]testVal{{"v3", maxVP / 2}},
		},
		{ // add validator leading to exceed Max
			testValSet(1, maxVP),
			[]testVal{{"v2", maxVP}},
		},
	}

	for i, tt := range testCases {
		executeValSetErrTestCase(t, i, tt)
	}
}

func TestValSetUpdatesOtherErrors(t *testing.T) {
	testCases := []valSetErrTestCase{
		{ // update with negative voting power
			testValSet(2, 10),
			[]testVal{{"v1", -123}},
		},
		{ // update with negative voting power
			testValSet(2, 10),
			[]testVal{{"v2", -123}},
		},
		{ // remove non-existing validator
			testValSet(2, 10),
			[]testVal{{"v3", 0}},
		},
		{ // delete all validators
			[]testVal{{"v1", 10}, {"v2", 20}, {"v3", 30}},
			[]testVal{{"v1", 0}, {"v2", 0}, {"v3", 0}},
		},
	}

	for i, tt := range testCases {
		executeValSetErrTestCase(t, i, tt)
	}
}

func TestValSetUpdatesBasicTestsExecute(t *testing.T) {
	valSetUpdatesBasicTests := []struct {
		startVals    []testVal
		updateVals   []testVal
		expectedVals []testVal
	}{
		{ // no changes
			testValSet(2, 10),
			[]testVal{},
			testValSet(2, 10),
		},
		{ // voting power changes
			testValSet(2, 10),
			[]testVal{{"v1", 11}, {"v2", 22}},
			[]testVal{{"v1", 11}, {"v2", 22}},
		},
		{ // add new validators
			[]testVal{{"v1", 10}, {"v2", 20}},
			[]testVal{{"v3", 30}, {"v4", 40}},
			[]testVal{{"v1", 10}, {"v2", 20}, {"v3", 30}, {"v4", 40}},
		},
		{ // add new validator to middle
			[]testVal{{"v1", 10}, {"v3", 20}},
			[]testVal{{"v2", 30}},
			[]testVal{{"v1", 10}, {"v2", 30}, {"v3", 20}},
		},
		{ // add new validator to beginning
			[]testVal{{"v2", 10}, {"v3", 20}},
			[]testVal{{"v1", 30}},
			[]testVal{{"v1", 30}, {"v2", 10}, {"v3", 20}},
		},
		{ // delete validators
			[]testVal{{"v1", 10}, {"v2", 20}, {"v3", 30}},
			[]testVal{{"v2", 0}},
			[]testVal{{"v1", 10}, {"v3", 30}},
		},
	}

	for i, tt := range valSetUpdatesBasicTests {
		// create a new set and apply updates, keeping copies for the checks
		valSet := createNewValidatorSet(tt.startVals)
		valList := createNewValidatorList(tt.updateVals)
		err := valSet.UpdateWithChangeSet(valList)
		assert.NoError(t, err, "test %d", i)

		valListCopy := validatorListCopy(valSet.Validators)
		// check that the voting power in the set's validators is not changing if the voting power
		// is changed in the list of validators previously passed as parameter to UpdateWithChangeSet.
		// this is to make sure copies of the validators are made by UpdateWithChangeSet.
		if len(valList) > 0 {
			valList[0].VotingPower++
			assert.Equal(t, toTestValList(valListCopy), toTestValList(valSet.Validators), "test %v", i)

		}

		// check the final validator list is as expected and the set is properly scaled and centered.
		assert.Equal(t, tt.expectedVals, toTestValList(valSet.Validators), "test %v", i)
		verifyValidatorSet(t, valSet)
	}
}

// Test that different permutations of an update give the same result.
func TestValSetUpdatesOrderIndependenceTestsExecute(t *testing.T) {
	// startVals - initial validators to create the set with
	// updateVals - a sequence of updates to be applied to the set.
	// updateVals is shuffled a number of times during testing to check for same resulting validator set.
	valSetUpdatesOrderTests := []struct {
		startVals  []testVal
		updateVals []testVal
	}{
		0: { // order of changes should not matter, the final validator sets should be the same
			[]testVal{{"v1", 10}, {"v2", 10}, {"v3", 30}, {"v4", 40}},
			[]testVal{{"v1", 11}, {"v2", 22}, {"v3", 33}, {"v4", 44}}},

		1: { // order of additions should not matter
			[]testVal{{"v1", 10}, {"v2", 20}},
			[]testVal{{"v3", 30}, {"v4", 40}, {"v5", 50}, {"v6", 60}}},

		2: { // order of removals should not matter
			[]testVal{{"v1", 10}, {"v2", 20}, {"v3", 30}, {"v4", 40}},
			[]testVal{{"v1", 0}, {"v3", 0}, {"v4", 0}}},

		3: { // order of mixed operations should not matter
			[]testVal{{"v1", 10}, {"v2", 20}, {"v3", 30}, {"v4", 40}},
			[]testVal{{"v1", 0}, {"v3", 0}, {"v2", 22}, {"v5", 50}, {"v4", 44}}},
	}

	for i, tt := range valSetUpdatesOrderTests {
		// create a new set and apply updates
		valSet := createNewValidatorSet(tt.startVals)
		valSetCopy := valSet.Copy()
		valList := createNewValidatorList(tt.updateVals)
		assert.NoError(t, valSetCopy.UpdateWithChangeSet(valList))

		// save the result as expected for next updates
		valSetExp := valSetCopy.Copy()

		// perform at most 20 permutations on the updates and call UpdateWithChangeSet()
		n := len(tt.updateVals)
		maxNumPerms := tmmath.MinInt(20, n*n)
		for j := 0; j < maxNumPerms; j++ {
			// create a copy of original set and apply a random permutation of updates
			valSetCopy := valSet.Copy()
			valList := createNewValidatorList(permutation(tt.updateVals))

			// check there was no error and the set is properly scaled and centered.
			assert.NoError(t, valSetCopy.UpdateWithChangeSet(valList),
				"test %v failed for permutation %v", i, valList)
			verifyValidatorSet(t, valSetCopy)

			// verify the resulting test is same as the expected
			assert.Equal(t, valSetCopy, valSetExp,
				"test %v failed for permutation %v", i, valList)
		}
	}
}

// This tests the private function validator_set.go:applyUpdates() function, used only for additions and changes.
// Should perform a proper merge of updatedVals and startVals
func TestValSetApplyUpdatesTestsExecute(t *testing.T) {
	valSetUpdatesBasicTests := []struct {
		startVals    []testVal
		updateVals   []testVal
		expectedVals []testVal
	}{
		// additions
		0: { // prepend
			[]testVal{{"v4", 44}, {"v5", 55}},
			[]testVal{{"v1", 11}},
			[]testVal{{"v1", 11}, {"v4", 44}, {"v5", 55}}},
		1: { // append
			[]testVal{{"v4", 44}, {"v5", 55}},
			[]testVal{{"v6", 66}},
			[]testVal{{"v4", 44}, {"v5", 55}, {"v6", 66}}},
		2: { // insert
			[]testVal{{"v4", 44}, {"v6", 66}},
			[]testVal{{"v5", 55}},
			[]testVal{{"v4", 44}, {"v5", 55}, {"v6", 66}}},
		3: { // insert multi
			[]testVal{{"v4", 44}, {"v6", 66}, {"v9", 99}},
			[]testVal{{"v5", 55}, {"v7", 77}, {"v8", 88}},
			[]testVal{{"v4", 44}, {"v5", 55}, {"v6", 66}, {"v7", 77}, {"v8", 88}, {"v9", 99}}},
		// changes
		4: { // head
			[]testVal{{"v1", 111}, {"v2", 22}},
			[]testVal{{"v1", 11}},
			[]testVal{{"v1", 11}, {"v2", 22}}},
		5: { // tail
			[]testVal{{"v1", 11}, {"v2", 222}},
			[]testVal{{"v2", 22}},
			[]testVal{{"v1", 11}, {"v2", 22}}},
		6: { // middle
			[]testVal{{"v1", 11}, {"v2", 222}, {"v3", 33}},
			[]testVal{{"v2", 22}},
			[]testVal{{"v1", 11}, {"v2", 22}, {"v3", 33}}},
		7: { // multi
			[]testVal{{"v1", 111}, {"v2", 222}, {"v3", 333}},
			[]testVal{{"v1", 11}, {"v2", 22}, {"v3", 33}},
			[]testVal{{"v1", 11}, {"v2", 22}, {"v3", 33}}},
		// additions and changes
		8: {
			[]testVal{{"v1", 111}, {"v2", 22}},
			[]testVal{{"v1", 11}, {"v3", 33}, {"v4", 44}},
			[]testVal{{"v1", 11}, {"v2", 22}, {"v3", 33}, {"v4", 44}}},
	}

	for i, tt := range valSetUpdatesBasicTests {
		// create a new validator set with the start values
		valSet := createNewValidatorSet(tt.startVals)

		// applyUpdates() with the update values
		valList := createNewValidatorList(tt.updateVals)
		valSet.applyUpdates(valList)

		// check the new list of validators for proper merge
		assert.Equal(t, toTestValList(valSet.Validators), tt.expectedVals, "test %v", i)
	}
}

type testVSetCfg struct {
	name         string
	startVals    []testVal
	deletedVals  []testVal
	updatedVals  []testVal
	addedVals    []testVal
	expectedVals []testVal
	wantErr      bool
}

func randTestVSetCfg(t *testing.T, nBase, nAddMax int) testVSetCfg {
	if nBase <= 0 || nAddMax < 0 {
		panic(fmt.Sprintf("bad parameters %v %v", nBase, nAddMax))
	}

	const maxPower = 1000
	var nOld, nDel, nChanged, nAdd int

	nOld = int(tmrand.Uint()%uint(nBase)) + 1
	if nBase-nOld > 0 {
		nDel = int(tmrand.Uint() % uint(nBase-nOld))
	}
	nChanged = nBase - nOld - nDel

	if nAddMax > 0 {
		nAdd = tmrand.Int()%nAddMax + 1
	}

	cfg := testVSetCfg{}

	cfg.startVals = make([]testVal, nBase)
	cfg.deletedVals = make([]testVal, nDel)
	cfg.addedVals = make([]testVal, nAdd)
	cfg.updatedVals = make([]testVal, nChanged)
	cfg.expectedVals = make([]testVal, nBase-nDel+nAdd)

	for i := 0; i < nBase; i++ {
		cfg.startVals[i] = testVal{fmt.Sprintf("v%d", i), int64(tmrand.Uint()%maxPower + 1)}
		if i < nOld {
			cfg.expectedVals[i] = cfg.startVals[i]
		}
		if i >= nOld && i < nOld+nChanged {
			cfg.updatedVals[i-nOld] = testVal{fmt.Sprintf("v%d", i), int64(tmrand.Uint()%maxPower + 1)}
			cfg.expectedVals[i] = cfg.updatedVals[i-nOld]
		}
		if i >= nOld+nChanged {
			cfg.deletedVals[i-nOld-nChanged] = testVal{fmt.Sprintf("v%d", i), 0}
		}
	}

	for i := nBase; i < nBase+nAdd; i++ {
		cfg.addedVals[i-nBase] = testVal{fmt.Sprintf("v%d", i), int64(tmrand.Uint()%maxPower + 1)}
		cfg.expectedVals[i-nDel] = cfg.addedVals[i-nBase]
	}

	sort.Sort(testValsByAddress(cfg.startVals))
	sort.Sort(testValsByAddress(cfg.deletedVals))
	sort.Sort(testValsByAddress(cfg.updatedVals))
	sort.Sort(testValsByAddress(cfg.addedVals))
	sort.Sort(testValsByAddress(cfg.expectedVals))

	return cfg

}

func applyChangesToValSet(t *testing.T, wantErr bool, valSet *ValidatorSet, valsLists ...[]testVal) {
	changes := make([]testVal, 0)
	for _, valsList := range valsLists {
		changes = append(changes, valsList...)
	}
	valList := createNewValidatorList(changes)
	err := valSet.UpdateWithChangeSet(valList)
	assert.Equal(t, wantErr, err != nil, "got error %v", err)
}

func TestValSetUpdatePriorityOrderTests(t *testing.T) {
	const nMaxElections int32 = 5000

	testCases := []testVSetCfg{
		0: { // remove high power validator, keep old equal lower power validators
			startVals:    []testVal{{"v1", 1}, {"v2", 1}, {"v3", 1000}},
			deletedVals:  []testVal{{"v3", 0}},
			updatedVals:  []testVal{},
			addedVals:    []testVal{},
			expectedVals: []testVal{{"v1", 1}, {"v2", 1}},
		},
		1: { // remove high power validator, keep old different power validators
			startVals:    []testVal{{"v1", 1}, {"v2", 10}, {"v3", 1000}},
			deletedVals:  []testVal{{"v3", 0}},
			updatedVals:  []testVal{},
			addedVals:    []testVal{},
			expectedVals: []testVal{{"v1", 1}, {"v2", 10}},
		},
		2: { // remove high power validator, add new low power validators, keep old lower power
			startVals:    []testVal{{"v1", 1}, {"v2", 2}, {"v3", 1000}},
			deletedVals:  []testVal{{"v3", 0}},
			updatedVals:  []testVal{{"v2", 1}},
			addedVals:    []testVal{{"v4", 40}, {"v5", 50}},
			expectedVals: []testVal{{"v1", 1}, {"v2", 1}, {"v4", 40}, {"v5", 50}},
		},

		// generate a configuration with 100 validators,
		// randomly select validators for updates and deletes, and
		// generate 10 new validators to be added
		3: randTestVSetCfg(t, 100, 10),

		4: randTestVSetCfg(t, 1000, 100),

		5: randTestVSetCfg(t, 10, 100),

		6: randTestVSetCfg(t, 100, 1000),

		7: randTestVSetCfg(t, 1000, 1000),

		8: randTestVSetCfg(t, 10000, 1000),

		9: randTestVSetCfg(t, 1000, 10000),
	}

	for _, cfg := range testCases {

		// create a new validator set
		valSet := createNewValidatorSet(cfg.startVals)
		verifyValidatorSet(t, valSet)

		// run election up to nMaxElections times, apply changes and verify that the priority order is correct
		verifyValSetUpdatePriorityOrder(t, valSet, cfg, nMaxElections)
	}
}

func verifyValSetUpdatePriorityOrder(t *testing.T, valSet *ValidatorSet, cfg testVSetCfg, nMaxElections int32) {
	// Run election up to nMaxElections times, sort validators by priorities
	valSet.IncrementProposerPriority(tmrand.Int31()%nMaxElections + 1)
	origValsPriSorted := validatorListCopy(valSet.Validators)
	sort.Sort(validatorsByPriority(origValsPriSorted))

	// apply the changes, get the updated validators, sort by priorities
	applyChangesToValSet(t, false, valSet, cfg.addedVals, cfg.updatedVals, cfg.deletedVals)
	updatedValsPriSorted := validatorListCopy(valSet.Validators)
	sort.Sort(validatorsByPriority(updatedValsPriSorted))

	// basic checks
	assert.Equal(t, cfg.expectedVals, toTestValList(valSet.Validators))
	verifyValidatorSet(t, valSet)

	// verify that the added validators have the smallest priority:
	//  - they should be at the beginning of valListNewPriority since it is sorted by priority
	if len(cfg.addedVals) > 0 {
		addedValsPriSlice := updatedValsPriSorted[:len(cfg.addedVals)]
		sort.Sort(ValidatorsByAddress(addedValsPriSlice))
		assert.Equal(t, cfg.addedVals, toTestValList(addedValsPriSlice))

		//  - and should all have the same priority
		expectedPri := addedValsPriSlice[0].ProposerPriority
		for _, val := range addedValsPriSlice[1:] {
			assert.Equal(t, expectedPri, val.ProposerPriority)
		}
	}
}

func TestValSetUpdateOverflowRelated(t *testing.T) {
	testCases := []testVSetCfg{
		{
			name:         "1 no false overflow error messages for updates",
			startVals:    []testVal{{"v1", 1}, {"v2", MaxTotalVotingPower - 1}},
			updatedVals:  []testVal{{"v1", MaxTotalVotingPower - 1}, {"v2", 1}},
			expectedVals: []testVal{{"v1", MaxTotalVotingPower - 1}, {"v2", 1}},
			wantErr:      false,
		},
		{
			// this test shows that it is important to apply the updates in the order of the change in power
			// i.e. apply first updates with decreases in power, v2 change in this case.
			name:         "2 no false overflow error messages for updates",
			startVals:    []testVal{{"v1", 1}, {"v2", MaxTotalVotingPower - 1}},
			updatedVals:  []testVal{{"v1", MaxTotalVotingPower/2 - 1}, {"v2", MaxTotalVotingPower / 2}},
			expectedVals: []testVal{{"v1", MaxTotalVotingPower/2 - 1}, {"v2", MaxTotalVotingPower / 2}},
			wantErr:      false,
		},
		{
			name:         "3 no false overflow error messages for deletes",
			startVals:    []testVal{{"v1", MaxTotalVotingPower - 2}, {"v2", 1}, {"v3", 1}},
			deletedVals:  []testVal{{"v1", 0}},
			addedVals:    []testVal{{"v4", MaxTotalVotingPower - 2}},
			expectedVals: []testVal{{"v2", 1}, {"v3", 1}, {"v4", MaxTotalVotingPower - 2}},
			wantErr:      false,
		},
		{
			name: "4 no false overflow error messages for adds, updates and deletes",
			startVals: []testVal{
				{"v1", MaxTotalVotingPower / 4}, {"v2", MaxTotalVotingPower / 4},
				{"v3", MaxTotalVotingPower / 4}, {"v4", MaxTotalVotingPower / 4}},
			deletedVals: []testVal{{"v2", 0}},
			updatedVals: []testVal{
				{"v1", MaxTotalVotingPower/2 - 2}, {"v3", MaxTotalVotingPower/2 - 3}, {"v4", 2}},
			addedVals: []testVal{{"v5", 3}},
			expectedVals: []testVal{
				{"v1", MaxTotalVotingPower/2 - 2}, {"v3", MaxTotalVotingPower/2 - 3}, {"v4", 2}, {"v5", 3}},
			wantErr: false,
		},
		{
			name: "5 check panic on overflow is prevented: update 8 validators with power int64(math.MaxInt64)/8",
			startVals: []testVal{
				{"v1", 1}, {"v2", 1}, {"v3", 1}, {"v4", 1}, {"v5", 1},
				{"v6", 1}, {"v7", 1}, {"v8", 1}, {"v9", 1}},
			updatedVals: []testVal{
				{"v1", MaxTotalVotingPower}, {"v2", MaxTotalVotingPower}, {"v3", MaxTotalVotingPower},
				{"v4", MaxTotalVotingPower}, {"v5", MaxTotalVotingPower}, {"v6", MaxTotalVotingPower},
				{"v7", MaxTotalVotingPower}, {"v8", MaxTotalVotingPower}, {"v9", 8}},
			expectedVals: []testVal{
				{"v1", 1}, {"v2", 1}, {"v3", 1}, {"v4", 1}, {"v5", 1},
				{"v6", 1}, {"v7", 1}, {"v8", 1}, {"v9", 1}},
			wantErr: true,
		},
	}

	for _, tt := range testCases {
		tt := tt
		t.Run(tt.name, func(t *testing.T) {
			valSet := createNewValidatorSet(tt.startVals)
			verifyValidatorSet(t, valSet)

			// execute update and verify returned error is as expected
			applyChangesToValSet(t, tt.wantErr, valSet, tt.addedVals, tt.updatedVals, tt.deletedVals)

			// verify updated validator set is as expected
			assert.Equal(t, tt.expectedVals, toTestValList(valSet.Validators))
			verifyValidatorSet(t, valSet)
		})
	}
}

func TestVerifyCommitTrusting(t *testing.T) {
	var (
		blockID                       = makeBlockIDRandom()
		voteSet, originalValset, vals = randVoteSet(1, 1, tmproto.PrecommitType, 6, 1)
		commit, err                   = MakeCommit(blockID, 1, 1, voteSet, vals, time.Now())
		newValSet, _                  = RandValidatorSet(2, 1)
	)
	require.NoError(t, err)

	testCases := []struct {
		valSet *ValidatorSet
		err    bool
	}{
		// good
		0: {
			valSet: originalValset,
			err:    false,
		},
		// bad - no overlap between validator sets
		1: {
			valSet: newValSet,
			err:    true,
		},
		// good - first two are different but the rest of the same -> >1/3
		2: {
			valSet: NewValidatorSet(append(newValSet.Validators, originalValset.Validators...)),
			err:    false,
		},
	}

	for _, tc := range testCases {
		err = tc.valSet.VerifyCommitTrusting("test_chain_id", blockID, commit.Height, commit,
			tmmath.Fraction{Numerator: 1, Denominator: 3})
		if tc.err {
			assert.Error(t, err)
		} else {
			assert.NoError(t, err)
		}
	}

}

func TestValidatorSetProtoBuf(t *testing.T) {
	valset, _ := RandValidatorSet(10, 100)
	valset2, _ := RandValidatorSet(10, 100)
	valset2.Validators[0] = &Validator{}

	valset3, _ := RandValidatorSet(10, 100)
	valset3.Proposer = &Validator{}

	testCases := []struct {
		msg      string
		v1       *ValidatorSet
		v2       *ValidatorSet
		expPass1 bool
		expPass2 bool
	}{
		{"success", valset, valset, true, true},
		{"success nil", valset, nil, true, true},
		{"success empty", valset, &ValidatorSet{}, true, true},
		{"fail invalid Proposer", valset2, &ValidatorSet{}, false, false},
		{"fail invalid Validators", valset3, &ValidatorSet{}, false, false},
		{"fail empty", &ValidatorSet{}, &ValidatorSet{}, true, false},
		{"false nil", nil, &ValidatorSet{}, true, false},
		{"false both nil", nil, nil, true, false},
	}
	for _, tc := range testCases {
		protoValSet, err := tc.v1.ToProto()

		if tc.expPass1 {
			require.NoError(t, err, tc.msg)
		} else {
			require.Error(t, err, tc.msg)
		}

		if protoValSet == nil {
			protoValSet = &tmproto.ValidatorSet{}
		}

		err = tc.v2.FromProto(*protoValSet)
		if tc.expPass2 {
			require.NoError(t, err, tc.msg)
<<<<<<< HEAD
			require.Equal(t, tc.v1, tc.v2, tc.msg)
=======
			require.EqualValues(t, tc.v1, tc.v2, tc.msg)
>>>>>>> 7a60f542
		} else {
			require.Error(t, err, tc.msg)
		}
	}
}

//---------------------
// Sort validators by priority and address
type validatorsByPriority []*Validator

func (valz validatorsByPriority) Len() int {
	return len(valz)
}

func (valz validatorsByPriority) Less(i, j int) bool {
	if valz[i].ProposerPriority < valz[j].ProposerPriority {
		return true
	}
	if valz[i].ProposerPriority > valz[j].ProposerPriority {
		return false
	}
	return bytes.Compare(valz[i].Address, valz[j].Address) < 0
}

func (valz validatorsByPriority) Swap(i, j int) {
	it := valz[i]
	valz[i] = valz[j]
	valz[j] = it
}

//-------------------------------------
// Sort testVal-s by address.
type testValsByAddress []testVal

func (tvals testValsByAddress) Len() int {
	return len(tvals)
}

func (tvals testValsByAddress) Less(i, j int) bool {
	return bytes.Compare([]byte(tvals[i].name), []byte(tvals[j].name)) == -1
}

func (tvals testValsByAddress) Swap(i, j int) {
	it := tvals[i]
	tvals[i] = tvals[j]
	tvals[j] = it
}

//-------------------------------------
// Benchmark tests
//
func BenchmarkUpdates(b *testing.B) {
	const (
		n = 100
		m = 2000
	)
	// Init with n validators
	vs := make([]*Validator, n)
	for j := 0; j < n; j++ {
		vs[j] = newValidator([]byte(fmt.Sprintf("v%d", j)), 100)
	}
	valSet := NewValidatorSet(vs)
	l := len(valSet.Validators)

	// Make m new validators
	newValList := make([]*Validator, m)
	for j := 0; j < m; j++ {
		newValList[j] = newValidator([]byte(fmt.Sprintf("v%d", j+l)), 1000)
	}
	b.ResetTimer()

	for i := 0; i < b.N; i++ {
		// Add m validators to valSetCopy
		valSetCopy := valSet.Copy()
		assert.NoError(b, valSetCopy.UpdateWithChangeSet(newValList))
	}
}<|MERGE_RESOLUTION|>--- conflicted
+++ resolved
@@ -1414,11 +1414,7 @@
 		err = tc.v2.FromProto(*protoValSet)
 		if tc.expPass2 {
 			require.NoError(t, err, tc.msg)
-<<<<<<< HEAD
-			require.Equal(t, tc.v1, tc.v2, tc.msg)
-=======
 			require.EqualValues(t, tc.v1, tc.v2, tc.msg)
->>>>>>> 7a60f542
 		} else {
 			require.Error(t, err, tc.msg)
 		}
