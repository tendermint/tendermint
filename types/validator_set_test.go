--- conflicted
+++ resolved
@@ -651,7 +651,6 @@
 	power int64
 }
 
-<<<<<<< HEAD
 func permutation(valList []testVal) []testVal {
 	if len(valList) == 0 {
 		return nil
@@ -706,22 +705,6 @@
 	return testList
 }
 
-func TestValSetUpdatesBasicTestsExecute(t *testing.T) {
-	valSetUpdatesBasicTests := []struct {
-		startVals    []testVal
-		updateVals   []testVal
-		expectedVals []testVal
-		expError     bool
-	}{
-		// Operations that should result in error
-		0: { // updates leading to overflows
-			[]testVal{{"v1", 10}, {"v2", 10}},
-			[]testVal{{"v1", math.MaxInt64}},
-			[]testVal{{"v1", 10}, {"v2", 10}},
-			true},
-		1: { // duplicate entries in changes
-			[]testVal{{"v1", 10}, {"v2", 10}},
-=======
 func testValSet(nVals int, power int64) []testVal {
 	vals := make([]testVal, nVals)
 	for i := 0; i < nVals; i++ {
@@ -756,7 +739,6 @@
 		// Duplicate entries in changes
 		{ // first entry is duplicated change
 			testValSet(2, 10),
->>>>>>> dc6567c6
 			[]testVal{{"v1", 11}, {"v1", 22}},
 		},
 		{ // second entry is duplicated change
@@ -895,21 +877,7 @@
 			[]testVal{{"v1", 10}, {"v2", 20}, {"v3", 30}},
 			[]testVal{{"v2", 0}},
 			[]testVal{{"v1", 10}, {"v3", 30}},
-<<<<<<< HEAD
-			false},
-		10: { // delete all validators
-			[]testVal{{"v1", 10}, {"v2", 20}, {"v3", 30}},
-			[]testVal{{"v1", 0}, {"v2", 0}, {"v3", 0}},
-			[]testVal{{"v1", 10}, {"v2", 20}, {"v3", 30}},
-			true},
-		11: { // delete all old validators
-			[]testVal{{"v1", 10}, {"v2", 20}, {"v3", 30}},
-			[]testVal{{"v1", 0}, {"v2", 0}, {"v3", 0}, {"v4", 40}},
-			[]testVal{{"v4", 40}},
-			false},
-=======
-		},
->>>>>>> dc6567c6
+		},
 	}
 
 	for i, tt := range valSetUpdatesBasicTests {
