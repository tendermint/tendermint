package types

import (
	"bytes"
	"fmt"
	"math"
	"sort"
	"strings"
	"testing"
	"testing/quick"
	"time"

	"github.com/stretchr/testify/assert"
	"github.com/stretchr/testify/require"

	"github.com/tendermint/tendermint/crypto"
	"github.com/tendermint/tendermint/crypto/ed25519"
	tmmath "github.com/tendermint/tendermint/libs/math"
	tmrand "github.com/tendermint/tendermint/libs/rand"
	tmproto "github.com/tendermint/tendermint/proto/types"
	tmtime "github.com/tendermint/tendermint/types/time"
)

func TestValidatorSetBasic(t *testing.T) {
	// empty or nil validator lists are allowed,
	// but attempting to IncrementProposerPriority on them will panic.
	vset := NewValidatorSet([]*Validator{})
	assert.Panics(t, func() { vset.IncrementProposerPriority(1) })

	vset = NewValidatorSet(nil)
	assert.Panics(t, func() { vset.IncrementProposerPriority(1) })

	assert.EqualValues(t, vset, vset.Copy())
	assert.False(t, vset.HasAddress([]byte("some val")))
	idx, val, ok := vset.GetByAddress([]byte("some val"))
	assert.False(t, ok)
	assert.EqualValues(t, 0, idx)
	assert.Nil(t, val)
	addr, val := vset.GetByIndex(0)
	assert.Nil(t, addr)
	assert.Nil(t, val)
	addr, val = vset.GetByIndex(100)
	assert.Nil(t, addr)
	assert.Nil(t, val)
	assert.Zero(t, vset.Size())
	assert.Equal(t, int64(0), vset.TotalVotingPower())
	assert.Nil(t, vset.GetProposer())
	assert.Nil(t, vset.Hash())

	// add
	val = randValidator(vset.TotalVotingPower())
	assert.NoError(t, vset.UpdateWithChangeSet([]*Validator{val}))

	assert.True(t, vset.HasAddress(val.Address))
	idx, _, ok = vset.GetByAddress(val.Address)
	assert.True(t, ok)
	assert.EqualValues(t, 0, idx)
	addr, _ = vset.GetByIndex(0)
	assert.Equal(t, []byte(val.Address), addr)
	assert.Equal(t, 1, vset.Size())
	assert.Equal(t, val.VotingPower, vset.TotalVotingPower())
	assert.NotNil(t, vset.Hash())
	assert.NotPanics(t, func() { vset.IncrementProposerPriority(1) })
	assert.Equal(t, val.Address, vset.GetProposer().Address)

	// update
	val = randValidator(vset.TotalVotingPower())
	assert.NoError(t, vset.UpdateWithChangeSet([]*Validator{val}))
	_, val, ok = vset.GetByAddress(val.Address)
	assert.True(t, ok)
	val.VotingPower += 100
	proposerPriority := val.ProposerPriority

	val.ProposerPriority = 0
	assert.NoError(t, vset.UpdateWithChangeSet([]*Validator{val}))
	_, val, ok = vset.GetByAddress(val.Address)
	assert.True(t, ok)
	assert.Equal(t, proposerPriority, val.ProposerPriority)

}

func TestCopy(t *testing.T) {
	vset := randValidatorSet(10)
	vsetHash := vset.Hash()
	if len(vsetHash) == 0 {
		t.Fatalf("ValidatorSet had unexpected zero hash")
	}

	vsetCopy := vset.Copy()
	vsetCopyHash := vsetCopy.Hash()

	if !bytes.Equal(vsetHash, vsetCopyHash) {
		t.Fatalf("ValidatorSet copy had wrong hash. Orig: %X, Copy: %X", vsetHash, vsetCopyHash)
	}
}

// Test that IncrementProposerPriority requires positive times.
func TestIncrementProposerPriorityPositiveTimes(t *testing.T) {
	vset := NewValidatorSet([]*Validator{
		newValidator([]byte("foo"), 1000),
		newValidator([]byte("bar"), 300),
		newValidator([]byte("baz"), 330),
	})

	assert.Panics(t, func() { vset.IncrementProposerPriority(-1) })
	assert.Panics(t, func() { vset.IncrementProposerPriority(0) })
	vset.IncrementProposerPriority(1)
}

func BenchmarkValidatorSetCopy(b *testing.B) {
	b.StopTimer()
	vset := NewValidatorSet([]*Validator{})
	for i := 0; i < 1000; i++ {
		privKey := ed25519.GenPrivKey()
		pubKey := privKey.PubKey()
		val := NewValidator(pubKey, 10)
		err := vset.UpdateWithChangeSet([]*Validator{val})
		if err != nil {
			panic("Failed to add validator")
		}
	}
	b.StartTimer()

	for i := 0; i < b.N; i++ {
		vset.Copy()
	}
}

//-------------------------------------------------------------------

func TestProposerSelection1(t *testing.T) {
	vset := NewValidatorSet([]*Validator{
		newValidator([]byte("foo"), 1000),
		newValidator([]byte("bar"), 300),
		newValidator([]byte("baz"), 330),
	})
	var proposers []string
	for i := 0; i < 99; i++ {
		val := vset.GetProposer()
		proposers = append(proposers, string(val.Address))
		vset.IncrementProposerPriority(1)
	}
	expected := `foo baz foo bar foo foo baz foo bar foo foo baz foo foo bar foo baz foo foo bar` +
		` foo foo baz foo bar foo foo baz foo bar foo foo baz foo foo bar foo baz foo foo bar` +
		` foo baz foo foo bar foo baz foo foo bar foo baz foo foo foo baz bar foo foo foo baz` +
		` foo bar foo foo baz foo bar foo foo baz foo bar foo foo baz foo bar foo foo baz foo` +
		` foo bar foo baz foo foo bar foo baz foo foo bar foo baz foo foo`
	if expected != strings.Join(proposers, " ") {
		t.Errorf("expected sequence of proposers was\n%v\nbut got \n%v", expected, strings.Join(proposers, " "))
	}
}

func TestProposerSelection2(t *testing.T) {
	addr0 := []byte{0, 0, 0, 0, 0, 0, 0, 0, 0, 0, 0, 0, 0, 0, 0, 0, 0, 0, 0, 0}
	addr1 := []byte{0, 0, 0, 0, 0, 0, 0, 0, 0, 0, 0, 0, 0, 0, 0, 0, 0, 0, 0, 1}
	addr2 := []byte{0, 0, 0, 0, 0, 0, 0, 0, 0, 0, 0, 0, 0, 0, 0, 0, 0, 0, 0, 2}

	// when all voting power is same, we go in order of addresses
	val0, val1, val2 := newValidator(addr0, 100), newValidator(addr1, 100), newValidator(addr2, 100)
	valList := []*Validator{val0, val1, val2}
	vals := NewValidatorSet(valList)
	for i := 0; i < len(valList)*5; i++ {
		ii := (i) % len(valList)
		prop := vals.GetProposer()
		if !bytes.Equal(prop.Address, valList[ii].Address) {
			t.Fatalf("(%d): Expected %X. Got %X", i, valList[ii].Address, prop.Address)
		}
		vals.IncrementProposerPriority(1)
	}

	// One validator has more than the others, but not enough to propose twice in a row
	*val2 = *newValidator(addr2, 400)
	vals = NewValidatorSet(valList)
	// vals.IncrementProposerPriority(1)
	prop := vals.GetProposer()
	if !bytes.Equal(prop.Address, addr2) {
		t.Fatalf("Expected address with highest voting power to be first proposer. Got %X", prop.Address)
	}
	vals.IncrementProposerPriority(1)
	prop = vals.GetProposer()
	if !bytes.Equal(prop.Address, addr0) {
		t.Fatalf("Expected smallest address to be validator. Got %X", prop.Address)
	}

	// One validator has more than the others, and enough to be proposer twice in a row
	*val2 = *newValidator(addr2, 401)
	vals = NewValidatorSet(valList)
	prop = vals.GetProposer()
	if !bytes.Equal(prop.Address, addr2) {
		t.Fatalf("Expected address with highest voting power to be first proposer. Got %X", prop.Address)
	}
	vals.IncrementProposerPriority(1)
	prop = vals.GetProposer()
	if !bytes.Equal(prop.Address, addr2) {
		t.Fatalf("Expected address with highest voting power to be second proposer. Got %X", prop.Address)
	}
	vals.IncrementProposerPriority(1)
	prop = vals.GetProposer()
	if !bytes.Equal(prop.Address, addr0) {
		t.Fatalf("Expected smallest address to be validator. Got %X", prop.Address)
	}

	// each validator should be the proposer a proportional number of times
	val0, val1, val2 = newValidator(addr0, 4), newValidator(addr1, 5), newValidator(addr2, 3)
	valList = []*Validator{val0, val1, val2}
	propCount := make([]int, 3)
	vals = NewValidatorSet(valList)
	N := 1
	for i := 0; i < 120*N; i++ {
		prop := vals.GetProposer()
		ii := prop.Address[19]
		propCount[ii]++
		vals.IncrementProposerPriority(1)
	}

	if propCount[0] != 40*N {
		t.Fatalf(
			"Expected prop count for validator with 4/12 of voting power to be %d/%d. Got %d/%d",
			40*N,
			120*N,
			propCount[0],
			120*N,
		)
	}
	if propCount[1] != 50*N {
		t.Fatalf(
			"Expected prop count for validator with 5/12 of voting power to be %d/%d. Got %d/%d",
			50*N,
			120*N,
			propCount[1],
			120*N,
		)
	}
	if propCount[2] != 30*N {
		t.Fatalf(
			"Expected prop count for validator with 3/12 of voting power to be %d/%d. Got %d/%d",
			30*N,
			120*N,
			propCount[2],
			120*N,
		)
	}
}

func TestProposerSelection3(t *testing.T) {
	vset := NewValidatorSet([]*Validator{
		newValidator([]byte("a"), 1),
		newValidator([]byte("b"), 1),
		newValidator([]byte("c"), 1),
		newValidator([]byte("d"), 1),
	})

	proposerOrder := make([]*Validator, 4)
	for i := 0; i < 4; i++ {
		proposerOrder[i] = vset.GetProposer()
		vset.IncrementProposerPriority(1)
	}

	// i for the loop
	// j for the times
	// we should go in order for ever, despite some IncrementProposerPriority with times > 1
	var (
		i int
		j int32
	)
	for ; i < 10000; i++ {
		got := vset.GetProposer().Address
		expected := proposerOrder[j%4].Address
		if !bytes.Equal(got, expected) {
			t.Fatalf(fmt.Sprintf("vset.Proposer (%X) does not match expected proposer (%X) for (%d, %d)", got, expected, i, j))
		}

		// serialize, deserialize, check proposer
		b := vset.toBytes()
		vset.fromBytes(b)

		computed := vset.GetProposer() // findGetProposer()
		if i != 0 {
			if !bytes.Equal(got, computed.Address) {
				t.Fatalf(
					fmt.Sprintf(
						"vset.Proposer (%X) does not match computed proposer (%X) for (%d, %d)",
						got,
						computed.Address,
						i,
						j,
					),
				)
			}
		}

		// times is usually 1
		times := int32(1)
		mod := (tmrand.Int() % 5) + 1
		if tmrand.Int()%mod > 0 {
			// sometimes its up to 5
			times = (tmrand.Int31() % 4) + 1
		}
		vset.IncrementProposerPriority(times)

		j += times
	}
}

func newValidator(address []byte, power int64) *Validator {
	return &Validator{Address: address, VotingPower: power}
}

func randPubKey() crypto.PubKey {
	pubKey := make(ed25519.PubKey, ed25519.PubKeySize)
	copy(pubKey, tmrand.Bytes(32))
	return ed25519.PubKey(tmrand.Bytes(32))
}

func randValidator(totalVotingPower int64) *Validator {
	// this modulo limits the ProposerPriority/VotingPower to stay in the
	// bounds of MaxTotalVotingPower minus the already existing voting power:
	val := NewValidator(randPubKey(), int64(tmrand.Uint64()%uint64(MaxTotalVotingPower-totalVotingPower)))
	val.ProposerPriority = tmrand.Int64() % (MaxTotalVotingPower - totalVotingPower)
	return val
}

func randValidatorSet(numValidators int) *ValidatorSet {
	validators := make([]*Validator, numValidators)
	totalVotingPower := int64(0)
	for i := 0; i < numValidators; i++ {
		validators[i] = randValidator(totalVotingPower)
		totalVotingPower += validators[i].VotingPower
	}
	return NewValidatorSet(validators)
}

func (vals *ValidatorSet) toBytes() []byte {
	bz, err := cdc.MarshalBinaryLengthPrefixed(vals)
	if err != nil {
		panic(err)
	}
	return bz
}

func (vals *ValidatorSet) fromBytes(b []byte) {
	err := cdc.UnmarshalBinaryLengthPrefixed(b, &vals)
	if err != nil {
		// DATA HAS BEEN CORRUPTED OR THE SPEC HAS CHANGED
		panic(err)
	}
}

//-------------------------------------------------------------------

func TestValidatorSetTotalVotingPowerPanicsOnOverflow(t *testing.T) {
	// NewValidatorSet calls IncrementProposerPriority which calls TotalVotingPower()
	// which should panic on overflows:
	shouldPanic := func() {
		NewValidatorSet([]*Validator{
			{Address: []byte("a"), VotingPower: math.MaxInt64, ProposerPriority: 0},
			{Address: []byte("b"), VotingPower: math.MaxInt64, ProposerPriority: 0},
			{Address: []byte("c"), VotingPower: math.MaxInt64, ProposerPriority: 0},
		})
	}

	assert.Panics(t, shouldPanic)
}

func TestAvgProposerPriority(t *testing.T) {
	// Create Validator set without calling IncrementProposerPriority:
	tcs := []struct {
		vs   ValidatorSet
		want int64
	}{
		0: {ValidatorSet{Validators: []*Validator{{ProposerPriority: 0}, {ProposerPriority: 0}, {ProposerPriority: 0}}}, 0},
		1: {
			ValidatorSet{
				Validators: []*Validator{{ProposerPriority: math.MaxInt64}, {ProposerPriority: 0}, {ProposerPriority: 0}},
			}, math.MaxInt64 / 3,
		},
		2: {
			ValidatorSet{
				Validators: []*Validator{{ProposerPriority: math.MaxInt64}, {ProposerPriority: 0}},
			}, math.MaxInt64 / 2,
		},
		3: {
			ValidatorSet{
				Validators: []*Validator{{ProposerPriority: math.MaxInt64}, {ProposerPriority: math.MaxInt64}},
			}, math.MaxInt64,
		},
		4: {
			ValidatorSet{
				Validators: []*Validator{{ProposerPriority: math.MinInt64}, {ProposerPriority: math.MinInt64}},
			}, math.MinInt64,
		},
	}
	for i, tc := range tcs {
		got := tc.vs.computeAvgProposerPriority()
		assert.Equal(t, tc.want, got, "test case: %v", i)
	}
}

func TestAveragingInIncrementProposerPriority(t *testing.T) {
	// Test that the averaging works as expected inside of IncrementProposerPriority.
	// Each validator comes with zero voting power which simplifies reasoning about
	// the expected ProposerPriority.
	tcs := []struct {
		vs    ValidatorSet
		times int32
		avg   int64
	}{
		0: {ValidatorSet{
			Validators: []*Validator{
				{Address: []byte("a"), ProposerPriority: 1},
				{Address: []byte("b"), ProposerPriority: 2},
				{Address: []byte("c"), ProposerPriority: 3}}},
			1, 2},
		1: {ValidatorSet{
			Validators: []*Validator{
				{Address: []byte("a"), ProposerPriority: 10},
				{Address: []byte("b"), ProposerPriority: -10},
				{Address: []byte("c"), ProposerPriority: 1}}},
			// this should average twice but the average should be 0 after the first iteration
			// (voting power is 0 -> no changes)
			11, 1 / 3},
		2: {ValidatorSet{
			Validators: []*Validator{
				{Address: []byte("a"), ProposerPriority: 100},
				{Address: []byte("b"), ProposerPriority: -10},
				{Address: []byte("c"), ProposerPriority: 1}}},
			1, 91 / 3},
	}
	for i, tc := range tcs {
		// work on copy to have the old ProposerPriorities:
		newVset := tc.vs.CopyIncrementProposerPriority(tc.times)
		for _, val := range tc.vs.Validators {
			_, updatedVal, ok := newVset.GetByAddress(val.Address)
			assert.True(t, ok)
			assert.Equal(t, updatedVal.ProposerPriority, val.ProposerPriority-tc.avg, "test case: %v", i)
		}
	}
}

func TestAveragingInIncrementProposerPriorityWithVotingPower(t *testing.T) {
	// Other than TestAveragingInIncrementProposerPriority this is a more complete test showing
	// how each ProposerPriority changes in relation to the validator's voting power respectively.
	// average is zero in each round:
	vp0 := int64(10)
	vp1 := int64(1)
	vp2 := int64(1)
	total := vp0 + vp1 + vp2
	avg := (vp0 + vp1 + vp2 - total) / 3
	vals := ValidatorSet{Validators: []*Validator{
		{Address: []byte{0}, ProposerPriority: 0, VotingPower: vp0},
		{Address: []byte{1}, ProposerPriority: 0, VotingPower: vp1},
		{Address: []byte{2}, ProposerPriority: 0, VotingPower: vp2}}}
	tcs := []struct {
		vals                  *ValidatorSet
		wantProposerPrioritys []int64
		times                 int32
		wantProposer          *Validator
	}{

		0: {
			vals.Copy(),
			[]int64{
				// Acumm+VotingPower-Avg:
				0 + vp0 - total - avg, // mostest will be subtracted by total voting power (12)
				0 + vp1,
				0 + vp2},
			1,
			vals.Validators[0]},
		1: {
			vals.Copy(),
			[]int64{
				(0 + vp0 - total) + vp0 - total - avg, // this will be mostest on 2nd iter, too
				(0 + vp1) + vp1,
				(0 + vp2) + vp2},
			2,
			vals.Validators[0]}, // increment twice -> expect average to be subtracted twice
		2: {
			vals.Copy(),
			[]int64{
				0 + 3*(vp0-total) - avg, // still mostest
				0 + 3*vp1,
				0 + 3*vp2},
			3,
			vals.Validators[0]},
		3: {
			vals.Copy(),
			[]int64{
				0 + 4*(vp0-total), // still mostest
				0 + 4*vp1,
				0 + 4*vp2},
			4,
			vals.Validators[0]},
		4: {
			vals.Copy(),
			[]int64{
				0 + 4*(vp0-total) + vp0, // 4 iters was mostest
				0 + 5*vp1 - total,       // now this val is mostest for the 1st time (hence -12==totalVotingPower)
				0 + 5*vp2},
			5,
			vals.Validators[1]},
		5: {
			vals.Copy(),
			[]int64{
				0 + 6*vp0 - 5*total, // mostest again
				0 + 6*vp1 - total,   // mostest once up to here
				0 + 6*vp2},
			6,
			vals.Validators[0]},
		6: {
			vals.Copy(),
			[]int64{
				0 + 7*vp0 - 6*total, // in 7 iters this val is mostest 6 times
				0 + 7*vp1 - total,   // in 7 iters this val is mostest 1 time
				0 + 7*vp2},
			7,
			vals.Validators[0]},
		7: {
			vals.Copy(),
			[]int64{
				0 + 8*vp0 - 7*total, // mostest again
				0 + 8*vp1 - total,
				0 + 8*vp2},
			8,
			vals.Validators[0]},
		8: {
			vals.Copy(),
			[]int64{
				0 + 9*vp0 - 7*total,
				0 + 9*vp1 - total,
				0 + 9*vp2 - total}, // mostest
			9,
			vals.Validators[2]},
		9: {
			vals.Copy(),
			[]int64{
				0 + 10*vp0 - 8*total, // after 10 iters this is mostest again
				0 + 10*vp1 - total,   // after 6 iters this val is "mostest" once and not in between
				0 + 10*vp2 - total},  // in between 10 iters this val is "mostest" once
			10,
			vals.Validators[0]},
		10: {
			vals.Copy(),
			[]int64{
				0 + 11*vp0 - 9*total,
				0 + 11*vp1 - total,  // after 6 iters this val is "mostest" once and not in between
				0 + 11*vp2 - total}, // after 10 iters this val is "mostest" once
			11,
			vals.Validators[0]},
	}
	for i, tc := range tcs {
		tc.vals.IncrementProposerPriority(tc.times)

		assert.Equal(t, tc.wantProposer.Address, tc.vals.GetProposer().Address,
			"test case: %v",
			i)

		for valIdx, val := range tc.vals.Validators {
			assert.Equal(t,
				tc.wantProposerPrioritys[valIdx],
				val.ProposerPriority,
				"test case: %v, validator: %v",
				i,
				valIdx)
		}
	}
}

func TestSafeAdd(t *testing.T) {
	f := func(a, b int64) bool {
		c, overflow := safeAdd(a, b)
		return overflow || (!overflow && c == a+b)
	}
	if err := quick.Check(f, nil); err != nil {
		t.Error(err)
	}
}

func TestSafeAddClip(t *testing.T) {
	assert.EqualValues(t, math.MaxInt64, safeAddClip(math.MaxInt64, 10))
	assert.EqualValues(t, math.MaxInt64, safeAddClip(math.MaxInt64, math.MaxInt64))
	assert.EqualValues(t, math.MinInt64, safeAddClip(math.MinInt64, -10))
}

func TestSafeSubClip(t *testing.T) {
	assert.EqualValues(t, math.MinInt64, safeSubClip(math.MinInt64, 10))
	assert.EqualValues(t, 0, safeSubClip(math.MinInt64, math.MinInt64))
	assert.EqualValues(t, math.MinInt64, safeSubClip(math.MinInt64, math.MaxInt64))
	assert.EqualValues(t, math.MaxInt64, safeSubClip(math.MaxInt64, -10))
}

//-------------------------------------------------------------------

func TestValidatorSetVerifyCommit(t *testing.T) {
	privKey := ed25519.GenPrivKey()
	pubKey := privKey.PubKey()
	v1 := NewValidator(pubKey, 1000)
	vset := NewValidatorSet([]*Validator{v1})

	// good
	var (
		chainID = "mychainID"
		blockID = makeBlockIDRandom()
		height  = int64(5)
	)
	vote := &Vote{
		ValidatorAddress: v1.Address,
		ValidatorIndex:   0,
		Height:           height,
		Round:            0,
		Timestamp:        tmtime.Now(),
		Type:             tmproto.PrecommitType,
		BlockID:          blockID,
	}
	sig, err := privKey.Sign(vote.SignBytes(chainID))
	assert.NoError(t, err)
	vote.Signature = sig
	commit := NewCommit(vote.Height, vote.Round, blockID, []CommitSig{vote.CommitSig()})

	// bad
	var (
		badChainID = "notmychainID"
		badBlockID = BlockID{Hash: []byte("goodbye")}
		badHeight  = height + 1
		badCommit  = NewCommit(badHeight, 0, blockID, []CommitSig{{BlockIDFlag: tmproto.BlockIDFlagAbsent}})
	)

	// test some error cases
	// TODO: test more cases!
	cases := []struct {
		chainID string
		blockID BlockID
		height  int64
		commit  *Commit
	}{
		{badChainID, blockID, height, commit},
		{chainID, badBlockID, height, commit},
		{chainID, blockID, badHeight, commit},
		{chainID, blockID, height, badCommit},
	}

	for i, c := range cases {
		err := vset.VerifyCommit(c.chainID, c.blockID, c.height, c.commit)
		assert.NotNil(t, err, i)
	}

	// test a good one
	err = vset.VerifyCommit(chainID, blockID, height, commit)
	assert.Nil(t, err)
}

func TestEmptySet(t *testing.T) {

	var valList []*Validator
	valSet := NewValidatorSet(valList)
	assert.Panics(t, func() { valSet.IncrementProposerPriority(1) })
	assert.Panics(t, func() { valSet.RescalePriorities(100) })
	assert.Panics(t, func() { valSet.shiftByAvgProposerPriority() })
	assert.Panics(t, func() { assert.Zero(t, computeMaxMinPriorityDiff(valSet)) })
	valSet.GetProposer()

	// Add to empty set
	v1 := newValidator([]byte("v1"), 100)
	v2 := newValidator([]byte("v2"), 100)
	valList = []*Validator{v1, v2}
	assert.NoError(t, valSet.UpdateWithChangeSet(valList))
	verifyValidatorSet(t, valSet)

	// Delete all validators from set
	v1 = newValidator([]byte("v1"), 0)
	v2 = newValidator([]byte("v2"), 0)
	delList := []*Validator{v1, v2}
	assert.Error(t, valSet.UpdateWithChangeSet(delList))

	// Attempt delete from empty set
	assert.Error(t, valSet.UpdateWithChangeSet(delList))

}

func TestUpdatesForNewValidatorSet(t *testing.T) {

	v1 := newValidator([]byte("v1"), 100)
	v2 := newValidator([]byte("v2"), 100)
	valList := []*Validator{v1, v2}
	valSet := NewValidatorSet(valList)
	verifyValidatorSet(t, valSet)

	// Verify duplicates are caught in NewValidatorSet() and it panics
	v111 := newValidator([]byte("v1"), 100)
	v112 := newValidator([]byte("v1"), 123)
	v113 := newValidator([]byte("v1"), 234)
	valList = []*Validator{v111, v112, v113}
	assert.Panics(t, func() { NewValidatorSet(valList) })

	// Verify set including validator with voting power 0 cannot be created
	v1 = newValidator([]byte("v1"), 0)
	v2 = newValidator([]byte("v2"), 22)
	v3 := newValidator([]byte("v3"), 33)
	valList = []*Validator{v1, v2, v3}
	assert.Panics(t, func() { NewValidatorSet(valList) })

	// Verify set including validator with negative voting power cannot be created
	v1 = newValidator([]byte("v1"), 10)
	v2 = newValidator([]byte("v2"), -20)
	v3 = newValidator([]byte("v3"), 30)
	valList = []*Validator{v1, v2, v3}
	assert.Panics(t, func() { NewValidatorSet(valList) })

}

type testVal struct {
	name  string
	power int64
}

func permutation(valList []testVal) []testVal {
	if len(valList) == 0 {
		return nil
	}
	permList := make([]testVal, len(valList))
	perm := tmrand.Perm(len(valList))
	for i, v := range perm {
		permList[v] = valList[i]
	}
	return permList
}

func createNewValidatorList(testValList []testVal) []*Validator {
	valList := make([]*Validator, 0, len(testValList))
	for _, val := range testValList {
		valList = append(valList, newValidator([]byte(val.name), val.power))
	}
	return valList
}

func createNewValidatorSet(testValList []testVal) *ValidatorSet {
	return NewValidatorSet(createNewValidatorList(testValList))
}

func valSetTotalProposerPriority(valSet *ValidatorSet) int64 {
	sum := int64(0)
	for _, val := range valSet.Validators {
		// mind overflow
		sum = safeAddClip(sum, val.ProposerPriority)
	}
	return sum
}

func verifyValidatorSet(t *testing.T, valSet *ValidatorSet) {
	// verify that the capacity and length of validators is the same
	assert.Equal(t, len(valSet.Validators), cap(valSet.Validators))

	// verify that the set's total voting power has been updated
	tvp := valSet.totalVotingPower
	valSet.updateTotalVotingPower()
	expectedTvp := valSet.TotalVotingPower()
	assert.Equal(t, expectedTvp, tvp,
		"expected TVP %d. Got %d, valSet=%s", expectedTvp, tvp, valSet)

	// verify that validator priorities are centered
	valsCount := int64(len(valSet.Validators))
	tpp := valSetTotalProposerPriority(valSet)
	assert.True(t, tpp < valsCount && tpp > -valsCount,
		"expected total priority in (-%d, %d). Got %d", valsCount, valsCount, tpp)

	// verify that priorities are scaled
	dist := computeMaxMinPriorityDiff(valSet)
	assert.True(t, dist <= PriorityWindowSizeFactor*tvp,
		"expected priority distance < %d. Got %d", PriorityWindowSizeFactor*tvp, dist)
}

func toTestValList(valList []*Validator) []testVal {
	testList := make([]testVal, len(valList))
	for i, val := range valList {
		testList[i].name = string(val.Address)
		testList[i].power = val.VotingPower
	}
	return testList
}

func testValSet(nVals int, power int64) []testVal {
	vals := make([]testVal, nVals)
	for i := 0; i < nVals; i++ {
		vals[i] = testVal{fmt.Sprintf("v%d", i+1), power}
	}
	return vals
}

type valSetErrTestCase struct {
	startVals  []testVal
	updateVals []testVal
}

func executeValSetErrTestCase(t *testing.T, idx int, tt valSetErrTestCase) {
	// create a new set and apply updates, keeping copies for the checks
	valSet := createNewValidatorSet(tt.startVals)
	valSetCopy := valSet.Copy()
	valList := createNewValidatorList(tt.updateVals)
	valListCopy := validatorListCopy(valList)
	err := valSet.UpdateWithChangeSet(valList)

	// for errors check the validator set has not been changed
	assert.Error(t, err, "test %d", idx)
	assert.Equal(t, valSet, valSetCopy, "test %v", idx)

	// check the parameter list has not changed
	assert.Equal(t, valList, valListCopy, "test %v", idx)
}

func TestValSetUpdatesDuplicateEntries(t *testing.T) {
	testCases := []valSetErrTestCase{
		// Duplicate entries in changes
		{ // first entry is duplicated change
			testValSet(2, 10),
			[]testVal{{"v1", 11}, {"v1", 22}},
		},
		{ // second entry is duplicated change
			testValSet(2, 10),
			[]testVal{{"v2", 11}, {"v2", 22}},
		},
		{ // change duplicates are separated by a valid change
			testValSet(2, 10),
			[]testVal{{"v1", 11}, {"v2", 22}, {"v1", 12}},
		},
		{ // change duplicates are separated by a valid change
			testValSet(3, 10),
			[]testVal{{"v1", 11}, {"v3", 22}, {"v1", 12}},
		},

		// Duplicate entries in remove
		{ // first entry is duplicated remove
			testValSet(2, 10),
			[]testVal{{"v1", 0}, {"v1", 0}},
		},
		{ // second entry is duplicated remove
			testValSet(2, 10),
			[]testVal{{"v2", 0}, {"v2", 0}},
		},
		{ // remove duplicates are separated by a valid remove
			testValSet(2, 10),
			[]testVal{{"v1", 0}, {"v2", 0}, {"v1", 0}},
		},
		{ // remove duplicates are separated by a valid remove
			testValSet(3, 10),
			[]testVal{{"v1", 0}, {"v3", 0}, {"v1", 0}},
		},

		{ // remove and update same val
			testValSet(2, 10),
			[]testVal{{"v1", 0}, {"v2", 20}, {"v1", 30}},
		},
		{ // duplicate entries in removes + changes
			testValSet(2, 10),
			[]testVal{{"v1", 0}, {"v2", 20}, {"v2", 30}, {"v1", 0}},
		},
		{ // duplicate entries in removes + changes
			testValSet(3, 10),
			[]testVal{{"v1", 0}, {"v3", 5}, {"v2", 20}, {"v2", 30}, {"v1", 0}},
		},
	}

	for i, tt := range testCases {
		executeValSetErrTestCase(t, i, tt)
	}
}

func TestValSetUpdatesOverflows(t *testing.T) {
	maxVP := MaxTotalVotingPower
	testCases := []valSetErrTestCase{
		{ // single update leading to overflow
			testValSet(2, 10),
			[]testVal{{"v1", math.MaxInt64}},
		},
		{ // single update leading to overflow
			testValSet(2, 10),
			[]testVal{{"v2", math.MaxInt64}},
		},
		{ // add validator leading to overflow
			testValSet(1, maxVP),
			[]testVal{{"v2", math.MaxInt64}},
		},
		{ // add validator leading to exceed Max
			testValSet(1, maxVP-1),
			[]testVal{{"v2", 5}},
		},
		{ // add validator leading to exceed Max
			testValSet(2, maxVP/3),
			[]testVal{{"v3", maxVP / 2}},
		},
		{ // add validator leading to exceed Max
			testValSet(1, maxVP),
			[]testVal{{"v2", maxVP}},
		},
	}

	for i, tt := range testCases {
		executeValSetErrTestCase(t, i, tt)
	}
}

func TestValSetUpdatesOtherErrors(t *testing.T) {
	testCases := []valSetErrTestCase{
		{ // update with negative voting power
			testValSet(2, 10),
			[]testVal{{"v1", -123}},
		},
		{ // update with negative voting power
			testValSet(2, 10),
			[]testVal{{"v2", -123}},
		},
		{ // remove non-existing validator
			testValSet(2, 10),
			[]testVal{{"v3", 0}},
		},
		{ // delete all validators
			[]testVal{{"v1", 10}, {"v2", 20}, {"v3", 30}},
			[]testVal{{"v1", 0}, {"v2", 0}, {"v3", 0}},
		},
	}

	for i, tt := range testCases {
		executeValSetErrTestCase(t, i, tt)
	}
}

func TestValSetUpdatesBasicTestsExecute(t *testing.T) {
	valSetUpdatesBasicTests := []struct {
		startVals    []testVal
		updateVals   []testVal
		expectedVals []testVal
	}{
		{ // no changes
			testValSet(2, 10),
			[]testVal{},
			testValSet(2, 10),
		},
		{ // voting power changes
			testValSet(2, 10),
			[]testVal{{"v2", 22}, {"v1", 11}},
			[]testVal{{"v2", 22}, {"v1", 11}},
		},
		{ // add new validators
			[]testVal{{"v2", 20}, {"v1", 10}},
			[]testVal{{"v4", 40}, {"v3", 30}},
			[]testVal{{"v4", 40}, {"v3", 30}, {"v2", 20}, {"v1", 10}},
		},
		{ // add new validator to middle
			[]testVal{{"v3", 20}, {"v1", 10}},
			[]testVal{{"v2", 30}},
			[]testVal{{"v2", 30}, {"v3", 20}, {"v1", 10}},
		},
		{ // add new validator to beginning
			[]testVal{{"v3", 20}, {"v2", 10}},
			[]testVal{{"v1", 30}},
			[]testVal{{"v1", 30}, {"v3", 20}, {"v2", 10}},
		},
		{ // delete validators
			[]testVal{{"v3", 30}, {"v2", 20}, {"v1", 10}},
			[]testVal{{"v2", 0}},
			[]testVal{{"v3", 30}, {"v1", 10}},
		},
	}

	for i, tt := range valSetUpdatesBasicTests {
		// create a new set and apply updates, keeping copies for the checks
		valSet := createNewValidatorSet(tt.startVals)
		valList := createNewValidatorList(tt.updateVals)
		err := valSet.UpdateWithChangeSet(valList)
		assert.NoError(t, err, "test %d", i)

		valListCopy := validatorListCopy(valSet.Validators)
		// check that the voting power in the set's validators is not changing if the voting power
		// is changed in the list of validators previously passed as parameter to UpdateWithChangeSet.
		// this is to make sure copies of the validators are made by UpdateWithChangeSet.
		if len(valList) > 0 {
			valList[0].VotingPower++
			assert.Equal(t, toTestValList(valListCopy), toTestValList(valSet.Validators), "test %v", i)

		}

		// check the final validator list is as expected and the set is properly scaled and centered.
		assert.Equal(t, tt.expectedVals, toTestValList(valSet.Validators), "test %v", i)
		verifyValidatorSet(t, valSet)
	}
}

// Test that different permutations of an update give the same result.
func TestValSetUpdatesOrderIndependenceTestsExecute(t *testing.T) {
	// startVals - initial validators to create the set with
	// updateVals - a sequence of updates to be applied to the set.
	// updateVals is shuffled a number of times during testing to check for same resulting validator set.
	valSetUpdatesOrderTests := []struct {
		startVals  []testVal
		updateVals []testVal
	}{
		0: { // order of changes should not matter, the final validator sets should be the same
			[]testVal{{"v4", 40}, {"v3", 30}, {"v2", 10}, {"v1", 10}},
			[]testVal{{"v4", 44}, {"v3", 33}, {"v2", 22}, {"v1", 11}}},

		1: { // order of additions should not matter
			[]testVal{{"v2", 20}, {"v1", 10}},
			[]testVal{{"v3", 30}, {"v4", 40}, {"v5", 50}, {"v6", 60}}},

		2: { // order of removals should not matter
			[]testVal{{"v4", 40}, {"v3", 30}, {"v2", 20}, {"v1", 10}},
			[]testVal{{"v1", 0}, {"v3", 0}, {"v4", 0}}},

		3: { // order of mixed operations should not matter
			[]testVal{{"v4", 40}, {"v3", 30}, {"v2", 20}, {"v1", 10}},
			[]testVal{{"v1", 0}, {"v3", 0}, {"v2", 22}, {"v5", 50}, {"v4", 44}}},
	}

	for i, tt := range valSetUpdatesOrderTests {
		// create a new set and apply updates
		valSet := createNewValidatorSet(tt.startVals)
		valSetCopy := valSet.Copy()
		valList := createNewValidatorList(tt.updateVals)
		assert.NoError(t, valSetCopy.UpdateWithChangeSet(valList))

		// save the result as expected for next updates
		valSetExp := valSetCopy.Copy()

		// perform at most 20 permutations on the updates and call UpdateWithChangeSet()
		n := len(tt.updateVals)
		maxNumPerms := tmmath.MinInt(20, n*n)
		for j := 0; j < maxNumPerms; j++ {
			// create a copy of original set and apply a random permutation of updates
			valSetCopy := valSet.Copy()
			valList := createNewValidatorList(permutation(tt.updateVals))

			// check there was no error and the set is properly scaled and centered.
			assert.NoError(t, valSetCopy.UpdateWithChangeSet(valList),
				"test %v failed for permutation %v", i, valList)
			verifyValidatorSet(t, valSetCopy)

			// verify the resulting test is same as the expected
			assert.Equal(t, valSetCopy, valSetExp,
				"test %v failed for permutation %v", i, valList)
		}
	}
}

// This tests the private function validator_set.go:applyUpdates() function, used only for additions and changes.
// Should perform a proper merge of updatedVals and startVals
func TestValSetApplyUpdatesTestsExecute(t *testing.T) {
	valSetUpdatesBasicTests := []struct {
		startVals    []testVal
		updateVals   []testVal
		expectedVals []testVal
	}{
		// additions
		0: { // prepend
			[]testVal{{"v4", 44}, {"v5", 55}},
			[]testVal{{"v1", 11}},
			[]testVal{{"v1", 11}, {"v4", 44}, {"v5", 55}}},
		1: { // append
			[]testVal{{"v4", 44}, {"v5", 55}},
			[]testVal{{"v6", 66}},
			[]testVal{{"v4", 44}, {"v5", 55}, {"v6", 66}}},
		2: { // insert
			[]testVal{{"v4", 44}, {"v6", 66}},
			[]testVal{{"v5", 55}},
			[]testVal{{"v4", 44}, {"v5", 55}, {"v6", 66}}},
		3: { // insert multi
			[]testVal{{"v4", 44}, {"v6", 66}, {"v9", 99}},
			[]testVal{{"v5", 55}, {"v7", 77}, {"v8", 88}},
			[]testVal{{"v4", 44}, {"v5", 55}, {"v6", 66}, {"v7", 77}, {"v8", 88}, {"v9", 99}}},
		// changes
		4: { // head
			[]testVal{{"v1", 111}, {"v2", 22}},
			[]testVal{{"v1", 11}},
			[]testVal{{"v1", 11}, {"v2", 22}}},
		5: { // tail
			[]testVal{{"v1", 11}, {"v2", 222}},
			[]testVal{{"v2", 22}},
			[]testVal{{"v1", 11}, {"v2", 22}}},
		6: { // middle
			[]testVal{{"v1", 11}, {"v2", 222}, {"v3", 33}},
			[]testVal{{"v2", 22}},
			[]testVal{{"v1", 11}, {"v2", 22}, {"v3", 33}}},
		7: { // multi
			[]testVal{{"v1", 111}, {"v2", 222}, {"v3", 333}},
			[]testVal{{"v1", 11}, {"v2", 22}, {"v3", 33}},
			[]testVal{{"v1", 11}, {"v2", 22}, {"v3", 33}}},
		// additions and changes
		8: {
			[]testVal{{"v1", 111}, {"v2", 22}},
			[]testVal{{"v1", 11}, {"v3", 33}, {"v4", 44}},
			[]testVal{{"v1", 11}, {"v2", 22}, {"v3", 33}, {"v4", 44}}},
	}

	for i, tt := range valSetUpdatesBasicTests {
		// create a new validator set with the start values
		valSet := createNewValidatorSet(tt.startVals)

		// applyUpdates() with the update values
		valList := createNewValidatorList(tt.updateVals)
		valSet.applyUpdates(valList)

		// check the new list of validators for proper merge
		assert.Equal(t, toTestValList(valSet.Validators), tt.expectedVals, "test %v", i)
	}
}

type testVSetCfg struct {
	name         string
	startVals    []testVal
	deletedVals  []testVal
	updatedVals  []testVal
	addedVals    []testVal
	expectedVals []testVal
	expErr       error
}

func randTestVSetCfg(t *testing.T, nBase, nAddMax int) testVSetCfg {
	if nBase <= 0 || nAddMax < 0 {
		panic(fmt.Sprintf("bad parameters %v %v", nBase, nAddMax))
	}

	const maxPower = 1000
	var nOld, nDel, nChanged, nAdd int

	nOld = int(tmrand.Uint()%uint(nBase)) + 1
	if nBase-nOld > 0 {
		nDel = int(tmrand.Uint() % uint(nBase-nOld))
	}
	nChanged = nBase - nOld - nDel

	if nAddMax > 0 {
		nAdd = tmrand.Int()%nAddMax + 1
	}

	cfg := testVSetCfg{}

	cfg.startVals = make([]testVal, nBase)
	cfg.deletedVals = make([]testVal, nDel)
	cfg.addedVals = make([]testVal, nAdd)
	cfg.updatedVals = make([]testVal, nChanged)
	cfg.expectedVals = make([]testVal, nBase-nDel+nAdd)

	for i := 0; i < nBase; i++ {
		cfg.startVals[i] = testVal{fmt.Sprintf("v%d", i), int64(tmrand.Uint()%maxPower + 1)}
		if i < nOld {
			cfg.expectedVals[i] = cfg.startVals[i]
		}
		if i >= nOld && i < nOld+nChanged {
			cfg.updatedVals[i-nOld] = testVal{fmt.Sprintf("v%d", i), int64(tmrand.Uint()%maxPower + 1)}
			cfg.expectedVals[i] = cfg.updatedVals[i-nOld]
		}
		if i >= nOld+nChanged {
			cfg.deletedVals[i-nOld-nChanged] = testVal{fmt.Sprintf("v%d", i), 0}
		}
	}

	for i := nBase; i < nBase+nAdd; i++ {
		cfg.addedVals[i-nBase] = testVal{fmt.Sprintf("v%d", i), int64(tmrand.Uint()%maxPower + 1)}
		cfg.expectedVals[i-nDel] = cfg.addedVals[i-nBase]
	}

	sort.Sort(testValsByVotingPower(cfg.startVals))
	sort.Sort(testValsByVotingPower(cfg.deletedVals))
	sort.Sort(testValsByVotingPower(cfg.updatedVals))
	sort.Sort(testValsByVotingPower(cfg.addedVals))
	sort.Sort(testValsByVotingPower(cfg.expectedVals))

	return cfg

}

func applyChangesToValSet(t *testing.T, expErr error, valSet *ValidatorSet, valsLists ...[]testVal) {
	changes := make([]testVal, 0)
	for _, valsList := range valsLists {
		changes = append(changes, valsList...)
	}
	valList := createNewValidatorList(changes)
	err := valSet.UpdateWithChangeSet(valList)
	if expErr != nil {
		assert.Equal(t, expErr, err)
	} else {
		assert.NoError(t, err)
	}
}

func TestValSetUpdatePriorityOrderTests(t *testing.T) {
	const nMaxElections int32 = 5000

	testCases := []testVSetCfg{
		0: { // remove high power validator, keep old equal lower power validators
			startVals:    []testVal{{"v3", 1000}, {"v1", 1}, {"v2", 1}},
			deletedVals:  []testVal{{"v3", 0}},
			updatedVals:  []testVal{},
			addedVals:    []testVal{},
			expectedVals: []testVal{{"v1", 1}, {"v2", 1}},
		},
		1: { // remove high power validator, keep old different power validators
			startVals:    []testVal{{"v3", 1000}, {"v2", 10}, {"v1", 1}},
			deletedVals:  []testVal{{"v3", 0}},
			updatedVals:  []testVal{},
			addedVals:    []testVal{},
			expectedVals: []testVal{{"v2", 10}, {"v1", 1}},
		},
		2: { // remove high power validator, add new low power validators, keep old lower power
			startVals:    []testVal{{"v3", 1000}, {"v2", 2}, {"v1", 1}},
			deletedVals:  []testVal{{"v3", 0}},
			updatedVals:  []testVal{{"v2", 1}},
			addedVals:    []testVal{{"v5", 50}, {"v4", 40}},
			expectedVals: []testVal{{"v5", 50}, {"v4", 40}, {"v1", 1}, {"v2", 1}},
		},

		// generate a configuration with 100 validators,
		// randomly select validators for updates and deletes, and
		// generate 10 new validators to be added
		3: randTestVSetCfg(t, 100, 10),

		4: randTestVSetCfg(t, 1000, 100),

		5: randTestVSetCfg(t, 10, 100),

		6: randTestVSetCfg(t, 100, 1000),

		7: randTestVSetCfg(t, 1000, 1000),

		8: randTestVSetCfg(t, 10000, 1000),

		9: randTestVSetCfg(t, 1000, 10000),
	}

	for _, cfg := range testCases {

		// create a new validator set
		valSet := createNewValidatorSet(cfg.startVals)
		verifyValidatorSet(t, valSet)

		// run election up to nMaxElections times, apply changes and verify that the priority order is correct
		verifyValSetUpdatePriorityOrder(t, valSet, cfg, nMaxElections)
	}
}

func verifyValSetUpdatePriorityOrder(t *testing.T, valSet *ValidatorSet, cfg testVSetCfg, nMaxElections int32) {
	// Run election up to nMaxElections times, sort validators by priorities
<<<<<<< HEAD
	valSet.IncrementProposerPriority(tmrand.Int31()%nMaxElections + 1)
	origValsPriSorted := validatorListCopy(valSet.Validators)
	sort.Sort(validatorsByPriority(origValsPriSorted))
=======
	valSet.IncrementProposerPriority(tmrand.Int()%nMaxElections + 1)
>>>>>>> 187120a0

	// apply the changes, get the updated validators, sort by priorities
	applyChangesToValSet(t, nil, valSet, cfg.addedVals, cfg.updatedVals, cfg.deletedVals)

	// basic checks
	assert.Equal(t, cfg.expectedVals, toTestValList(valSet.Validators))
	verifyValidatorSet(t, valSet)

	// verify that the added validators have the smallest priority:
	//  - they should be at the beginning of updatedValsPriSorted since it is
	//  sorted by priority
	if len(cfg.addedVals) > 0 {
		updatedValsPriSorted := validatorListCopy(valSet.Validators)
		sort.Sort(validatorsByPriority(updatedValsPriSorted))

		addedValsPriSlice := updatedValsPriSorted[:len(cfg.addedVals)]
		sort.Sort(ValidatorsByVotingPower(addedValsPriSlice))
		assert.Equal(t, cfg.addedVals, toTestValList(addedValsPriSlice))

		//  - and should all have the same priority
		expectedPri := addedValsPriSlice[0].ProposerPriority
		for _, val := range addedValsPriSlice[1:] {
			assert.Equal(t, expectedPri, val.ProposerPriority)
		}
	}
}

func TestValSetUpdateOverflowRelated(t *testing.T) {
	testCases := []testVSetCfg{
		{
			name:         "1 no false overflow error messages for updates",
			startVals:    []testVal{{"v2", MaxTotalVotingPower - 1}, {"v1", 1}},
			updatedVals:  []testVal{{"v1", MaxTotalVotingPower - 1}, {"v2", 1}},
			expectedVals: []testVal{{"v1", MaxTotalVotingPower - 1}, {"v2", 1}},
			expErr:       nil,
		},
		{
			// this test shows that it is important to apply the updates in the order of the change in power
			// i.e. apply first updates with decreases in power, v2 change in this case.
			name:         "2 no false overflow error messages for updates",
			startVals:    []testVal{{"v2", MaxTotalVotingPower - 1}, {"v1", 1}},
			updatedVals:  []testVal{{"v1", MaxTotalVotingPower/2 - 1}, {"v2", MaxTotalVotingPower / 2}},
			expectedVals: []testVal{{"v2", MaxTotalVotingPower / 2}, {"v1", MaxTotalVotingPower/2 - 1}},
			expErr:       nil,
		},
		{
			name:         "3 no false overflow error messages for deletes",
			startVals:    []testVal{{"v1", MaxTotalVotingPower - 2}, {"v2", 1}, {"v3", 1}},
			deletedVals:  []testVal{{"v1", 0}},
			addedVals:    []testVal{{"v4", MaxTotalVotingPower - 2}},
			expectedVals: []testVal{{"v4", MaxTotalVotingPower - 2}, {"v2", 1}, {"v3", 1}},
			expErr:       nil,
		},
		{
			name: "4 no false overflow error messages for adds, updates and deletes",
			startVals: []testVal{
				{"v1", MaxTotalVotingPower / 4}, {"v2", MaxTotalVotingPower / 4},
				{"v3", MaxTotalVotingPower / 4}, {"v4", MaxTotalVotingPower / 4}},
			deletedVals: []testVal{{"v2", 0}},
			updatedVals: []testVal{
				{"v1", MaxTotalVotingPower/2 - 2}, {"v3", MaxTotalVotingPower/2 - 3}, {"v4", 2}},
			addedVals: []testVal{{"v5", 3}},
			expectedVals: []testVal{
				{"v1", MaxTotalVotingPower/2 - 2}, {"v3", MaxTotalVotingPower/2 - 3}, {"v5", 3}, {"v4", 2}},
			expErr: nil,
		},
		{
			name: "5 check panic on overflow is prevented: update 8 validators with power int64(math.MaxInt64)/8",
			startVals: []testVal{
				{"v1", 1}, {"v2", 1}, {"v3", 1}, {"v4", 1}, {"v5", 1},
				{"v6", 1}, {"v7", 1}, {"v8", 1}, {"v9", 1}},
			updatedVals: []testVal{
				{"v1", MaxTotalVotingPower}, {"v2", MaxTotalVotingPower}, {"v3", MaxTotalVotingPower},
				{"v4", MaxTotalVotingPower}, {"v5", MaxTotalVotingPower}, {"v6", MaxTotalVotingPower},
				{"v7", MaxTotalVotingPower}, {"v8", MaxTotalVotingPower}, {"v9", 8}},
			expectedVals: []testVal{
				{"v1", 1}, {"v2", 1}, {"v3", 1}, {"v4", 1}, {"v5", 1},
				{"v6", 1}, {"v7", 1}, {"v8", 1}, {"v9", 1}},
			expErr: ErrTotalVotingPowerOverflow,
		},
	}

	for _, tt := range testCases {
		tt := tt
		t.Run(tt.name, func(t *testing.T) {
			valSet := createNewValidatorSet(tt.startVals)
			verifyValidatorSet(t, valSet)

			// execute update and verify returned error is as expected
			applyChangesToValSet(t, tt.expErr, valSet, tt.addedVals, tt.updatedVals, tt.deletedVals)

			// verify updated validator set is as expected
			assert.Equal(t, tt.expectedVals, toTestValList(valSet.Validators))
			verifyValidatorSet(t, valSet)
		})
	}
}

func TestVerifyCommitTrusting(t *testing.T) {
	var (
		blockID                       = makeBlockIDRandom()
		voteSet, originalValset, vals = randVoteSet(1, 1, tmproto.PrecommitType, 6, 1)
		commit, err                   = MakeCommit(blockID, 1, 1, voteSet, vals, time.Now())
		newValSet, _                  = RandValidatorSet(2, 1)
	)
	require.NoError(t, err)

	testCases := []struct {
		valSet *ValidatorSet
		err    bool
	}{
		// good
		0: {
			valSet: originalValset,
			err:    false,
		},
		// bad - no overlap between validator sets
		1: {
			valSet: newValSet,
			err:    true,
		},
		// good - first two are different but the rest of the same -> >1/3
		2: {
			valSet: NewValidatorSet(append(newValSet.Validators, originalValset.Validators...)),
			err:    false,
		},
	}

	for _, tc := range testCases {
		err = tc.valSet.VerifyCommitTrusting("test_chain_id", commit,
			tmmath.Fraction{Numerator: 1, Denominator: 3})
		if tc.err {
			assert.Error(t, err)
		} else {
			assert.NoError(t, err)
		}
	}
}

func TestVerifyCommitTrustingErrorsOnOverflow(t *testing.T) {
	var (
		blockID               = makeBlockIDRandom()
		voteSet, valSet, vals = randVoteSet(1, 1, tmproto.PrecommitType, 1, MaxTotalVotingPower)
		commit, err           = MakeCommit(blockID, 1, 1, voteSet, vals, time.Now())
	)
	require.NoError(t, err)

	err = valSet.VerifyCommitTrusting("test_chain_id", commit,
		tmmath.Fraction{Numerator: 25, Denominator: 55})
	if assert.Error(t, err) {
		assert.Contains(t, err.Error(), "int64 overflow")
	}
}

func TestSafeMul(t *testing.T) {
	testCases := []struct {
		a        int64
		b        int64
		c        int64
		overflow bool
	}{
		0: {0, 0, 0, false},
		1: {1, 0, 0, false},
		2: {2, 3, 6, false},
		3: {2, -3, -6, false},
		4: {-2, -3, 6, false},
		5: {-2, 3, -6, false},
		6: {math.MaxInt64, 1, math.MaxInt64, false},
		7: {math.MaxInt64 / 2, 2, math.MaxInt64 - 1, false},
		8: {math.MaxInt64 / 2, 3, -1, true},
		9: {math.MaxInt64, 2, -1, true},
	}

	for i, tc := range testCases {
		c, overflow := safeMul(tc.a, tc.b)
		assert.Equal(t, tc.c, c, "#%d", i)
		assert.Equal(t, tc.overflow, overflow, "#%d", i)
	}
}

func TestValidatorSetProtoBuf(t *testing.T) {
	valset, _ := RandValidatorSet(10, 100)
	valset2, _ := RandValidatorSet(10, 100)
	valset2.Validators[0] = &Validator{}

	valset3, _ := RandValidatorSet(10, 100)
	valset3.Proposer = nil

	valset4, _ := RandValidatorSet(10, 100)
	valset4.Proposer = &Validator{}

	testCases := []struct {
		msg      string
		v1       *ValidatorSet
		expPass1 bool
		expPass2 bool
	}{
		{"success", valset, true, true},
		{"fail valSet2, pubkey empty", valset2, false, false},
		{"fail nil Proposer", valset3, false, false},
		{"fail empty Proposer", valset4, false, false},
		{"fail empty valSet", &ValidatorSet{}, false, false},
		{"false nil", nil, false, false},
	}
	for _, tc := range testCases {
		protoValSet, err := tc.v1.ToProto()
		if tc.expPass1 {
			require.NoError(t, err, tc.msg)
		} else {
			require.Error(t, err, tc.msg)
		}

		valSet, err := ValidatorSetFromProto(protoValSet)
		if tc.expPass2 {
			require.NoError(t, err, tc.msg)
			require.EqualValues(t, tc.v1, valSet, tc.msg)
		} else {
			require.Error(t, err, tc.msg)
		}
	}
}

//---------------------
// Sort validators by priority and address
type validatorsByPriority []*Validator

func (valz validatorsByPriority) Len() int {
	return len(valz)
}

func (valz validatorsByPriority) Less(i, j int) bool {
	if valz[i].ProposerPriority < valz[j].ProposerPriority {
		return true
	}
	if valz[i].ProposerPriority > valz[j].ProposerPriority {
		return false
	}
	return bytes.Compare(valz[i].Address, valz[j].Address) < 0
}

func (valz validatorsByPriority) Swap(i, j int) {
	it := valz[i]
	valz[i] = valz[j]
	valz[j] = it
}

//-------------------------------------

type testValsByVotingPower []testVal

func (tvals testValsByVotingPower) Len() int {
	return len(tvals)
}

func (tvals testValsByVotingPower) Less(i, j int) bool {
	if tvals[i].power == tvals[j].power {
		return bytes.Compare([]byte(tvals[i].name), []byte(tvals[j].name)) == -1
	}
	return tvals[i].power > tvals[j].power
}

func (tvals testValsByVotingPower) Swap(i, j int) {
	it := tvals[i]
	tvals[i] = tvals[j]
	tvals[j] = it
}

//-------------------------------------
// Benchmark tests
//
func BenchmarkUpdates(b *testing.B) {
	const (
		n = 100
		m = 2000
	)
	// Init with n validators
	vs := make([]*Validator, n)
	for j := 0; j < n; j++ {
		vs[j] = newValidator([]byte(fmt.Sprintf("v%d", j)), 100)
	}
	valSet := NewValidatorSet(vs)
	l := len(valSet.Validators)

	// Make m new validators
	newValList := make([]*Validator, m)
	for j := 0; j < m; j++ {
		newValList[j] = newValidator([]byte(fmt.Sprintf("v%d", j+l)), 1000)
	}
	b.ResetTimer()

	for i := 0; i < b.N; i++ {
		// Add m validators to valSetCopy
		valSetCopy := valSet.Copy()
		assert.NoError(b, valSetCopy.UpdateWithChangeSet(newValList))
	}
}<|MERGE_RESOLUTION|>--- conflicted
+++ resolved
@@ -1181,7 +1181,7 @@
 }
 
 func TestValSetUpdatePriorityOrderTests(t *testing.T) {
-	const nMaxElections int32 = 5000
+	const nMaxElections = 5000
 
 	testCases := []testVSetCfg{
 		0: { // remove high power validator, keep old equal lower power validators
@@ -1235,15 +1235,9 @@
 	}
 }
 
-func verifyValSetUpdatePriorityOrder(t *testing.T, valSet *ValidatorSet, cfg testVSetCfg, nMaxElections int32) {
+func verifyValSetUpdatePriorityOrder(t *testing.T, valSet *ValidatorSet, cfg testVSetCfg, nMaxElections int) {
 	// Run election up to nMaxElections times, sort validators by priorities
-<<<<<<< HEAD
-	valSet.IncrementProposerPriority(tmrand.Int31()%nMaxElections + 1)
-	origValsPriSorted := validatorListCopy(valSet.Validators)
-	sort.Sort(validatorsByPriority(origValsPriSorted))
-=======
-	valSet.IncrementProposerPriority(tmrand.Int()%nMaxElections + 1)
->>>>>>> 187120a0
+	valSet.IncrementProposerPriority(int32(tmrand.Int()%nMaxElections + 1))
 
 	// apply the changes, get the updated validators, sort by priorities
 	applyChangesToValSet(t, nil, valSet, cfg.addedVals, cfg.updatedVals, cfg.deletedVals)
