--- conflicted
+++ resolved
@@ -13,7 +13,6 @@
 	"testing/quick"
 
 	"github.com/dashevo/dashd-go/btcjson"
-
 	"github.com/stretchr/testify/assert"
 	"github.com/stretchr/testify/require"
 
@@ -81,24 +80,17 @@
 }
 
 func TestValidatorSetValidateBasic(t *testing.T) {
-<<<<<<< HEAD
+	ctx, cancel := context.WithCancel(context.Background())
+	defer cancel()
+
 	quorumHash := crypto.RandQuorumHash()
-	val, _ := randValidatorInQuorum(quorumHash)
+	val, _ := randValidatorInQuorum(ctx, t, quorumHash)
 	badValNoPublicKey := &Validator{ProTxHash: val.ProTxHash}
 	badValNoProTxHash := &Validator{PubKey: val.PubKey}
 
 	goodValSet, _ := RandValidatorSet(4)
 	badValSet, _ := RandValidatorSet(4)
 	badValSet.ThresholdPublicKey = val.PubKey
-=======
-	ctx, cancel := context.WithCancel(context.Background())
-	defer cancel()
-
-	val, _, err := randValidator(ctx, false, 1)
-	require.NoError(t, err)
-
-	badVal := &Validator{}
->>>>>>> 6c40ad39
 
 	testCases := []struct {
 		testName string
@@ -283,17 +275,9 @@
 	for i := 0; i < 1000; i++ {
 		privKey := bls12381.GenPrivKey()
 		pubKey := privKey.PubKey()
-<<<<<<< HEAD
 		val := NewValidatorDefaultVotingPower(pubKey, crypto.ProTxHash{})
 		err := vset.UpdateWithChangeSet([]*Validator{val}, nil, crypto.RandQuorumHash())
-		if err != nil {
-			panic("Failed to add validator")
-		}
-=======
-		val := NewValidator(pubKey, 10)
-		err := vset.UpdateWithChangeSet([]*Validator{val})
 		require.NoError(b, err)
->>>>>>> 6c40ad39
 	}
 	b.StartTimer()
 
@@ -438,51 +422,20 @@
 	return val
 }
 
-<<<<<<< HEAD
-func randValidatorInQuorum(quorumHash crypto.QuorumHash) (*Validator, PrivValidator) {
+func randValidatorInQuorum(ctx context.Context, t *testing.T, quorumHash crypto.QuorumHash) (*Validator, PrivValidator) {
 	privVal := NewMockPVForQuorum(quorumHash)
-	proTxHash, err := privVal.GetProTxHash(context.Background())
+	proTxHash, err := privVal.GetProTxHash(ctx)
 	if err != nil {
 		panic(fmt.Errorf("could not retrieve proTxHash %w", err))
 	}
-	pubKey, err := privVal.GetPubKey(context.Background(), quorumHash)
-=======
-func randValidator(ctx context.Context, randPower bool, minPower int64) (*Validator, PrivValidator, error) {
-	privVal := NewMockPV()
-	votePower := minPower
-	if randPower {
-		votePower += int64(rand.Uint32())
-	}
-	pubKey, err := privVal.GetPubKey(ctx)
->>>>>>> 6c40ad39
-	if err != nil {
-		return nil, nil, err
-	}
-<<<<<<< HEAD
+	pubKey, err := privVal.GetPubKey(ctx, quorumHash)
+	require.NoError(t, err)
 	address := RandValidatorAddress().String()
 	val := NewValidator(pubKey, DefaultDashVotingPower, proTxHash, address)
 	return val, privVal
 }
 
 func (vals *ValidatorSet) toBytes() []byte {
-=======
-
-	val := NewValidator(pubKey, votePower)
-	return val, privVal, nil
-}
-
-func randModuloValidatorSet(numValidators int) *ValidatorSet {
-	validators := make([]*Validator, numValidators)
-	totalVotingPower := int64(0)
-	for i := 0; i < numValidators; i++ {
-		validators[i] = randModuloValidator(totalVotingPower)
-		totalVotingPower += validators[i].VotingPower
-	}
-	return NewValidatorSet(validators)
-}
-
-func (vals *ValidatorSet) toBytes(t *testing.T) []byte {
->>>>>>> 6c40ad39
 	pbvs, err := vals.ToProto()
 	require.NoError(t, err)
 
@@ -561,10 +514,7 @@
 				{ProTxHash: []byte("c"), ProposerPriority: 1}}},
 			// this should average twice but the average should be 0 after the first iteration
 			// (voting power is 0 -> no changes)
-<<<<<<< HEAD
 			// 1/3 -> 0
-=======
->>>>>>> 6c40ad39
 			11, 0},
 		2: {ValidatorSet{
 			Validators: []*Validator{
@@ -1286,22 +1236,9 @@
 }
 
 func TestNewValidatorSetFromExistingValidators(t *testing.T) {
-	ctx, cancel := context.WithCancel(context.Background())
-	defer cancel()
-
 	size := 5
-<<<<<<< HEAD
 	valSet, _ := GenerateValidatorSet(NewValSetParam(crypto.RandProTxHashes(size)))
 	valSet.IncrementProposerPriority(3)
-=======
-	vals := make([]*Validator, size)
-	for i := 0; i < size; i++ {
-		pv := NewMockPV()
-		vals[i] = pv.ExtractIntoValidator(ctx, int64(i+1))
-	}
-	valSet := NewValidatorSet(vals)
-	valSet.IncrementProposerPriority(5)
->>>>>>> 6c40ad39
 
 	newValSet0 := NewValidatorSet(valSet.Validators, valSet.ThresholdPublicKey, valSet.QuorumType, valSet.QuorumHash, true)
 	assert.NotEqual(t, valSet, newValSet0)
@@ -1344,7 +1281,6 @@
 }
 
 func TestValidatorSetProtoBuf(t *testing.T) {
-<<<<<<< HEAD
 	valset, _ := RandValidatorSet(10)
 	valset2, _ := RandValidatorSet(10)
 	valset2.Validators[0] = &Validator{}
@@ -1353,20 +1289,6 @@
 	valset3.Proposer = nil
 
 	valset4, _ := RandValidatorSet(10)
-=======
-	ctx, cancel := context.WithCancel(context.Background())
-	defer cancel()
-
-	valset, _ := randValidatorPrivValSet(ctx, t, 10, 100)
-	valset2, _ := randValidatorPrivValSet(ctx, t, 10, 100)
-	valset2.Validators[0] = &Validator{}
-
-	valset3, _ := randValidatorPrivValSet(ctx, t, 10, 100)
-	valset3.Proposer = nil
-
-	valset4, _ := randValidatorPrivValSet(ctx, t, 10, 100)
-
->>>>>>> 6c40ad39
 	valset4.Proposer = &Validator{}
 
 	testCases := []struct {
@@ -1491,44 +1413,10 @@
 		b.Run(fmt.Sprintf("valset size %d", n), func(b *testing.B) {
 			b.ReportAllocs()
 			// generate n validators
-<<<<<<< HEAD
 			stateID := RandStateID()
-			voteSet, valSet, vals := randVoteSet(h, 0, tmproto.PrecommitType, n, stateID)
+			voteSet, valSet, vals := randVoteSet(ctx, b, h, 0, tmproto.PrecommitType, n, stateID)
 			// create a commit with n validators
-			commit, err := MakeCommit(blockID, stateID, h, 0, voteSet, vals)
-=======
-			voteSet, valSet, vals := randVoteSet(ctx, b, h, 0, tmproto.PrecommitType, n, int64(n*5))
-			// create a commit with n validators
-			commit, err := makeCommit(ctx, blockID, h, 0, voteSet, vals, time.Now())
-			require.NoError(b, err)
-
-			for i := 0; i < b.N/n; i++ {
-				err = valSet.VerifyCommit(chainID, blockID, h, commit)
-				assert.NoError(b, err)
-			}
-		})
-	}
-}
-
-func BenchmarkValidatorSet_VerifyCommitLight_Ed25519(b *testing.B) { // nolint
-	ctx, cancel := context.WithCancel(context.Background())
-	defer cancel()
-
-	for _, n := range []int{1, 8, 64, 1024} {
-		n := n
-		var (
-			chainID = "test_chain_id"
-			h       = int64(3)
-			blockID = makeBlockIDRandom()
-		)
-		b.Run(fmt.Sprintf("valset size %d", n), func(b *testing.B) {
-			b.ReportAllocs()
-			// generate n validators
-			voteSet, valSet, vals := randVoteSet(ctx, b, h, 0, tmproto.PrecommitType, n, int64(n*5))
-
-			// create a commit with n validators
-			commit, err := makeCommit(ctx, blockID, h, 0, voteSet, vals, time.Now())
->>>>>>> 6c40ad39
+			commit, err := makeCommit(ctx, blockID, stateID, h, 0, voteSet, vals, time.Now())
 			require.NoError(b, err)
 
 			for i := 0; i < b.N/n; i++ {
@@ -1537,60 +1425,4 @@
 			}
 		})
 	}
-<<<<<<< HEAD
-=======
-}
-
-func BenchmarkValidatorSet_VerifyCommitLightTrusting_Ed25519(b *testing.B) {
-	ctx, cancel := context.WithCancel(context.Background())
-	defer cancel()
-
-	for _, n := range []int{1, 8, 64, 1024} {
-		n := n
-		var (
-			chainID = "test_chain_id"
-			h       = int64(3)
-			blockID = makeBlockIDRandom()
-		)
-		b.Run(fmt.Sprintf("valset size %d", n), func(b *testing.B) {
-			b.ReportAllocs()
-			// generate n validators
-			voteSet, valSet, vals := randVoteSet(ctx, b, h, 0, tmproto.PrecommitType, n, int64(n*5))
-			// create a commit with n validators
-			commit, err := makeCommit(ctx, blockID, h, 0, voteSet, vals, time.Now())
-			require.NoError(b, err)
-
-			for i := 0; i < b.N/n; i++ {
-				err = valSet.VerifyCommitLightTrusting(chainID, commit, tmmath.Fraction{Numerator: 1, Denominator: 3})
-				assert.NoError(b, err)
-			}
-		})
-	}
-}
-
-// Testing Utils
-
-// deterministicValidatorSet returns a deterministic validator set (size: +numValidators+),
-// where each validator has a power of 50
-//
-// EXPOSED FOR TESTING.
-func deterministicValidatorSet(ctx context.Context, t *testing.T) (*ValidatorSet, []PrivValidator) {
-	var (
-		valz           = make([]*Validator, 10)
-		privValidators = make([]PrivValidator, 10)
-	)
-
-	t.Helper()
-
-	for i := 0; i < 10; i++ {
-		// val, privValidator := DeterministicValidator(ed25519.PrivKey([]byte(deterministicKeys[i])))
-		val, privValidator := deterministicValidator(ctx, t, ed25519.GenPrivKeyFromSecret([]byte(fmt.Sprintf("key: %x", i))))
-		valz[i] = val
-		privValidators[i] = privValidator
-	}
-
-	sort.Sort(PrivValidatorsByAddress(privValidators))
-
-	return NewValidatorSet(valz), privValidators
->>>>>>> 6c40ad39
 }