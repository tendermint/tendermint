package types

import (
	"bytes"
	"fmt"
	"math"
	"strings"
	"testing"
	"testing/quick"

	"github.com/stretchr/testify/assert"

	"github.com/tendermint/tendermint/crypto"
	"github.com/tendermint/tendermint/crypto/ed25519"
	cmn "github.com/tendermint/tendermint/libs/common"
	tmtime "github.com/tendermint/tendermint/types/time"
)

func TestValidatorSetBasic(t *testing.T) {
	// empty or nil validator lists are allowed,
	// but attempting to IncrementAccum on them will panic.
	vset := NewValidatorSet([]*Validator{})
	assert.Panics(t, func() { vset.IncrementAccum(1) })

<<<<<<< HEAD
	vset := NewValidatorSet(nil)
	assert.Panics(t, func() { vset.IncrementProposerPriority(1) })
=======
	vset = NewValidatorSet(nil)
	assert.Panics(t, func() { vset.IncrementAccum(1) })
>>>>>>> 3f987adc

	assert.EqualValues(t, vset, vset.Copy())
	assert.False(t, vset.HasAddress([]byte("some val")))
	idx, val := vset.GetByAddress([]byte("some val"))
	assert.Equal(t, -1, idx)
	assert.Nil(t, val)
	addr, val := vset.GetByIndex(-100)
	assert.Nil(t, addr)
	assert.Nil(t, val)
	addr, val = vset.GetByIndex(0)
	assert.Nil(t, addr)
	assert.Nil(t, val)
	addr, val = vset.GetByIndex(100)
	assert.Nil(t, addr)
	assert.Nil(t, val)
	assert.Zero(t, vset.Size())
	assert.Equal(t, int64(0), vset.TotalVotingPower())
	assert.Nil(t, vset.GetProposer())
	assert.Nil(t, vset.Hash())

	// add
	val = randValidator_()
	assert.True(t, vset.Add(val))
	assert.True(t, vset.HasAddress(val.Address))
	idx, val2 := vset.GetByAddress(val.Address)
	assert.Equal(t, 0, idx)
	assert.Equal(t, val, val2)
	addr, val2 = vset.GetByIndex(0)
	assert.Equal(t, []byte(val.Address), addr)
	assert.Equal(t, val, val2)
	assert.Equal(t, 1, vset.Size())
	assert.Equal(t, val.VotingPower, vset.TotalVotingPower())
	assert.Equal(t, val, vset.GetProposer())
	assert.NotNil(t, vset.Hash())
	assert.NotPanics(t, func() { vset.IncrementProposerPriority(1) })

	// update
	assert.False(t, vset.Update(randValidator_()))
	val.VotingPower = 100
	assert.True(t, vset.Update(val))

	// remove
	val2, removed := vset.Remove(randValidator_().Address)
	assert.Nil(t, val2)
	assert.False(t, removed)
	val2, removed = vset.Remove(val.Address)
	assert.Equal(t, val.Address, val2.Address)
	assert.True(t, removed)
}

func TestCopy(t *testing.T) {
	vset := randValidatorSet(10)
	vsetHash := vset.Hash()
	if len(vsetHash) == 0 {
		t.Fatalf("ValidatorSet had unexpected zero hash")
	}

	vsetCopy := vset.Copy()
	vsetCopyHash := vsetCopy.Hash()

	if !bytes.Equal(vsetHash, vsetCopyHash) {
		t.Fatalf("ValidatorSet copy had wrong hash. Orig: %X, Copy: %X", vsetHash, vsetCopyHash)
	}
}

// Test that IncrementProposerPriority requires positive times.
func TestIncrementProposerPriorityPositiveTimes(t *testing.T) {
	vset := NewValidatorSet([]*Validator{
		newValidator([]byte("foo"), 1000),
		newValidator([]byte("bar"), 300),
		newValidator([]byte("baz"), 330),
	})

	assert.Panics(t, func() { vset.IncrementProposerPriority(-1) })
	assert.Panics(t, func() { vset.IncrementProposerPriority(0) })
	vset.IncrementProposerPriority(1)
}

func BenchmarkValidatorSetCopy(b *testing.B) {
	b.StopTimer()
	vset := NewValidatorSet([]*Validator{})
	for i := 0; i < 1000; i++ {
		privKey := ed25519.GenPrivKey()
		pubKey := privKey.PubKey()
		val := NewValidator(pubKey, 0)
		if !vset.Add(val) {
			panic("Failed to add validator")
		}
	}
	b.StartTimer()

	for i := 0; i < b.N; i++ {
		vset.Copy()
	}
}

//-------------------------------------------------------------------

func TestProposerSelection1(t *testing.T) {
	vset := NewValidatorSet([]*Validator{
		newValidator([]byte("foo"), 1000),
		newValidator([]byte("bar"), 300),
		newValidator([]byte("baz"), 330),
	})
	var proposers []string
	for i := 0; i < 99; i++ {
		val := vset.GetProposer()
		proposers = append(proposers, string(val.Address))
		vset.IncrementProposerPriority(1)
	}
	expected := `foo baz foo bar foo foo baz foo bar foo foo baz foo foo bar foo baz foo foo bar foo foo baz foo bar foo foo baz foo bar foo foo baz foo foo bar foo baz foo foo bar foo baz foo foo bar foo baz foo foo bar foo baz foo foo foo baz bar foo foo foo baz foo bar foo foo baz foo bar foo foo baz foo bar foo foo baz foo bar foo foo baz foo foo bar foo baz foo foo bar foo baz foo foo bar foo baz foo foo`
	if expected != strings.Join(proposers, " ") {
		t.Errorf("Expected sequence of proposers was\n%v\nbut got \n%v", expected, strings.Join(proposers, " "))
	}
}

func TestProposerSelection2(t *testing.T) {
	addr0 := []byte{0, 0, 0, 0, 0, 0, 0, 0, 0, 0, 0, 0, 0, 0, 0, 0, 0, 0, 0, 0}
	addr1 := []byte{0, 0, 0, 0, 0, 0, 0, 0, 0, 0, 0, 0, 0, 0, 0, 0, 0, 0, 0, 1}
	addr2 := []byte{0, 0, 0, 0, 0, 0, 0, 0, 0, 0, 0, 0, 0, 0, 0, 0, 0, 0, 0, 2}

	// when all voting power is same, we go in order of addresses
	val0, val1, val2 := newValidator(addr0, 100), newValidator(addr1, 100), newValidator(addr2, 100)
	valList := []*Validator{val0, val1, val2}
	vals := NewValidatorSet(valList)
	for i := 0; i < len(valList)*5; i++ {
		ii := (i) % len(valList)
		prop := vals.GetProposer()
		if !bytes.Equal(prop.Address, valList[ii].Address) {
			t.Fatalf("(%d): Expected %X. Got %X", i, valList[ii].Address, prop.Address)
		}
		vals.IncrementProposerPriority(1)
	}

	// One validator has more than the others, but not enough to propose twice in a row
	*val2 = *newValidator(addr2, 400)
	vals = NewValidatorSet(valList)
	// vals.IncrementProposerPriority(1)
	prop := vals.GetProposer()
	if !bytes.Equal(prop.Address, addr2) {
		t.Fatalf("Expected address with highest voting power to be first proposer. Got %X", prop.Address)
	}
	vals.IncrementProposerPriority(1)
	prop = vals.GetProposer()
	if !bytes.Equal(prop.Address, addr0) {
		t.Fatalf("Expected smallest address to be validator. Got %X", prop.Address)
	}

	// One validator has more than the others, and enough to be proposer twice in a row
	*val2 = *newValidator(addr2, 401)
	vals = NewValidatorSet(valList)
	prop = vals.GetProposer()
	if !bytes.Equal(prop.Address, addr2) {
		t.Fatalf("Expected address with highest voting power to be first proposer. Got %X", prop.Address)
	}
	vals.IncrementProposerPriority(1)
	prop = vals.GetProposer()
	if !bytes.Equal(prop.Address, addr2) {
		t.Fatalf("Expected address with highest voting power to be second proposer. Got %X", prop.Address)
	}
	vals.IncrementProposerPriority(1)
	prop = vals.GetProposer()
	if !bytes.Equal(prop.Address, addr0) {
		t.Fatalf("Expected smallest address to be validator. Got %X", prop.Address)
	}

	// each validator should be the proposer a proportional number of times
	val0, val1, val2 = newValidator(addr0, 4), newValidator(addr1, 5), newValidator(addr2, 3)
	valList = []*Validator{val0, val1, val2}
	propCount := make([]int, 3)
	vals = NewValidatorSet(valList)
	N := 1
	for i := 0; i < 120*N; i++ {
		prop := vals.GetProposer()
		ii := prop.Address[19]
		propCount[ii]++
		vals.IncrementProposerPriority(1)
	}

	if propCount[0] != 40*N {
		t.Fatalf("Expected prop count for validator with 4/12 of voting power to be %d/%d. Got %d/%d", 40*N, 120*N, propCount[0], 120*N)
	}
	if propCount[1] != 50*N {
		t.Fatalf("Expected prop count for validator with 5/12 of voting power to be %d/%d. Got %d/%d", 50*N, 120*N, propCount[1], 120*N)
	}
	if propCount[2] != 30*N {
		t.Fatalf("Expected prop count for validator with 3/12 of voting power to be %d/%d. Got %d/%d", 30*N, 120*N, propCount[2], 120*N)
	}
}

func TestProposerSelection3(t *testing.T) {
	vset := NewValidatorSet([]*Validator{
		newValidator([]byte("a"), 1),
		newValidator([]byte("b"), 1),
		newValidator([]byte("c"), 1),
		newValidator([]byte("d"), 1),
	})

	proposerOrder := make([]*Validator, 4)
	for i := 0; i < 4; i++ {
		proposerOrder[i] = vset.GetProposer()
		vset.IncrementProposerPriority(1)
	}

	// i for the loop
	// j for the times
	// we should go in order for ever, despite some IncrementProposerPriority with times > 1
	var i, j int
	for ; i < 10000; i++ {
		got := vset.GetProposer().Address
		expected := proposerOrder[j%4].Address
		if !bytes.Equal(got, expected) {
			t.Fatalf(fmt.Sprintf("vset.Proposer (%X) does not match expected proposer (%X) for (%d, %d)", got, expected, i, j))
		}

		// serialize, deserialize, check proposer
		b := vset.toBytes()
		vset.fromBytes(b)

		computed := vset.GetProposer() // findGetProposer()
		if i != 0 {
			if !bytes.Equal(got, computed.Address) {
				t.Fatalf(fmt.Sprintf("vset.Proposer (%X) does not match computed proposer (%X) for (%d, %d)", got, computed.Address, i, j))
			}
		}

		// times is usually 1
		times := 1
		mod := (cmn.RandInt() % 5) + 1
		if cmn.RandInt()%mod > 0 {
			// sometimes its up to 5
			times = (cmn.RandInt() % 4) + 1
		}
		vset.IncrementProposerPriority(times)

		j += times
	}
}

func newValidator(address []byte, power int64) *Validator {
	return &Validator{Address: address, VotingPower: power}
}

func randPubKey() crypto.PubKey {
	var pubKey [32]byte
	copy(pubKey[:], cmn.RandBytes(32))
	return ed25519.PubKeyEd25519(pubKey)
}

func randValidator_() *Validator {
	val := NewValidator(randPubKey(), cmn.RandInt64())
	val.ProposerPriority = cmn.RandInt64()
	return val
}

func randValidatorSet(numValidators int) *ValidatorSet {
	validators := make([]*Validator, numValidators)
	for i := 0; i < numValidators; i++ {
		validators[i] = randValidator_()
	}
	return NewValidatorSet(validators)
}

func (valSet *ValidatorSet) toBytes() []byte {
	bz, err := cdc.MarshalBinaryLengthPrefixed(valSet)
	if err != nil {
		panic(err)
	}
	return bz
}

func (valSet *ValidatorSet) fromBytes(b []byte) {
	err := cdc.UnmarshalBinaryLengthPrefixed(b, &valSet)
	if err != nil {
		// DATA HAS BEEN CORRUPTED OR THE SPEC HAS CHANGED
		panic(err)
	}
}

//-------------------------------------------------------------------

<<<<<<< HEAD
func TestValidatorSetTotalVotingPowerOverflows(t *testing.T) {
	vset := NewValidatorSet([]*Validator{
		{Address: []byte("a"), VotingPower: math.MaxInt64, ProposerPriority: 0},
		{Address: []byte("b"), VotingPower: math.MaxInt64, ProposerPriority: 0},
		{Address: []byte("c"), VotingPower: math.MaxInt64, ProposerPriority: 0},
	})

	assert.EqualValues(t, math.MaxInt64, vset.TotalVotingPower())
}

func TestValidatorSetIncrementProposerPriorityOverflows(t *testing.T) {
	// NewValidatorSet calls IncrementProposerPriority(1)
	vset := NewValidatorSet([]*Validator{
		// too much voting power
		0: {Address: []byte("a"), VotingPower: math.MaxInt64, ProposerPriority: 0},
		// too big ProposerPriority
		1: {Address: []byte("b"), VotingPower: 10, ProposerPriority: math.MaxInt64},
		// almost too big ProposerPriority
		2: {Address: []byte("c"), VotingPower: 10, ProposerPriority: math.MaxInt64 - 5},
	})

	assert.Equal(t, int64(0), vset.Validators[0].ProposerPriority, "0") // because we decrement val with most voting power
	assert.EqualValues(t, math.MaxInt64, vset.Validators[1].ProposerPriority, "1")
	assert.EqualValues(t, math.MaxInt64, vset.Validators[2].ProposerPriority, "2")
}

func TestValidatorSetIncrementProposerPriorityUnderflows(t *testing.T) {
	// NewValidatorSet calls IncrementProposerPriority(1)
	vset := NewValidatorSet([]*Validator{
		0: {Address: []byte("a"), VotingPower: math.MaxInt64, ProposerPriority: math.MinInt64},
		1: {Address: []byte("b"), VotingPower: 1, ProposerPriority: math.MinInt64},
	})

	vset.IncrementProposerPriority(5)

	assert.EqualValues(t, math.MinInt64, vset.Validators[0].ProposerPriority, "0")
	assert.EqualValues(t, math.MinInt64, vset.Validators[1].ProposerPriority, "1")
=======
func TestValidatorSetTotalVotingPowerPanicsOnOverflow(t *testing.T) {
	// NewValidatorSet calls IncrementAccum which calls TotalVotingPower()
	// which should panic on overflows:
	shouldPanic := func() {
		NewValidatorSet([]*Validator{
			{Address: []byte("a"), VotingPower: math.MaxInt64, Accum: 0},
			{Address: []byte("b"), VotingPower: math.MaxInt64, Accum: 0},
			{Address: []byte("c"), VotingPower: math.MaxInt64, Accum: 0},
		})
	}

	assert.Panics(t, shouldPanic)
>>>>>>> 3f987adc
}

func TestAvgAccum(t *testing.T) {
	// Create Validator set without calling IncrementAccum:
	tcs := []struct {
		vs   ValidatorSet
		want int64
	}{
		0: {ValidatorSet{Validators: []*Validator{{Accum: 0}, {Accum: 0}, {Accum: 0}}}, 0},
		1: {ValidatorSet{Validators: []*Validator{{Accum: math.MaxInt64}, {Accum: 0}, {Accum: 0}}}, math.MaxInt64 / 3},
		2: {ValidatorSet{Validators: []*Validator{{Accum: math.MaxInt64}, {Accum: 0}}}, math.MaxInt64 / 2},
		3: {ValidatorSet{Validators: []*Validator{{Accum: math.MaxInt64}, {Accum: math.MaxInt64}}}, math.MaxInt64},
		4: {ValidatorSet{Validators: []*Validator{{Accum: math.MinInt64}, {Accum: math.MinInt64}}}, math.MinInt64},
	}
	for i, tc := range tcs {
		got := tc.vs.computeAvgAccum()
		assert.Equal(t, tc.want, got, "test case: %v", i)
	}

}

func TestSafeAdd(t *testing.T) {
	f := func(a, b int64) bool {
		c, overflow := safeAdd(a, b)
		return overflow || (!overflow && c == a+b)
	}
	if err := quick.Check(f, nil); err != nil {
		t.Error(err)
	}
}

func TestSafeAddClip(t *testing.T) {
	assert.EqualValues(t, math.MaxInt64, safeAddClip(math.MaxInt64, 10))
	assert.EqualValues(t, math.MaxInt64, safeAddClip(math.MaxInt64, math.MaxInt64))
	assert.EqualValues(t, math.MinInt64, safeAddClip(math.MinInt64, -10))
}

func TestSafeSubClip(t *testing.T) {
	assert.EqualValues(t, math.MinInt64, safeSubClip(math.MinInt64, 10))
	assert.EqualValues(t, 0, safeSubClip(math.MinInt64, math.MinInt64))
	assert.EqualValues(t, math.MinInt64, safeSubClip(math.MinInt64, math.MaxInt64))
	assert.EqualValues(t, math.MaxInt64, safeSubClip(math.MaxInt64, -10))
}

//-------------------------------------------------------------------

func TestValidatorSetVerifyCommit(t *testing.T) {
	privKey := ed25519.GenPrivKey()
	pubKey := privKey.PubKey()
	v1 := NewValidator(pubKey, 1000)
	vset := NewValidatorSet([]*Validator{v1})

	chainID := "mychainID"
	blockID := BlockID{Hash: []byte("hello")}
	height := int64(5)
	vote := &Vote{
		ValidatorAddress: v1.Address,
		ValidatorIndex:   0,
		Height:           height,
		Round:            0,
		Timestamp:        tmtime.Now(),
		Type:             PrecommitType,
		BlockID:          blockID,
	}
	sig, err := privKey.Sign(vote.SignBytes(chainID))
	assert.NoError(t, err)
	vote.Signature = sig
	commit := &Commit{
		BlockID:    blockID,
		Precommits: []*Vote{vote},
	}

	badChainID := "notmychainID"
	badBlockID := BlockID{Hash: []byte("goodbye")}
	badHeight := height + 1
	badCommit := &Commit{
		BlockID:    blockID,
		Precommits: []*Vote{nil},
	}

	// test some error cases
	// TODO: test more cases!
	cases := []struct {
		chainID string
		blockID BlockID
		height  int64
		commit  *Commit
	}{
		{badChainID, blockID, height, commit},
		{chainID, badBlockID, height, commit},
		{chainID, blockID, badHeight, commit},
		{chainID, blockID, height, badCommit},
	}

	for i, c := range cases {
		err := vset.VerifyCommit(c.chainID, c.blockID, c.height, c.commit)
		assert.NotNil(t, err, i)
	}

	// test a good one
	err = vset.VerifyCommit(chainID, blockID, height, commit)
	assert.Nil(t, err)
}<|MERGE_RESOLUTION|>--- conflicted
+++ resolved
@@ -18,17 +18,12 @@
 
 func TestValidatorSetBasic(t *testing.T) {
 	// empty or nil validator lists are allowed,
-	// but attempting to IncrementAccum on them will panic.
+	// but attempting to IncrementProposerPriority on them will panic.
 	vset := NewValidatorSet([]*Validator{})
-	assert.Panics(t, func() { vset.IncrementAccum(1) })
-
-<<<<<<< HEAD
-	vset := NewValidatorSet(nil)
 	assert.Panics(t, func() { vset.IncrementProposerPriority(1) })
-=======
+
 	vset = NewValidatorSet(nil)
-	assert.Panics(t, func() { vset.IncrementAccum(1) })
->>>>>>> 3f987adc
+	assert.Panics(t, func() { vset.IncrementProposerPriority(1) })
 
 	assert.EqualValues(t, vset, vset.Copy())
 	assert.False(t, vset.HasAddress([]byte("some val")))
@@ -280,7 +275,7 @@
 
 func randValidator_() *Validator {
 	val := NewValidator(randPubKey(), cmn.RandInt64())
-	val.ProposerPriority = cmn.RandInt64()
+	val.ProposerPriority = cmn.RandInt64() % MaxTotalVotingPower
 	return val
 }
 
@@ -310,74 +305,34 @@
 
 //-------------------------------------------------------------------
 
-<<<<<<< HEAD
-func TestValidatorSetTotalVotingPowerOverflows(t *testing.T) {
-	vset := NewValidatorSet([]*Validator{
-		{Address: []byte("a"), VotingPower: math.MaxInt64, ProposerPriority: 0},
-		{Address: []byte("b"), VotingPower: math.MaxInt64, ProposerPriority: 0},
-		{Address: []byte("c"), VotingPower: math.MaxInt64, ProposerPriority: 0},
-	})
-
-	assert.EqualValues(t, math.MaxInt64, vset.TotalVotingPower())
-}
-
-func TestValidatorSetIncrementProposerPriorityOverflows(t *testing.T) {
-	// NewValidatorSet calls IncrementProposerPriority(1)
-	vset := NewValidatorSet([]*Validator{
-		// too much voting power
-		0: {Address: []byte("a"), VotingPower: math.MaxInt64, ProposerPriority: 0},
-		// too big ProposerPriority
-		1: {Address: []byte("b"), VotingPower: 10, ProposerPriority: math.MaxInt64},
-		// almost too big ProposerPriority
-		2: {Address: []byte("c"), VotingPower: 10, ProposerPriority: math.MaxInt64 - 5},
-	})
-
-	assert.Equal(t, int64(0), vset.Validators[0].ProposerPriority, "0") // because we decrement val with most voting power
-	assert.EqualValues(t, math.MaxInt64, vset.Validators[1].ProposerPriority, "1")
-	assert.EqualValues(t, math.MaxInt64, vset.Validators[2].ProposerPriority, "2")
-}
-
-func TestValidatorSetIncrementProposerPriorityUnderflows(t *testing.T) {
-	// NewValidatorSet calls IncrementProposerPriority(1)
-	vset := NewValidatorSet([]*Validator{
-		0: {Address: []byte("a"), VotingPower: math.MaxInt64, ProposerPriority: math.MinInt64},
-		1: {Address: []byte("b"), VotingPower: 1, ProposerPriority: math.MinInt64},
-	})
-
-	vset.IncrementProposerPriority(5)
-
-	assert.EqualValues(t, math.MinInt64, vset.Validators[0].ProposerPriority, "0")
-	assert.EqualValues(t, math.MinInt64, vset.Validators[1].ProposerPriority, "1")
-=======
 func TestValidatorSetTotalVotingPowerPanicsOnOverflow(t *testing.T) {
-	// NewValidatorSet calls IncrementAccum which calls TotalVotingPower()
+	// NewValidatorSet calls IncrementProposerPriority which calls TotalVotingPower()
 	// which should panic on overflows:
 	shouldPanic := func() {
 		NewValidatorSet([]*Validator{
-			{Address: []byte("a"), VotingPower: math.MaxInt64, Accum: 0},
-			{Address: []byte("b"), VotingPower: math.MaxInt64, Accum: 0},
-			{Address: []byte("c"), VotingPower: math.MaxInt64, Accum: 0},
+			{Address: []byte("a"), VotingPower: math.MaxInt64, ProposerPriority: 0},
+			{Address: []byte("b"), VotingPower: math.MaxInt64, ProposerPriority: 0},
+			{Address: []byte("c"), VotingPower: math.MaxInt64, ProposerPriority: 0},
 		})
 	}
 
 	assert.Panics(t, shouldPanic)
->>>>>>> 3f987adc
-}
-
-func TestAvgAccum(t *testing.T) {
-	// Create Validator set without calling IncrementAccum:
+}
+
+func TestAvgProposerPriority(t *testing.T) {
+	// Create Validator set without calling IncrementProposerPriority:
 	tcs := []struct {
 		vs   ValidatorSet
 		want int64
 	}{
-		0: {ValidatorSet{Validators: []*Validator{{Accum: 0}, {Accum: 0}, {Accum: 0}}}, 0},
-		1: {ValidatorSet{Validators: []*Validator{{Accum: math.MaxInt64}, {Accum: 0}, {Accum: 0}}}, math.MaxInt64 / 3},
-		2: {ValidatorSet{Validators: []*Validator{{Accum: math.MaxInt64}, {Accum: 0}}}, math.MaxInt64 / 2},
-		3: {ValidatorSet{Validators: []*Validator{{Accum: math.MaxInt64}, {Accum: math.MaxInt64}}}, math.MaxInt64},
-		4: {ValidatorSet{Validators: []*Validator{{Accum: math.MinInt64}, {Accum: math.MinInt64}}}, math.MinInt64},
+		0: {ValidatorSet{Validators: []*Validator{{ProposerPriority: 0}, {ProposerPriority: 0}, {ProposerPriority: 0}}}, 0},
+		1: {ValidatorSet{Validators: []*Validator{{ProposerPriority: math.MaxInt64}, {ProposerPriority: 0}, {ProposerPriority: 0}}}, math.MaxInt64 / 3},
+		2: {ValidatorSet{Validators: []*Validator{{ProposerPriority: math.MaxInt64}, {ProposerPriority: 0}}}, math.MaxInt64 / 2},
+		3: {ValidatorSet{Validators: []*Validator{{ProposerPriority: math.MaxInt64}, {ProposerPriority: math.MaxInt64}}}, math.MaxInt64},
+		4: {ValidatorSet{Validators: []*Validator{{ProposerPriority: math.MinInt64}, {ProposerPriority: math.MinInt64}}}, math.MinInt64},
 	}
 	for i, tc := range tcs {
-		got := tc.vs.computeAvgAccum()
+		got := tc.vs.computeAvgProposerPriority()
 		assert.Equal(t, tc.want, got, "test case: %v", i)
 	}
 
