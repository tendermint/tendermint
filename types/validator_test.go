--- conflicted
+++ resolved
@@ -10,15 +10,12 @@
 )
 
 func TestValidatorProtoBuf(t *testing.T) {
-<<<<<<< HEAD
-	val, _ := randValidator(t, true, 100)
-=======
 	ctx, cancel := context.WithCancel(context.Background())
 	defer cancel()
 
 	val, _, err := randValidator(ctx, true, 100)
 	require.NoError(t, err)
->>>>>>> 332163ed
+
 	testCases := []struct {
 		msg      string
 		v1       *Validator
