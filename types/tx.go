--- conflicted
+++ resolved
@@ -23,11 +23,7 @@
 func (tx Tx) Key() TxKey { return sha256.Sum256(tx) }
 
 // Hash computes the TMHASH hash of the wire encoded transaction.
-<<<<<<< HEAD
-func (tx Tx) Hash() tmbytes.HexBytes { return tmhash.Sum(tx) }
-=======
-func (tx Tx) Hash() []byte { return crypto.Checksum(tx) }
->>>>>>> 6c40ad39
+func (tx Tx) Hash() tmbytes.HexBytes { return crypto.Checksum(tx) }
 
 // String returns the hex-encoded transaction as a string.
 func (tx Tx) String() string { return fmt.Sprintf("Tx{%X}", []byte(tx)) }
