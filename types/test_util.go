--- conflicted
+++ resolved
@@ -3,13 +3,8 @@
 import (
 	"fmt"
 	"time"
-<<<<<<< HEAD
-
-	"github.com/pkg/errors"
 
 	tmproto "github.com/tendermint/tendermint/proto/types"
-=======
->>>>>>> c0682a3b
 )
 
 func MakeCommit(blockID BlockID, height int64, round int32,
