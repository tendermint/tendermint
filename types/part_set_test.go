package types

import (
	"io/ioutil"
	"testing"

	"github.com/stretchr/testify/assert"
	"github.com/stretchr/testify/require"

	"github.com/tendermint/tendermint/crypto/merkle"
	tmrand "github.com/tendermint/tendermint/libs/rand"
)

const (
	testPartSize = 65536 // 64KB ...  4096 // 4KB
)

func TestBasicPartSet(t *testing.T) {
	// Construct random data of size partSize * 100
	data := tmrand.Bytes(testPartSize * 100)
	partSet := NewPartSetFromData(data, testPartSize)

	assert.NotEmpty(t, partSet.Hash())
<<<<<<< HEAD
	assert.Equal(t, int32(100), partSet.Total())
	assert.Equal(t, 100, partSet.BitArray().Size())
	assert.True(t, partSet.HashesTo(partSet.Hash()))
	assert.True(t, partSet.IsComplete())
	assert.Equal(t, int32(100), partSet.Count())
=======
	assert.EqualValues(t, 100, partSet.Total())
	assert.Equal(t, 100, partSet.BitArray().Size())
	assert.True(t, partSet.HashesTo(partSet.Hash()))
	assert.True(t, partSet.IsComplete())
	assert.EqualValues(t, 100, partSet.Count())
>>>>>>> c4a417e1

	// Test adding parts to a new partSet.
	partSet2 := NewPartSetFromHeader(partSet.Header())

	assert.True(t, partSet2.HasHeader(partSet.Header()))
<<<<<<< HEAD
	for i := 0; int32(i) < partSet.Total(); i++ {
=======
	for i := 0; i < int(partSet.Total()); i++ {
>>>>>>> c4a417e1
		part := partSet.GetPart(i)
		//t.Logf("\n%v", part)
		added, err := partSet2.AddPart(part)
		if !added || err != nil {
			t.Errorf("failed to add part %v, error: %v", i, err)
		}
	}
	// adding part with invalid index
	added, err := partSet2.AddPart(&Part{Index: 10000})
	assert.False(t, added)
	assert.Error(t, err)
	// adding existing part
	added, err = partSet2.AddPart(partSet2.GetPart(0))
	assert.False(t, added)
	assert.Nil(t, err)

	assert.Equal(t, partSet.Hash(), partSet2.Hash())
<<<<<<< HEAD
	assert.Equal(t, int32(100), partSet2.Total())
=======
	assert.EqualValues(t, 100, partSet2.Total())
>>>>>>> c4a417e1
	assert.True(t, partSet2.IsComplete())

	// Reconstruct data, assert that they are equal.
	data2Reader := partSet2.GetReader()
	data2, err := ioutil.ReadAll(data2Reader)
	require.NoError(t, err)

	assert.Equal(t, data, data2)
}

func TestWrongProof(t *testing.T) {
	// Construct random data of size partSize * 100
	data := tmrand.Bytes(testPartSize * 100)
	partSet := NewPartSetFromData(data, testPartSize)

	// Test adding a part with wrong data.
	partSet2 := NewPartSetFromHeader(partSet.Header())

	// Test adding a part with wrong trail.
	part := partSet.GetPart(0)
	part.Proof.Aunts[0][0] += byte(0x01)
	added, err := partSet2.AddPart(part)
	if added || err == nil {
		t.Errorf("expected to fail adding a part with bad trail.")
	}

	// Test adding a part with wrong bytes.
	part = partSet.GetPart(1)
	part.Bytes[0] += byte(0x01)
	added, err = partSet2.AddPart(part)
	if added || err == nil {
		t.Errorf("expected to fail adding a part with bad bytes.")
	}
}

func TestPartSetHeaderValidateBasic(t *testing.T) {
	testCases := []struct {
		testName              string
		malleatePartSetHeader func(*PartSetHeader)
		expectErr             bool
	}{
		{"Good PartSet", func(psHeader *PartSetHeader) {}, false},
		{"Invalid Hash", func(psHeader *PartSetHeader) { psHeader.Hash = make([]byte, 1) }, true},
	}
	for _, tc := range testCases {
		tc := tc
		t.Run(tc.testName, func(t *testing.T) {
			data := tmrand.Bytes(testPartSize * 100)
			ps := NewPartSetFromData(data, testPartSize)
			psHeader := ps.Header()
			tc.malleatePartSetHeader(&psHeader)
			assert.Equal(t, tc.expectErr, psHeader.ValidateBasic() != nil, "Validate Basic had an unexpected result")
		})
	}
}

func TestPartValidateBasic(t *testing.T) {
	testCases := []struct {
		testName     string
		malleatePart func(*Part)
		expectErr    bool
	}{
		{"Good Part", func(pt *Part) {}, false},
		{"Too big part", func(pt *Part) { pt.Bytes = make([]byte, BlockPartSizeBytes+1) }, true},
		{"Too big proof", func(pt *Part) {
			pt.Proof = merkle.SimpleProof{
				Total:    1,
				Index:    1,
				LeafHash: make([]byte, 1024*1024),
			}
		}, true},
	}

	for _, tc := range testCases {
		tc := tc
		t.Run(tc.testName, func(t *testing.T) {
			data := tmrand.Bytes(testPartSize * 100)
			ps := NewPartSetFromData(data, testPartSize)
			part := ps.GetPart(0)
			tc.malleatePart(part)
			assert.Equal(t, tc.expectErr, part.ValidateBasic() != nil, "Validate Basic had an unexpected result")
		})
	}
}<|MERGE_RESOLUTION|>--- conflicted
+++ resolved
@@ -21,29 +21,17 @@
 	partSet := NewPartSetFromData(data, testPartSize)
 
 	assert.NotEmpty(t, partSet.Hash())
-<<<<<<< HEAD
-	assert.Equal(t, int32(100), partSet.Total())
-	assert.Equal(t, 100, partSet.BitArray().Size())
-	assert.True(t, partSet.HashesTo(partSet.Hash()))
-	assert.True(t, partSet.IsComplete())
-	assert.Equal(t, int32(100), partSet.Count())
-=======
 	assert.EqualValues(t, 100, partSet.Total())
 	assert.Equal(t, 100, partSet.BitArray().Size())
 	assert.True(t, partSet.HashesTo(partSet.Hash()))
 	assert.True(t, partSet.IsComplete())
 	assert.EqualValues(t, 100, partSet.Count())
->>>>>>> c4a417e1
 
 	// Test adding parts to a new partSet.
 	partSet2 := NewPartSetFromHeader(partSet.Header())
 
 	assert.True(t, partSet2.HasHeader(partSet.Header()))
-<<<<<<< HEAD
-	for i := 0; int32(i) < partSet.Total(); i++ {
-=======
 	for i := 0; i < int(partSet.Total()); i++ {
->>>>>>> c4a417e1
 		part := partSet.GetPart(i)
 		//t.Logf("\n%v", part)
 		added, err := partSet2.AddPart(part)
@@ -61,11 +49,7 @@
 	assert.Nil(t, err)
 
 	assert.Equal(t, partSet.Hash(), partSet2.Hash())
-<<<<<<< HEAD
-	assert.Equal(t, int32(100), partSet2.Total())
-=======
 	assert.EqualValues(t, 100, partSet2.Total())
->>>>>>> c4a417e1
 	assert.True(t, partSet2.IsComplete())
 
 	// Reconstruct data, assert that they are equal.
