--- conflicted
+++ resolved
@@ -139,32 +139,20 @@
 	testCases := []struct {
 		msg     string
 		ps1     *PartSetHeader
-<<<<<<< HEAD
-		ps2     *PartSetHeader
-		expPass bool
-	}{
-		{"success empty", &PartSetHeader{}, &PartSetHeader{}, true},
-		{"success nil", nil, nil, true},
-		{"success",
-			&PartSetHeader{Total: 1, Hash: []byte("hash")}, &PartSetHeader{Total: 2, Hash: []byte("other_hash")}, true},
-		{"fail PartSetHeader 2 nil", &PartSetHeader{}, nil, false},
-=======
 		expPass bool
 	}{
 		{"success empty", &PartSetHeader{}, true},
 		{"success",
 			&PartSetHeader{Total: 1, Hash: []byte("hash")}, true},
->>>>>>> 187120a0
 	}
 
 	for _, tc := range testCases {
 		protoBlockID := tc.ps1.ToProto()
-<<<<<<< HEAD
-		tc.ps2.FromProto(protoBlockID)
+		psh, err := PartSetHeaderFromProto(&protoBlockID)
 		if tc.expPass {
-			require.Equal(t, tc.ps1, tc.ps2, tc.msg)
+			require.Equal(t, tc.ps1, psh, tc.msg)
 		} else {
-			require.NotEqual(t, tc.ps1, tc.ps2, tc.msg)
+			require.Error(t, err, tc.msg)
 		}
 	}
 }
@@ -197,14 +185,6 @@
 		if tc.expPass {
 			require.NoError(t, err)
 			require.Equal(t, tc.ps1, p, tc.msg)
-=======
-
-		psh, err := PartSetHeaderFromProto(&protoBlockID)
-		if tc.expPass {
-			require.Equal(t, tc.ps1, psh, tc.msg)
->>>>>>> 187120a0
-		} else {
-			require.Error(t, err, tc.msg)
 		}
 	}
 }