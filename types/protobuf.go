--- conflicted
+++ resolved
@@ -138,14 +138,7 @@
 	case *LunaticValidatorEvidence:
 		evType = ABCIEvidenceTypeLunatic
 	case *PotentialAmnesiaEvidence:
-<<<<<<< HEAD
-		evType = "potential_amnesia"
-=======
 		evType = ABCIEvidenceTypePotentialAmnesia
-	case MockEvidence:
-		// XXX: not great to have test types in production paths ...
-		evType = ABCIEvidenceTypeMock
->>>>>>> 5412426a
 	default:
 		panic(fmt.Sprintf("Unknown evidence type: %v %v", ev, reflect.TypeOf(ev)))
 	}
