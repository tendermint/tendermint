package types

import (
	"fmt"
	"reflect"
	"time"

	abci "github.com/tendermint/tendermint/abci/types"
	"github.com/tendermint/tendermint/crypto"
	"github.com/tendermint/tendermint/crypto/ed25519"
	cryptoenc "github.com/tendermint/tendermint/crypto/encoding"
	"github.com/tendermint/tendermint/crypto/secp256k1"
	"github.com/tendermint/tendermint/crypto/sr25519"
	tmproto "github.com/tendermint/tendermint/proto/types"
)

//-------------------------------------------------------
// Use strings to distinguish types in ABCI messages

const (
	ABCIEvidenceTypeDuplicateVote = "duplicate/vote"
	ABCIEvidenceTypeMock          = "mock/evidence"
)

const (
	ABCIPubKeyTypeEd25519   = "ed25519"
	ABCIPubKeyTypeSr25519   = "sr25519"
	ABCIPubKeyTypeSecp256k1 = "secp256k1"
)

// TODO: Make non-global by allowing for registration of more pubkey types

var ABCIPubKeyTypesToNames = map[string]string{
	ABCIPubKeyTypeEd25519:   ed25519.PubKeyName,
	ABCIPubKeyTypeSr25519:   sr25519.PubKeyName,
	ABCIPubKeyTypeSecp256k1: secp256k1.PubKeyName,
}

//-------------------------------------------------------

// TM2PB is used for converting Tendermint ABCI to protobuf ABCI.
// UNSTABLE
var TM2PB = tm2pb{}

type tm2pb struct{}

func (tm2pb) Header(header *Header) tmproto.Header {
	return tmproto.Header{
		Version: header.Version,
		ChainID: header.ChainID,
		Height:  header.Height,
		Time:    header.Time,

		LastBlockId: header.LastBlockID.ToProto(),

		LastCommitHash: header.LastCommitHash,
		DataHash:       header.DataHash,

		ValidatorsHash:     header.ValidatorsHash,
		NextValidatorsHash: header.NextValidatorsHash,
		ConsensusHash:      header.ConsensusHash,
		AppHash:            header.AppHash,
		LastResultsHash:    header.LastResultsHash,

		EvidenceHash:    header.EvidenceHash,
		ProposerAddress: header.ProposerAddress,
	}
}

func (tm2pb) Validator(val *Validator) abci.Validator {
	return abci.Validator{
		Address: val.PubKey.Address(),
		Power:   val.VotingPower,
	}
}

func (tm2pb) BlockID(blockID BlockID) abci.BlockID {
	return abci.BlockID{
		Hash:        blockID.Hash,
		PartsHeader: TM2PB.PartSetHeader(blockID.PartsHeader),
	}
}

func (tm2pb) PartSetHeader(header PartSetHeader) abci.PartSetHeader {
	return abci.PartSetHeader{
		Total: int32(header.Total),
		Hash:  header.Hash,
	}
}

// XXX: panics on unknown pubkey type
func (tm2pb) ValidatorUpdate(val *Validator) abci.ValidatorUpdate {
	pk, err := cryptoenc.PubKeyToProto(val.PubKey)
	if err != nil {
		panic(err)
	}
	return abci.ValidatorUpdate{
		PubKey: pk,
		Power:  val.VotingPower,
	}
}

// XXX: panics on nil or unknown pubkey type
func (tm2pb) ValidatorUpdates(vals *ValidatorSet) []abci.ValidatorUpdate {
	validators := make([]abci.ValidatorUpdate, vals.Size())
	for i, val := range vals.Validators {
		validators[i] = TM2PB.ValidatorUpdate(val)
	}
	return validators
}

func (tm2pb) ConsensusParams(params *tmproto.ConsensusParams) *abci.ConsensusParams {
	return &abci.ConsensusParams{
		Block: &abci.BlockParams{
			MaxBytes: params.Block.MaxBytes,
			MaxGas:   params.Block.MaxGas,
		},
		Evidence:  &params.Evidence,
		Validator: &params.Validator,
	}
}

// ABCI Evidence includes information from the past that's not included in the evidence itself
// so Evidence types stays compact.
// XXX: panics on nil or unknown pubkey type
func (tm2pb) Evidence(ev Evidence, valSet *ValidatorSet, evTime time.Time) abci.Evidence {
	addr := ev.Address()
	_, val := valSet.GetByAddress(addr)
	if val == nil {
		// should already have checked this
		panic(val)
	}

	// set type
	var evType string
	switch ev.(type) {
	case *DuplicateVoteEvidence:
		evType = ABCIEvidenceTypeDuplicateVote
	case *PhantomValidatorEvidence:
		evType = "phantom"
	case *LunaticValidatorEvidence:
		evType = "lunatic"
	case *PotentialAmnesiaEvidence:
		evType = "potential_amnesia"
	case MockEvidence:
		// XXX: not great to have test types in production paths ...
		evType = ABCIEvidenceTypeMock
	default:
		panic(fmt.Sprintf("Unknown evidence type: %v %v", ev, reflect.TypeOf(ev)))
	}

	return abci.Evidence{
		Type:             evType,
		Validator:        TM2PB.Validator(val),
		Height:           ev.Height(),
		Time:             evTime,
		TotalVotingPower: valSet.TotalVotingPower(),
	}
}

// XXX: panics on nil or unknown pubkey type
func (tm2pb) NewValidatorUpdate(pubkey crypto.PubKey, power int64) abci.ValidatorUpdate {
	pubkeyABCI, err := cryptoenc.PubKeyToProto(pubkey)
	if err != nil {
		panic(err)
	}
	return abci.ValidatorUpdate{
		PubKey: pubkeyABCI,
		Power:  power,
	}
}

//----------------------------------------------------------------------------

// PB2TM is used for converting protobuf ABCI to Tendermint ABCI.
// UNSTABLE
var PB2TM = pb2tm{}

type pb2tm struct{}

<<<<<<< HEAD
// func (pb2tm) PubKey(pubKey abci.PubKey) (crypto.PubKey, error) {
// 	switch pubKey.Type {
// 	case ABCIPubKeyTypeEd25519:
// 		if len(pubKey.Data) != ed25519.PubKeySize {
// 			return nil, fmt.Errorf("invalid size for PubKeyEd25519. Got %d, expected %d",
// 				len(pubKey.Data), ed25519.PubKeySize)
// 		}
// 		var pk = make(ed25519.PubKey, ed25519.PubKeySize)
// 		copy(pk, pubKey.Data)
// 		return pk, nil
// 	case ABCIPubKeyTypeSr25519:
// 		if len(pubKey.Data) != sr25519.PubKeySize {
// 			return nil, fmt.Errorf("invalid size for PubKeySr25519. Got %d, expected %d",
// 				len(pubKey.Data), sr25519.PubKeySize)
// 		}
// 		var pk = make(sr25519.PubKey, sr25519.PubKeySize)
// 		copy(pk, pubKey.Data)
// 		return pk, nil
// 	case ABCIPubKeyTypeSecp256k1:
// 		if len(pubKey.Data) != secp256k1.PubKeySize {
// 			return nil, fmt.Errorf("invalid size for PubKeySecp256k1. Got %d, expected %d",
// 				len(pubKey.Data), secp256k1.PubKeySize)
// 		}
// 		var pk = make(secp256k1.PubKey, secp256k1.PubKeySize)
// 		copy(pk, pubKey.Data)
// 		return pk, nil
// 	default:
// 		return nil, fmt.Errorf("unknown pubkey type %v", pubKey.Type)
// 	}
// }

=======
>>>>>>> 31a361d1
func (pb2tm) ValidatorUpdates(vals []abci.ValidatorUpdate) ([]*Validator, error) {
	tmVals := make([]*Validator, len(vals))
	for i, v := range vals {
		pub, err := cryptoenc.PubKeyFromProto(v.PubKey)
		if err != nil {
			return nil, err
		}
		tmVals[i] = NewValidator(pub, v.Power)
	}
	return tmVals, nil
}<|MERGE_RESOLUTION|>--- conflicted
+++ resolved
@@ -178,40 +178,6 @@
 
 type pb2tm struct{}
 
-<<<<<<< HEAD
-// func (pb2tm) PubKey(pubKey abci.PubKey) (crypto.PubKey, error) {
-// 	switch pubKey.Type {
-// 	case ABCIPubKeyTypeEd25519:
-// 		if len(pubKey.Data) != ed25519.PubKeySize {
-// 			return nil, fmt.Errorf("invalid size for PubKeyEd25519. Got %d, expected %d",
-// 				len(pubKey.Data), ed25519.PubKeySize)
-// 		}
-// 		var pk = make(ed25519.PubKey, ed25519.PubKeySize)
-// 		copy(pk, pubKey.Data)
-// 		return pk, nil
-// 	case ABCIPubKeyTypeSr25519:
-// 		if len(pubKey.Data) != sr25519.PubKeySize {
-// 			return nil, fmt.Errorf("invalid size for PubKeySr25519. Got %d, expected %d",
-// 				len(pubKey.Data), sr25519.PubKeySize)
-// 		}
-// 		var pk = make(sr25519.PubKey, sr25519.PubKeySize)
-// 		copy(pk, pubKey.Data)
-// 		return pk, nil
-// 	case ABCIPubKeyTypeSecp256k1:
-// 		if len(pubKey.Data) != secp256k1.PubKeySize {
-// 			return nil, fmt.Errorf("invalid size for PubKeySecp256k1. Got %d, expected %d",
-// 				len(pubKey.Data), secp256k1.PubKeySize)
-// 		}
-// 		var pk = make(secp256k1.PubKey, secp256k1.PubKeySize)
-// 		copy(pk, pubKey.Data)
-// 		return pk, nil
-// 	default:
-// 		return nil, fmt.Errorf("unknown pubkey type %v", pubKey.Type)
-// 	}
-// }
-
-=======
->>>>>>> 31a361d1
 func (pb2tm) ValidatorUpdates(vals []abci.ValidatorUpdate) ([]*Validator, error) {
 	tmVals := make([]*Validator, len(vals))
 	for i, v := range vals {
