package types

import (
	abci "github.com/tendermint/tendermint/abci/types"
	"github.com/tendermint/tendermint/crypto"
	"github.com/tendermint/tendermint/crypto/ed25519"
	cryptoenc "github.com/tendermint/tendermint/crypto/encoding"
	"github.com/tendermint/tendermint/crypto/secp256k1"
	tmproto "github.com/tendermint/tendermint/proto/tendermint/types"
)

//-------------------------------------------------------
// Use strings to distinguish types in ABCI messages

const (
	ABCIPubKeyTypeEd25519   = ed25519.KeyType
	ABCIPubKeyTypeSecp256k1 = secp256k1.KeyType
)

// TODO: Make non-global by allowing for registration of more pubkey types

var ABCIPubKeyTypesToNames = map[string]string{
	ABCIPubKeyTypeEd25519:   ed25519.PubKeyName,
	ABCIPubKeyTypeSecp256k1: secp256k1.PubKeyName,
}

//-------------------------------------------------------

// TM2PB is used for converting Tendermint ABCI to protobuf ABCI.
// UNSTABLE
var TM2PB = tm2pb{}

type tm2pb struct{}

func (tm2pb) Header(header *Header) tmproto.Header {
	return tmproto.Header{
		Version: header.Version.ToProto(),
		ChainID: header.ChainID,
		Height:  header.Height,
		Time:    header.Time,

		LastBlockId: header.LastBlockID.ToProto(),

		LastCommitHash: header.LastCommitHash,
		DataHash:       header.DataHash,

		ValidatorsHash:     header.ValidatorsHash,
		NextValidatorsHash: header.NextValidatorsHash,
		ConsensusHash:      header.ConsensusHash,
		AppHash:            header.AppHash,
		LastResultsHash:    header.LastResultsHash,

		EvidenceHash:    header.EvidenceHash,
		ProposerAddress: header.ProposerAddress,
	}
}

func (tm2pb) Validator(val *Validator) abci.Validator {
	return abci.Validator{
		Address: val.PubKey.Address(),
		Power:   val.VotingPower,
	}
}

func (tm2pb) BlockID(blockID BlockID) tmproto.BlockID {
	return tmproto.BlockID{
		Hash:          blockID.Hash,
		PartSetHeader: TM2PB.PartSetHeader(blockID.PartSetHeader),
	}
}

func (tm2pb) PartSetHeader(header PartSetHeader) tmproto.PartSetHeader {
	return tmproto.PartSetHeader{
		Total: header.Total,
		Hash:  header.Hash,
	}
}

// XXX: panics on unknown pubkey type
func (tm2pb) ValidatorUpdate(val *Validator) abci.ValidatorUpdate {
	pk, err := cryptoenc.PubKeyToProto(val.PubKey)
	if err != nil {
		panic(err)
	}
	return abci.ValidatorUpdate{
		PubKey: pk,
		Power:  val.VotingPower,
	}
}

// XXX: panics on nil or unknown pubkey type
func (tm2pb) ValidatorUpdates(vals *ValidatorSet) []abci.ValidatorUpdate {
	validators := make([]abci.ValidatorUpdate, vals.Size())
	for i, val := range vals.Validators {
		validators[i] = TM2PB.ValidatorUpdate(val)
	}
	return validators
}

<<<<<<< HEAD
=======
func (tm2pb) ConsensusParams(params *ConsensusParams) *abci.ConsensusParams {
	return &abci.ConsensusParams{
		Block: &abci.BlockParams{
			MaxBytes: params.Block.MaxBytes,
			MaxGas:   params.Block.MaxGas,
		},
		Evidence: &tmproto.EvidenceParams{
			MaxAgeNumBlocks: params.Evidence.MaxAgeNumBlocks,
			MaxAgeDuration:  params.Evidence.MaxAgeDuration,
			MaxBytes:        params.Evidence.MaxBytes,
		},
		Validator: &tmproto.ValidatorParams{
			PubKeyTypes: params.Validator.PubKeyTypes,
		},
		Version: &tmproto.VersionParams{
			AppVersion: params.Version.AppVersion,
		},
	}
}

>>>>>>> 363804ac
// XXX: panics on nil or unknown pubkey type
func (tm2pb) NewValidatorUpdate(pubkey crypto.PubKey, power int64) abci.ValidatorUpdate {
	pubkeyABCI, err := cryptoenc.PubKeyToProto(pubkey)
	if err != nil {
		panic(err)
	}
	return abci.ValidatorUpdate{
		PubKey: pubkeyABCI,
		Power:  power,
	}
}

//----------------------------------------------------------------------------

// PB2TM is used for converting protobuf ABCI to Tendermint ABCI.
// UNSTABLE
var PB2TM = pb2tm{}

type pb2tm struct{}

func (pb2tm) ValidatorUpdates(vals []abci.ValidatorUpdate) ([]*Validator, error) {
	tmVals := make([]*Validator, len(vals))
	for i, v := range vals {
		pub, err := cryptoenc.PubKeyFromProto(v.PubKey)
		if err != nil {
			return nil, err
		}
		tmVals[i] = NewValidator(pub, v.Power)
	}
	return tmVals, nil
}<|MERGE_RESOLUTION|>--- conflicted
+++ resolved
@@ -97,29 +97,6 @@
 	return validators
 }
 
-<<<<<<< HEAD
-=======
-func (tm2pb) ConsensusParams(params *ConsensusParams) *abci.ConsensusParams {
-	return &abci.ConsensusParams{
-		Block: &abci.BlockParams{
-			MaxBytes: params.Block.MaxBytes,
-			MaxGas:   params.Block.MaxGas,
-		},
-		Evidence: &tmproto.EvidenceParams{
-			MaxAgeNumBlocks: params.Evidence.MaxAgeNumBlocks,
-			MaxAgeDuration:  params.Evidence.MaxAgeDuration,
-			MaxBytes:        params.Evidence.MaxBytes,
-		},
-		Validator: &tmproto.ValidatorParams{
-			PubKeyTypes: params.Validator.PubKeyTypes,
-		},
-		Version: &tmproto.VersionParams{
-			AppVersion: params.Version.AppVersion,
-		},
-	}
-}
-
->>>>>>> 363804ac
 // XXX: panics on nil or unknown pubkey type
 func (tm2pb) NewValidatorUpdate(pubkey crypto.PubKey, power int64) abci.ValidatorUpdate {
 	pubkeyABCI, err := cryptoenc.PubKeyToProto(pubkey)
