package types

import (
	"encoding/json"
	"errors"
	"fmt"
	"io/ioutil"
	"time"

	"github.com/dashevo/dashd-go/btcjson"

	"github.com/tendermint/tendermint/crypto/bls12381"

	"github.com/tendermint/tendermint/crypto"
	tmbytes "github.com/tendermint/tendermint/libs/bytes"
	tmjson "github.com/tendermint/tendermint/libs/json"
	tmtime "github.com/tendermint/tendermint/libs/time"
)

const (
	// MaxChainIDLen is a maximum length of the chain ID.
	MaxChainIDLen = 50
)

//------------------------------------------------------------
// core types for a genesis definition
// NOTE: any changes to the genesis definition should
// be reflected in the documentation:
// docs/tendermint-core/using-tendermint.md

// GenesisValidator is an initial validator.
type GenesisValidator struct {
	PubKey    crypto.PubKey    `json:"pub_key"`
	Power     int64            `json:"power"`
	Name      string           `json:"name"`
	ProTxHash crypto.ProTxHash `json:"pro_tx_hash"`
}

// GenesisDoc defines the initial conditions for a tendermint blockchain, in particular its validator set.
type GenesisDoc struct {
<<<<<<< HEAD
	GenesisTime                  time.Time                `json:"genesis_time"`
	ChainID                      string                   `json:"chain_id"`
	InitialHeight                int64                    `json:"initial_height"`
	InitialCoreChainLockedHeight uint32                   `json:"initial_core_chain_locked_height"`
	InitialProposalCoreChainLock *tmproto.CoreChainLock   `json:"initial_proposal_core_chain_lock"`
	ConsensusParams              *tmproto.ConsensusParams `json:"consensus_params,omitempty"`
	Validators                   []GenesisValidator       `json:"validators,omitempty"`
	ThresholdPublicKey           crypto.PubKey            `json:"threshold_public_key"`
	QuorumType                   btcjson.LLMQType         `json:"quorum_type"`
	QuorumHash                   crypto.QuorumHash        `json:"quorum_hash"`
	AppHash                      tmbytes.HexBytes         `json:"app_hash"`
	AppState                     json.RawMessage          `json:"app_state,omitempty"`
=======
	GenesisTime     time.Time          `json:"genesis_time"`
	ChainID         string             `json:"chain_id"`
	InitialHeight   int64              `json:"initial_height"`
	ConsensusParams *ConsensusParams   `json:"consensus_params,omitempty"`
	Validators      []GenesisValidator `json:"validators,omitempty"`
	AppHash         tmbytes.HexBytes   `json:"app_hash"`
	AppState        json.RawMessage    `json:"app_state,omitempty"`
>>>>>>> 97a3e44e
}

// SaveAs is a utility method for saving GenensisDoc as a JSON file.
func (genDoc *GenesisDoc) SaveAs(file string) error {
	genDocBytes, err := tmjson.MarshalIndent(genDoc, "", "  ")
	if err != nil {
		return err
	}

	return ioutil.WriteFile(file, genDocBytes, 0644) // nolint:gosec
}

// ValidatorHash returns the hash of the validator set contained in the GenesisDoc
func (genDoc *GenesisDoc) ValidatorHash() []byte {
	if genDoc.QuorumHash == nil {
		panic("quorum hash should not be nil")
	}
	return genDoc.QuorumHash
}

// ValidateAndComplete checks that all necessary fields are present
// and fills in defaults for optional fields left empty
func (genDoc *GenesisDoc) ValidateAndComplete() error {
	if genDoc.ChainID == "" {
		return errors.New("genesis doc must include non-empty chain_id")
	}
	if len(genDoc.ChainID) > MaxChainIDLen {
		return fmt.Errorf("chain_id in genesis doc is too long (max: %d)", MaxChainIDLen)
	}
	if genDoc.InitialHeight < 0 {
		return fmt.Errorf("initial_height cannot be negative (got %v)", genDoc.InitialHeight)
	}
	if genDoc.InitialHeight == 0 {
		genDoc.InitialHeight = 1
	}

	if genDoc.QuorumType == 0 {
		genDoc.QuorumType = 100
	}

	if genDoc.InitialProposalCoreChainLock != nil &&
		genDoc.InitialProposalCoreChainLock.CoreBlockHeight <= genDoc.InitialCoreChainLockedHeight {
		return fmt.Errorf("if set the initial proposal core chain locked block height %d"+
			" must be superior to the initial core chain locked height %d",
			genDoc.InitialProposalCoreChainLock.CoreBlockHeight, genDoc.InitialCoreChainLockedHeight)
	}

	if genDoc.ConsensusParams == nil {
		genDoc.ConsensusParams = DefaultConsensusParams()
	} else if err := genDoc.ConsensusParams.ValidateConsensusParams(); err != nil {
		return err
	}

	for _, v := range genDoc.Validators {
		if v.Power == 0 {
			return fmt.Errorf("the genesis file cannot contain validators with no voting power: %v", v)
		}
		if len(v.ProTxHash) != crypto.ProTxHashSize {
			return fmt.Errorf("validators must all contain a pro_tx_hash of size 32")
		}
	}

	if genDoc.Validators != nil && genDoc.ThresholdPublicKey == nil {
		return fmt.Errorf("the threshold public key must be set if there are validators (%d Validator(s))",
			len(genDoc.Validators))
	}
	if genDoc.Validators != nil && len(genDoc.ThresholdPublicKey.Bytes()) != bls12381.PubKeySize {
		return fmt.Errorf("the threshold public key must be 48 bytes for BLS")
	}
	if genDoc.Validators != nil && len(genDoc.QuorumHash.Bytes()) < crypto.SmallAppHashSize {
		return fmt.Errorf("the quorum hash must be at least %d bytes long (%d Validator(s))",
			crypto.SmallAppHashSize,
			len(genDoc.Validators))
	}

	if genDoc.QuorumType == 0 {
		return fmt.Errorf("the quorum type must not be 0 (%d Validator(s))", len(genDoc.Validators))
	}

	if genDoc.GenesisTime.IsZero() {
		genDoc.GenesisTime = tmtime.Now()
	}

	return nil
}

//------------------------------------------------------------
// Make genesis state from file

// GenesisDocFromJSON unmarshalls JSON data into a GenesisDoc.
func GenesisDocFromJSON(jsonBlob []byte) (*GenesisDoc, error) {
	genDoc := GenesisDoc{}
	err := tmjson.Unmarshal(jsonBlob, &genDoc)
	if err != nil {
		return nil, err
	}

	if err := genDoc.ValidateAndComplete(); err != nil {
		return nil, err
	}

	return &genDoc, err
}

// GenesisDocFromFile reads JSON data from a file and unmarshalls it into a GenesisDoc.
func GenesisDocFromFile(genDocFile string) (*GenesisDoc, error) {
	jsonBlob, err := ioutil.ReadFile(genDocFile)
	if err != nil {
		return nil, fmt.Errorf("couldn't read GenesisDoc file: %w", err)
	}
	genDoc, err := GenesisDocFromJSON(jsonBlob)
	if err != nil {
		fmt.Printf("gendoc %v\n", genDoc)
		return nil, fmt.Errorf("error reading GenesisDoc at %s: %w", genDocFile, err)
	}
	return genDoc, nil
}<|MERGE_RESOLUTION|>--- conflicted
+++ resolved
@@ -38,7 +38,6 @@
 
 // GenesisDoc defines the initial conditions for a tendermint blockchain, in particular its validator set.
 type GenesisDoc struct {
-<<<<<<< HEAD
 	GenesisTime                  time.Time                `json:"genesis_time"`
 	ChainID                      string                   `json:"chain_id"`
 	InitialHeight                int64                    `json:"initial_height"`
@@ -51,15 +50,6 @@
 	QuorumHash                   crypto.QuorumHash        `json:"quorum_hash"`
 	AppHash                      tmbytes.HexBytes         `json:"app_hash"`
 	AppState                     json.RawMessage          `json:"app_state,omitempty"`
-=======
-	GenesisTime     time.Time          `json:"genesis_time"`
-	ChainID         string             `json:"chain_id"`
-	InitialHeight   int64              `json:"initial_height"`
-	ConsensusParams *ConsensusParams   `json:"consensus_params,omitempty"`
-	Validators      []GenesisValidator `json:"validators,omitempty"`
-	AppHash         tmbytes.HexBytes   `json:"app_hash"`
-	AppState        json.RawMessage    `json:"app_state,omitempty"`
->>>>>>> 97a3e44e
 }
 
 // SaveAs is a utility method for saving GenensisDoc as a JSON file.
