--- conflicted
+++ resolved
@@ -356,12 +356,8 @@
 		blockID  = makeBlockID(tmhash.Sum([]byte("blockhash")), math.MaxInt32, tmhash.Sum([]byte("partshash")))
 		blockID2 = makeBlockID(tmhash.Sum([]byte("blockhash2")), math.MaxInt32, tmhash.Sum([]byte("partshash")))
 		vote1    = makeVote(t, val, chainID, 0, height, 0, 2, blockID, defaultVoteTime)
-<<<<<<< HEAD
 		vote2    = makeVote(t, val, chainID, 0, height, 1, 2, blockID2, defaultVoteTime.Add(1*time.Second))
 		vote3    = makeVote(t, val, chainID, 0, height, 2, 2, blockID, defaultVoteTime)
-=======
-		vote2    = makeVote(t, val, chainID, 0, height, 1, 2, blockID2, defaultVoteTime.Add(1*time.Minute))
->>>>>>> ceac02b8
 	)
 
 	ev := &PotentialAmnesiaEvidence{
