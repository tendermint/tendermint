--- conflicted
+++ resolved
@@ -177,259 +177,6 @@
 	assert.Nil(t, goodEvidence.ValidateBasic())
 }
 
-<<<<<<< HEAD
-=======
-func TestPotentialAmnesiaEvidence(t *testing.T) {
-	const (
-		chainID       = "TestPotentialAmnesiaEvidence"
-		height  int64 = 37
-	)
-
-	var (
-		val      = NewMockPV()
-		val2     = NewMockPV()
-		blockID  = makeBlockID(tmhash.Sum([]byte("blockhash")), math.MaxInt32, tmhash.Sum([]byte("partshash")))
-		blockID2 = makeBlockID(tmhash.Sum([]byte("blockhash2")), math.MaxInt32, tmhash.Sum([]byte("partshash")))
-		vote1    = makeVote(t, val, chainID, 0, height, 0, 2, blockID, defaultVoteTime)
-		vote2    = makeVote(t, val, chainID, 0, height, 1, 2, blockID2, defaultVoteTime.Add(1*time.Second))
-		vote3    = makeVote(t, val, chainID, 0, height, 2, 2, blockID, defaultVoteTime)
-	)
-
-	ev := NewPotentialAmnesiaEvidence(vote1, vote2, vote1.Timestamp)
-
-	assert.Equal(t, height, ev.Height())
-	assert.Equal(t, vote1.Timestamp, ev.Time())
-	assert.EqualValues(t, vote1.ValidatorAddress, ev.Address())
-	assert.NotEmpty(t, ev.Hash())
-	assert.NotEmpty(t, ev.Bytes())
-	pubKey, err := val.GetPubKey()
-	require.NoError(t, err)
-	assert.NoError(t, ev.Verify(chainID, pubKey))
-	assert.Error(t, ev.Verify("other", pubKey))
-	privKey2 := ed25519.GenPrivKey()
-	pubKey2 := privKey2.PubKey()
-	assert.Error(t, ev.Verify("other", pubKey2))
-	assert.True(t, ev.Equal(ev))
-	assert.NoError(t, ev.ValidateBasic())
-	assert.NotEmpty(t, ev.String())
-
-	ev2 := &PotentialAmnesiaEvidence{
-		VoteA:       vote1,
-		VoteB:       vote2,
-		HeightStamp: 5,
-	}
-
-	assert.True(t, ev.Equal(ev2))
-	assert.Equal(t, ev.Hash(), ev2.Hash())
-
-	ev3 := NewPotentialAmnesiaEvidence(vote2, vote1, vote1.Timestamp)
-	assert.True(t, ev3.Equal(ev))
-
-	ev4 := &PotentialAmnesiaEvidence{
-		VoteA: vote3,
-		VoteB: vote2,
-	}
-
-	assert.NoError(t, ev4.ValidateBasic())
-	assert.NotEqual(t, ev.Hash(), ev4.Hash())
-	assert.False(t, ev.Equal(ev4))
-
-	// bad evidence
-	badEv := []*PotentialAmnesiaEvidence{
-		// first vote is for a later time than the second vote
-		{
-			VoteA: vote2,
-			VoteB: vote1,
-		},
-
-		// votes are for the same round
-		{
-			VoteA: vote1,
-			VoteB: makeVote(t, val, chainID, 0, height, 0, 2, blockID2, defaultVoteTime.Add(1*time.Second)),
-		},
-
-		// first vote was for a nil block - not locked
-		{
-			VoteA: makeVote(t, val, chainID, 0, height, 0, 2, BlockID{}, defaultVoteTime.Add(1*time.Second)),
-			VoteB: vote2,
-		},
-
-		// second vote is from a different validator
-		{
-			VoteA: vote1,
-			VoteB: makeVote(t, val2, chainID, 0, height, 1, 2, blockID2, defaultVoteTime.Add(1*time.Second)),
-		},
-	}
-
-	for _, ev := range badEv {
-		assert.Error(t, ev.ValidateBasic())
-	}
-
-}
-
-func TestProofOfLockChange(t *testing.T) {
-	const (
-		chainID       = "test_chain_id"
-		height  int64 = 37
-	)
-	// 1: valid POLC - nothing should fail
-	voteSet, valSet, privValidators, blockID := buildVoteSet(height, 1, 3, 7, 0, tmproto.PrecommitType)
-	pubKey, err := privValidators[7].GetPubKey()
-	require.NoError(t, err)
-	polc, err := NewPOLCFromVoteSet(voteSet, pubKey, blockID)
-	assert.NoError(t, err)
-
-	assert.Equal(t, height, polc.Height())
-	assert.NoError(t, polc.ValidateBasic())
-	assert.NoError(t, polc.ValidateVotes(valSet, chainID))
-	assert.NotEmpty(t, polc.String())
-
-	// tamper with one of the votes
-	polc.Votes[0].Timestamp = time.Now().Add(1 * time.Second)
-	err = polc.ValidateVotes(valSet, chainID)
-	t.Log(err)
-	assert.Error(t, err)
-
-	// remove a vote such that majority wasn't reached
-	polc.Votes = polc.Votes[1:]
-	err = polc.ValidateVotes(valSet, chainID)
-	t.Log(err)
-	assert.Error(t, err)
-
-	// test validate basic on a set of bad cases
-	var badPOLCs []*ProofOfLockChange
-	// 2: node has already voted in next round
-	pubKey, err = privValidators[0].GetPubKey()
-	require.NoError(t, err)
-	polc2 := newPOLCFromVoteSet(voteSet, pubKey, blockID)
-	badPOLCs = append(badPOLCs, polc2)
-	// 3: one vote was from a different round
-	voteSet, _, privValidators, blockID = buildVoteSet(height, 1, 3, 7, 0, tmproto.PrecommitType)
-	pubKey, err = privValidators[7].GetPubKey()
-	require.NoError(t, err)
-	polc = newPOLCFromVoteSet(voteSet, pubKey, blockID)
-	badVote := makeVote(t, privValidators[8], chainID, 8, height, 2, 2, blockID, defaultVoteTime)
-	polc.Votes = append(polc.Votes, badVote)
-	badPOLCs = append(badPOLCs, polc)
-	// 4: one vote was from a different height
-	polc = newPOLCFromVoteSet(voteSet, pubKey, blockID)
-	badVote = makeVote(t, privValidators[8], chainID, 8, height+1, 1, 2, blockID, defaultVoteTime)
-	polc.Votes = append(polc.Votes, badVote)
-	badPOLCs = append(badPOLCs, polc)
-	// 5: one vote was from a different vote type
-	polc = newPOLCFromVoteSet(voteSet, pubKey, blockID)
-	badVote = makeVote(t, privValidators[8], chainID, 8, height, 1, 1, blockID, defaultVoteTime)
-	polc.Votes = append(polc.Votes, badVote)
-	badPOLCs = append(badPOLCs, polc)
-	// 5: one of the votes was for a nil block
-	polc = newPOLCFromVoteSet(voteSet, pubKey, blockID)
-	badVote = makeVote(t, privValidators[8], chainID, 8, height, 1, 2, BlockID{}, defaultVoteTime)
-	polc.Votes = append(polc.Votes, badVote)
-	badPOLCs = append(badPOLCs, polc)
-
-	for idx, polc := range badPOLCs {
-		err := polc.ValidateBasic()
-		t.Logf("case: %d: %v", idx+2, err)
-		assert.Error(t, err)
-		if err == nil {
-			t.Errorf("test no. %d failed", idx+2)
-		}
-	}
-
-}
-
-func TestAmnesiaEvidence(t *testing.T) {
-	const (
-		chainID       = "test_chain_id"
-		height  int64 = 37
-	)
-
-	voteSet, valSet, privValidators, blockID := buildVoteSet(height, 1, 2, 7, 0, tmproto.PrecommitType)
-
-	var (
-		val       = privValidators[7]
-		pubKey, _ = val.GetPubKey()
-		blockID2  = makeBlockID(tmhash.Sum([]byte("blockhash2")), math.MaxInt32, tmhash.Sum([]byte("partshash")))
-		vote1     = makeVote(t, val, chainID, 7, height, 0, 2, blockID2, time.Now())
-		vote2     = makeVote(t, val, chainID, 7, height, 1, 2, blockID,
-			time.Now().Add(time.Second))
-		vote3 = makeVote(t, val, chainID, 7, height, 2, 2, blockID2, time.Now())
-		polc  = newPOLCFromVoteSet(voteSet, pubKey, blockID)
-	)
-
-	require.False(t, polc.IsAbsent())
-
-	pe := &PotentialAmnesiaEvidence{
-		VoteA: vote1,
-		VoteB: vote2,
-	}
-
-	emptyAmnesiaEvidence := NewAmnesiaEvidence(pe, NewEmptyPOLC())
-
-	assert.NoError(t, emptyAmnesiaEvidence.ValidateBasic())
-	violated, reason := emptyAmnesiaEvidence.ViolatedConsensus()
-	if assert.True(t, violated) {
-		assert.Equal(t, reason, "no proof of lock was provided")
-	}
-	assert.NoError(t, emptyAmnesiaEvidence.Verify(chainID, pubKey))
-
-	completeAmnesiaEvidence := NewAmnesiaEvidence(pe, polc)
-
-	assert.NoError(t, completeAmnesiaEvidence.ValidateBasic())
-	violated, reason = completeAmnesiaEvidence.ViolatedConsensus()
-	if !assert.False(t, violated) {
-		t.Log(reason)
-	}
-	assert.NoError(t, completeAmnesiaEvidence.Verify(chainID, pubKey))
-	assert.NoError(t, completeAmnesiaEvidence.Polc.ValidateVotes(valSet, chainID))
-
-	assert.True(t, completeAmnesiaEvidence.Equal(emptyAmnesiaEvidence))
-	assert.Equal(t, completeAmnesiaEvidence.Hash(), emptyAmnesiaEvidence.Hash())
-	assert.NotEmpty(t, completeAmnesiaEvidence.Hash())
-	assert.NotEmpty(t, completeAmnesiaEvidence.Bytes())
-
-	pe2 := &PotentialAmnesiaEvidence{
-		VoteA: vote3,
-		VoteB: vote2,
-	}
-
-	// validator has incorrectly voted for a previous round after voting for a later round
-	ae := NewAmnesiaEvidence(pe2, NewEmptyPOLC())
-	assert.NoError(t, ae.ValidateBasic())
-	violated, reason = ae.ViolatedConsensus()
-	if assert.True(t, violated) {
-		assert.Equal(t, reason, "validator went back and voted on a previous round")
-	}
-
-	var badAE []*AmnesiaEvidence
-	// 1) Polc is at an incorrect height
-	voteSet, _, _ = buildVoteSetForBlock(height+1, 1, 2, 7, 0, tmproto.PrecommitType, blockID)
-	polc = newPOLCFromVoteSet(voteSet, pubKey, blockID)
-	badAE = append(badAE, NewAmnesiaEvidence(pe, polc))
-	// 2) Polc is of a later round
-	voteSet, _, _ = buildVoteSetForBlock(height, 2, 2, 7, 0, tmproto.PrecommitType, blockID)
-	polc = newPOLCFromVoteSet(voteSet, pubKey, blockID)
-	badAE = append(badAE, NewAmnesiaEvidence(pe, polc))
-	// 3) Polc has a different public key
-	voteSet, _, privValidators = buildVoteSetForBlock(height, 1, 2, 7, 0, tmproto.PrecommitType, blockID)
-	pubKey2, _ := privValidators[7].GetPubKey()
-	polc = newPOLCFromVoteSet(voteSet, pubKey2, blockID)
-	badAE = append(badAE, NewAmnesiaEvidence(pe, polc))
-	// 4) Polc has a different block ID
-	voteSet, _, _, blockID = buildVoteSet(height, 1, 2, 7, 0, tmproto.PrecommitType)
-	polc = newPOLCFromVoteSet(voteSet, pubKey, blockID)
-	badAE = append(badAE, NewAmnesiaEvidence(pe, polc))
-
-	for idx, ae := range badAE {
-		t.Log(ae.ValidateBasic())
-		if !assert.Error(t, ae.ValidateBasic()) {
-			t.Errorf("test no. %d failed", idx+1)
-		}
-	}
-
-}
-
->>>>>>> 82011ee7
 func makeVote(
 	t *testing.T, val PrivValidator, chainID string, valIndex int32, height int64, round int32, step int, blockID BlockID,
 	time time.Time) *Vote {
@@ -508,20 +255,6 @@
 		{"DuplicateVoteEvidence nil voteB", &DuplicateVoteEvidence{VoteA: v, VoteB: nil}, false, true},
 		{"DuplicateVoteEvidence nil voteA", &DuplicateVoteEvidence{VoteA: nil, VoteB: v}, false, true},
 		{"DuplicateVoteEvidence success", &DuplicateVoteEvidence{VoteA: v2, VoteB: v}, false, false},
-<<<<<<< HEAD
-=======
-		{"PotentialAmnesiaEvidence empty fail", &PotentialAmnesiaEvidence{}, false, true},
-		{"PotentialAmnesiaEvidence nil VoteB", &PotentialAmnesiaEvidence{VoteA: v, VoteB: nil}, false, true},
-		{"PotentialAmnesiaEvidence nil VoteA", &PotentialAmnesiaEvidence{VoteA: nil, VoteB: v2}, false, true},
-		{"PotentialAmnesiaEvidence success", &PotentialAmnesiaEvidence{VoteA: v2, VoteB: v}, false, false},
-		{"AmnesiaEvidence nil ProofOfLockChange", &AmnesiaEvidence{PotentialAmnesiaEvidence: &PotentialAmnesiaEvidence{},
-			Polc: NewEmptyPOLC()}, false, true},
-		{"AmnesiaEvidence nil Polc",
-			&AmnesiaEvidence{PotentialAmnesiaEvidence: &PotentialAmnesiaEvidence{VoteA: v2, VoteB: v},
-				Polc: &ProofOfLockChange{}}, false, false},
-		{"AmnesiaEvidence success", &AmnesiaEvidence{PotentialAmnesiaEvidence: &PotentialAmnesiaEvidence{VoteA: v2, VoteB: v},
-			Polc: NewEmptyPOLC()}, false, false},
->>>>>>> 82011ee7
 	}
 	for _, tt := range tests {
 		tt := tt
