package types

import (
	"math"
	"testing"
	"time"

	"github.com/stretchr/testify/assert"
	"github.com/stretchr/testify/require"
	"github.com/tendermint/tendermint/crypto"
	"github.com/tendermint/tendermint/crypto/ed25519"
	"github.com/tendermint/tendermint/crypto/tmhash"
	tmrand "github.com/tendermint/tendermint/libs/rand"
	tmproto "github.com/tendermint/tendermint/proto/types"
)

type voteData struct {
	vote1 *Vote
	vote2 *Vote
	valid bool
}

var defaultVoteTime = time.Date(2019, 1, 1, 0, 0, 0, 0, time.UTC)

<<<<<<< HEAD
=======
func makeVote(
	t *testing.T, val PrivValidator, chainID string, valIndex int32, height int64, round int32, step int, blockID BlockID,
	time time.Time) *Vote {
	pubKey, err := val.GetPubKey()
	require.NoError(t, err)
	v := &Vote{
		ValidatorAddress: pubKey.Address(),
		ValidatorIndex:   valIndex,
		Height:           height,
		Round:            round,
		Type:             tmproto.SignedMsgType(step),
		Timestamp:        time,
		BlockID:          blockID,
	}
	err = val.SignVote(chainID, v)
	if err != nil {
		panic(err)
	}
	return v
}

>>>>>>> 9ef266b8
func TestEvidence(t *testing.T) {
	val := NewMockPV()
	val2 := NewMockPV()

	blockID := makeBlockID([]byte("blockhash"), 1000, []byte("partshash"))
	blockID2 := makeBlockID([]byte("blockhash2"), 1000, []byte("partshash"))
	blockID3 := makeBlockID([]byte("blockhash"), 10000, []byte("partshash"))
	blockID4 := makeBlockID([]byte("blockhash"), 10000, []byte("partshash2"))

	const chainID = "mychain"

	vote1 := makeVote(t, val, chainID, 0, 10, 2, 1, blockID, defaultVoteTime)
	err := val.SignVote(chainID, vote1)
	require.NoError(t, err)
	badVote := makeVote(t, val, chainID, 0, 10, 2, 1, blockID, defaultVoteTime)
	err = val2.SignVote(chainID, badVote)
	require.NoError(t, err)

	cases := []voteData{
		{vote1, makeVote(t, val, chainID, 0, 10, 2, 1, blockID2, defaultVoteTime), true}, // different block ids
		{vote1, makeVote(t, val, chainID, 0, 10, 2, 1, blockID3, defaultVoteTime), true},
		{vote1, makeVote(t, val, chainID, 0, 10, 2, 1, blockID4, defaultVoteTime), true},
		{vote1, makeVote(t, val, chainID, 0, 10, 2, 1, blockID, defaultVoteTime), false},     // wrong block id
		{vote1, makeVote(t, val, "mychain2", 0, 10, 2, 1, blockID2, defaultVoteTime), false}, // wrong chain id
		{vote1, makeVote(t, val, chainID, 1, 10, 2, 1, blockID2, defaultVoteTime), false},    // wrong val index
		{vote1, makeVote(t, val, chainID, 0, 11, 2, 1, blockID2, defaultVoteTime), false},    // wrong height
		{vote1, makeVote(t, val, chainID, 0, 10, 3, 1, blockID2, defaultVoteTime), false},    // wrong round
		{vote1, makeVote(t, val, chainID, 0, 10, 2, 2, blockID2, defaultVoteTime), false},    // wrong step
		{vote1, makeVote(t, val2, chainID, 0, 10, 2, 1, blockID, defaultVoteTime), false},    // wrong validator
		{vote1, makeVote(t, val2, chainID, 0, 10, 2, 1, blockID, time.Date(2020, 1, 1, 0, 0, 0, 0, time.UTC)), false},
		{vote1, badVote, false}, // signed by wrong key
	}

	pubKey, err := val.GetPubKey()
	require.NoError(t, err)
	for _, c := range cases {
		ev := &DuplicateVoteEvidence{
			VoteA: c.vote1,
			VoteB: c.vote2,
		}
		if c.valid {
			assert.Nil(t, ev.Verify(chainID, pubKey), "evidence should be valid")
		} else {
			assert.NotNil(t, ev.Verify(chainID, pubKey), "evidence should be invalid")
		}
	}
}

func TestDuplicatedVoteEvidence(t *testing.T) {
	ev := randomDuplicatedVoteEvidence(t)

	assert.True(t, ev.Equal(ev))
	assert.False(t, ev.Equal(&DuplicateVoteEvidence{}))
}

func TestEvidenceList(t *testing.T) {
	ev := randomDuplicatedVoteEvidence(t)
	evl := EvidenceList([]Evidence{ev})

	assert.NotNil(t, evl.Hash())
	assert.True(t, evl.Has(ev))
	assert.False(t, evl.Has(&DuplicateVoteEvidence{}))
}

func TestMaxEvidenceBytes(t *testing.T) {
	val := NewMockPV()
	blockID := makeBlockID(tmhash.Sum([]byte("blockhash")), math.MaxInt32, tmhash.Sum([]byte("partshash")))
	blockID2 := makeBlockID(tmhash.Sum([]byte("blockhash2")), math.MaxInt32, tmhash.Sum([]byte("partshash")))
	maxTime := time.Date(9999, 0, 0, 0, 0, 0, 0, time.UTC)
	const chainID = "mychain"
	ev := &DuplicateVoteEvidence{
		VoteA: makeVote(t, val, chainID, math.MaxInt32, math.MaxInt64, math.MaxInt32, math.MaxInt64, blockID, maxTime),
		VoteB: makeVote(t, val, chainID, math.MaxInt32, math.MaxInt64, math.MaxInt32, math.MaxInt64, blockID2, maxTime),
	}

	//TODO: Add other types of evidence to test and set MaxEvidenceBytes accordingly

	// evl := &LunaticValidatorEvidence{
	// Header: makeHeaderRandom(),
	// Vote:   makeVote(t, val, chainID, math.MaxInt64, math.MaxInt64, math.MaxInt64, math.MaxInt64, blockID2),

	// 	InvalidHeaderField: "",
	// }

	// evp := &PhantomValidatorEvidence{
	// 	Header: makeHeaderRandom(),
	// 	Vote:   makeVote(t, val, chainID, math.MaxInt64, math.MaxInt64, math.MaxInt64, math.MaxInt64, blockID2),

	// 	LastHeightValidatorWasInSet: math.MaxInt64,
	// }

	// signedHeader := SignedHeader{Header: makeHeaderRandom(), Commit: randCommit(time.Now())}
	// evc := &ConflictingHeadersEvidence{
	// 	H1: &signedHeader,
	// 	H2: &signedHeader,
	// }

	testCases := []struct {
		testName string
		evidence Evidence
	}{
		{"DuplicateVote", ev},
		// {"LunaticValidatorEvidence", evl},
		// {"PhantomValidatorEvidence", evp},
		// {"ConflictingHeadersEvidence", evc},
	}

	for _, tt := range testCases {
		bz, err := cdc.MarshalBinaryLengthPrefixed(tt.evidence)
		require.NoError(t, err, tt.testName)

		assert.LessOrEqual(t, int64(len(bz)), MaxEvidenceBytes, tt.testName)
	}

}

func randomDuplicatedVoteEvidence(t *testing.T) *DuplicateVoteEvidence {
	val := NewMockPV()
	blockID := makeBlockID([]byte("blockhash"), 1000, []byte("partshash"))
	blockID2 := makeBlockID([]byte("blockhash2"), 1000, []byte("partshash"))
	const chainID = "mychain"
	return &DuplicateVoteEvidence{
		VoteA: makeVote(t, val, chainID, 0, 10, 2, 1, blockID, defaultVoteTime),
		VoteB: makeVote(t, val, chainID, 0, 10, 2, 1, blockID2, defaultVoteTime),
	}
}

func TestDuplicateVoteEvidenceValidation(t *testing.T) {
	val := NewMockPV()
	blockID := makeBlockID(tmhash.Sum([]byte("blockhash")), math.MaxInt32, tmhash.Sum([]byte("partshash")))
	blockID2 := makeBlockID(tmhash.Sum([]byte("blockhash2")), math.MaxInt32, tmhash.Sum([]byte("partshash")))
	const chainID = "mychain"

	testCases := []struct {
		testName         string
		malleateEvidence func(*DuplicateVoteEvidence)
		expectErr        bool
	}{
		{"Good DuplicateVoteEvidence", func(ev *DuplicateVoteEvidence) {}, false},
		{"Nil vote A", func(ev *DuplicateVoteEvidence) { ev.VoteA = nil }, true},
		{"Nil vote B", func(ev *DuplicateVoteEvidence) { ev.VoteB = nil }, true},
		{"Nil votes", func(ev *DuplicateVoteEvidence) {
			ev.VoteA = nil
			ev.VoteB = nil
		}, true},
		{"Invalid vote type", func(ev *DuplicateVoteEvidence) {
			ev.VoteA = makeVote(t, val, chainID, math.MaxInt32, math.MaxInt64, math.MaxInt32, 0, blockID2, defaultVoteTime)
		}, true},
		{"Invalid vote order", func(ev *DuplicateVoteEvidence) {
			swap := ev.VoteA.Copy()
			ev.VoteA = ev.VoteB.Copy()
			ev.VoteB = swap
		}, true},
	}
	for _, tc := range testCases {
		tc := tc
		t.Run(tc.testName, func(t *testing.T) {
			vote1 := makeVote(t, val, chainID, math.MaxInt32, math.MaxInt64, math.MaxInt32, 0x02, blockID, defaultVoteTime)
			vote2 := makeVote(t, val, chainID, math.MaxInt32, math.MaxInt64, math.MaxInt32, 0x02, blockID2, defaultVoteTime)
			ev := NewDuplicateVoteEvidence(vote1, vote2)
			tc.malleateEvidence(ev)
			assert.Equal(t, tc.expectErr, ev.ValidateBasic() != nil, "Validate Basic had an unexpected result")
		})
	}
}

func TestMockGoodEvidenceValidateBasic(t *testing.T) {
	goodEvidence := NewMockEvidence(int64(1), time.Now(), []byte{1})
	assert.Nil(t, goodEvidence.ValidateBasic())
}

func TestMockBadEvidenceValidateBasic(t *testing.T) {
	badEvidence := NewMockEvidence(int64(1), time.Now(), []byte{1})
	assert.Nil(t, badEvidence.ValidateBasic())
}

func TestLunaticValidatorEvidence(t *testing.T) {
	var (
		blockID  = makeBlockIDRandom()
		header   = makeHeaderRandom()
		bTime, _ = time.Parse(time.RFC3339, "2006-01-02T15:04:05Z")
		val      = NewMockPV()
		vote     = makeVote(t, val, header.ChainID, 0, header.Height, 0, 2, blockID, defaultVoteTime)
	)

	header.Time = bTime

	ev := &LunaticValidatorEvidence{
		Header:             header,
		Vote:               vote,
		InvalidHeaderField: "AppHash",
	}

	assert.Equal(t, header.Height, ev.Height())
	assert.Equal(t, bTime, ev.Time())
	assert.EqualValues(t, vote.ValidatorAddress, ev.Address())
	assert.NotEmpty(t, ev.Hash())
	assert.NotEmpty(t, ev.Bytes())
	pubKey, err := val.GetPubKey()
	require.NoError(t, err)
	assert.NoError(t, ev.Verify(header.ChainID, pubKey))
	assert.Error(t, ev.Verify("other", pubKey))
	privKey2 := ed25519.GenPrivKey()
	pubKey2 := privKey2.PubKey()
	assert.Error(t, ev.Verify("other", pubKey2))
	assert.True(t, ev.Equal(ev))
	assert.NoError(t, ev.ValidateBasic())
	assert.NotEmpty(t, ev.String())
}

func TestPhantomValidatorEvidence(t *testing.T) {
	var (
		blockID = makeBlockIDRandom()
		header  = makeHeaderRandom()
		val     = NewMockPV()
		vote    = makeVote(t, val, header.ChainID, 0, header.Height, 0, 2, blockID, defaultVoteTime)
	)

	ev := &PhantomValidatorEvidence{
		Vote:                        vote,
		LastHeightValidatorWasInSet: header.Height - 1,
	}

	assert.Equal(t, header.Height, ev.Height())
	assert.Equal(t, defaultVoteTime, ev.Time())
	assert.EqualValues(t, vote.ValidatorAddress, ev.Address())
	assert.NotEmpty(t, ev.Hash())
	assert.NotEmpty(t, ev.Bytes())
	pubKey, err := val.GetPubKey()
	require.NoError(t, err)
	assert.NoError(t, ev.Verify(header.ChainID, pubKey))
	assert.Error(t, ev.Verify("other", pubKey))
	privKey2 := ed25519.GenPrivKey()
	pubKey2 := privKey2.PubKey()
	assert.Error(t, ev.Verify("other", pubKey2))
	assert.True(t, ev.Equal(ev))
	assert.NoError(t, ev.ValidateBasic())
	assert.NotEmpty(t, ev.String())
}

func TestConflictingHeadersEvidence(t *testing.T) {
	const (
		chainID       = "TestConflictingHeadersEvidence"
		height  int64 = 37
	)

	var (
		blockID = makeBlockIDRandom()
		header1 = makeHeaderRandom()
		header2 = makeHeaderRandom()
	)

	header1.Height = height
	header1.LastBlockID = blockID
	header1.ChainID = chainID

	header2.Height = height
	header2.LastBlockID = blockID
	header2.ChainID = chainID

	voteSet1, valSet, vals := randVoteSet(height, 1, tmproto.PrecommitType, 10, 1)
	voteSet2 := NewVoteSet(chainID, height, 1, tmproto.PrecommitType, valSet)

	commit1, err := MakeCommit(BlockID{
		Hash: header1.Hash(),
		PartsHeader: PartSetHeader{
			Total: 100,
			Hash:  crypto.CRandBytes(tmhash.Size),
		},
	}, height, 1, voteSet1, vals, time.Now())
	require.NoError(t, err)
	commit2, err := MakeCommit(BlockID{
		Hash: header2.Hash(),
		PartsHeader: PartSetHeader{
			Total: 100,
			Hash:  crypto.CRandBytes(tmhash.Size),
		},
	}, height, 1, voteSet2, vals, time.Now())
	require.NoError(t, err)

	ev := &ConflictingHeadersEvidence{
		H1: &SignedHeader{
			Header: header1,
			Commit: commit1,
		},
		H2: &SignedHeader{
			Header: header2,
			Commit: commit2,
		},
	}

	assert.Panics(t, func() {
		ev.Address()
	})

	assert.Panics(t, func() {
		pubKey, _ := vals[0].GetPubKey()
		ev.Verify(chainID, pubKey)
	})

	assert.Equal(t, height, ev.Height())
	// assert.Equal(t, bTime, ev.Time())
	assert.NotEmpty(t, ev.Hash())
	assert.NotEmpty(t, ev.Bytes())
	assert.NoError(t, ev.VerifyComposite(header1, valSet))
	assert.True(t, ev.Equal(ev))
	assert.NoError(t, ev.ValidateBasic())
	assert.NotEmpty(t, ev.String())
}

func TestPotentialAmnesiaEvidence(t *testing.T) {
	const (
		chainID       = "TestPotentialAmnesiaEvidence"
		height  int64 = 37
	)

	var (
		val      = NewMockPV()
		blockID  = makeBlockID(tmhash.Sum([]byte("blockhash")), math.MaxInt32, tmhash.Sum([]byte("partshash")))
		blockID2 = makeBlockID(tmhash.Sum([]byte("blockhash2")), math.MaxInt32, tmhash.Sum([]byte("partshash")))
		vote1    = makeVote(t, val, chainID, 0, height, 0, 2, blockID, defaultVoteTime)
		vote2    = makeVote(t, val, chainID, 0, height, 1, 2, blockID2, defaultVoteTime)
	)

	ev := &PotentialAmnesiaEvidence{
		VoteA: vote1,
		VoteB: vote2,
	}

	assert.Equal(t, height, ev.Height())
	// assert.Equal(t, bTime, ev.Time())
	assert.EqualValues(t, vote1.ValidatorAddress, ev.Address())
	assert.NotEmpty(t, ev.Hash())
	assert.NotEmpty(t, ev.Bytes())
	pubKey, err := val.GetPubKey()
	require.NoError(t, err)
	assert.NoError(t, ev.Verify(chainID, pubKey))
	assert.Error(t, ev.Verify("other", pubKey))
	privKey2 := ed25519.GenPrivKey()
	pubKey2 := privKey2.PubKey()
	assert.Error(t, ev.Verify("other", pubKey2))
	assert.True(t, ev.Equal(ev))
	assert.NoError(t, ev.ValidateBasic())
	assert.NotEmpty(t, ev.String())
}

func TestProofOfLockChange(t *testing.T) {
	const (
		chainID       = "test_chain_id"
		height  int64 = 37
	)
	// 1: valid POLC - nothing should fail
	voteSet, valSet, privValidators, blockID := buildVoteSet(height, 1, 3, 7, 0, tmproto.PrecommitType)
	pubKey, err := privValidators[7].GetPubKey()
	require.NoError(t, err)
	polc := makePOLCFromVoteSet(voteSet, pubKey, blockID)

	assert.Equal(t, height, polc.Height())
	assert.NoError(t, polc.ValidateBasic())
	assert.NoError(t, polc.ValidateVotes(valSet, chainID))
	assert.NotEmpty(t, polc.String())

	// tamper with one of the votes
	polc.Votes[0].Timestamp = time.Now().Add(1 * time.Second)
	err = polc.ValidateVotes(valSet, chainID)
	t.Log(err)
	assert.Error(t, err)

	// remove a vote such that majority wasn't reached
	polc.Votes = polc.Votes[1:]
	err = polc.ValidateVotes(valSet, chainID)
	t.Log(err)
	assert.Error(t, err)

	// test validate basic on a set of bad cases
	var badPOLCs []ProofOfLockChange
	// 2: node has already voted in next round
	pubKey, err = privValidators[0].GetPubKey()
	require.NoError(t, err)
	polc2 := makePOLCFromVoteSet(voteSet, pubKey, blockID)
	badPOLCs = append(badPOLCs, polc2)
	// 3: one vote was from a different round
	voteSet, _, privValidators, blockID = buildVoteSet(height, 1, 3, 7, 0, tmproto.PrecommitType)
	pubKey, err = privValidators[7].GetPubKey()
	require.NoError(t, err)
	polc = makePOLCFromVoteSet(voteSet, pubKey, blockID)
	badVote := makeVote(t, privValidators[8], chainID, 8, height, 2, 2, blockID, defaultVoteTime)
	polc.Votes = append(polc.Votes, *badVote)
	badPOLCs = append(badPOLCs, polc)
	// 4: one vote was from a different height
	polc = makePOLCFromVoteSet(voteSet, pubKey, blockID)
	badVote = makeVote(t, privValidators[8], chainID, 8, height+1, 1, 2, blockID, defaultVoteTime)
	polc.Votes = append(polc.Votes, *badVote)
	badPOLCs = append(badPOLCs, polc)
	// 5: one vote was from a different vote type
	polc = makePOLCFromVoteSet(voteSet, pubKey, blockID)
	badVote = makeVote(t, privValidators[8], chainID, 8, height, 1, 1, blockID, defaultVoteTime)
	polc.Votes = append(polc.Votes, *badVote)
	badPOLCs = append(badPOLCs, polc)
	// 5: one of the votes was for a nil block
	polc = makePOLCFromVoteSet(voteSet, pubKey, blockID)
	badVote = makeVote(t, privValidators[8], chainID, 8, height, 1, 2, BlockID{}, defaultVoteTime)
	polc.Votes = append(polc.Votes, *badVote)
	badPOLCs = append(badPOLCs, polc)

	for idx, polc := range badPOLCs {
		err := polc.ValidateBasic()
		t.Logf("case: %d: %v", idx+2, err)
		assert.Error(t, err)
		if err == nil {
			t.Errorf("test no. %d failed", idx+2)
		}
	}

}

func TestAmnesiaEvidence(t *testing.T) {
	const (
		chainID       = "test_chain_id"
		height  int64 = 37
	)

	voteSet, valSet, privValidators, blockID := buildVoteSet(height, 1, 2, 7, 0, PrecommitType)

	var (
		val       = privValidators[7]
		pubKey, _ = val.GetPubKey()
		blockID2  = makeBlockID(tmhash.Sum([]byte("blockhash2")), math.MaxInt64, tmhash.Sum([]byte("partshash")))
		vote1     = makeVote(t, val, chainID, 7, height, 0, 2, blockID2, time.Now())
		vote2     = makeVote(t, val, chainID, 7, height, 1, 2, blockID,
			time.Now().Add(time.Second))
		vote3 = makeVote(t, val, chainID, 7, height, 2, 2, blockID2, time.Now())
		polc  = makePOLCFromVoteSet(voteSet, pubKey, blockID)
	)

	require.False(t, polc.IsAbsent())

	pe := PotentialAmnesiaEvidence{
		VoteA: vote1,
		VoteB: vote2,
	}

	emptyAmnesiaEvidence := MakeAmnesiaEvidence(pe, EmptyPOLC())

	assert.NoError(t, emptyAmnesiaEvidence.ValidateBasic())
	violated, reason := emptyAmnesiaEvidence.ViolatedConsensus()
	if assert.True(t, violated) {
		assert.Equal(t, reason, "no proof of lock was provided")
	}
	assert.NoError(t, emptyAmnesiaEvidence.Verify(chainID, pubKey))

	completeAmnesiaEvidence := MakeAmnesiaEvidence(pe, polc)

	assert.NoError(t, completeAmnesiaEvidence.ValidateBasic())
	violated, reason = completeAmnesiaEvidence.ViolatedConsensus()
	if !assert.False(t, violated) {
		t.Log(reason)
	}
	assert.NoError(t, completeAmnesiaEvidence.Verify(chainID, pubKey))
	assert.NoError(t, completeAmnesiaEvidence.Polc.ValidateVotes(valSet, chainID))

	assert.True(t, completeAmnesiaEvidence.Equal(emptyAmnesiaEvidence))
	assert.NotEmpty(t, completeAmnesiaEvidence.Hash())
	assert.NotEmpty(t, completeAmnesiaEvidence.Bytes())

	pe2 := PotentialAmnesiaEvidence{
		VoteA: vote3,
		VoteB: vote2,
	}

	// validator has incorrectly voted for a previous round after voting for a later round
	ae := MakeAmnesiaEvidence(pe2, EmptyPOLC())
	assert.Error(t, ae.ValidateBasic())
	violated, reason = ae.ViolatedConsensus()
	if assert.True(t, violated) {
		assert.Equal(t, reason, "validator went back and voted on a previous round")
	}

	var badAE []AmnesiaEvidence
	// 1) Polc is at an incorrect height
	voteSet, _, _ = buildVoteSetForBlock(height+1, 1, 2, 7, 0, PrecommitType, blockID)
	polc = makePOLCFromVoteSet(voteSet, pubKey, blockID)
	badAE = append(badAE, MakeAmnesiaEvidence(pe, polc))
	// 2) Polc is of a later round
	voteSet, _, _ = buildVoteSetForBlock(height, 2, 2, 7, 0, PrecommitType, blockID)
	polc = makePOLCFromVoteSet(voteSet, pubKey, blockID)
	badAE = append(badAE, MakeAmnesiaEvidence(pe, polc))
	// 3) Polc has a different public key
	voteSet, _, privValidators = buildVoteSetForBlock(height, 1, 2, 7, 0, PrecommitType, blockID)
	pubKey2, _ := privValidators[7].GetPubKey()
	polc = makePOLCFromVoteSet(voteSet, pubKey2, blockID)
	badAE = append(badAE, MakeAmnesiaEvidence(pe, polc))
	// 4) Polc has a different block ID
	voteSet, _, _, blockID = buildVoteSet(height, 1, 2, 7, 0, PrecommitType)
	polc = makePOLCFromVoteSet(voteSet, pubKey, blockID)
	badAE = append(badAE, MakeAmnesiaEvidence(pe, polc))

	for idx, ae := range badAE {
		t.Log(ae.ValidateBasic())
		if !assert.Error(t, ae.ValidateBasic()) {
			t.Errorf("test no. %d failed", idx+1)
		}
	}

}

func makeVote(
	t *testing.T, val PrivValidator, chainID string, valIndex int, height int64, round, step int, blockID BlockID,
	time time.Time) *Vote {
	pubKey, err := val.GetPubKey()
	require.NoError(t, err)
	v := &Vote{
		ValidatorAddress: pubKey.Address(),
		ValidatorIndex:   valIndex,
		Height:           height,
		Round:            round,
		Type:             SignedMsgType(step),
		BlockID:          blockID,
		Timestamp:        time,
	}
	err = val.SignVote(chainID, v)
	if err != nil {
		panic(err)
	}
	return v
}

func makeHeaderRandom() *Header {
	return &Header{
		ChainID:            tmrand.Str(12),
		Height:             int64(tmrand.Uint16()) + 1,
		Time:               time.Now(),
		LastBlockID:        makeBlockIDRandom(),
		LastCommitHash:     crypto.CRandBytes(tmhash.Size),
		DataHash:           crypto.CRandBytes(tmhash.Size),
		ValidatorsHash:     crypto.CRandBytes(tmhash.Size),
		NextValidatorsHash: crypto.CRandBytes(tmhash.Size),
		ConsensusHash:      crypto.CRandBytes(tmhash.Size),
		AppHash:            crypto.CRandBytes(tmhash.Size),
		LastResultsHash:    crypto.CRandBytes(tmhash.Size),
		EvidenceHash:       crypto.CRandBytes(tmhash.Size),
		ProposerAddress:    crypto.CRandBytes(crypto.AddressSize),
	}
}

func TestEvidenceProto(t *testing.T) {
	// -------- Votes --------
	val := NewMockPV()
	blockID := makeBlockID(tmhash.Sum([]byte("blockhash")), math.MaxInt32, tmhash.Sum([]byte("partshash")))
	blockID2 := makeBlockID(tmhash.Sum([]byte("blockhash2")), math.MaxInt32, tmhash.Sum([]byte("partshash")))
	const chainID = "mychain"
	v := makeVote(t, val, chainID, math.MaxInt32, math.MaxInt64, 1, 0x01, blockID, defaultVoteTime)
	v2 := makeVote(t, val, chainID, math.MaxInt32, math.MaxInt64, 2, 0x01, blockID2, defaultVoteTime)

	// -------- SignedHeaders --------
	const height int64 = 37

	var (
		header1 = makeHeaderRandom()
		header2 = makeHeaderRandom()
	)

	header1.Height = height
	header1.LastBlockID = blockID
	header1.ChainID = chainID

	header2.Height = height
	header2.LastBlockID = blockID
	header2.ChainID = chainID

	voteSet1, valSet, vals := randVoteSet(height, 1, tmproto.PrecommitType, 10, 1)
	voteSet2 := NewVoteSet(chainID, height, 1, tmproto.PrecommitType, valSet)

	commit1, err := MakeCommit(BlockID{
		Hash: header1.Hash(),
		PartsHeader: PartSetHeader{
			Total: 100,
			Hash:  crypto.CRandBytes(tmhash.Size),
		},
	}, height, 1, voteSet1, vals, time.Now())
	require.NoError(t, err)
	commit2, err := MakeCommit(BlockID{
		Hash: header2.Hash(),
		PartsHeader: PartSetHeader{
			Total: 100,
			Hash:  crypto.CRandBytes(tmhash.Size),
		},
	}, height, 1, voteSet2, vals, time.Now())
	require.NoError(t, err)

	h1 := &SignedHeader{
		Header: header1,
		Commit: commit1,
	}
	h2 := &SignedHeader{
		Header: header2,
		Commit: commit2,
	}

	tests := []struct {
		testName string
		evidence Evidence
		wantErr  bool
		wantErr2 bool
	}{
		{"&DuplicateVoteEvidence empty fail", &DuplicateVoteEvidence{}, false, true},
		{"&DuplicateVoteEvidence nil voteB", &DuplicateVoteEvidence{VoteA: v, VoteB: nil}, false, true},
		{"&DuplicateVoteEvidence nil voteA", &DuplicateVoteEvidence{VoteA: nil, VoteB: v}, false, true},
		{"&DuplicateVoteEvidence success", &DuplicateVoteEvidence{VoteA: v2, VoteB: v}, false, false},
		{"&ConflictingHeadersEvidence empty fail", &ConflictingHeadersEvidence{}, false, true},
		{"&ConflictingHeadersEvidence nil H2", &ConflictingHeadersEvidence{H1: h1, H2: nil}, false, true},
		{"&ConflictingHeadersEvidence nil H1", &ConflictingHeadersEvidence{H1: nil, H2: h2}, false, true},
		{"ConflictingHeadersEvidence empty fail", ConflictingHeadersEvidence{}, false, true},
		{"ConflictingHeadersEvidence nil H2", ConflictingHeadersEvidence{H1: h1, H2: nil}, false, true},
		{"ConflictingHeadersEvidence nil H1", ConflictingHeadersEvidence{H1: nil, H2: h2}, false, true},
		{"ConflictingHeadersEvidence success", ConflictingHeadersEvidence{H1: h1, H2: h2}, false, false},
		{"LunaticValidatorEvidence empty fail", LunaticValidatorEvidence{}, false, true},
		{"LunaticValidatorEvidence only header fail", LunaticValidatorEvidence{Header: header1}, false, true},
		{"LunaticValidatorEvidence only vote fail", LunaticValidatorEvidence{Vote: v}, false, true},
		{"LunaticValidatorEvidence header & vote fail", LunaticValidatorEvidence{Header: header1, Vote: v}, false, true},
		{"LunaticValidatorEvidence success", LunaticValidatorEvidence{Header: header1,
			Vote: v, InvalidHeaderField: "ValidatorsHash"}, false, true},
		{"&LunaticValidatorEvidence empty fail", &LunaticValidatorEvidence{}, false, true},
		{"LunaticValidatorEvidence only header fail", &LunaticValidatorEvidence{Header: header1}, false, true},
		{"LunaticValidatorEvidence only vote fail", &LunaticValidatorEvidence{Vote: v}, false, true},
		{"LunaticValidatorEvidence header & vote fail", &LunaticValidatorEvidence{Header: header1, Vote: v}, false, true},
		{"&LunaticValidatorEvidence empty fail", &LunaticValidatorEvidence{}, false, true},
		{"PotentialAmnesiaEvidence empty fail", PotentialAmnesiaEvidence{}, false, true},
		{"PotentialAmnesiaEvidence nil VoteB", PotentialAmnesiaEvidence{VoteA: v, VoteB: nil}, false, true},
		{"PotentialAmnesiaEvidence nil VoteA", PotentialAmnesiaEvidence{VoteA: nil, VoteB: v2}, false, true},
		{"&PotentialAmnesiaEvidence empty fail", &PotentialAmnesiaEvidence{}, false, true},
		{"&PotentialAmnesiaEvidence nil VoteB", &PotentialAmnesiaEvidence{VoteA: v, VoteB: nil}, false, true},
		{"&PotentialAmnesiaEvidence nil VoteA", &PotentialAmnesiaEvidence{VoteA: nil, VoteB: v2}, false, true},
		{"&PotentialAmnesiaEvidence success", &PotentialAmnesiaEvidence{VoteA: v2, VoteB: v}, false, false},
	}
	for _, tt := range tests {
		tt := tt
		t.Run(tt.testName, func(t *testing.T) {
			pb, err := EvidenceToProto(tt.evidence)
			if tt.wantErr {
				assert.Error(t, err, tt.testName)
				return
			}
			assert.NoError(t, err, tt.testName)

			evi, err := EvidenceFromProto(pb)
			if tt.wantErr2 {
				assert.Error(t, err, tt.testName)
				return
			}
			require.Equal(t, tt.evidence, evi, tt.testName)
		})
	}
}<|MERGE_RESOLUTION|>--- conflicted
+++ resolved
@@ -22,30 +22,6 @@
 
 var defaultVoteTime = time.Date(2019, 1, 1, 0, 0, 0, 0, time.UTC)
 
-<<<<<<< HEAD
-=======
-func makeVote(
-	t *testing.T, val PrivValidator, chainID string, valIndex int32, height int64, round int32, step int, blockID BlockID,
-	time time.Time) *Vote {
-	pubKey, err := val.GetPubKey()
-	require.NoError(t, err)
-	v := &Vote{
-		ValidatorAddress: pubKey.Address(),
-		ValidatorIndex:   valIndex,
-		Height:           height,
-		Round:            round,
-		Type:             tmproto.SignedMsgType(step),
-		Timestamp:        time,
-		BlockID:          blockID,
-	}
-	err = val.SignVote(chainID, v)
-	if err != nil {
-		panic(err)
-	}
-	return v
-}
-
->>>>>>> 9ef266b8
 func TestEvidence(t *testing.T) {
 	val := NewMockPV()
 	val2 := NewMockPV()
