--- conflicted
+++ resolved
@@ -19,32 +19,6 @@
 	valid bool
 }
 
-<<<<<<< HEAD
-=======
-var defaultVoteTime = time.Date(2019, 1, 1, 0, 0, 0, 0, time.UTC)
-
-func makeVote(
-	t *testing.T, val PrivValidator, chainID string, valIndex int, height int64, round, step int, blockID BlockID,
-	time time.Time) *Vote {
-	pubKey, err := val.GetPubKey()
-	require.NoError(t, err)
-	v := &Vote{
-		ValidatorAddress: pubKey.Address(),
-		ValidatorIndex:   valIndex,
-		Height:           height,
-		Round:            round,
-		Type:             SignedMsgType(step),
-		Timestamp:        time,
-		BlockID:          blockID,
-	}
-	err = val.SignVote(chainID, v)
-	if err != nil {
-		panic(err)
-	}
-	return v
-}
-
->>>>>>> 8ab0a4c3
 func TestEvidence(t *testing.T) {
 	val := NewMockPV()
 	val2 := NewMockPV()
