--- conflicted
+++ resolved
@@ -12,13 +12,8 @@
 	"github.com/stretchr/testify/require"
 
 	"github.com/tendermint/tendermint/crypto"
-<<<<<<< HEAD
 	"github.com/tendermint/tendermint/crypto/bls12381"
 	"github.com/tendermint/tendermint/crypto/tmhash"
-=======
-	"github.com/tendermint/tendermint/crypto/ed25519"
-	tmrand "github.com/tendermint/tendermint/libs/rand"
->>>>>>> 6c40ad39
 	tmproto "github.com/tendermint/tendermint/proto/tendermint/types"
 )
 
@@ -36,11 +31,6 @@
 	assert.False(t, evl.Has(&DuplicateVoteEvidence{}))
 }
 
-<<<<<<< HEAD
-func randomDuplicateVoteEvidence(t *testing.T) *DuplicateVoteEvidence {
-	quorumHash := crypto.RandQuorumHash()
-	val := NewMockPVForQuorum(quorumHash)
-=======
 // TestEvidenceListProtoBuf to ensure parity in protobuf output and input
 func TestEvidenceListProtoBuf(t *testing.T) {
 	ctx, cancel := context.WithCancel(context.Background())
@@ -79,10 +69,11 @@
 		}
 	}
 }
+
 func randomDuplicateVoteEvidence(ctx context.Context, t *testing.T) *DuplicateVoteEvidence {
 	t.Helper()
-	val := NewMockPV()
->>>>>>> 6c40ad39
+	quorumHash := crypto.RandQuorumHash()
+	val := NewMockPVForQuorum(quorumHash)
 	blockID := makeBlockID([]byte("blockhash"), 1000, []byte("partshash"))
 	blockID2 := makeBlockID([]byte("blockhash2"), 1000, []byte("partshash"))
 	quorumType := btcjson.LLMQType_5_60
@@ -90,53 +81,33 @@
 	const height = int64(10)
 	stateID := RandStateID().WithHeight(height - 1)
 	return &DuplicateVoteEvidence{
-<<<<<<< HEAD
-
-		VoteA:            makeVote(t, val, chainID, 0, height, 2, 1, quorumType, quorumHash, blockID, stateID),
-		VoteB:            makeVote(t, val, chainID, 0, height, 2, 1, quorumType, quorumHash, blockID2, stateID),
+		VoteA:            makeVote(ctx, t, val, chainID, 0, height, 2, 1, quorumType, quorumHash, blockID, stateID),
+		VoteB:            makeVote(ctx, t, val, chainID, 0, height, 2, 1, quorumType, quorumHash, blockID2, stateID),
 		TotalVotingPower: 3 * DefaultDashVotingPower,
 		ValidatorPower:   DefaultDashVotingPower,
-=======
-		VoteA:            makeVote(ctx, t, val, chainID, 0, 10, 2, 1, blockID, defaultVoteTime),
-		VoteB:            makeVote(ctx, t, val, chainID, 0, 10, 2, 1, blockID2, defaultVoteTime.Add(1*time.Minute)),
-		TotalVotingPower: 30,
-		ValidatorPower:   10,
->>>>>>> 6c40ad39
 		Timestamp:        defaultVoteTime,
 	}
 }
 
 func TestDuplicateVoteEvidence(t *testing.T) {
 	const height = int64(13)
-<<<<<<< HEAD
-	quorumType := btcjson.LLMQType_5_60
-	ev, err := NewMockDuplicateVoteEvidence(height, time.Now(), "mock-chain-id", quorumType, crypto.RandQuorumHash())
-	assert.NoError(t, err)
-	assert.Equal(t, ev.Hash(), tmhash.Sum(ev.Bytes()))
-=======
-	ctx, cancel := context.WithCancel(context.Background())
-	defer cancel()
-
-	ev, err := NewMockDuplicateVoteEvidence(ctx, height, time.Now(), "mock-chain-id")
+	ctx, cancel := context.WithCancel(context.Background())
+	defer cancel()
+
+	quorumType := btcjson.LLMQType_5_60
+	ev, err := NewMockDuplicateVoteEvidence(ctx, height, time.Now(), "mock-chain-id", quorumType, crypto.RandQuorumHash())
 	require.NoError(t, err)
 	assert.Equal(t, ev.Hash(), crypto.Checksum(ev.Bytes()))
->>>>>>> 6c40ad39
 	assert.NotNil(t, ev.String())
 	assert.Equal(t, ev.Height(), height)
 }
 
 func TestDuplicateVoteEvidenceValidation(t *testing.T) {
-<<<<<<< HEAD
 	quorumHash := crypto.RandQuorumHash()
 	val := NewMockPVForQuorum(quorumHash)
-	blockID := makeBlockID(tmhash.Sum([]byte("blockhash")), math.MaxInt32, tmhash.Sum([]byte("partshash")))
-	blockID2 := makeBlockID(tmhash.Sum([]byte("blockhash2")), math.MaxInt32, tmhash.Sum([]byte("partshash")))
-	quorumType := btcjson.LLMQType_5_60
-=======
-	val := NewMockPV()
 	blockID := makeBlockID(crypto.Checksum([]byte("blockhash")), math.MaxInt32, crypto.Checksum([]byte("partshash")))
 	blockID2 := makeBlockID(crypto.Checksum([]byte("blockhash2")), math.MaxInt32, crypto.Checksum([]byte("partshash")))
->>>>>>> 6c40ad39
+	quorumType := btcjson.LLMQType_5_60
 	const chainID = "mychain"
 
 	ctx, cancel := context.WithCancel(context.Background())
@@ -155,14 +126,10 @@
 			ev.VoteB = nil
 		}, true},
 		{"Invalid vote type", func(ev *DuplicateVoteEvidence) {
-<<<<<<< HEAD
 			ev.VoteA = makeVote(
-				t, val, chainID, math.MaxInt32, math.MaxInt64, math.MaxInt32, 0, quorumType,
+				ctx, t, val, chainID, math.MaxInt32, math.MaxInt64, math.MaxInt32, 0, quorumType,
 				quorumHash, blockID2, RandStateID().WithHeight(math.MaxInt64-1),
 			)
-=======
-			ev.VoteA = makeVote(ctx, t, val, chainID, math.MaxInt32, math.MaxInt64, math.MaxInt32, 0, blockID2, defaultVoteTime)
->>>>>>> 6c40ad39
 		}, true},
 		{"Invalid vote order", func(ev *DuplicateVoteEvidence) {
 			swap := ev.VoteA.Copy()
@@ -173,22 +140,16 @@
 	for _, tc := range testCases {
 		tc := tc
 		t.Run(tc.testName, func(t *testing.T) {
-<<<<<<< HEAD
 			const height int64 = math.MaxInt64
 			stateID := RandStateID().WithHeight(height - 1)
-			vote1 := makeVote(t, val, chainID, math.MaxInt32, height, math.MaxInt32, 0x02, quorumType,
+			vote1 := makeVote(ctx, t, val, chainID, math.MaxInt32, height, math.MaxInt32, 0x02, quorumType,
 				quorumHash, blockID, stateID)
-			vote2 := makeVote(t, val, chainID, math.MaxInt32, height, math.MaxInt32, 0x02, quorumType,
+			vote2 := makeVote(ctx, t, val, chainID, math.MaxInt32, height, math.MaxInt32, 0x02, quorumType,
 				quorumHash, blockID2, stateID)
 			thresholdPublicKey, err := val.GetThresholdPublicKey(context.Background(), quorumHash)
 			assert.NoError(t, err)
 			valSet := NewValidatorSet(
 				[]*Validator{val.ExtractIntoValidator(context.Background(), quorumHash)}, thresholdPublicKey, quorumType, quorumHash, true)
-=======
-			vote1 := makeVote(ctx, t, val, chainID, math.MaxInt32, math.MaxInt64, math.MaxInt32, 0x02, blockID, defaultVoteTime)
-			vote2 := makeVote(ctx, t, val, chainID, math.MaxInt32, math.MaxInt64, math.MaxInt32, 0x02, blockID2, defaultVoteTime)
-			valSet := NewValidatorSet([]*Validator{val.ExtractIntoValidator(ctx, 10)})
->>>>>>> 6c40ad39
 			ev, err := NewDuplicateVoteEvidence(vote1, vote2, defaultVoteTime, valSet)
 			require.NoError(t, err)
 			tc.malleateEvidence(ev)
@@ -197,172 +158,17 @@
 	}
 }
 
-<<<<<<< HEAD
 func TestMockEvidenceValidateBasic(t *testing.T) {
-	goodEvidence, err := NewMockDuplicateVoteEvidence(int64(1), time.Now(), "mock-chain-id", btcjson.LLMQType_5_60,
+	ctx, cancel := context.WithCancel(context.Background())
+	defer cancel()
+
+	goodEvidence, err := NewMockDuplicateVoteEvidence(ctx, int64(1), time.Now(), "mock-chain-id", btcjson.LLMQType_5_60,
 		crypto.RandQuorumHash())
 	assert.NoError(t, err)
-=======
-func TestLightClientAttackEvidenceBasic(t *testing.T) {
-	ctx, cancel := context.WithCancel(context.Background())
-	defer cancel()
-
-	height := int64(5)
-	commonHeight := height - 1
-	nValidators := 10
-	voteSet, valSet, privVals := randVoteSet(ctx, t, height, 1, tmproto.PrecommitType, nValidators, 1)
-
-	header := makeHeaderRandom()
-	header.Height = height
-	blockID := makeBlockID(crypto.Checksum([]byte("blockhash")), math.MaxInt32, crypto.Checksum([]byte("partshash")))
-	commit, err := makeCommit(ctx, blockID, height, 1, voteSet, privVals, defaultVoteTime)
-	require.NoError(t, err)
-	lcae := &LightClientAttackEvidence{
-		ConflictingBlock: &LightBlock{
-			SignedHeader: &SignedHeader{
-				Header: header,
-				Commit: commit,
-			},
-			ValidatorSet: valSet,
-		},
-		CommonHeight:        commonHeight,
-		TotalVotingPower:    valSet.TotalVotingPower(),
-		Timestamp:           header.Time,
-		ByzantineValidators: valSet.Validators[:nValidators/2],
-	}
-	assert.NotNil(t, lcae.String())
-	assert.NotNil(t, lcae.Hash())
-	assert.Equal(t, lcae.Height(), commonHeight) // Height should be the common Height
-	assert.NotNil(t, lcae.Bytes())
-
-	// maleate evidence to test hash uniqueness
-	testCases := []struct {
-		testName         string
-		malleateEvidence func(*LightClientAttackEvidence)
-	}{
-		{"Different header", func(ev *LightClientAttackEvidence) { ev.ConflictingBlock.Header = makeHeaderRandom() }},
-		{"Different common height", func(ev *LightClientAttackEvidence) {
-			ev.CommonHeight = height + 1
-		}},
-	}
-
-	for _, tc := range testCases {
-		lcae := &LightClientAttackEvidence{
-			ConflictingBlock: &LightBlock{
-				SignedHeader: &SignedHeader{
-					Header: header,
-					Commit: commit,
-				},
-				ValidatorSet: valSet,
-			},
-			CommonHeight:        commonHeight,
-			TotalVotingPower:    valSet.TotalVotingPower(),
-			Timestamp:           header.Time,
-			ByzantineValidators: valSet.Validators[:nValidators/2],
-		}
-		hash := lcae.Hash()
-		tc.malleateEvidence(lcae)
-		assert.NotEqual(t, hash, lcae.Hash(), tc.testName)
-	}
-}
-
-func TestLightClientAttackEvidenceValidation(t *testing.T) {
-	ctx, cancel := context.WithCancel(context.Background())
-	defer cancel()
-
-	height := int64(5)
-	commonHeight := height - 1
-	nValidators := 10
-	voteSet, valSet, privVals := randVoteSet(ctx, t, height, 1, tmproto.PrecommitType, nValidators, 1)
-
-	header := makeHeaderRandom()
-	header.Height = height
-	header.ValidatorsHash = valSet.Hash()
-	blockID := makeBlockID(header.Hash(), math.MaxInt32, crypto.Checksum([]byte("partshash")))
-	commit, err := makeCommit(ctx, blockID, height, 1, voteSet, privVals, time.Now())
-	require.NoError(t, err)
-	lcae := &LightClientAttackEvidence{
-		ConflictingBlock: &LightBlock{
-			SignedHeader: &SignedHeader{
-				Header: header,
-				Commit: commit,
-			},
-			ValidatorSet: valSet,
-		},
-		CommonHeight:        commonHeight,
-		TotalVotingPower:    valSet.TotalVotingPower(),
-		Timestamp:           header.Time,
-		ByzantineValidators: valSet.Validators[:nValidators/2],
-	}
-	assert.NoError(t, lcae.ValidateBasic())
-
-	testCases := []struct {
-		testName         string
-		malleateEvidence func(*LightClientAttackEvidence)
-		expectErr        bool
-	}{
-		{"Good LightClientAttackEvidence", func(ev *LightClientAttackEvidence) {}, false},
-		{"Negative height", func(ev *LightClientAttackEvidence) { ev.CommonHeight = -10 }, true},
-		{"Height is greater than divergent block", func(ev *LightClientAttackEvidence) {
-			ev.CommonHeight = height + 1
-		}, true},
-		{"Height is equal to the divergent block", func(ev *LightClientAttackEvidence) {
-			ev.CommonHeight = height
-		}, false},
-		{"Nil conflicting header", func(ev *LightClientAttackEvidence) { ev.ConflictingBlock.Header = nil }, true},
-		{"Nil conflicting blocl", func(ev *LightClientAttackEvidence) { ev.ConflictingBlock = nil }, true},
-		{"Nil validator set", func(ev *LightClientAttackEvidence) {
-			ev.ConflictingBlock.ValidatorSet = &ValidatorSet{}
-		}, true},
-		{"Negative total voting power", func(ev *LightClientAttackEvidence) {
-			ev.TotalVotingPower = -1
-		}, true},
-	}
-	for _, tc := range testCases {
-		tc := tc
-		t.Run(tc.testName, func(t *testing.T) {
-			lcae := &LightClientAttackEvidence{
-				ConflictingBlock: &LightBlock{
-					SignedHeader: &SignedHeader{
-						Header: header,
-						Commit: commit,
-					},
-					ValidatorSet: valSet,
-				},
-				CommonHeight:        commonHeight,
-				TotalVotingPower:    valSet.TotalVotingPower(),
-				Timestamp:           header.Time,
-				ByzantineValidators: valSet.Validators[:nValidators/2],
-			}
-			tc.malleateEvidence(lcae)
-			if tc.expectErr {
-				assert.Error(t, lcae.ValidateBasic(), tc.testName)
-			} else {
-				assert.NoError(t, lcae.ValidateBasic(), tc.testName)
-			}
-		})
-	}
-
-}
-
-func TestMockEvidenceValidateBasic(t *testing.T) {
-	ctx, cancel := context.WithCancel(context.Background())
-	defer cancel()
-
-	goodEvidence, err := NewMockDuplicateVoteEvidence(ctx, int64(1), time.Now(), "mock-chain-id")
-	require.NoError(t, err)
->>>>>>> 6c40ad39
 	assert.Nil(t, goodEvidence.ValidateBasic())
 }
 
 func makeVote(
-<<<<<<< HEAD
-	t *testing.T, val PrivValidator, chainID string,
-	valIndex int32, height int64, round int32, step int, quorumType btcjson.LLMQType,
-	quorumHash crypto.QuorumHash, blockID BlockID, stateID StateID,
-) *Vote {
-	proTxHash, err := val.GetProTxHash(context.Background())
-=======
 	ctx context.Context,
 	t *testing.T,
 	val PrivValidator,
@@ -371,11 +177,12 @@
 	height int64,
 	round int32,
 	step int,
+	quorumType btcjson.LLMQType,
+	quorumHash crypto.QuorumHash,
 	blockID BlockID,
-	time time.Time,
+	stateID StateID,
 ) *Vote {
-	pubKey, err := val.GetPubKey(ctx)
->>>>>>> 6c40ad39
+	proTxHash, err := val.GetProTxHash(ctx)
 	require.NoError(t, err)
 	v := &Vote{
 		ValidatorProTxHash: proTxHash,
@@ -387,69 +194,29 @@
 	}
 
 	vpb := v.ToProto()
-<<<<<<< HEAD
-	err = val.SignVote(context.Background(), chainID, quorumType, quorumHash, vpb, stateID, nil)
-	if err != nil {
-		panic(err)
-	}
+	err = val.SignVote(ctx, chainID, quorumType, quorumHash, vpb, stateID, nil)
+	require.NoError(t, err)
 	v.BlockSignature = vpb.BlockSignature
 	v.StateSignature = vpb.StateSignature
 	return v
 }
 
-=======
-	err = val.SignVote(ctx, chainID, vpb)
-	require.NoError(t, err)
-
-	v.Signature = vpb.Signature
-	return v
-}
-
-func makeHeaderRandom() *Header {
-	return &Header{
-		Version:            version.Consensus{Block: version.BlockProtocol, App: 1},
-		ChainID:            tmrand.Str(12),
-		Height:             int64(mrand.Uint32() + 1),
-		Time:               time.Now(),
-		LastBlockID:        makeBlockIDRandom(),
-		LastCommitHash:     crypto.CRandBytes(crypto.HashSize),
-		DataHash:           crypto.CRandBytes(crypto.HashSize),
-		ValidatorsHash:     crypto.CRandBytes(crypto.HashSize),
-		NextValidatorsHash: crypto.CRandBytes(crypto.HashSize),
-		ConsensusHash:      crypto.CRandBytes(crypto.HashSize),
-		AppHash:            crypto.CRandBytes(crypto.HashSize),
-		LastResultsHash:    crypto.CRandBytes(crypto.HashSize),
-		EvidenceHash:       crypto.CRandBytes(crypto.HashSize),
-		ProposerAddress:    crypto.CRandBytes(crypto.AddressSize),
-	}
-}
-
->>>>>>> 6c40ad39
 func TestEvidenceProto(t *testing.T) {
 	ctx, cancel := context.WithCancel(context.Background())
 	defer cancel()
 
 	// -------- Votes --------
-<<<<<<< HEAD
 	quorumHash := crypto.RandQuorumHash()
 	val := NewMockPVForQuorum(quorumHash)
-	blockID := makeBlockID(tmhash.Sum([]byte("blockhash")), math.MaxInt32, tmhash.Sum([]byte("partshash")))
-	blockID2 := makeBlockID(tmhash.Sum([]byte("blockhash2")), math.MaxInt32, tmhash.Sum([]byte("partshash")))
+	blockID := makeBlockID(crypto.Checksum([]byte("blockhash")), math.MaxInt32, crypto.Checksum([]byte("partshash")))
+	blockID2 := makeBlockID(crypto.Checksum([]byte("blockhash2")), math.MaxInt32, crypto.Checksum([]byte("partshash")))
 	quorumType := btcjson.LLMQType_5_60
 	const chainID = "mychain"
 	var height int64 = math.MaxInt64
 	stateID := RandStateID().WithHeight(height - 1)
 
-	v := makeVote(t, val, chainID, math.MaxInt32, height, 1, 0x01, quorumType, quorumHash, blockID, stateID)
-	v2 := makeVote(t, val, chainID, math.MaxInt32, height, 2, 0x01, quorumType, quorumHash, blockID2, stateID)
-=======
-	val := NewMockPV()
-	blockID := makeBlockID(crypto.Checksum([]byte("blockhash")), math.MaxInt32, crypto.Checksum([]byte("partshash")))
-	blockID2 := makeBlockID(crypto.Checksum([]byte("blockhash2")), math.MaxInt32, crypto.Checksum([]byte("partshash")))
-	const chainID = "mychain"
-	v := makeVote(ctx, t, val, chainID, math.MaxInt32, math.MaxInt64, 1, 0x01, blockID, defaultVoteTime)
-	v2 := makeVote(ctx, t, val, chainID, math.MaxInt32, math.MaxInt64, 2, 0x01, blockID2, defaultVoteTime)
->>>>>>> 6c40ad39
+	v := makeVote(ctx, t, val, chainID, math.MaxInt32, height, 1, 0x01, quorumType, quorumHash, blockID, stateID)
+	v2 := makeVote(ctx, t, val, chainID, math.MaxInt32, height, 2, 0x01, quorumType, quorumHash, blockID2, stateID)
 
 	tests := []struct {
 		testName     string
@@ -488,70 +255,21 @@
 	defer cancel()
 
 	// Votes for duplicateEvidence
-<<<<<<< HEAD
 	quorumType := btcjson.LLMQType_5_60
 	quorumHash := make([]byte, crypto.QuorumHashSize)
 	val := NewMockPVForQuorum(make([]byte, crypto.QuorumHashSize))
 	val.ProTxHash = make([]byte, crypto.ProTxHashSize)
 	key := bls12381.GenPrivKeyFromSecret([]byte("it's a secret")) // deterministic key
 	val.UpdatePrivateKey(context.Background(), key, quorumHash, key.PubKey(), 10)
-	blockID := makeBlockID(tmhash.Sum([]byte("blockhash")), math.MaxInt32, tmhash.Sum([]byte("partshash")))
-	blockID2 := makeBlockID(tmhash.Sum([]byte("blockhash2")), math.MaxInt32, tmhash.Sum([]byte("partshash")))
+	blockID := makeBlockID(crypto.Checksum([]byte("blockhash")), math.MaxInt32, crypto.Checksum([]byte("partshash")))
+	blockID2 := makeBlockID(crypto.Checksum([]byte("blockhash2")), math.MaxInt32, crypto.Checksum([]byte("partshash")))
 	const chainID = "mychain"
 	stateID := StateID{
 		Height:      100,
 		LastAppHash: make([]byte, tmhash.Size),
-=======
-	val := NewMockPV()
-	val.PrivKey = ed25519.GenPrivKeyFromSecret([]byte("it's a secret")) // deterministic key
-	blockID := makeBlockID(crypto.Checksum([]byte("blockhash")), math.MaxInt32, crypto.Checksum([]byte("partshash")))
-	blockID2 := makeBlockID(crypto.Checksum([]byte("blockhash2")), math.MaxInt32, crypto.Checksum([]byte("partshash")))
-	const chainID = "mychain"
-	v := makeVote(ctx, t, val, chainID, math.MaxInt32, math.MaxInt64, 1, 0x01, blockID, defaultVoteTime)
-	v2 := makeVote(ctx, t, val, chainID, math.MaxInt32, math.MaxInt64, 2, 0x01, blockID2, defaultVoteTime)
-
-	// Data for LightClientAttackEvidence
-	height := int64(5)
-	commonHeight := height - 1
-	nValidators := 10
-	voteSet, valSet, privVals := deterministicVoteSet(ctx, t, height, 1, tmproto.PrecommitType, 1)
-	header := &Header{
-		Version:            version.Consensus{Block: 1, App: 1},
-		ChainID:            chainID,
-		Height:             height,
-		Time:               time.Date(math.MaxInt64, 0, 0, 0, 0, 0, math.MaxInt64, time.UTC),
-		LastBlockID:        BlockID{},
-		LastCommitHash:     []byte("f2564c78071e26643ae9b3e2a19fa0dc10d4d9e873aa0be808660123f11a1e78"),
-		DataHash:           []byte("f2564c78071e26643ae9b3e2a19fa0dc10d4d9e873aa0be808660123f11a1e78"),
-		ValidatorsHash:     valSet.Hash(),
-		NextValidatorsHash: []byte("f2564c78071e26643ae9b3e2a19fa0dc10d4d9e873aa0be808660123f11a1e78"),
-		ConsensusHash:      []byte("f2564c78071e26643ae9b3e2a19fa0dc10d4d9e873aa0be808660123f11a1e78"),
-		AppHash:            []byte("f2564c78071e26643ae9b3e2a19fa0dc10d4d9e873aa0be808660123f11a1e78"),
-
-		LastResultsHash: []byte("f2564c78071e26643ae9b3e2a19fa0dc10d4d9e873aa0be808660123f11a1e78"),
-
-		EvidenceHash:    []byte("f2564c78071e26643ae9b3e2a19fa0dc10d4d9e873aa0be808660123f11a1e78"),
-		ProposerAddress: []byte("2915b7b15f979e48ebc61774bb1d86ba3136b7eb"),
-	}
-	blockID3 := makeBlockID(header.Hash(), math.MaxInt32, crypto.Checksum([]byte("partshash")))
-	commit, err := makeCommit(ctx, blockID3, height, 1, voteSet, privVals, defaultVoteTime)
-	require.NoError(t, err)
-	lcae := &LightClientAttackEvidence{
-		ConflictingBlock: &LightBlock{
-			SignedHeader: &SignedHeader{
-				Header: header,
-				Commit: commit,
-			},
-			ValidatorSet: valSet,
-		},
-		CommonHeight:        commonHeight,
-		TotalVotingPower:    valSet.TotalVotingPower(),
-		Timestamp:           header.Time,
-		ByzantineValidators: valSet.Validators[:nValidators/2],
->>>>>>> 6c40ad39
-	}
-	v := makeVote(t, val, chainID, math.MaxInt32, math.MaxInt64, 1, 0x01, quorumType, quorumHash, blockID, stateID)
-	v2 := makeVote(t, val, chainID, math.MaxInt32, math.MaxInt64, 2, 0x01, quorumType, quorumHash, blockID2, stateID)
+	}
+	v := makeVote(ctx, t, val, chainID, math.MaxInt32, math.MaxInt64, 1, 0x01, quorumType, quorumHash, blockID, stateID)
+	v2 := makeVote(ctx, t, val, chainID, math.MaxInt32, math.MaxInt64, 2, 0x01, quorumType, quorumHash, blockID2, stateID)
 
 	testCases := []struct {
 		testName string
