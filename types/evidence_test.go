package types

import (
	"math"
	"testing"
	"time"

	"github.com/stretchr/testify/assert"
	"github.com/stretchr/testify/require"

	"github.com/tendermint/tendermint/crypto/secp256k1"
	"github.com/tendermint/tendermint/crypto/tmhash"
)

type voteData struct {
	vote1 *Vote
	vote2 *Vote
	valid bool
}

func makeVote(
<<<<<<< HEAD
	val PrivValidator, chainID string, valIndex int, height int64, round int, step int32, blockID BlockID,
) *Vote {
	addr := val.GetPubKey().Address()
=======
	t *testing.T, val PrivValidator, chainID string, valIndex int, height int64, round, step int, blockID BlockID,
) *Vote {
	pubKey, err := val.GetPubKey()
	require.NoError(t, err)
>>>>>>> c4a417e1
	v := &Vote{
		ValidatorAddress: pubKey.Address(),
		ValidatorIndex:   valIndex,
		Height:           height,
		Round:            round,
		Type:             SignedMsgType(step),
		BlockID:          blockID,
	}
	err = val.SignVote(chainID, v)
	if err != nil {
		panic(err)
	}
	return v
}

func TestEvidence(t *testing.T) {
	val := NewMockPV()
	val2 := NewMockPV()

	blockID := makeBlockID([]byte("blockhash"), 1000, []byte("partshash"))
	blockID2 := makeBlockID([]byte("blockhash2"), 1000, []byte("partshash"))
	blockID3 := makeBlockID([]byte("blockhash"), 10000, []byte("partshash"))
	blockID4 := makeBlockID([]byte("blockhash"), 10000, []byte("partshash2"))

	const chainID = "mychain"

	vote1 := makeVote(t, val, chainID, 0, 10, 2, 1, blockID)
	badVote := makeVote(t, val, chainID, 0, 10, 2, 1, blockID)
	err := val2.SignVote(chainID, badVote)
	assert.NoError(t, err)

	cases := []voteData{
		{vote1, makeVote(t, val, chainID, 0, 10, 2, 1, blockID2), true}, // different block ids
		{vote1, makeVote(t, val, chainID, 0, 10, 2, 1, blockID3), true},
		{vote1, makeVote(t, val, chainID, 0, 10, 2, 1, blockID4), true},
		{vote1, makeVote(t, val, chainID, 0, 10, 2, 1, blockID), false},     // wrong block id
		{vote1, makeVote(t, val, "mychain2", 0, 10, 2, 1, blockID2), false}, // wrong chain id
		{vote1, makeVote(t, val, chainID, 1, 10, 2, 1, blockID2), false},    // wrong val index
		{vote1, makeVote(t, val, chainID, 0, 11, 2, 1, blockID2), false},    // wrong height
		{vote1, makeVote(t, val, chainID, 0, 10, 3, 1, blockID2), false},    // wrong round
		{vote1, makeVote(t, val, chainID, 0, 10, 2, 2, blockID2), false},    // wrong step
		{vote1, makeVote(t, val2, chainID, 0, 10, 2, 1, blockID), false},    // wrong validator
		{vote1, badVote, false}, // signed by wrong key
	}

	pubKey, err := val.GetPubKey()
	require.NoError(t, err)
	for _, c := range cases {
		ev := &DuplicateVoteEvidence{
			VoteA: c.vote1,
			VoteB: c.vote2,
		}
		if c.valid {
			assert.Nil(t, ev.Verify(chainID, pubKey), "evidence should be valid")
		} else {
			assert.NotNil(t, ev.Verify(chainID, pubKey), "evidence should be invalid")
		}
	}
}

func TestDuplicatedVoteEvidence(t *testing.T) {
	ev := randomDuplicatedVoteEvidence(t)

	assert.True(t, ev.Equal(ev))
	assert.False(t, ev.Equal(&DuplicateVoteEvidence{}))
}

func TestEvidenceList(t *testing.T) {
	ev := randomDuplicatedVoteEvidence(t)
	evl := EvidenceList([]Evidence{ev})

	assert.NotNil(t, evl.Hash())
	assert.True(t, evl.Has(ev))
	assert.False(t, evl.Has(&DuplicateVoteEvidence{}))
}

func TestMaxEvidenceBytes(t *testing.T) {
	val := NewMockPV()
	blockID := makeBlockID(tmhash.Sum([]byte("blockhash")), math.MaxInt32, tmhash.Sum([]byte("partshash")))
	blockID2 := makeBlockID(tmhash.Sum([]byte("blockhash2")), math.MaxInt32, tmhash.Sum([]byte("partshash")))
	const chainID = "mychain"
	ev := &DuplicateVoteEvidence{
		PubKey: secp256k1.GenPrivKey().PubKey(), // use secp because it's pubkey is longer
<<<<<<< HEAD
		VoteA:  makeVote(val, chainID, math.MaxInt64, math.MaxInt64, math.MaxInt64, math.MaxInt32, blockID),
		VoteB:  makeVote(val, chainID, math.MaxInt64, math.MaxInt64, math.MaxInt64, math.MaxInt32, blockID2),
=======
		VoteA:  makeVote(t, val, chainID, math.MaxInt64, math.MaxInt64, math.MaxInt64, math.MaxInt32, blockID),
		VoteB:  makeVote(t, val, chainID, math.MaxInt64, math.MaxInt64, math.MaxInt64, math.MaxInt32, blockID2),
>>>>>>> c4a417e1
	}

	bz, err := cdc.MarshalBinaryLengthPrefixed(ev)
	require.NoError(t, err)

	assert.EqualValues(t, MaxEvidenceBytes, len(bz))
}

func randomDuplicatedVoteEvidence(t *testing.T) *DuplicateVoteEvidence {
	val := NewMockPV()
	blockID := makeBlockID([]byte("blockhash"), 1000, []byte("partshash"))
	blockID2 := makeBlockID([]byte("blockhash2"), 1000, []byte("partshash"))
	const chainID = "mychain"
	return &DuplicateVoteEvidence{
		VoteA: makeVote(t, val, chainID, 0, 10, 2, 1, blockID),
		VoteB: makeVote(t, val, chainID, 0, 10, 2, 1, blockID2),
	}
}

func TestDuplicateVoteEvidenceValidation(t *testing.T) {
	val := NewMockPV()
	blockID := makeBlockID(tmhash.Sum([]byte("blockhash")), math.MaxInt32, tmhash.Sum([]byte("partshash")))
	blockID2 := makeBlockID(tmhash.Sum([]byte("blockhash2")), math.MaxInt32, tmhash.Sum([]byte("partshash")))
	const chainID = "mychain"

	testCases := []struct {
		testName         string
		malleateEvidence func(*DuplicateVoteEvidence)
		expectErr        bool
	}{
		{"Good DuplicateVoteEvidence", func(ev *DuplicateVoteEvidence) {}, false},
		{"Nil vote A", func(ev *DuplicateVoteEvidence) { ev.VoteA = nil }, true},
		{"Nil vote B", func(ev *DuplicateVoteEvidence) { ev.VoteB = nil }, true},
		{"Nil votes", func(ev *DuplicateVoteEvidence) {
			ev.VoteA = nil
			ev.VoteB = nil
		}, true},
		{"Invalid vote type", func(ev *DuplicateVoteEvidence) {
			ev.VoteA = makeVote(t, val, chainID, math.MaxInt64, math.MaxInt64, math.MaxInt64, 0, blockID2)
		}, true},
		{"Invalid vote order", func(ev *DuplicateVoteEvidence) {
			swap := ev.VoteA.Copy()
			ev.VoteA = ev.VoteB.Copy()
			ev.VoteB = swap
		}, true},
	}
	for _, tc := range testCases {
		tc := tc
		t.Run(tc.testName, func(t *testing.T) {
			pk := secp256k1.GenPrivKey().PubKey()
			vote1 := makeVote(t, val, chainID, math.MaxInt64, math.MaxInt64, math.MaxInt64, 0x02, blockID)
			vote2 := makeVote(t, val, chainID, math.MaxInt64, math.MaxInt64, math.MaxInt64, 0x02, blockID2)
			ev := NewDuplicateVoteEvidence(pk, vote1, vote2)
			tc.malleateEvidence(ev)
			assert.Equal(t, tc.expectErr, ev.ValidateBasic() != nil, "Validate Basic had an unexpected result")
		})
	}
}

func TestMockGoodEvidenceValidateBasic(t *testing.T) {
	goodEvidence := NewMockEvidence(int64(1), time.Now(), 1, []byte{1})
	assert.Nil(t, goodEvidence.ValidateBasic())
}

func TestMockBadEvidenceValidateBasic(t *testing.T) {
	badEvidence := NewMockEvidence(int64(1), time.Now(), 1, []byte{1})
	assert.Nil(t, badEvidence.ValidateBasic())
}<|MERGE_RESOLUTION|>--- conflicted
+++ resolved
@@ -19,16 +19,10 @@
 }
 
 func makeVote(
-<<<<<<< HEAD
-	val PrivValidator, chainID string, valIndex int, height int64, round int, step int32, blockID BlockID,
-) *Vote {
-	addr := val.GetPubKey().Address()
-=======
 	t *testing.T, val PrivValidator, chainID string, valIndex int, height int64, round, step int, blockID BlockID,
 ) *Vote {
 	pubKey, err := val.GetPubKey()
 	require.NoError(t, err)
->>>>>>> c4a417e1
 	v := &Vote{
 		ValidatorAddress: pubKey.Address(),
 		ValidatorIndex:   valIndex,
@@ -48,10 +42,10 @@
 	val := NewMockPV()
 	val2 := NewMockPV()
 
-	blockID := makeBlockID([]byte("blockhash"), 1000, []byte("partshash"))
-	blockID2 := makeBlockID([]byte("blockhash2"), 1000, []byte("partshash"))
-	blockID3 := makeBlockID([]byte("blockhash"), 10000, []byte("partshash"))
-	blockID4 := makeBlockID([]byte("blockhash"), 10000, []byte("partshash2"))
+	blockID := makeBlockID(t, []byte("blockhash"), 1000, []byte("partshash"))
+	blockID2 := makeBlockID(t, []byte("blockhash2"), 1000, []byte("partshash"))
+	blockID3 := makeBlockID(t, []byte("blockhash"), 10000, []byte("partshash"))
+	blockID4 := makeBlockID(t, []byte("blockhash"), 10000, []byte("partshash2"))
 
 	const chainID = "mychain"
 
@@ -112,13 +106,8 @@
 	const chainID = "mychain"
 	ev := &DuplicateVoteEvidence{
 		PubKey: secp256k1.GenPrivKey().PubKey(), // use secp because it's pubkey is longer
-<<<<<<< HEAD
-		VoteA:  makeVote(val, chainID, math.MaxInt64, math.MaxInt64, math.MaxInt64, math.MaxInt32, blockID),
-		VoteB:  makeVote(val, chainID, math.MaxInt64, math.MaxInt64, math.MaxInt64, math.MaxInt32, blockID2),
-=======
 		VoteA:  makeVote(t, val, chainID, math.MaxInt64, math.MaxInt64, math.MaxInt64, math.MaxInt32, blockID),
 		VoteB:  makeVote(t, val, chainID, math.MaxInt64, math.MaxInt64, math.MaxInt64, math.MaxInt32, blockID2),
->>>>>>> c4a417e1
 	}
 
 	bz, err := cdc.MarshalBinaryLengthPrefixed(ev)
