package types

import (
	"bytes"
	"fmt"
	"strings"
	"sync"
	"time"

	"github.com/pkg/errors"

	"github.com/tendermint/tendermint/crypto"
	"github.com/tendermint/tendermint/crypto/merkle"
	"github.com/tendermint/tendermint/crypto/tmhash"
	cmn "github.com/tendermint/tendermint/libs/common"
	"github.com/tendermint/tendermint/version"
)

const (
	// MaxHeaderBytes is a maximum header size (including amino overhead).
	MaxHeaderBytes int64 = 632

	// MaxAminoOverheadForBlock - maximum amino overhead to encode a block (up to
	// MaxBlockSizeBytes in size) not including it's parts except Data.
	// This means it also excludes the overhead for individual transactions.
	// To compute individual transactions' overhead use types.ComputeAminoOverhead(tx types.Tx, fieldNum int).
	//
	// Uvarint length of MaxBlockSizeBytes: 4 bytes
	// 2 fields (2 embedded):               2 bytes
	// Uvarint length of Data.Txs:          4 bytes
	// Data.Txs field:                      1 byte
	MaxAminoOverheadForBlock int64 = 11
)

// Block defines the atomic unit of a Tendermint blockchain.
type Block struct {
	mtx        sync.Mutex
	Header     `json:"header"`
	Data       `json:"data"`
	Evidence   EvidenceData `json:"evidence"`
	LastCommit *Commit      `json:"last_commit"`
}

// ValidateBasic performs basic validation that doesn't involve state data.
// It checks the internal consistency of the block.
// Further validation is done using state#ValidateBlock.
func (b *Block) ValidateBasic() error {
	if b == nil {
		return errors.New("nil block")
	}
	b.mtx.Lock()
	defer b.mtx.Unlock()

	if len(b.ChainID) > MaxChainIDLen {
		return fmt.Errorf("chainID is too long. Max is %d, got %d", MaxChainIDLen, len(b.ChainID))
	}

	if b.Height < 0 {
		return errors.New("negative Header.Height")
	} else if b.Height == 0 {
		return errors.New("zero Header.Height")
	}

	// NOTE: Timestamp validation is subtle and handled elsewhere.

<<<<<<< HEAD
	newTxs := int64(len(b.Data.Txs))
	if b.NumTxs != newTxs {
		return fmt.Errorf("Wrong Header.NumTxs. Expected %v, got %v",
			newTxs,
			b.NumTxs,
		)
	}

	// TODO: fix tests so we can do this
	/*if b.TotalTxs < b.NumTxs {
		return fmt.Errorf("Header.TotalTxs (%d) is less than Header.NumTxs (%d)", b.TotalTxs, b.NumTxs)
	}*/
	if b.TotalTxs < 0 {
		return errors.New("negative Header.TotalTxs")
	}

=======
>>>>>>> 100078ca
	if err := b.LastBlockID.ValidateBasic(); err != nil {
		return fmt.Errorf("wrong Header.LastBlockID: %v", err)
	}

	// Validate the last commit and its hash.
	if b.Header.Height > 1 {
		if b.LastCommit == nil {
			return errors.New("nil LastCommit")
		}
		if err := b.LastCommit.ValidateBasic(); err != nil {
			return fmt.Errorf("wrong LastCommit: %v", err)
		}
	}
	if err := ValidateHash(b.LastCommitHash); err != nil {
		return fmt.Errorf("wrong Header.LastCommitHash: %v", err)
	}
	if !bytes.Equal(b.LastCommitHash, b.LastCommit.Hash()) {
		return fmt.Errorf("wrong Header.LastCommitHash. Expected %v, got %v",
			b.LastCommit.Hash(),
			b.LastCommitHash,
		)
	}

	// Validate the hash of the transactions.
	// NOTE: b.Data.Txs may be nil, but b.Data.Hash()
	// still works fine
	if err := ValidateHash(b.DataHash); err != nil {
		return fmt.Errorf("wrong Header.DataHash: %v", err)
	}
	if !bytes.Equal(b.DataHash, b.Data.Hash()) {
		return fmt.Errorf(
			"wrong Header.DataHash. Expected %v, got %v",
			b.Data.Hash(),
			b.DataHash,
		)
	}

	// Basic validation of hashes related to application data.
	// Will validate fully against state in state#ValidateBlock.
	if err := ValidateHash(b.ValidatorsHash); err != nil {
		return fmt.Errorf("wrong Header.ValidatorsHash: %v", err)
	}
	if err := ValidateHash(b.NextValidatorsHash); err != nil {
		return fmt.Errorf("wrong Header.NextValidatorsHash: %v", err)
	}
	if err := ValidateHash(b.ConsensusHash); err != nil {
		return fmt.Errorf("wrong Header.ConsensusHash: %v", err)
	}
	// NOTE: AppHash is arbitrary length
	if err := ValidateHash(b.LastResultsHash); err != nil {
		return fmt.Errorf("wrong Header.LastResultsHash: %v", err)
	}

	// Validate evidence and its hash.
	if err := ValidateHash(b.EvidenceHash); err != nil {
		return fmt.Errorf("wrong Header.EvidenceHash: %v", err)
	}
	// NOTE: b.Evidence.Evidence may be nil, but we're just looping.
	for i, ev := range b.Evidence.Evidence {
		if err := ev.ValidateBasic(); err != nil {
			return fmt.Errorf("invalid evidence (#%d): %v", i, err)
		}
	}
	if !bytes.Equal(b.EvidenceHash, b.Evidence.Hash()) {
		return fmt.Errorf("wrong Header.EvidenceHash. Expected %v, got %v",
			b.EvidenceHash,
			b.Evidence.Hash(),
		)
	}

	if len(b.ProposerAddress) != crypto.AddressSize {
		return fmt.Errorf("expected len(Header.ProposerAddress) to be %d, got %d",
			crypto.AddressSize, len(b.ProposerAddress))
	}

	return nil
}

// fillHeader fills in any remaining header fields that are a function of the block data
func (b *Block) fillHeader() {
	if b.LastCommitHash == nil {
		b.LastCommitHash = b.LastCommit.Hash()
	}
	if b.DataHash == nil {
		b.DataHash = b.Data.Hash()
	}
	if b.EvidenceHash == nil {
		b.EvidenceHash = b.Evidence.Hash()
	}
}

// Hash computes and returns the block hash.
// If the block is incomplete, block hash is nil for safety.
func (b *Block) Hash() cmn.HexBytes {
	if b == nil {
		return nil
	}
	b.mtx.Lock()
	defer b.mtx.Unlock()

	if b.LastCommit == nil {
		return nil
	}
	b.fillHeader()
	return b.Header.Hash()
}

// MakePartSet returns a PartSet containing parts of a serialized block.
// This is the form in which the block is gossipped to peers.
// CONTRACT: partSize is greater than zero.
func (b *Block) MakePartSet(partSize int) *PartSet {
	if b == nil {
		return nil
	}
	b.mtx.Lock()
	defer b.mtx.Unlock()

	// We prefix the byte length, so that unmarshaling
	// can easily happen via a reader.
	bz, err := cdc.MarshalBinaryLengthPrefixed(b)
	if err != nil {
		panic(err)
	}
	return NewPartSetFromData(bz, partSize)
}

// HashesTo is a convenience function that checks if a block hashes to the given argument.
// Returns false if the block is nil or the hash is empty.
func (b *Block) HashesTo(hash []byte) bool {
	if len(hash) == 0 {
		return false
	}
	if b == nil {
		return false
	}
	return bytes.Equal(b.Hash(), hash)
}

// Size returns size of the block in bytes.
func (b *Block) Size() int {
	bz, err := cdc.MarshalBinaryBare(b)
	if err != nil {
		return 0
	}
	return len(bz)
}

// String returns a string representation of the block
func (b *Block) String() string {
	return b.StringIndented("")
}

// StringIndented returns a string representation of the block
func (b *Block) StringIndented(indent string) string {
	if b == nil {
		return "nil-Block"
	}
	return fmt.Sprintf(`Block{
%s  %v
%s  %v
%s  %v
%s  %v
%s}#%v`,
		indent, b.Header.StringIndented(indent+"  "),
		indent, b.Data.StringIndented(indent+"  "),
		indent, b.Evidence.StringIndented(indent+"  "),
		indent, b.LastCommit.StringIndented(indent+"  "),
		indent, b.Hash())
}

// StringShort returns a shortened string representation of the block
func (b *Block) StringShort() string {
	if b == nil {
		return "nil-Block"
	}
	return fmt.Sprintf("Block#%v", b.Hash())
}

//-----------------------------------------------------------
// These methods are for Protobuf Compatibility

// Marshal returns the amino encoding.
func (b *Block) Marshal() ([]byte, error) {
	return cdc.MarshalBinaryBare(b)
}

// MarshalTo calls Marshal and copies to the given buffer.
func (b *Block) MarshalTo(data []byte) (int, error) {
	bs, err := b.Marshal()
	if err != nil {
		return -1, err
	}
	return copy(data, bs), nil
}

// Unmarshal deserializes from amino encoded form.
func (b *Block) Unmarshal(bs []byte) error {
	return cdc.UnmarshalBinaryBare(bs, b)
}

//-----------------------------------------------------------------------------

// MaxDataBytes returns the maximum size of block's data.
//
// XXX: Panics on negative result.
func MaxDataBytes(maxBytes int64, valsCount, evidenceCount int) int64 {
	maxDataBytes := maxBytes -
		MaxAminoOverheadForBlock -
		MaxHeaderBytes -
		int64(valsCount)*MaxVoteBytes -
		int64(evidenceCount)*MaxEvidenceBytes

	if maxDataBytes < 0 {
		panic(fmt.Sprintf(
			"Negative MaxDataBytes. Block.MaxBytes=%d is too small to accommodate header&lastCommit&evidence=%d",
			maxBytes,
			-(maxDataBytes - maxBytes),
		))
	}

	return maxDataBytes

}

// MaxDataBytesUnknownEvidence returns the maximum size of block's data when
// evidence count is unknown. MaxEvidencePerBlock will be used for the size
// of evidence.
//
// XXX: Panics on negative result.
func MaxDataBytesUnknownEvidence(maxBytes int64, valsCount int) int64 {
	_, maxEvidenceBytes := MaxEvidencePerBlock(maxBytes)
	maxDataBytes := maxBytes -
		MaxAminoOverheadForBlock -
		MaxHeaderBytes -
		int64(valsCount)*MaxVoteBytes -
		maxEvidenceBytes

	if maxDataBytes < 0 {
		panic(fmt.Sprintf(
			"Negative MaxDataBytesUnknownEvidence. Block.MaxBytes=%d is too small to accommodate header&lastCommit&evidence=%d",
			maxBytes,
			-(maxDataBytes - maxBytes),
		))
	}

	return maxDataBytes
}

//-----------------------------------------------------------------------------

// Header defines the structure of a Tendermint block header.
// NOTE: changes to the Header should be duplicated in:
// - header.Hash()
// - abci.Header
// - /docs/spec/blockchain/blockchain.md
type Header struct {
	// basic block info
	Version version.Consensus `json:"version"`
	ChainID string            `json:"chain_id"`
	Height  int64             `json:"height"`
	Time    time.Time         `json:"time"`

	// prev block info
	LastBlockID BlockID `json:"last_block_id"`

	// hashes of block data
	LastCommitHash cmn.HexBytes `json:"last_commit_hash"` // commit from validators from the last block
	DataHash       cmn.HexBytes `json:"data_hash"`        // transactions

	// hashes from the app output from the prev block
	ValidatorsHash     cmn.HexBytes `json:"validators_hash"`      // validators for the current block
	NextValidatorsHash cmn.HexBytes `json:"next_validators_hash"` // validators for the next block
	ConsensusHash      cmn.HexBytes `json:"consensus_hash"`       // consensus params for current block
	AppHash            cmn.HexBytes `json:"app_hash"`             // state after txs from the previous block
	// root hash of all results from the txs from the previous block
	LastResultsHash cmn.HexBytes `json:"last_results_hash"`

	// consensus info
	EvidenceHash    cmn.HexBytes `json:"evidence_hash"`    // evidence included in the block
	ProposerAddress Address      `json:"proposer_address"` // original proposer of the block
}

// Populate the Header with state-derived data.
// Call this after MakeBlock to complete the Header.
func (h *Header) Populate(
	version version.Consensus, chainID string,
	timestamp time.Time, lastBlockID BlockID,
	valHash, nextValHash []byte,
	consensusHash, appHash, lastResultsHash []byte,
	proposerAddress Address,
) {
	h.Version = version
	h.ChainID = chainID
	h.Time = timestamp
	h.LastBlockID = lastBlockID
	h.ValidatorsHash = valHash
	h.NextValidatorsHash = nextValHash
	h.ConsensusHash = consensusHash
	h.AppHash = appHash
	h.LastResultsHash = lastResultsHash
	h.ProposerAddress = proposerAddress
}

// Hash returns the hash of the header.
// It computes a Merkle tree from the header fields
// ordered as they appear in the Header.
// Returns nil if ValidatorHash is missing,
// since a Header is not valid unless there is
// a ValidatorsHash (corresponding to the validator set).
func (h *Header) Hash() cmn.HexBytes {
	if h == nil || len(h.ValidatorsHash) == 0 {
		return nil
	}
	return merkle.SimpleHashFromByteSlices([][]byte{
		cdcEncode(h.Version),
		cdcEncode(h.ChainID),
		cdcEncode(h.Height),
		cdcEncode(h.Time),
		cdcEncode(h.LastBlockID),
		cdcEncode(h.LastCommitHash),
		cdcEncode(h.DataHash),
		cdcEncode(h.ValidatorsHash),
		cdcEncode(h.NextValidatorsHash),
		cdcEncode(h.ConsensusHash),
		cdcEncode(h.AppHash),
		cdcEncode(h.LastResultsHash),
		cdcEncode(h.EvidenceHash),
		cdcEncode(h.ProposerAddress),
	})
}

// StringIndented returns a string representation of the header
func (h *Header) StringIndented(indent string) string {
	if h == nil {
		return "nil-Header"
	}
	return fmt.Sprintf(`Header{
%s  Version:        %v
%s  ChainID:        %v
%s  Height:         %v
%s  Time:           %v
%s  LastBlockID:    %v
%s  LastCommit:     %v
%s  Data:           %v
%s  Validators:     %v
%s  NextValidators: %v
%s  App:            %v
%s  Consensus:      %v
%s  Results:        %v
%s  Evidence:       %v
%s  Proposer:       %v
%s}#%v`,
		indent, h.Version,
		indent, h.ChainID,
		indent, h.Height,
		indent, h.Time,
		indent, h.LastBlockID,
		indent, h.LastCommitHash,
		indent, h.DataHash,
		indent, h.ValidatorsHash,
		indent, h.NextValidatorsHash,
		indent, h.AppHash,
		indent, h.ConsensusHash,
		indent, h.LastResultsHash,
		indent, h.EvidenceHash,
		indent, h.ProposerAddress,
		indent, h.Hash())
}

//-------------------------------------

// BlockIDFlag indicates which BlockID the signature is for.
type BlockIDFlag byte

const (
	// BlockIDFlagAbsent - no vote was received from a validator.
	BlockIDFlagAbsent BlockIDFlag = iota + 1
	// BlockIDFlagCommit - voted for the Commit.BlockID.
	BlockIDFlagCommit
	// BlockIDFlagNil - voted for nil.
	BlockIDFlagNil
)

// CommitSig is a part of the Vote included in a Commit.
type CommitSig struct {
	BlockIDFlag      BlockIDFlag `json:"block_id_flag"`
	ValidatorAddress Address     `json:"validator_address"`
	Timestamp        time.Time   `json:"timestamp"`
	Signature        []byte      `json:"signature"`
}

// NewCommitSigForBlock returns new CommitSig with BlockIDFlagCommit.
func NewCommitSigForBlock(signature []byte, valAddr Address, ts time.Time) CommitSig {
	return CommitSig{
		BlockIDFlag:      BlockIDFlagCommit,
		ValidatorAddress: valAddr,
		Timestamp:        ts,
		Signature:        signature,
	}
}

// NewCommitSigAbsent returns new CommitSig with BlockIDFlagAbsent. Other
// fields are all empty.
func NewCommitSigAbsent() CommitSig {
	return CommitSig{
		BlockIDFlag: BlockIDFlagAbsent,
	}
}

// Absent returns true if CommitSig is absent.
func (cs CommitSig) Absent() bool {
	return cs.BlockIDFlag == BlockIDFlagAbsent
}

func (cs CommitSig) String() string {
	return fmt.Sprintf("CommitSig{%X by %X on %v @ %s}",
		cmn.Fingerprint(cs.Signature),
		cmn.Fingerprint(cs.ValidatorAddress),
		cs.BlockIDFlag,
		CanonicalTime(cs.Timestamp))
}

// BlockID returns the Commit's BlockID if CommitSig indicates signing,
// otherwise - empty BlockID.
func (cs CommitSig) BlockID(commitBlockID BlockID) BlockID {
	var blockID BlockID
	switch cs.BlockIDFlag {
	case BlockIDFlagAbsent:
		blockID = BlockID{}
	case BlockIDFlagCommit:
		blockID = commitBlockID
	case BlockIDFlagNil:
		blockID = BlockID{}
	default:
		panic(fmt.Sprintf("Unknown BlockIDFlag: %v", cs.BlockIDFlag))
	}
	return blockID
}

// ValidateBasic performs basic validation.
func (cs CommitSig) ValidateBasic() error {
	switch cs.BlockIDFlag {
	case BlockIDFlagAbsent:
	case BlockIDFlagCommit:
	case BlockIDFlagNil:
	default:
		return fmt.Errorf("unknown BlockIDFlag: %v", cs.BlockIDFlag)
	}

	switch cs.BlockIDFlag {
	case BlockIDFlagAbsent:
		if len(cs.ValidatorAddress) != 0 {
			return errors.New("validator address is present")
		}
		if !cs.Timestamp.IsZero() {
			return errors.New("time is present")
		}
		if len(cs.Signature) != 0 {
			return errors.New("signature is present")
		}
	default:
		if len(cs.ValidatorAddress) != crypto.AddressSize {
			return fmt.Errorf("expected ValidatorAddress size to be %d bytes, got %d bytes",
				crypto.AddressSize,
				len(cs.ValidatorAddress),
			)
		}
		// NOTE: Timestamp validation is subtle and handled elsewhere.
		if len(cs.Signature) == 0 {
			return errors.New("signature is missing")
		}
		if len(cs.Signature) > MaxSignatureSize {
			return fmt.Errorf("signature is too big (max: %d)", MaxSignatureSize)
		}
	}

	return nil
}

//-------------------------------------

// Commit contains the evidence that a block was committed by a set of validators.
// NOTE: Commit is empty for height 1, but never nil.
type Commit struct {
	// NOTE: The signatures are in order of address to preserve the bonded
	// ValidatorSet order.
	// Any peer with a block can gossip signatures by index with a peer without
	// recalculating the active ValidatorSet.
	Height     int64       `json:"height"`
	Round      int         `json:"round"`
	BlockID    BlockID     `json:"block_id"`
	Signatures []CommitSig `json:"signatures"`

	// Memoized in first call to corresponding method.
	// NOTE: can't memoize in constructor because constructor isn't used for
	// unmarshaling.
	hash     cmn.HexBytes
	bitArray *cmn.BitArray
}

// NewCommit returns a new Commit.
func NewCommit(height int64, round int, blockID BlockID, commitSigs []CommitSig) *Commit {
	return &Commit{
		Height:     height,
		Round:      round,
		BlockID:    blockID,
		Signatures: commitSigs,
	}
}

// CommitToVoteSet constructs a VoteSet from the Commit and validator set.
// Panics if signatures from the commit can't be added to the voteset.
// Inverse of VoteSet.MakeCommit().
func CommitToVoteSet(chainID string, commit *Commit, vals *ValidatorSet) *VoteSet {
	voteSet := NewVoteSet(chainID, commit.Height, commit.Round, PrecommitType, vals)
	for idx, commitSig := range commit.Signatures {
		if commitSig.Absent() {
			continue // OK, some precommits can be missing.
		}
		added, err := voteSet.AddVote(commit.GetVote(idx))
		if !added || err != nil {
			panic(fmt.Sprintf("Failed to reconstruct LastCommit: %v", err))
		}
	}
	return voteSet
}

// GetVote converts the CommitSig for the given valIdx to a Vote.
// Returns nil if the precommit at valIdx is nil.
// Panics if valIdx >= commit.Size().
func (commit *Commit) GetVote(valIdx int) *Vote {
	commitSig := commit.Signatures[valIdx]
	return &Vote{
		Type:             PrecommitType,
		Height:           commit.Height,
		Round:            commit.Round,
		BlockID:          commitSig.BlockID(commit.BlockID),
		Timestamp:        commitSig.Timestamp,
		ValidatorAddress: commitSig.ValidatorAddress,
		ValidatorIndex:   valIdx,
		Signature:        commitSig.Signature,
	}
}

// VoteSignBytes constructs the SignBytes for the given CommitSig.
// The only unique part of the SignBytes is the Timestamp - all other fields
// signed over are otherwise the same for all validators.
// Panics if valIdx >= commit.Size().
func (commit *Commit) VoteSignBytes(chainID string, valIdx int) []byte {
	return commit.GetVote(valIdx).SignBytes(chainID)
}

// Type returns the vote type of the commit, which is always VoteTypePrecommit
// Implements VoteSetReader.
func (commit *Commit) Type() byte {
	return byte(PrecommitType)
}

// GetHeight returns height of the commit.
// Implements VoteSetReader.
func (commit *Commit) GetHeight() int64 {
	return commit.Height
}

// GetRound returns height of the commit.
// Implements VoteSetReader.
func (commit *Commit) GetRound() int {
	return commit.Round
}

// Size returns the number of signatures in the commit.
// Implements VoteSetReader.
func (commit *Commit) Size() int {
	if commit == nil {
		return 0
	}
	return len(commit.Signatures)
}

// BitArray returns a BitArray of which validators voted for BlockID or nil in this commit.
// Implements VoteSetReader.
func (commit *Commit) BitArray() *cmn.BitArray {
	if commit.bitArray == nil {
		commit.bitArray = cmn.NewBitArray(len(commit.Signatures))
		for i, commitSig := range commit.Signatures {
			// TODO: need to check the BlockID otherwise we could be counting conflicts,
			// not just the one with +2/3 !
			commit.bitArray.SetIndex(i, !commitSig.Absent())
		}
	}
	return commit.bitArray
}

// GetByIndex returns the vote corresponding to a given validator index.
// Panics if `index >= commit.Size()`.
// Implements VoteSetReader.
func (commit *Commit) GetByIndex(valIdx int) *Vote {
	return commit.GetVote(valIdx)
}

// IsCommit returns true if there is at least one signature.
// Implements VoteSetReader.
func (commit *Commit) IsCommit() bool {
	return len(commit.Signatures) != 0
}

// ValidateBasic performs basic validation that doesn't involve state data.
// Does not actually check the cryptographic signatures.
func (commit *Commit) ValidateBasic() error {
<<<<<<< HEAD
	if commit.BlockID.IsZero() {
		return errors.New("commit cannot be for nil block")
	}
	if len(commit.Precommits) == 0 {
		return errors.New("no precommits in commit")
=======
	if commit.Height < 0 {
		return errors.New("negative Height")
	}
	if commit.Round < 0 {
		return errors.New("negative Round")
>>>>>>> 100078ca
	}

	if commit.BlockID.IsZero() {
		return errors.New("commit cannot be for nil block")
	}

	if len(commit.Signatures) == 0 {
		return errors.New("no signatures in commit")
	}
	for i, commitSig := range commit.Signatures {
		if err := commitSig.ValidateBasic(); err != nil {
			return fmt.Errorf("wrong CommitSig #%d: %v", i, err)
		}
	}

	return nil
}

// Hash returns the hash of the commit
func (commit *Commit) Hash() cmn.HexBytes {
	if commit == nil {
		return nil
	}
	if commit.hash == nil {
		bs := make([][]byte, len(commit.Signatures))
		for i, commitSig := range commit.Signatures {
			bs[i] = cdcEncode(commitSig)
		}
		commit.hash = merkle.SimpleHashFromByteSlices(bs)
	}
	return commit.hash
}

// StringIndented returns a string representation of the commit
func (commit *Commit) StringIndented(indent string) string {
	if commit == nil {
		return "nil-Commit"
	}
	commitSigStrings := make([]string, len(commit.Signatures))
	for i, commitSig := range commit.Signatures {
		commitSigStrings[i] = commitSig.String()
	}
	return fmt.Sprintf(`Commit{
%s  Height:     %d
%s  Round:      %d
%s  BlockID:    %v
%s  Signatures:
%s    %v
%s}#%v`,
		indent, commit.Height,
		indent, commit.Round,
		indent, commit.BlockID,
		indent,
		indent, strings.Join(commitSigStrings, "\n"+indent+"    "),
		indent, commit.hash)
}

//-----------------------------------------------------------------------------

// SignedHeader is a header along with the commits that prove it.
// It is the basis of the lite client.
type SignedHeader struct {
	*Header `json:"header"`
	Commit  *Commit `json:"commit"`
}

// ValidateBasic does basic consistency checks and makes sure the header
// and commit are consistent.
//
// NOTE: This does not actually check the cryptographic signatures.  Make
// sure to use a Verifier to validate the signatures actually provide a
// significantly strong proof for this header's validity.
func (sh SignedHeader) ValidateBasic(chainID string) error {
	// Make sure the header is consistent with the commit.
	if sh.Header == nil {
		return errors.New("signedHeader missing header")
	}
	if sh.Commit == nil {
		return errors.New("signedHeader missing commit (precommit votes)")
	}

	// Check ChainID.
	if sh.ChainID != chainID {
		return fmt.Errorf("signedHeader belongs to another chain '%s' not '%s'",
			sh.ChainID, chainID)
	}
	// Check Height.
	if sh.Commit.Height != sh.Height {
		return fmt.Errorf("signedHeader header and commit height mismatch: %v vs %v",
			sh.Height, sh.Commit.Height)
	}
	// Check Hash.
	hhash := sh.Hash()
	chash := sh.Commit.BlockID.Hash
	if !bytes.Equal(hhash, chash) {
		return fmt.Errorf("signedHeader commit signs block %X, header is block %X",
			chash, hhash)
	}
	// ValidateBasic on the Commit.
	err := sh.Commit.ValidateBasic()
	if err != nil {
		return errors.Wrap(err, "commit.ValidateBasic failed during SignedHeader.ValidateBasic")
	}
	return nil
}

func (sh SignedHeader) String() string {
	return sh.StringIndented("")
}

// StringIndented returns a string representation of the SignedHeader.
func (sh SignedHeader) StringIndented(indent string) string {
	return fmt.Sprintf(`SignedHeader{
%s  %v
%s  %v
%s}`,
		indent, sh.Header.StringIndented(indent+"  "),
		indent, sh.Commit.StringIndented(indent+"  "),
		indent)
}

//-----------------------------------------------------------------------------

// Data contains the set of transactions included in the block
type Data struct {

	// Txs that will be applied by state @ block.Height+1.
	// NOTE: not all txs here are valid.  We're just agreeing on the order first.
	// This means that block.AppHash does not include these txs.
	Txs Txs `json:"txs"`

	// Volatile
	hash cmn.HexBytes
}

// Hash returns the hash of the data
func (data *Data) Hash() cmn.HexBytes {
	if data == nil {
		return (Txs{}).Hash()
	}
	if data.hash == nil {
		data.hash = data.Txs.Hash() // NOTE: leaves of merkle tree are TxIDs
	}
	return data.hash
}

// StringIndented returns a string representation of the transactions
func (data *Data) StringIndented(indent string) string {
	if data == nil {
		return "nil-Data"
	}
	txStrings := make([]string, cmn.MinInt(len(data.Txs), 21))
	for i, tx := range data.Txs {
		if i == 20 {
			txStrings[i] = fmt.Sprintf("... (%v total)", len(data.Txs))
			break
		}
		txStrings[i] = fmt.Sprintf("%X (%d bytes)", tx.Hash(), len(tx))
	}
	return fmt.Sprintf(`Data{
%s  %v
%s}#%v`,
		indent, strings.Join(txStrings, "\n"+indent+"  "),
		indent, data.hash)
}

//-----------------------------------------------------------------------------

// EvidenceData contains any evidence of malicious wrong-doing by validators
type EvidenceData struct {
	Evidence EvidenceList `json:"evidence"`

	// Volatile
	hash cmn.HexBytes
}

// Hash returns the hash of the data.
func (data *EvidenceData) Hash() cmn.HexBytes {
	if data.hash == nil {
		data.hash = data.Evidence.Hash()
	}
	return data.hash
}

// StringIndented returns a string representation of the evidence.
func (data *EvidenceData) StringIndented(indent string) string {
	if data == nil {
		return "nil-Evidence"
	}
	evStrings := make([]string, cmn.MinInt(len(data.Evidence), 21))
	for i, ev := range data.Evidence {
		if i == 20 {
			evStrings[i] = fmt.Sprintf("... (%v total)", len(data.Evidence))
			break
		}
		evStrings[i] = fmt.Sprintf("Evidence:%v", ev)
	}
	return fmt.Sprintf(`EvidenceData{
%s  %v
%s}#%v`,
		indent, strings.Join(evStrings, "\n"+indent+"  "),
		indent, data.hash)
}

//--------------------------------------------------------------------------------

// BlockID defines the unique ID of a block as its Hash and its PartSetHeader
type BlockID struct {
	Hash        cmn.HexBytes  `json:"hash"`
	PartsHeader PartSetHeader `json:"parts"`
}

// Equals returns true if the BlockID matches the given BlockID
func (blockID BlockID) Equals(other BlockID) bool {
	return bytes.Equal(blockID.Hash, other.Hash) &&
		blockID.PartsHeader.Equals(other.PartsHeader)
}

// Key returns a machine-readable string representation of the BlockID
func (blockID BlockID) Key() string {
	bz, err := cdc.MarshalBinaryBare(blockID.PartsHeader)
	if err != nil {
		panic(err)
	}
	return string(blockID.Hash) + string(bz)
}

// ValidateBasic performs basic validation.
func (blockID BlockID) ValidateBasic() error {
	// Hash can be empty in case of POLBlockID in Proposal.
	if err := ValidateHash(blockID.Hash); err != nil {
		return fmt.Errorf("wrong Hash")
	}
	if err := blockID.PartsHeader.ValidateBasic(); err != nil {
		return fmt.Errorf("wrong PartsHeader: %v", err)
	}
	return nil
}

// IsZero returns true if this is the BlockID of a nil block.
func (blockID BlockID) IsZero() bool {
	return len(blockID.Hash) == 0 &&
		blockID.PartsHeader.IsZero()
}

// IsComplete returns true if this is a valid BlockID of a non-nil block.
func (blockID BlockID) IsComplete() bool {
	return len(blockID.Hash) == tmhash.Size &&
		blockID.PartsHeader.Total > 0 &&
		len(blockID.PartsHeader.Hash) == tmhash.Size
}

// String returns a human readable string representation of the BlockID
func (blockID BlockID) String() string {
	return fmt.Sprintf(`%v:%v`, blockID.Hash, blockID.PartsHeader)
}<|MERGE_RESOLUTION|>--- conflicted
+++ resolved
@@ -63,25 +63,6 @@
 
 	// NOTE: Timestamp validation is subtle and handled elsewhere.
 
-<<<<<<< HEAD
-	newTxs := int64(len(b.Data.Txs))
-	if b.NumTxs != newTxs {
-		return fmt.Errorf("Wrong Header.NumTxs. Expected %v, got %v",
-			newTxs,
-			b.NumTxs,
-		)
-	}
-
-	// TODO: fix tests so we can do this
-	/*if b.TotalTxs < b.NumTxs {
-		return fmt.Errorf("Header.TotalTxs (%d) is less than Header.NumTxs (%d)", b.TotalTxs, b.NumTxs)
-	}*/
-	if b.TotalTxs < 0 {
-		return errors.New("negative Header.TotalTxs")
-	}
-
-=======
->>>>>>> 100078ca
 	if err := b.LastBlockID.ValidateBasic(); err != nil {
 		return fmt.Errorf("wrong Header.LastBlockID: %v", err)
 	}
@@ -691,19 +672,11 @@
 // ValidateBasic performs basic validation that doesn't involve state data.
 // Does not actually check the cryptographic signatures.
 func (commit *Commit) ValidateBasic() error {
-<<<<<<< HEAD
-	if commit.BlockID.IsZero() {
-		return errors.New("commit cannot be for nil block")
-	}
-	if len(commit.Precommits) == 0 {
-		return errors.New("no precommits in commit")
-=======
 	if commit.Height < 0 {
 		return errors.New("negative Height")
 	}
 	if commit.Round < 0 {
 		return errors.New("negative Round")
->>>>>>> 100078ca
 	}
 
 	if commit.BlockID.IsZero() {
