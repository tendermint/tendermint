package types

import (
	"bytes"
	"errors"
	"fmt"
	"strings"
	"sync"
	"time"

	"github.com/tendermint/tendermint/crypto"
	"github.com/tendermint/tendermint/crypto/merkle"
	"github.com/tendermint/tendermint/crypto/tmhash"
	"github.com/tendermint/tendermint/libs/bits"
	tmbytes "github.com/tendermint/tendermint/libs/bytes"
	tmmath "github.com/tendermint/tendermint/libs/math"
	tmproto "github.com/tendermint/tendermint/proto/types"
	tmversion "github.com/tendermint/tendermint/proto/version"
)

const (
	// MaxHeaderBytes is a maximum header size (including amino overhead).
	MaxHeaderBytes int64 = 628

	// MaxAminoOverheadForBlock - maximum amino overhead to encode a block (up to
	// MaxBlockSizeBytes in size) not including it's parts except Data.
	// This means it also excludes the overhead for individual transactions.
	//
	// Uvarint length of MaxBlockSizeBytes: 4 bytes
	// 2 fields (2 embedded):               2 bytes
	// Uvarint length of Data.Txs:          4 bytes
	// Data.Txs field:                      1 byte
	MaxAminoOverheadForBlock int64 = 11
)

// Block defines the atomic unit of a Tendermint blockchain.
type Block struct {
	mtx sync.Mutex

	Header     `json:"header"`
	Data       `json:"data"`
	Evidence   EvidenceData `json:"evidence"`
	LastCommit *Commit      `json:"last_commit"`
}

// ValidateBasic performs basic validation that doesn't involve state data.
// It checks the internal consistency of the block.
// Further validation is done using state#ValidateBlock.
func (b *Block) ValidateBasic() error {
	if b == nil {
		return errors.New("nil block")
	}

	b.mtx.Lock()
	defer b.mtx.Unlock()

	if err := b.Header.ValidateBasic(); err != nil {
		return fmt.Errorf("invalid header: %w", err)
	}

	// Validate the last commit and its hash.
	if b.LastCommit == nil {
		return errors.New("nil LastCommit")
	}
	if b.Header.Height > 1 {
		if err := b.LastCommit.ValidateBasic(); err != nil {
			return fmt.Errorf("wrong LastCommit: %v", err)
		}
	}

	if !bytes.Equal(b.LastCommitHash, b.LastCommit.Hash()) {
		return fmt.Errorf("wrong Header.LastCommitHash. Expected %v, got %v",
			b.LastCommit.Hash(),
			b.LastCommitHash,
		)
	}

	// NOTE: b.Data.Txs may be nil, but b.Data.Hash() still works fine.
	if !bytes.Equal(b.DataHash, b.Data.Hash()) {
		return fmt.Errorf(
			"wrong Header.DataHash. Expected %v, got %v",
			b.Data.Hash(),
			b.DataHash,
		)
	}

	// NOTE: b.Evidence.Evidence may be nil, but we're just looping.
	for i, ev := range b.Evidence.Evidence {
		if err := ev.ValidateBasic(); err != nil {
			return fmt.Errorf("invalid evidence (#%d): %v", i, err)
		}
	}

	if !bytes.Equal(b.EvidenceHash, b.Evidence.Hash()) {
		return fmt.Errorf("wrong Header.EvidenceHash. Expected %v, got %v",
			b.EvidenceHash,
			b.Evidence.Hash(),
		)
	}

	return nil
}

// fillHeader fills in any remaining header fields that are a function of the block data
func (b *Block) fillHeader() {
	if b.LastCommitHash == nil {
		b.LastCommitHash = b.LastCommit.Hash()
	}
	if b.DataHash == nil {
		b.DataHash = b.Data.Hash()
	}
	if b.EvidenceHash == nil {
		b.EvidenceHash = b.Evidence.Hash()
	}
}

// Hash computes and returns the block hash.
// If the block is incomplete, block hash is nil for safety.
func (b *Block) Hash() tmbytes.HexBytes {
	if b == nil {
		return nil
	}
	b.mtx.Lock()
	defer b.mtx.Unlock()

	if b.LastCommit == nil {
		return nil
	}
	b.fillHeader()
	return b.Header.Hash()
}

// MakePartSet returns a PartSet containing parts of a serialized block.
// This is the form in which the block is gossipped to peers.
// CONTRACT: partSize is greater than zero.
func (b *Block) MakePartSet(partSize uint32) *PartSet {
	if b == nil {
		return nil
	}
	b.mtx.Lock()
	defer b.mtx.Unlock()

	// We prefix the byte length, so that unmarshaling
	// can easily happen via a reader.
	bz, err := cdc.MarshalBinaryLengthPrefixed(b)
	if err != nil {
		panic(err)
	}
	return NewPartSetFromData(bz, partSize)
}

// HashesTo is a convenience function that checks if a block hashes to the given argument.
// Returns false if the block is nil or the hash is empty.
func (b *Block) HashesTo(hash []byte) bool {
	if len(hash) == 0 {
		return false
	}
	if b == nil {
		return false
	}
	return bytes.Equal(b.Hash(), hash)
}

// Size returns size of the block in bytes.
func (b *Block) Size() int {
	bz, err := cdc.MarshalBinaryBare(b)
	if err != nil {
		return 0
	}
	return len(bz)
}

// String returns a string representation of the block
func (b *Block) String() string {
	return b.StringIndented("")
}

// StringIndented returns a string representation of the block
func (b *Block) StringIndented(indent string) string {
	if b == nil {
		return "nil-Block"
	}
	return fmt.Sprintf(`Block{
%s  %v
%s  %v
%s  %v
%s  %v
%s}#%v`,
		indent, b.Header.StringIndented(indent+"  "),
		indent, b.Data.StringIndented(indent+"  "),
		indent, b.Evidence.StringIndented(indent+"  "),
		indent, b.LastCommit.StringIndented(indent+"  "),
		indent, b.Hash())
}

// StringShort returns a shortened string representation of the block
func (b *Block) StringShort() string {
	if b == nil {
		return "nil-Block"
	}
	return fmt.Sprintf("Block#%v", b.Hash())
}

// ToProto converts Block to protobuf
func (b *Block) ToProto() (*tmproto.Block, error) {
	if b == nil {
		return nil, errors.New("nil Block")
	}

	pb := new(tmproto.Block)

	pb.Header = *b.Header.ToProto()
	pb.LastCommit = b.LastCommit.ToProto()
	pb.Data = b.Data.ToProto()

	protoEvidence, err := b.Evidence.ToProto()
	if err != nil {
		return nil, err
	}
	pb.Evidence = *protoEvidence

	return pb, nil
}

// FromProto sets a protobuf Block to the given pointer.
// It returns an error if the block is invalid.
func BlockFromProto(bp *tmproto.Block) (*Block, error) {
	if bp == nil {
		return nil, errors.New("nil block")
	}

	b := new(Block)
	h, err := HeaderFromProto(&bp.Header)
	if err != nil {
		return nil, err
	}
	b.Header = h
	data, err := DataFromProto(&bp.Data)
	if err != nil {
		return nil, err
	}
	b.Data = data
	b.Evidence.FromProto(&bp.Evidence)

	if bp.LastCommit != nil {
		lc, err := CommitFromProto(bp.LastCommit)
		if err != nil {
			return nil, err
		}
		b.LastCommit = lc
	}

	return b, b.ValidateBasic()
}

//-----------------------------------------------------------
// These methods are for Protobuf Compatibility

// Marshal returns the amino encoding.
func (b *Block) Marshal() ([]byte, error) {
	return cdc.MarshalBinaryBare(b)
}

// MarshalTo calls Marshal and copies to the given buffer.
func (b *Block) MarshalTo(data []byte) (int, error) {
	bs, err := b.Marshal()
	if err != nil {
		return -1, err
	}
	return copy(data, bs), nil
}

// Unmarshal deserializes from amino encoded form.
func (b *Block) Unmarshal(bs []byte) error {
	return cdc.UnmarshalBinaryBare(bs, b)
}

//-----------------------------------------------------------------------------

// MaxDataBytes returns the maximum size of block's data.
//
// XXX: Panics on negative result.
func MaxDataBytes(maxBytes int64, valsCount, evidenceCount int) int64 {
	maxDataBytes := maxBytes -
		MaxAminoOverheadForBlock -
		MaxHeaderBytes -
		int64(valsCount)*MaxVoteBytes -
		int64(evidenceCount)*MaxEvidenceBytes

	if maxDataBytes < 0 {
		panic(fmt.Sprintf(
			"Negative MaxDataBytes. Block.MaxBytes=%d is too small to accommodate header&lastCommit&evidence=%d",
			maxBytes,
			-(maxDataBytes - maxBytes),
		))
	}

	return maxDataBytes

}

// MaxDataBytesUnknownEvidence returns the maximum size of block's data when
// evidence count is unknown. MaxEvidencePerBlock will be used for the size
// of evidence.
//
// XXX: Panics on negative result.
func MaxDataBytesUnknownEvidence(maxBytes int64, valsCount int, maxNumEvidence uint32) int64 {
	maxEvidenceBytes := int64(maxNumEvidence) * MaxEvidenceBytes
	maxDataBytes := maxBytes -
		MaxAminoOverheadForBlock -
		MaxHeaderBytes -
		int64(valsCount)*MaxVoteBytes -
		maxEvidenceBytes

	if maxDataBytes < 0 {
		panic(fmt.Sprintf(
			"Negative MaxDataBytesUnknownEvidence. Block.MaxBytes=%d is too small to accommodate header&lastCommit&evidence=%d",
			maxBytes,
			-(maxDataBytes - maxBytes),
		))
	}

	return maxDataBytes
}

//-----------------------------------------------------------------------------

// Header defines the structure of a Tendermint block header.
// NOTE: changes to the Header should be duplicated in:
// - header.Hash()
// - abci.Header
// - https://github.com/tendermint/spec/blob/master/spec/blockchain/blockchain.md
type Header struct {
	// basic block info
	Version tmversion.Consensus `json:"version"`
	ChainID string              `json:"chain_id"`
	Height  int64               `json:"height"`
	Time    time.Time           `json:"time"`

	// prev block info
	LastBlockID BlockID `json:"last_block_id"`

	// hashes of block data
	LastCommitHash tmbytes.HexBytes `json:"last_commit_hash"` // commit from validators from the last block
	DataHash       tmbytes.HexBytes `json:"data_hash"`        // transactions

	// hashes from the app output from the prev block
	ValidatorsHash     tmbytes.HexBytes `json:"validators_hash"`      // validators for the current block
	NextValidatorsHash tmbytes.HexBytes `json:"next_validators_hash"` // validators for the next block
	ConsensusHash      tmbytes.HexBytes `json:"consensus_hash"`       // consensus params for current block
	AppHash            tmbytes.HexBytes `json:"app_hash"`             // state after txs from the previous block
	// root hash of all results from the txs from the previous block
	LastResultsHash tmbytes.HexBytes `json:"last_results_hash"`

	// consensus info
	EvidenceHash    tmbytes.HexBytes `json:"evidence_hash"`    // evidence included in the block
	ProposerAddress Address          `json:"proposer_address"` // original proposer of the block
}

// Populate the Header with state-derived data.
// Call this after MakeBlock to complete the Header.
func (h *Header) Populate(
	version tmversion.Consensus, chainID string,
	timestamp time.Time, lastBlockID BlockID,
	valHash, nextValHash []byte,
	consensusHash, appHash, lastResultsHash []byte,
	proposerAddress Address,
) {
	h.Version = version
	h.ChainID = chainID
	h.Time = timestamp
	h.LastBlockID = lastBlockID
	h.ValidatorsHash = valHash
	h.NextValidatorsHash = nextValHash
	h.ConsensusHash = consensusHash
	h.AppHash = appHash
	h.LastResultsHash = lastResultsHash
	h.ProposerAddress = proposerAddress
}

// ValidateBasic performs stateless validation on a Header returning an error
// if any validation fails.
//
// NOTE: Timestamp validation is subtle and handled elsewhere.
func (h Header) ValidateBasic() error {
	if len(h.ChainID) > MaxChainIDLen {
		return fmt.Errorf("chainID is too long; got: %d, max: %d", len(h.ChainID), MaxChainIDLen)
	}

	if h.Height < 0 {
		return errors.New("negative Height")
	} else if h.Height == 0 {
		return errors.New("zero Height")
	}

	if err := h.LastBlockID.ValidateBasic(); err != nil {
		return fmt.Errorf("wrong LastBlockID: %w", err)
	}

	if err := ValidateHash(h.LastCommitHash); err != nil {
		return fmt.Errorf("wrong LastCommitHash: %v", err)
	}

	if err := ValidateHash(h.DataHash); err != nil {
		return fmt.Errorf("wrong DataHash: %v", err)
	}

	if err := ValidateHash(h.EvidenceHash); err != nil {
		return fmt.Errorf("wrong EvidenceHash: %v", err)
	}

	if len(h.ProposerAddress) != crypto.AddressSize {
		return fmt.Errorf(
			"invalid ProposerAddress length; got: %d, expected: %d",
			len(h.ProposerAddress), crypto.AddressSize,
		)
	}

	// Basic validation of hashes related to application data.
	// Will validate fully against state in state#ValidateBlock.
	if err := ValidateHash(h.ValidatorsHash); err != nil {
		return fmt.Errorf("wrong ValidatorsHash: %v", err)
	}
	if err := ValidateHash(h.NextValidatorsHash); err != nil {
		return fmt.Errorf("wrong NextValidatorsHash: %v", err)
	}
	if err := ValidateHash(h.ConsensusHash); err != nil {
		return fmt.Errorf("wrong ConsensusHash: %v", err)
	}
	// NOTE: AppHash is arbitrary length
	if err := ValidateHash(h.LastResultsHash); err != nil {
		return fmt.Errorf("wrong LastResultsHash: %v", err)
	}

	return nil
}

// Hash returns the hash of the header.
// It computes a Merkle tree from the header fields
// ordered as they appear in the Header.
// Returns nil if ValidatorHash is missing,
// since a Header is not valid unless there is
// a ValidatorsHash (corresponding to the validator set).
func (h *Header) Hash() tmbytes.HexBytes {
	if h == nil || len(h.ValidatorsHash) == 0 {
		return nil
	}
	return merkle.SimpleHashFromByteSlices([][]byte{
		cdcEncode(h.Version),
		cdcEncode(h.ChainID),
		cdcEncode(h.Height),
		cdcEncode(h.Time),
		cdcEncode(h.LastBlockID),
		cdcEncode(h.LastCommitHash),
		cdcEncode(h.DataHash),
		cdcEncode(h.ValidatorsHash),
		cdcEncode(h.NextValidatorsHash),
		cdcEncode(h.ConsensusHash),
		cdcEncode(h.AppHash),
		cdcEncode(h.LastResultsHash),
		cdcEncode(h.EvidenceHash),
		cdcEncode(h.ProposerAddress),
	})
}

// StringIndented returns a string representation of the header
func (h *Header) StringIndented(indent string) string {
	if h == nil {
		return "nil-Header"
	}
	return fmt.Sprintf(`Header{
%s  Version:        %v
%s  ChainID:        %v
%s  Height:         %v
%s  Time:           %v
%s  LastBlockID:    %v
%s  LastCommit:     %v
%s  Data:           %v
%s  Validators:     %v
%s  NextValidators: %v
%s  App:            %v
%s  Consensus:      %v
%s  Results:        %v
%s  Evidence:       %v
%s  Proposer:       %v
%s}#%v`,
		indent, h.Version,
		indent, h.ChainID,
		indent, h.Height,
		indent, h.Time,
		indent, h.LastBlockID,
		indent, h.LastCommitHash,
		indent, h.DataHash,
		indent, h.ValidatorsHash,
		indent, h.NextValidatorsHash,
		indent, h.AppHash,
		indent, h.ConsensusHash,
		indent, h.LastResultsHash,
		indent, h.EvidenceHash,
		indent, h.ProposerAddress,
		indent, h.Hash())
}

// ToProto converts Header to protobuf
func (h *Header) ToProto() *tmproto.Header {
	if h == nil {
		return nil
	}

	return &tmproto.Header{
		Version:            h.Version,
		ChainID:            h.ChainID,
		Height:             h.Height,
		Time:               h.Time,
		LastBlockId:        h.LastBlockID.ToProto(),
		ValidatorsHash:     h.ValidatorsHash,
		NextValidatorsHash: h.NextValidatorsHash,
		ConsensusHash:      h.ConsensusHash,
		AppHash:            h.AppHash,
		DataHash:           h.DataHash,
		EvidenceHash:       h.EvidenceHash,
		LastResultsHash:    h.LastResultsHash,
		LastCommitHash:     h.LastCommitHash,
		ProposerAddress:    h.ProposerAddress,
	}
}

// FromProto sets a protobuf Header to the given pointer.
// It returns an error if the header is invalid.
func HeaderFromProto(ph *tmproto.Header) (Header, error) {
	if ph == nil {
		return Header{}, errors.New("nil Header")
	}

	h := new(Header)

	bi, err := BlockIDFromProto(&ph.LastBlockId)
	if err != nil {
		return Header{}, err
	}

	h.Version = ph.Version
	h.ChainID = ph.ChainID
	h.Height = ph.Height
	h.Time = ph.Time
	h.Height = ph.Height
	h.LastBlockID = *bi
	h.ValidatorsHash = ph.ValidatorsHash
	h.NextValidatorsHash = ph.NextValidatorsHash
	h.ConsensusHash = ph.ConsensusHash
	h.AppHash = ph.AppHash
	h.DataHash = ph.DataHash
	h.EvidenceHash = ph.EvidenceHash
	h.LastResultsHash = ph.LastResultsHash
	h.LastCommitHash = ph.LastCommitHash
	h.ProposerAddress = ph.ProposerAddress

	return *h, h.ValidateBasic()
}

//-------------------------------------

// BlockIDFlag indicates which BlockID the signature is for.
type BlockIDFlag byte

const (
	// BlockIDFlagAbsent - no vote was received from a validator.
	BlockIDFlagAbsent BlockIDFlag = iota + 1
	// BlockIDFlagCommit - voted for the Commit.BlockID.
	BlockIDFlagCommit
	// BlockIDFlagNil - voted for nil.
	BlockIDFlagNil
)

// CommitSig is a part of the Vote included in a Commit.
type CommitSig struct {
	BlockIDFlag      BlockIDFlag `json:"block_id_flag"`
	ValidatorAddress Address     `json:"validator_address"`
	Timestamp        time.Time   `json:"timestamp"`
	Signature        []byte      `json:"signature"`
}

// NewCommitSigForBlock returns new CommitSig with BlockIDFlagCommit.
func NewCommitSigForBlock(signature []byte, valAddr Address, ts time.Time) CommitSig {
	return CommitSig{
		BlockIDFlag:      BlockIDFlagCommit,
		ValidatorAddress: valAddr,
		Timestamp:        ts,
		Signature:        signature,
	}
}

// ForBlock returns true if CommitSig is for the block.
func (cs CommitSig) ForBlock() bool {
	return cs.BlockIDFlag == BlockIDFlagCommit
}

// NewCommitSigAbsent returns new CommitSig with BlockIDFlagAbsent. Other
// fields are all empty.
func NewCommitSigAbsent() CommitSig {
	return CommitSig{
		BlockIDFlag: BlockIDFlagAbsent,
	}
}

// Absent returns true if CommitSig is absent.
func (cs CommitSig) Absent() bool {
	return cs.BlockIDFlag == BlockIDFlagAbsent
}

func (cs CommitSig) String() string {
	return fmt.Sprintf("CommitSig{%X by %X on %v @ %s}",
		tmbytes.Fingerprint(cs.Signature),
		tmbytes.Fingerprint(cs.ValidatorAddress),
		cs.BlockIDFlag,
		CanonicalTime(cs.Timestamp))
}

// BlockID returns the Commit's BlockID if CommitSig indicates signing,
// otherwise - empty BlockID.
func (cs CommitSig) BlockID(commitBlockID BlockID) BlockID {
	var blockID BlockID
	switch cs.BlockIDFlag {
	case BlockIDFlagAbsent:
		blockID = BlockID{}
	case BlockIDFlagCommit:
		blockID = commitBlockID
	case BlockIDFlagNil:
		blockID = BlockID{}
	default:
		panic(fmt.Sprintf("Unknown BlockIDFlag: %v", cs.BlockIDFlag))
	}
	return blockID
}

// ValidateBasic performs basic validation.
func (cs CommitSig) ValidateBasic() error {
	switch cs.BlockIDFlag {
	case BlockIDFlagAbsent:
	case BlockIDFlagCommit:
	case BlockIDFlagNil:
	default:
		return fmt.Errorf("unknown BlockIDFlag: %v", cs.BlockIDFlag)
	}

	switch cs.BlockIDFlag {
	case BlockIDFlagAbsent:
		if len(cs.ValidatorAddress) != 0 {
			return errors.New("validator address is present")
		}
		if !cs.Timestamp.IsZero() {
			return errors.New("time is present")
		}
		if len(cs.Signature) != 0 {
			return errors.New("signature is present")
		}
	default:
		if len(cs.ValidatorAddress) != crypto.AddressSize {
			return fmt.Errorf("expected ValidatorAddress size to be %d bytes, got %d bytes",
				crypto.AddressSize,
				len(cs.ValidatorAddress),
			)
		}
		// NOTE: Timestamp validation is subtle and handled elsewhere.
		if len(cs.Signature) == 0 {
			return errors.New("signature is missing")
		}
		if len(cs.Signature) > MaxSignatureSize {
			return fmt.Errorf("signature is too big (max: %d)", MaxSignatureSize)
		}
	}

	return nil
}

// ToProto converts CommitSig to protobuf
func (cs *CommitSig) ToProto() *tmproto.CommitSig {
	if cs == nil {
		return nil
	}

	return &tmproto.CommitSig{
		BlockIdFlag:      tmproto.BlockIDFlag(cs.BlockIDFlag),
		ValidatorAddress: cs.ValidatorAddress,
		Timestamp:        cs.Timestamp,
		Signature:        cs.Signature,
	}
}

// FromProto sets a protobuf CommitSig to the given pointer.
// It returns an error if the CommitSig is invalid.
func (cs *CommitSig) FromProto(csp tmproto.CommitSig) error {

	cs.BlockIDFlag = BlockIDFlag(csp.BlockIdFlag)
	cs.ValidatorAddress = csp.ValidatorAddress
	cs.Timestamp = csp.Timestamp
	cs.Signature = csp.Signature

	return cs.ValidateBasic()
}

//-------------------------------------

// Commit contains the evidence that a block was committed by a set of validators.
// NOTE: Commit is empty for height 1, but never nil.
type Commit struct {
	// NOTE: The signatures are in order of address to preserve the bonded
	// ValidatorSet order.
	// Any peer with a block can gossip signatures by index with a peer without
	// recalculating the active ValidatorSet.
	Height     int64       `json:"height"`
	Round      int32       `json:"round"`
	BlockID    BlockID     `json:"block_id"`
	Signatures []CommitSig `json:"signatures"`

	// Memoized in first call to corresponding method.
	// NOTE: can't memoize in constructor because constructor isn't used for
	// unmarshaling.
	hash     tmbytes.HexBytes
	bitArray *bits.BitArray
}

// NewCommit returns a new Commit.
func NewCommit(height int64, round int32, blockID BlockID, commitSigs []CommitSig) *Commit {
	return &Commit{
		Height:     height,
		Round:      round,
		BlockID:    blockID,
		Signatures: commitSigs,
	}
}

// CommitToVoteSet constructs a VoteSet from the Commit and validator set.
// Panics if signatures from the commit can't be added to the voteset.
// Inverse of VoteSet.MakeCommit().
func CommitToVoteSet(chainID string, commit *Commit, vals *ValidatorSet) *VoteSet {
	voteSet := NewVoteSet(chainID, commit.Height, commit.Round, tmproto.PrecommitType, vals)
	for idx, commitSig := range commit.Signatures {
		if commitSig.Absent() {
			continue // OK, some precommits can be missing.
		}
		added, err := voteSet.AddVote(commit.GetVote(int32(idx)))
		if !added || err != nil {
			panic(fmt.Sprintf("Failed to reconstruct LastCommit: %v", err))
		}
	}
	return voteSet
}

// GetVote converts the CommitSig for the given valIdx to a Vote.
// Returns nil if the precommit at valIdx is nil.
// Panics if valIdx >= commit.Size().
func (commit *Commit) GetVote(valIdx int32) *Vote {
	commitSig := commit.Signatures[valIdx]
	return &Vote{
		Type:             tmproto.PrecommitType,
		Height:           commit.Height,
		Round:            commit.Round,
		BlockID:          commitSig.BlockID(commit.BlockID),
		Timestamp:        commitSig.Timestamp,
		ValidatorAddress: commitSig.ValidatorAddress,
		ValidatorIndex:   valIdx,
		Signature:        commitSig.Signature,
	}
}

// VoteSignBytes constructs the SignBytes for the given CommitSig.
// The only unique part of the SignBytes is the Timestamp - all other fields
// signed over are otherwise the same for all validators.
// Panics if valIdx >= commit.Size().
func (commit *Commit) VoteSignBytes(chainID string, valIdx int32) []byte {
	return commit.GetVote(valIdx).SignBytes(chainID)
}

// Type returns the vote type of the commit, which is always VoteTypePrecommit
// Implements VoteSetReader.
func (commit *Commit) Type() byte {
	return byte(tmproto.PrecommitType)
}

// GetHeight returns height of the commit.
// Implements VoteSetReader.
func (commit *Commit) GetHeight() int64 {
	return commit.Height
}

// GetRound returns height of the commit.
// Implements VoteSetReader.
func (commit *Commit) GetRound() int32 {
	return commit.Round
}

// Size returns the number of signatures in the commit.
// Implements VoteSetReader.
func (commit *Commit) Size() int {
	if commit == nil {
		return 0
	}
	return len(commit.Signatures)
}

// BitArray returns a BitArray of which validators voted for BlockID or nil in this commit.
// Implements VoteSetReader.
func (commit *Commit) BitArray() *bits.BitArray {
	if commit.bitArray == nil {
		commit.bitArray = bits.NewBitArray(len(commit.Signatures))
		for i, commitSig := range commit.Signatures {
			// TODO: need to check the BlockID otherwise we could be counting conflicts,
			// not just the one with +2/3 !
			commit.bitArray.SetIndex(i, !commitSig.Absent())
		}
	}
	return commit.bitArray
}

// GetByIndex returns the vote corresponding to a given validator index.
// Panics if `index >= commit.Size()`.
// Implements VoteSetReader.
func (commit *Commit) GetByIndex(valIdx int32) *Vote {
	return commit.GetVote(valIdx)
}

// IsCommit returns true if there is at least one signature.
// Implements VoteSetReader.
func (commit *Commit) IsCommit() bool {
	return len(commit.Signatures) != 0
}

// ValidateBasic performs basic validation that doesn't involve state data.
// Does not actually check the cryptographic signatures.
func (commit *Commit) ValidateBasic() error {
	if commit.Height < 0 {
		return errors.New("negative Height")
	}
	if commit.Round < 0 {
		return errors.New("negative Round")
	}

	// Check that commit.Height is greater than 1
	// block 1 has commit of block 0 :?? so BlockID & CommitSigs are empty
	if commit.Height >= 1 {
		if commit.BlockID.IsZero() {
			return errors.New("commit cannot be for nil block")
		}

		if len(commit.Signatures) == 0 {
			return errors.New("no signatures in commit")
		}
		for i, commitSig := range commit.Signatures {
			if err := commitSig.ValidateBasic(); err != nil {
				return fmt.Errorf("wrong CommitSig #%d: %v", i, err)
			}
		}
	}
	return nil
}

// Hash returns the hash of the commit
func (commit *Commit) Hash() tmbytes.HexBytes {
	if commit == nil {
		return nil
	}
	if commit.hash == nil {
		bs := make([][]byte, len(commit.Signatures))
		for i, commitSig := range commit.Signatures {
			bs[i] = cdcEncode(commitSig)
		}
		commit.hash = merkle.SimpleHashFromByteSlices(bs)
	}
	return commit.hash
}

// StringIndented returns a string representation of the commit
func (commit *Commit) StringIndented(indent string) string {
	if commit == nil {
		return "nil-Commit"
	}
	commitSigStrings := make([]string, len(commit.Signatures))
	for i, commitSig := range commit.Signatures {
		commitSigStrings[i] = commitSig.String()
	}
	return fmt.Sprintf(`Commit{
%s  Height:     %d
%s  Round:      %d
%s  BlockID:    %v
%s  Signatures:
%s    %v
%s}#%v`,
		indent, commit.Height,
		indent, commit.Round,
		indent, commit.BlockID,
		indent,
		indent, strings.Join(commitSigStrings, "\n"+indent+"    "),
		indent, commit.hash)
}

// ToProto converts Commit to protobuf
func (commit *Commit) ToProto() *tmproto.Commit {
	if commit == nil {
		return nil
	}

	c := new(tmproto.Commit)
	sigs := make([]tmproto.CommitSig, len(commit.Signatures))
	for i := range commit.Signatures {
		sigs[i] = *commit.Signatures[i].ToProto()
	}
	c.Signatures = sigs

	c.Height = commit.Height
	c.Round = commit.Round
	c.BlockID = commit.BlockID.ToProto()
	if commit.hash != nil {
		c.Hash = commit.hash
	}
	c.BitArray = commit.bitArray.ToProto()
	return c
}

// FromProto sets a protobuf Commit to the given pointer.
// It returns an error if the commit is invalid.
func CommitFromProto(cp *tmproto.Commit) (*Commit, error) {
	if cp == nil {
		return nil, errors.New("nil Commit")
	}

	var (
		commit   = new(Commit)
		bitArray *bits.BitArray
	)

	bi, err := BlockIDFromProto(&cp.BlockID)
	if err != nil {
		return nil, err
	}

	bitArray.FromProto(cp.BitArray)

	sigs := make([]CommitSig, len(cp.Signatures))
	for i := range cp.Signatures {
		if err := sigs[i].FromProto(cp.Signatures[i]); err != nil {
			return nil, err
		}
	}
	commit.Signatures = sigs

	commit.Height = cp.Height
	commit.Round = cp.Round
	commit.BlockID = *bi
	commit.hash = cp.Hash
	commit.bitArray = bitArray

	return commit, commit.ValidateBasic()
}

//-----------------------------------------------------------------------------

// SignedHeader is a header along with the commits that prove it.
// It is the basis of the light client.
type SignedHeader struct {
	*Header `json:"header"`

	Commit *Commit `json:"commit"`
}

// ValidateBasic does basic consistency checks and makes sure the header
// and commit are consistent.
//
// NOTE: This does not actually check the cryptographic signatures.  Make sure
// to use a Verifier to validate the signatures actually provide a
// significantly strong proof for this header's validity.
func (sh SignedHeader) ValidateBasic(chainID string) error {
	if sh.Header == nil {
		return errors.New("missing header")
	}
	if sh.Commit == nil {
		return errors.New("missing commit")
	}

	if err := sh.Header.ValidateBasic(); err != nil {
		return fmt.Errorf("invalid header: %w", err)
	}
	if err := sh.Commit.ValidateBasic(); err != nil {
		return fmt.Errorf("invalid commit: %w", err)
	}

	if sh.ChainID != chainID {
		return fmt.Errorf("header belongs to another chain %q, not %q", sh.ChainID, chainID)
	}

	// Make sure the header is consistent with the commit.
	if sh.Commit.Height != sh.Height {
		return fmt.Errorf("header and commit height mismatch: %d vs %d", sh.Height, sh.Commit.Height)
	}
	if hhash, chash := sh.Hash(), sh.Commit.BlockID.Hash; !bytes.Equal(hhash, chash) {
		return fmt.Errorf("commit signs block %X, header is block %X", chash, hhash)
	}

	return nil
}

func (sh SignedHeader) String() string {
	return sh.StringIndented("")
}

// StringIndented returns a string representation of the SignedHeader.
func (sh SignedHeader) StringIndented(indent string) string {
	return fmt.Sprintf(`SignedHeader{
%s  %v
%s  %v
%s}`,
		indent, sh.Header.StringIndented(indent+"  "),
		indent, sh.Commit.StringIndented(indent+"  "),
		indent)
}

// ToProto converts SignedHeader to protobuf
func (sh *SignedHeader) ToProto() *tmproto.SignedHeader {
	if sh == nil {
		return nil
	}

	psh := new(tmproto.SignedHeader)
	if sh.Header != nil {
		psh.Header = sh.Header.ToProto()
	}
	if sh.Commit != nil {
		psh.Commit = sh.Commit.ToProto()
	}

	return psh
}

// FromProto sets a protobuf SignedHeader to the given pointer.
// It returns an error if the hader or the commit is invalid.
func SignedHeaderFromProto(shp *tmproto.SignedHeader) (*SignedHeader, error) {
	if shp == nil {
		return nil, errors.New("nil SignedHeader")
	}

	sh := new(SignedHeader)

	if shp.Header != nil {
		h, err := HeaderFromProto(shp.Header)
		if err != nil {
			return nil, err
		}
		sh.Header = &h
	}

	if shp.Commit != nil {
		c, err := CommitFromProto(shp.Commit)
		if err != nil {
			return nil, err
		}
		sh.Commit = c
	}

	return sh, nil
}

//-----------------------------------------------------------------------------

// Data contains the set of transactions included in the block
type Data struct {

	// Txs that will be applied by state @ block.Height+1.
	// NOTE: not all txs here are valid.  We're just agreeing on the order first.
	// This means that block.AppHash does not include these txs.
	Txs Txs `json:"txs"`

	// Volatile
	hash tmbytes.HexBytes
}

// Hash returns the hash of the data
func (data *Data) Hash() tmbytes.HexBytes {
	if data == nil {
		return (Txs{}).Hash()
	}
	if data.hash == nil {
		data.hash = data.Txs.Hash() // NOTE: leaves of merkle tree are TxIDs
	}
	return data.hash
}

// StringIndented returns a string representation of the transactions
func (data *Data) StringIndented(indent string) string {
	if data == nil {
		return "nil-Data"
	}
	txStrings := make([]string, tmmath.MinInt(len(data.Txs), 21))
	for i, tx := range data.Txs {
		if i == 20 {
			txStrings[i] = fmt.Sprintf("... (%v total)", len(data.Txs))
			break
		}
		txStrings[i] = fmt.Sprintf("%X (%d bytes)", tx.Hash(), len(tx))
	}
	return fmt.Sprintf(`Data{
%s  %v
%s}#%v`,
		indent, strings.Join(txStrings, "\n"+indent+"  "),
		indent, data.hash)
}

// ToProto converts Data to protobuf
func (data *Data) ToProto() tmproto.Data {
	tp := new(tmproto.Data)

	if len(data.Txs) > 0 {
		txBzs := make([][]byte, len(data.Txs))
		for i := range data.Txs {
			txBzs[i] = data.Txs[i]
		}
		tp.Txs = txBzs
	}

	if data.hash != nil {
		tp.Hash = data.hash
	}

	return *tp
}

<<<<<<< HEAD
// DataFromProto sets a protobuf Data to the given pointer.
=======
// DataFromProto takes a protobud representation of Data &
// returns the native type.
>>>>>>> b9af87c4
func DataFromProto(dp *tmproto.Data) (Data, error) {
	if dp == nil {
		return Data{}, errors.New("nil data")
	}
	data := new(Data)

	if len(dp.Txs) > 0 {
		txBzs := make(Txs, len(dp.Txs))
		for i := range dp.Txs {
			txBzs[i] = Tx(dp.Txs[i])
		}
		data.Txs = txBzs
	} else {
		data.Txs = Txs{}
	}

	data.hash = dp.Hash

	return *data, nil
}

//-----------------------------------------------------------------------------

// EvidenceData contains any evidence of malicious wrong-doing by validators
type EvidenceData struct {
	Evidence EvidenceList `json:"evidence"`

	// Volatile
	hash tmbytes.HexBytes
}

// Hash returns the hash of the data.
func (data *EvidenceData) Hash() tmbytes.HexBytes {
	if data.hash == nil {
		data.hash = data.Evidence.Hash()
	}
	return data.hash
}

// StringIndented returns a string representation of the evidence.
func (data *EvidenceData) StringIndented(indent string) string {
	if data == nil {
		return "nil-Evidence"
	}
	evStrings := make([]string, tmmath.MinInt(len(data.Evidence), 21))
	for i, ev := range data.Evidence {
		if i == 20 {
			evStrings[i] = fmt.Sprintf("... (%v total)", len(data.Evidence))
			break
		}
		evStrings[i] = fmt.Sprintf("Evidence:%v", ev)
	}
	return fmt.Sprintf(`EvidenceData{
%s  %v
%s}#%v`,
		indent, strings.Join(evStrings, "\n"+indent+"  "),
		indent, data.hash)
}

// ToProto converts EvidenceData to protobuf
func (data *EvidenceData) ToProto() (*tmproto.EvidenceData, error) {
	if data == nil {
		return nil, errors.New("nil evidence data")
	}

	evi := new(tmproto.EvidenceData)
	eviBzs := make([]tmproto.Evidence, len(data.Evidence))
	for i := range data.Evidence {
		protoEvi, err := EvidenceToProto(data.Evidence[i])
		if err != nil {
			return nil, err
		}
		eviBzs[i] = *protoEvi
	}
	evi.Evidence = eviBzs

	if data.hash != nil {
		evi.Hash = data.hash
	}

	return evi, nil
}

// FromProto sets a protobuf EvidenceData to the given pointer.
func (data *EvidenceData) FromProto(eviData *tmproto.EvidenceData) error {
	if eviData == nil {
		return errors.New("nil evidenceData")
	}

	eviBzs := make(EvidenceList, len(eviData.Evidence))
	for i := range eviData.Evidence {
		evi, err := EvidenceFromProto(&eviData.Evidence[i])
		if err != nil {
			return err
		}
		eviBzs[i] = evi
	}
	data.Evidence = eviBzs

	data.hash = eviData.GetHash()

	return nil
}

//--------------------------------------------------------------------------------

// BlockID
type BlockID struct {
	Hash        tmbytes.HexBytes `json:"hash"`
	PartsHeader PartSetHeader    `json:"parts"`
}

// Equals returns true if the BlockID matches the given BlockID
func (blockID BlockID) Equals(other BlockID) bool {
	return bytes.Equal(blockID.Hash, other.Hash) &&
		blockID.PartsHeader.Equals(other.PartsHeader)
}

// Key returns a machine-readable string representation of the BlockID
func (blockID BlockID) Key() string {
	bz, err := cdc.MarshalBinaryBare(blockID.PartsHeader)
	if err != nil {
		panic(err)
	}
	return string(blockID.Hash) + string(bz)
}

// ValidateBasic performs basic validation.
func (blockID BlockID) ValidateBasic() error {
	// Hash can be empty in case of POLBlockID in Proposal.
	if err := ValidateHash(blockID.Hash); err != nil {
		return fmt.Errorf("wrong Hash")
	}
	if err := blockID.PartsHeader.ValidateBasic(); err != nil {
		return fmt.Errorf("wrong PartsHeader: %v", err)
	}
	return nil
}

// IsZero returns true if this is the BlockID of a nil block.
func (blockID BlockID) IsZero() bool {
	return len(blockID.Hash) == 0 &&
		blockID.PartsHeader.IsZero()
}

// IsComplete returns true if this is a valid BlockID of a non-nil block.
func (blockID BlockID) IsComplete() bool {
	return len(blockID.Hash) == tmhash.Size &&
		blockID.PartsHeader.Total > 0 &&
		len(blockID.PartsHeader.Hash) == tmhash.Size
}

// String returns a human readable string representation of the BlockID
func (blockID BlockID) String() string {
	return fmt.Sprintf(`%v:%v`, blockID.Hash, blockID.PartsHeader)
}

// ToProto converts BlockID to protobuf
func (blockID *BlockID) ToProto() tmproto.BlockID {
	if blockID == nil {
		return tmproto.BlockID{}
	}

	return tmproto.BlockID{
		Hash:        blockID.Hash,
		PartsHeader: blockID.PartsHeader.ToProto(),
	}
}

// FromProto sets a protobuf BlockID to the given pointer.
// It returns an error if the block id is invalid.
func BlockIDFromProto(bID *tmproto.BlockID) (*BlockID, error) {
	if bID == nil {
		return nil, errors.New("nil BlockID")
	}
	blockID := new(BlockID)
	ph, err := PartSetHeaderFromProto(&bID.PartsHeader)
	if err != nil {
		return nil, err
	}

	blockID.PartsHeader = *ph
	blockID.Hash = bID.Hash

	return blockID, blockID.ValidateBasic()
}<|MERGE_RESOLUTION|>--- conflicted
+++ resolved
@@ -1123,12 +1123,8 @@
 	return *tp
 }
 
-<<<<<<< HEAD
-// DataFromProto sets a protobuf Data to the given pointer.
-=======
-// DataFromProto takes a protobud representation of Data &
+// DataFromProto takes a protobuf representation of Data &
 // returns the native type.
->>>>>>> b9af87c4
 func DataFromProto(dp *tmproto.Data) (Data, error) {
 	if dp == nil {
 		return Data{}, errors.New("nil data")
