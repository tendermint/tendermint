--- conflicted
+++ resolved
@@ -706,11 +706,7 @@
 
 	// Check ChainID.
 	if sh.ChainID != chainID {
-<<<<<<< HEAD
 		return fmt.Errorf("signedHeader belongs to another chain '%s' not '%s'",
-=======
-		return fmt.Errorf("header belongs to another chain '%s' not '%s'",
->>>>>>> c4314370
 			sh.ChainID, chainID)
 	}
 	// Check Height.
