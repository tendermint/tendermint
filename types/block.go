--- conflicted
+++ resolved
@@ -12,14 +12,9 @@
 	"github.com/tendermint/tendermint/crypto"
 	"github.com/tendermint/tendermint/crypto/merkle"
 	"github.com/tendermint/tendermint/crypto/tmhash"
-<<<<<<< HEAD
 	"github.com/tendermint/tendermint/libs/bits"
 	tmmath "github.com/tendermint/tendermint/libs/math"
-
-=======
 	tmbytes "github.com/tendermint/tendermint/libs/bytes"
->>>>>>> 89f0bbbd
-	cmn "github.com/tendermint/tendermint/libs/common"
 	"github.com/tendermint/tendermint/version"
 )
 
@@ -566,13 +561,8 @@
 	// Memoized in first call to corresponding method.
 	// NOTE: can't memoize in constructor because constructor isn't used for
 	// unmarshaling.
-<<<<<<< HEAD
-	hash     cmn.HexBytes
+	hash     tmbytes.HexBytes
 	bitArray *bits.BitArray
-=======
-	hash     tmbytes.HexBytes
-	bitArray *cmn.BitArray
->>>>>>> 89f0bbbd
 }
 
 // NewCommit returns a new Commit.
