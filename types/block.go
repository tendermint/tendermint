--- conflicted
+++ resolved
@@ -778,7 +778,6 @@
 		return errors.New("missing header")
 	}
 	if sh.Commit == nil {
-<<<<<<< HEAD
 		return errors.New("missing commit")
 	}
 
@@ -790,39 +789,16 @@
 	}
 
 	if sh.ChainID != chainID {
-		return fmt.Errorf("signedHeader belongs to another chain %q, not %q", sh.ChainID, chainID)
+		return fmt.Errorf("header belongs to another chain %q, not %q", sh.ChainID, chainID)
 	}
 
 	// Make sure the header is consistent with the commit.
 	if sh.Commit.Height != sh.Height {
-		return fmt.Errorf("signedHeader header and commit height mismatch: %d vs %d", sh.Height, sh.Commit.Height)
-	}
-	if hhash, chash := sh.Hash(), sh.Commit.BlockID.Hash; !bytes.Equal(hhash, chash) {
-		return fmt.Errorf("signedHeader commit signs block %X, header is block %X", chash, hhash)
-	}
-=======
-		return errors.New("missing commit (precommit votes)")
-	}
-
-	// if err := sh.Header.ValidateBasic(); err != nil {
-	// 	return fmt.Errorf("header.ValidateBasic failed: %w", err)
-	// }
-
-	if err := sh.Commit.ValidateBasic(); err != nil {
-		return fmt.Errorf("commit.ValidateBasic failed: %w", err)
-	}
-
-	// Make sure the header is consistent with the commit.
-	if sh.ChainID != chainID {
-		return fmt.Errorf("header belongs to another chain %q, not %q", sh.ChainID, chainID)
-	}
-	if sh.Commit.Height != sh.Height {
 		return fmt.Errorf("header and commit height mismatch: %d vs %d", sh.Height, sh.Commit.Height)
 	}
 	if hhash, chash := sh.Hash(), sh.Commit.BlockID.Hash; !bytes.Equal(hhash, chash) {
 		return fmt.Errorf("commit signs block %X, header is block %X", chash, hhash)
 	}
->>>>>>> 1f64430c
 
 	return nil
 }
