--- conflicted
+++ resolved
@@ -1027,36 +1027,20 @@
 		return nil, errors.New("nil SignedHeader")
 	}
 
-<<<<<<< HEAD
+	sh := new(SignedHeader)
+
 	if shp.Header != nil {
 		h, err := HeaderFromProto(shp.Header)
 		if err != nil {
-			return err
-=======
-	sh := new(SignedHeader)
-
-	var (
-		h Header
-		c Commit
-	)
-
-	if shp.Header != nil {
-		if err := h.FromProto(shp.Header); err != nil {
 			return nil, err
->>>>>>> 3af3c596
 		}
 		sh.Header = &h
 	}
 
 	if shp.Commit != nil {
-<<<<<<< HEAD
 		c, err := CommitFromProto(shp.Commit)
 		if err != nil {
-			return err
-=======
-		if err := c.FromProto(shp.Commit); err != nil {
 			return nil, err
->>>>>>> 3af3c596
 		}
 		sh.Commit = c
 	}
