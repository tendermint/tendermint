--- conflicted
+++ resolved
@@ -26,18 +26,6 @@
 	hash []byte
 }
 
-<<<<<<< HEAD
-=======
-func (part *Part) Hash() []byte {
-	if part.hash != nil {
-		return part.hash
-	}
-	hasher := tmhash.New()
-	hasher.Write(part.Bytes) // nolint: errcheck, gas
-	part.hash = hasher.Sum(nil)
-	return part.hash
-}
-
 // ValidateBasic performs basic validation.
 func (part *Part) ValidateBasic() error {
 	if part.Index < 0 {
@@ -49,7 +37,6 @@
 	return nil
 }
 
->>>>>>> c086d0a3
 func (part *Part) String() string {
 	return part.StringIndented("")
 }
