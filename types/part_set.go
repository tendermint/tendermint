package types

import (
	"bytes"
	"errors"
	"fmt"
	"io"
	"sync"

	"github.com/tendermint/tendermint/crypto/merkle"
	"github.com/tendermint/tendermint/libs/bits"
	tmbytes "github.com/tendermint/tendermint/libs/bytes"
	tmmath "github.com/tendermint/tendermint/libs/math"
	tmproto "github.com/tendermint/tendermint/proto/types"
)

var (
	ErrPartSetUnexpectedIndex = errors.New("error part set unexpected index")
	ErrPartSetInvalidProof    = errors.New("error part set invalid proof")
)

type Part struct {
	Index uint32             `json:"index"`
	Bytes tmbytes.HexBytes   `json:"bytes"`
	Proof merkle.SimpleProof `json:"proof"`
}

// ValidateBasic performs basic validation.
func (part *Part) ValidateBasic() error {
	if part.Index < 0 {
		return errors.New("negative Index")
	}
	if len(part.Bytes) > int(BlockPartSizeBytes) {
		return fmt.Errorf("too big: %d bytes, max: %d", len(part.Bytes), BlockPartSizeBytes)
	}
	if err := part.Proof.ValidateBasic(); err != nil {
		return fmt.Errorf("wrong Proof: %w", err)
	}
	return nil
}

func (part *Part) String() string {
	return part.StringIndented("")
}

func (part *Part) StringIndented(indent string) string {
	return fmt.Sprintf(`Part{#%v
%s  Bytes: %X...
%s  Proof: %v
%s}`,
		part.Index,
		indent, tmbytes.Fingerprint(part.Bytes),
		indent, part.Proof.StringIndented(indent+"  "),
		indent)
}

func (part *Part) ToProto() (*tmproto.Part, error) {
	if part == nil {
		return nil, errors.New("nil part")
	}
	pb := new(tmproto.Part)
	proof := part.Proof.ToProto()

	pb.Index = part.Index
	pb.Bytes = part.Bytes
	pb.Proof = *proof

	return pb, nil
}

func PartFromProto(pb *tmproto.Part) (*Part, error) {
	if pb == nil {
		return nil, errors.New("nil part")
	}

	part := new(Part)
	proof, err := merkle.SimpleProofFromProto(&pb.Proof)
	if err != nil {
		return nil, err
	}
	part.Index = pb.Index
	part.Bytes = pb.Bytes
	part.Proof = *proof

	return part, part.ValidateBasic()
}

//-------------------------------------

type PartSetHeader struct {
	Total uint32           `json:"total"`
	Hash  tmbytes.HexBytes `json:"hash"`
}

func (psh PartSetHeader) String() string {
	return fmt.Sprintf("%v:%X", psh.Total, tmbytes.Fingerprint(psh.Hash))
}

func (psh PartSetHeader) IsZero() bool {
	return psh.Total == 0 && len(psh.Hash) == 0
}

func (psh PartSetHeader) Equals(other PartSetHeader) bool {
	return psh.Total == other.Total && bytes.Equal(psh.Hash, other.Hash)
}

// ValidateBasic performs basic validation.
func (psh PartSetHeader) ValidateBasic() error {
	// Hash can be empty in case of POLBlockID.PartsHeader in Proposal.
	if err := ValidateHash(psh.Hash); err != nil {
		return fmt.Errorf("wrong Hash: %w", err)
	}
	return nil
}

// ToProto converts BloPartSetHeaderckID to protobuf
func (psh *PartSetHeader) ToProto() tmproto.PartSetHeader {
	if psh == nil {
		return tmproto.PartSetHeader{}
	}

	return tmproto.PartSetHeader{
<<<<<<< HEAD
		Total: psh.Total,
=======
		Total: int64(psh.Total),
>>>>>>> 187120a0
		Hash:  psh.Hash,
	}
}

// FromProto sets a protobuf PartSetHeader to the given pointer
<<<<<<< HEAD
func (psh *PartSetHeader) FromProto(protoPartSetHeader tmproto.PartSetHeader) {
	if psh == nil {
		psh = &PartSetHeader{}
	}
	psh.Total = protoPartSetHeader.Total
	psh.Hash = protoPartSetHeader.Hash
=======
func PartSetHeaderFromProto(ppsh *tmproto.PartSetHeader) (*PartSetHeader, error) {
	if ppsh == nil {
		return nil, errors.New("nil PartSetHeader")
	}
	psh := new(PartSetHeader)
	psh.Total = int(ppsh.Total)
	psh.Hash = ppsh.Hash

	return psh, psh.ValidateBasic()
>>>>>>> 187120a0
}

//-------------------------------------

type PartSet struct {
	total uint32
	hash  []byte

	mtx           sync.Mutex
	parts         []*Part
	partsBitArray *bits.BitArray
	count         uint32
}

// Returns an immutable, full PartSet from the data bytes.
// The data bytes are split into "partSize" chunks, and merkle tree computed.
// CONTRACT: partSize is greater than zero.
func NewPartSetFromData(data []byte, partSize uint32) *PartSet {
	// divide data into 4kb parts.
	total := (uint32(len(data)) + partSize - 1) / partSize
	parts := make([]*Part, total)
	partsBytes := make([][]byte, total)
	partsBitArray := bits.NewBitArray(int(total))
	for i := uint32(0); i < total; i++ {
		part := &Part{
			Index: i,
			Bytes: data[i*partSize : tmmath.MinInt(len(data), int((i+1)*partSize))],
		}
		parts[i] = part
		partsBytes[i] = part.Bytes
		partsBitArray.SetIndex(int(i), true)
	}
	// Compute merkle proofs
	root, proofs := merkle.SimpleProofsFromByteSlices(partsBytes)
	for i := uint32(0); i < total; i++ {
		parts[i].Proof = *proofs[i]
	}
	return &PartSet{
		total:         total,
		hash:          root,
		parts:         parts,
		partsBitArray: partsBitArray,
		count:         total,
	}
}

// Returns an empty PartSet ready to be populated.
func NewPartSetFromHeader(header PartSetHeader) *PartSet {
	return &PartSet{
		total:         header.Total,
		hash:          header.Hash,
		parts:         make([]*Part, header.Total),
		partsBitArray: bits.NewBitArray(int(header.Total)),
		count:         0,
	}
}

func (ps *PartSet) Header() PartSetHeader {
	if ps == nil {
		return PartSetHeader{}
	}
	return PartSetHeader{
		Total: ps.total,
		Hash:  ps.hash,
	}
}

func (ps *PartSet) HasHeader(header PartSetHeader) bool {
	if ps == nil {
		return false
	}
	return ps.Header().Equals(header)
}

func (ps *PartSet) BitArray() *bits.BitArray {
	ps.mtx.Lock()
	defer ps.mtx.Unlock()
	return ps.partsBitArray.Copy()
}

func (ps *PartSet) Hash() []byte {
	if ps == nil {
		return nil
	}
	return ps.hash
}

func (ps *PartSet) HashesTo(hash []byte) bool {
	if ps == nil {
		return false
	}
	return bytes.Equal(ps.hash, hash)
}

func (ps *PartSet) Count() uint32 {
	if ps == nil {
		return 0
	}
	return ps.count
}

func (ps *PartSet) Total() uint32 {
	if ps == nil {
		return 0
	}
	return ps.total
}

func (ps *PartSet) AddPart(part *Part) (bool, error) {
	if ps == nil {
		return false, nil
	}
	ps.mtx.Lock()
	defer ps.mtx.Unlock()

	// Invalid part index
	if part.Index >= ps.total {
		return false, ErrPartSetUnexpectedIndex
	}

	// If part already exists, return false.
	if ps.parts[part.Index] != nil {
		return false, nil
	}

	// Check hash proof
	if part.Proof.Verify(ps.Hash(), part.Bytes) != nil {
		return false, ErrPartSetInvalidProof
	}

	// Add part
	ps.parts[part.Index] = part
	ps.partsBitArray.SetIndex(int(part.Index), true)
	ps.count++
	return true, nil
}

func (ps *PartSet) GetPart(index int) *Part {
	ps.mtx.Lock()
	defer ps.mtx.Unlock()
	return ps.parts[index]
}

func (ps *PartSet) IsComplete() bool {
	return ps.count == ps.total
}

func (ps *PartSet) GetReader() io.Reader {
	if !ps.IsComplete() {
		panic("Cannot GetReader() on incomplete PartSet")
	}
	return NewPartSetReader(ps.parts)
}

type PartSetReader struct {
	i      int
	parts  []*Part
	reader *bytes.Reader
}

func NewPartSetReader(parts []*Part) *PartSetReader {
	return &PartSetReader{
		i:      0,
		parts:  parts,
		reader: bytes.NewReader(parts[0].Bytes),
	}
}

func (psr *PartSetReader) Read(p []byte) (n int, err error) {
	readerLen := psr.reader.Len()
	if readerLen >= len(p) {
		return psr.reader.Read(p)
	} else if readerLen > 0 {
		n1, err := psr.Read(p[:readerLen])
		if err != nil {
			return n1, err
		}
		n2, err := psr.Read(p[readerLen:])
		return n1 + n2, err
	}

	psr.i++
	if psr.i >= len(psr.parts) {
		return 0, io.EOF
	}
	psr.reader = bytes.NewReader(psr.parts[psr.i].Bytes)
	return psr.Read(p)
}

func (ps *PartSet) StringShort() string {
	if ps == nil {
		return "nil-PartSet"
	}
	ps.mtx.Lock()
	defer ps.mtx.Unlock()
	return fmt.Sprintf("(%v of %v)", ps.Count(), ps.Total())
}

func (ps *PartSet) MarshalJSON() ([]byte, error) {
	if ps == nil {
		return []byte("{}"), nil
	}

	ps.mtx.Lock()
	defer ps.mtx.Unlock()

	return cdc.MarshalJSON(struct {
		CountTotal    string         `json:"count/total"`
		PartsBitArray *bits.BitArray `json:"parts_bit_array"`
	}{
		fmt.Sprintf("%d/%d", ps.Count(), ps.Total()),
		ps.partsBitArray,
	})
}<|MERGE_RESOLUTION|>--- conflicted
+++ resolved
@@ -120,34 +120,21 @@
 	}
 
 	return tmproto.PartSetHeader{
-<<<<<<< HEAD
 		Total: psh.Total,
-=======
-		Total: int64(psh.Total),
->>>>>>> 187120a0
 		Hash:  psh.Hash,
 	}
 }
 
 // FromProto sets a protobuf PartSetHeader to the given pointer
-<<<<<<< HEAD
-func (psh *PartSetHeader) FromProto(protoPartSetHeader tmproto.PartSetHeader) {
-	if psh == nil {
-		psh = &PartSetHeader{}
-	}
-	psh.Total = protoPartSetHeader.Total
-	psh.Hash = protoPartSetHeader.Hash
-=======
 func PartSetHeaderFromProto(ppsh *tmproto.PartSetHeader) (*PartSetHeader, error) {
 	if ppsh == nil {
 		return nil, errors.New("nil PartSetHeader")
 	}
 	psh := new(PartSetHeader)
-	psh.Total = int(ppsh.Total)
+	psh.Total = ppsh.Total
 	psh.Hash = ppsh.Hash
 
 	return psh, psh.ValidateBasic()
->>>>>>> 187120a0
 }
 
 //-------------------------------------
