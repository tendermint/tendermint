package types

import (
	"bytes"
	"errors"
	"fmt"
	"strings"
	"time"

	"github.com/tendermint/tendermint/crypto"
	cryptoenc "github.com/tendermint/tendermint/crypto/encoding"
	"github.com/tendermint/tendermint/crypto/merkle"
	"github.com/tendermint/tendermint/crypto/tmhash"
	tmjson "github.com/tendermint/tendermint/libs/json"
	tmmath "github.com/tendermint/tendermint/libs/math"
	tmproto "github.com/tendermint/tendermint/proto/types"
)

const (
	// MaxEvidenceBytes is a maximum size of any evidence (including amino overhead).
	MaxEvidenceBytes int64 = 444

	// An invalid field in the header from LunaticValidatorEvidence.
	// Must be a function of the ABCI application state.
	ValidatorsHashField     = "ValidatorsHash"
	NextValidatorsHashField = "NextValidatorsHash"
	ConsensusHashField      = "ConsensusHash"
	AppHashField            = "AppHash"
	LastResultsHashField    = "LastResultsHash"
)

// ErrEvidenceInvalid wraps a piece of evidence and the error denoting how or why it is invalid.
type ErrEvidenceInvalid struct {
	Evidence   Evidence
	ErrorValue error
}

// NewErrEvidenceInvalid returns a new EvidenceInvalid with the given err.
func NewErrEvidenceInvalid(ev Evidence, err error) *ErrEvidenceInvalid {
	return &ErrEvidenceInvalid{ev, err}
}

// Error returns a string representation of the error.
func (err *ErrEvidenceInvalid) Error() string {
	return fmt.Sprintf("Invalid evidence: %v. Evidence: %v", err.ErrorValue, err.Evidence)
}

// ErrEvidenceOverflow is for when there is too much evidence in a block.
type ErrEvidenceOverflow struct {
	MaxNum int
	GotNum int
}

// NewErrEvidenceOverflow returns a new ErrEvidenceOverflow where got > max.
func NewErrEvidenceOverflow(max, got int) *ErrEvidenceOverflow {
	return &ErrEvidenceOverflow{max, got}
}

// Error returns a string representation of the error.
func (err *ErrEvidenceOverflow) Error() string {
	return fmt.Sprintf("Too much evidence: Max %d, got %d", err.MaxNum, err.GotNum)
}

//-------------------------------------------

// Evidence represents any provable malicious activity by a validator.
type Evidence interface {
	Height() int64                                     // height of the equivocation
	Time() time.Time                                   // time of the equivocation
	Address() []byte                                   // address of the equivocating validator
	Bytes() []byte                                     // bytes which comprise the evidence
	Hash() []byte                                      // hash of the evidence
	Verify(chainID string, pubKey crypto.PubKey) error // verify the evidence
	Equal(Evidence) bool                               // check equality of evidence

	ValidateBasic() error
	String() string
}

type CompositeEvidence interface {
	VerifyComposite(committedHeader *Header, valSet *ValidatorSet) error
	Split(committedHeader *Header, valSet *ValidatorSet, valToLastHeight map[string]int64) []Evidence
}

func EvidenceToProto(evidence Evidence) (*tmproto.Evidence, error) {
	if evidence == nil {
		return nil, errors.New("nil evidence")
	}

	switch evi := evidence.(type) {
	case *DuplicateVoteEvidence:
		pbevi := evi.ToProto()
		tp := &tmproto.Evidence{
			Sum: &tmproto.Evidence_DuplicateVoteEvidence{
				DuplicateVoteEvidence: &pbevi,
			},
		}
		return tp, nil
	case ConflictingHeadersEvidence:
		pbevi := evi.ToProto()

		tp := &tmproto.Evidence{
			Sum: &tmproto.Evidence_ConflictingHeadersEvidence{
				ConflictingHeadersEvidence: &pbevi,
			},
		}

		return tp, nil
	case *ConflictingHeadersEvidence:
		pbevi := evi.ToProto()

		tp := &tmproto.Evidence{
			Sum: &tmproto.Evidence_ConflictingHeadersEvidence{
				ConflictingHeadersEvidence: &pbevi,
			},
		}

		return tp, nil
	case *LunaticValidatorEvidence:
		pbevi := evi.ToProto()

		tp := &tmproto.Evidence{
			Sum: &tmproto.Evidence_LunaticValidatorEvidence{
				LunaticValidatorEvidence: &pbevi,
			},
		}

		return tp, nil
	case LunaticValidatorEvidence:
		pbevi := evi.ToProto()

		tp := &tmproto.Evidence{
			Sum: &tmproto.Evidence_LunaticValidatorEvidence{
				LunaticValidatorEvidence: &pbevi,
			},
		}

		return tp, nil
	case *PhantomValidatorEvidence:
		pbevi := evi.ToProto()

		tp := &tmproto.Evidence{
			Sum: &tmproto.Evidence_PhantomValidatorEvidence{
				PhantomValidatorEvidence: &pbevi,
			},
		}

		return tp, nil
	case PhantomValidatorEvidence:
		pbevi := evi.ToProto()

		tp := &tmproto.Evidence{
			Sum: &tmproto.Evidence_PhantomValidatorEvidence{
				PhantomValidatorEvidence: &pbevi,
			},
		}

		return tp, nil
	case *PotentialAmnesiaEvidence:
		pbevi := evi.ToProto()

		tp := &tmproto.Evidence{
			Sum: &tmproto.Evidence_PotentialAmnesiaEvidence{
				PotentialAmnesiaEvidence: &pbevi,
			},
		}

		return tp, nil
	case PotentialAmnesiaEvidence:
		pbevi := evi.ToProto()

		tp := &tmproto.Evidence{
			Sum: &tmproto.Evidence_PotentialAmnesiaEvidence{
				PotentialAmnesiaEvidence: &pbevi,
			},
		}
		return tp, nil

	case AmnesiaEvidence:
		return AmnesiaEvidenceToProto(evi)

	case *AmnesiaEvidence:
		return AmnesiaEvidenceToProto(*evi)

	case MockEvidence:
		if err := evi.ValidateBasic(); err != nil {
			return nil, err
		}

		tp := &tmproto.Evidence{
			Sum: &tmproto.Evidence_MockEvidence{
				MockEvidence: &tmproto.MockEvidence{
					EvidenceHeight:  evi.Height(),
					EvidenceTime:    evi.Time(),
					EvidenceAddress: evi.Address(),
				},
			},
		}

		return tp, nil
	case MockRandomEvidence:
		if err := evi.ValidateBasic(); err != nil {
			return nil, err
		}

		tp := &tmproto.Evidence{
			Sum: &tmproto.Evidence_MockRandomEvidence{
				MockRandomEvidence: &tmproto.MockRandomEvidence{
					EvidenceHeight:  evi.Height(),
					EvidenceTime:    evi.Time(),
					EvidenceAddress: evi.Address(),
					RandBytes:       evi.randBytes,
				},
			},
		}
		return tp, nil
	default:
		return nil, fmt.Errorf("toproto: evidence is not recognized: %T", evi)
	}
}

func EvidenceFromProto(evidence *tmproto.Evidence) (Evidence, error) {
	if evidence == nil {
		return nil, errors.New("nil evidence")
	}

	switch evi := evidence.Sum.(type) {
	case *tmproto.Evidence_DuplicateVoteEvidence:
		return DuplicateVoteEvidenceFromProto(evi.DuplicateVoteEvidence)
	case *tmproto.Evidence_ConflictingHeadersEvidence:
		return ConflictingHeadersEvidenceFromProto(evi.ConflictingHeadersEvidence)
	case *tmproto.Evidence_LunaticValidatorEvidence:
		return LunaticValidatorEvidenceFromProto(evi.LunaticValidatorEvidence)
	case *tmproto.Evidence_PotentialAmnesiaEvidence:
		return PotentialAmnesiaEvidenceFromProto(evi.PotentialAmnesiaEvidence)
	case *tmproto.Evidence_AmnesiaEvidence:
		return AmensiaEvidenceFromProto(evi.AmnesiaEvidence)
	case *tmproto.Evidence_PhantomValidatorEvidence:
		return PhantomValidatorEvidenceFromProto(evi.PhantomValidatorEvidence)
	case *tmproto.Evidence_MockEvidence:
		me := MockEvidence{
			EvidenceHeight:  evi.MockEvidence.GetEvidenceHeight(),
			EvidenceAddress: evi.MockEvidence.GetEvidenceAddress(),
			EvidenceTime:    evi.MockEvidence.GetEvidenceTime(),
		}
		return me, me.ValidateBasic()
	case *tmproto.Evidence_MockRandomEvidence:
		mre := MockRandomEvidence{
			MockEvidence: MockEvidence{
				EvidenceHeight:  evi.MockRandomEvidence.GetEvidenceHeight(),
				EvidenceAddress: evi.MockRandomEvidence.GetEvidenceAddress(),
				EvidenceTime:    evi.MockRandomEvidence.GetEvidenceTime(),
			},
			randBytes: evi.MockRandomEvidence.RandBytes,
		}
		return mre, mre.ValidateBasic()
	default:
		return nil, errors.New("evidence is not recognized")
	}
}

func init() {
	tmjson.RegisterType(&DuplicateVoteEvidence{}, "tendermint/DuplicateVoteEvidence")
	tmjson.RegisterType(&ConflictingHeadersEvidence{}, "tendermint/ConflictingHeadersEvidence")
	tmjson.RegisterType(&PhantomValidatorEvidence{}, "tendermint/PhantomValidatorEvidence")
	tmjson.RegisterType(&LunaticValidatorEvidence{}, "tendermint/LunaticValidatorEvidence")
	tmjson.RegisterType(&PotentialAmnesiaEvidence{}, "tendermint/PotentialAmnesiaEvidence")
	tmjson.RegisterType(&AmnesiaEvidence{}, "tendermint/AmnesiaEvidence")
}

//-------------------------------------------

// DuplicateVoteEvidence contains evidence a validator signed two conflicting
// votes.
type DuplicateVoteEvidence struct {
	VoteA *Vote `json:"vote_a"`
	VoteB *Vote `json:"vote_b"`
}

var _ Evidence = &DuplicateVoteEvidence{}

// NewDuplicateVoteEvidence creates DuplicateVoteEvidence with right ordering given
// two conflicting votes. If one of the votes is nil, evidence returned is nil as well
func NewDuplicateVoteEvidence(vote1 *Vote, vote2 *Vote) *DuplicateVoteEvidence {
	var voteA, voteB *Vote
	if vote1 == nil || vote2 == nil {
		return nil
	}
	if strings.Compare(vote1.BlockID.Key(), vote2.BlockID.Key()) == -1 {
		voteA = vote1
		voteB = vote2
	} else {
		voteA = vote2
		voteB = vote1
	}
	return &DuplicateVoteEvidence{
		VoteA: voteA,
		VoteB: voteB,
	}
}

// String returns a string representation of the evidence.
func (dve *DuplicateVoteEvidence) String() string {
	return fmt.Sprintf("DuplicateVoteEvidence{VoteA: %v, VoteB: %v}", dve.VoteA, dve.VoteB)

}

// Height returns the height this evidence refers to.
func (dve *DuplicateVoteEvidence) Height() int64 {
	return dve.VoteA.Height
}

// Time returns the time the evidence was created.
func (dve *DuplicateVoteEvidence) Time() time.Time {
	return dve.VoteA.Timestamp
}

// Address returns the address of the validator.
func (dve *DuplicateVoteEvidence) Address() []byte {
	return dve.VoteA.ValidatorAddress
}

// Hash returns the hash of the evidence.
func (dve *DuplicateVoteEvidence) Bytes() []byte {
	pbe := dve.ToProto()
	bz, err := pbe.Marshal()
	if err != nil {
		panic(err)
	}

	return bz
}

// Hash returns the hash of the evidence.
func (dve *DuplicateVoteEvidence) Hash() []byte {
	pbe := dve.ToProto()
	bz, err := pbe.Marshal()
	if err != nil {
		panic(err)
	}

	return tmhash.Sum(bz)
}

// Verify returns an error if the two votes aren't conflicting.
//
// To be conflicting, they must be from the same validator, for the same H/R/S,
// but for different blocks.
func (dve *DuplicateVoteEvidence) Verify(chainID string, pubKey crypto.PubKey) error {
	// H/R/S must be the same
	if dve.VoteA.Height != dve.VoteB.Height ||
		dve.VoteA.Round != dve.VoteB.Round ||
		dve.VoteA.Type != dve.VoteB.Type {
		return fmt.Errorf("h/r/s does not match: %d/%d/%v vs %d/%d/%v",
			dve.VoteA.Height, dve.VoteA.Round, dve.VoteA.Type,
			dve.VoteB.Height, dve.VoteB.Round, dve.VoteB.Type)
	}

	// Address must be the same
	if !bytes.Equal(dve.VoteA.ValidatorAddress, dve.VoteB.ValidatorAddress) {
		return fmt.Errorf("validator addresses do not match: %X vs %X",
			dve.VoteA.ValidatorAddress,
			dve.VoteB.ValidatorAddress,
		)
	}

	// Index must be the same
	if dve.VoteA.ValidatorIndex != dve.VoteB.ValidatorIndex {
		return fmt.Errorf(
			"validator indices do not match: %d and %d",
			dve.VoteA.ValidatorIndex,
			dve.VoteB.ValidatorIndex,
		)
	}

	// BlockIDs must be different
	if dve.VoteA.BlockID.Equals(dve.VoteB.BlockID) {
		return fmt.Errorf(
			"block IDs are the same (%v) - not a real duplicate vote",
			dve.VoteA.BlockID,
		)
	}

	// pubkey must match address (this should already be true, sanity check)
	addr := dve.VoteA.ValidatorAddress
	if !bytes.Equal(pubKey.Address(), addr) {
		return fmt.Errorf("address (%X) doesn't match pubkey (%v - %X)",
			addr, pubKey, pubKey.Address())
	}
	va := dve.VoteA.ToProto()
	vb := dve.VoteB.ToProto()
	// Signatures must be valid
	if !pubKey.VerifyBytes(VoteSignBytes(chainID, va), dve.VoteA.Signature) {
		return fmt.Errorf("verifying VoteA: %w", ErrVoteInvalidSignature)
	}
	if !pubKey.VerifyBytes(VoteSignBytes(chainID, vb), dve.VoteB.Signature) {
		return fmt.Errorf("verifying VoteB: %w", ErrVoteInvalidSignature)
	}

	return nil
}

// Equal checks if two pieces of evidence are equal.
func (dve *DuplicateVoteEvidence) Equal(ev Evidence) bool {
	if _, ok := ev.(*DuplicateVoteEvidence); !ok {
		return false
	}
	pbdev := dve.ToProto()
	bz, err := pbdev.Marshal()
	if err != nil {
		panic(err)
	}

	var evbz []byte
	if ev, ok := ev.(*DuplicateVoteEvidence); ok {
		evpb := ev.ToProto()
		evbz, err = evpb.Marshal()
		if err != nil {
			panic(err)
		}
	}

	// just check their hashes
	dveHash := tmhash.Sum(bz)
	evHash := tmhash.Sum(evbz)
	return bytes.Equal(dveHash, evHash)
}

// ValidateBasic performs basic validation.
func (dve *DuplicateVoteEvidence) ValidateBasic() error {
	if dve.VoteA == nil || dve.VoteB == nil {
		return fmt.Errorf("one or both of the votes are empty %v, %v", dve.VoteA, dve.VoteB)
	}
	if err := dve.VoteA.ValidateBasic(); err != nil {
		return fmt.Errorf("invalid VoteA: %w", err)
	}
	if err := dve.VoteB.ValidateBasic(); err != nil {
		return fmt.Errorf("invalid VoteB: %w", err)
	}
	// Enforce Votes are lexicographically sorted on blockID
	if strings.Compare(dve.VoteA.BlockID.Key(), dve.VoteB.BlockID.Key()) >= 0 {
		return errors.New("duplicate votes in invalid order")
	}
	return nil
}

func (dve DuplicateVoteEvidence) ToProto() tmproto.DuplicateVoteEvidence {
	voteB := dve.VoteB.ToProto()
	voteA := dve.VoteA.ToProto()
	tp := tmproto.DuplicateVoteEvidence{
		VoteA: voteA,
		VoteB: voteB,
	}
	return tp
}

func DuplicateVoteEvidenceFromProto(pb *tmproto.DuplicateVoteEvidence) (*DuplicateVoteEvidence, error) {
	if pb == nil {
		return nil, errors.New("nil duplicate vote evidence")
	}

	vA, err := VoteFromProto(pb.VoteA)
	if err != nil {
		return nil, err
	}

	vB, err := VoteFromProto(pb.VoteB)
	if err != nil {
		return nil, err
	}

	dve := new(DuplicateVoteEvidence)

	dve.VoteA = vA
	dve.VoteB = vB

	return dve, dve.ValidateBasic()
}

//-------------------------------------------

// EvidenceList is a list of Evidence. Evidences is not a word.
type EvidenceList []Evidence

// Hash returns the simple merkle root hash of the EvidenceList.
func (evl EvidenceList) Hash() []byte {
	// These allocations are required because Evidence is not of type Bytes, and
	// golang slices can't be typed cast. This shouldn't be a performance problem since
	// the Evidence size is capped.
	evidenceBzs := make([][]byte, len(evl))
	for i := 0; i < len(evl); i++ {
		evidenceBzs[i] = evl[i].Bytes()
	}
	return merkle.HashFromByteSlices(evidenceBzs)
}

func (evl EvidenceList) String() string {
	s := ""
	for _, e := range evl {
		s += fmt.Sprintf("%s\t\t", e)
	}
	return s
}

// Has returns true if the evidence is in the EvidenceList.
func (evl EvidenceList) Has(evidence Evidence) bool {
	for _, ev := range evl {
		if ev.Equal(evidence) {
			return true
		}
	}
	return false
}

//-------------------------------------------

// ConflictingHeadersEvidence is primarily used by the light client when it
// observes two conflicting headers, both having 1/3+ of the voting power of
// the currently trusted validator set.
type ConflictingHeadersEvidence struct {
	H1 *SignedHeader `json:"h_1"`
	H2 *SignedHeader `json:"h_2"`
}

var _ Evidence = ConflictingHeadersEvidence{}
var _ CompositeEvidence = ConflictingHeadersEvidence{}

// Split breaks up eviddence into smaller chunks (one per validator except for
// PotentialAmnesiaEvidence): PhantomValidatorEvidence,
// LunaticValidatorEvidence, DuplicateVoteEvidence and
// PotentialAmnesiaEvidence.
//
// committedHeader - header at height H1.Height == H2.Height
// valSet					 - validator set at height H1.Height == H2.Height
// valToLastHeight - map between active validators and respective last heights
func (ev ConflictingHeadersEvidence) Split(committedHeader *Header, valSet *ValidatorSet,
	valToLastHeight map[string]int64) []Evidence {

	evList := make([]Evidence, 0)

	var alternativeHeader *SignedHeader
	if bytes.Equal(committedHeader.Hash(), ev.H1.Hash()) {
		alternativeHeader = ev.H2
	} else {
		alternativeHeader = ev.H1
	}

	// If there are signers(alternativeHeader) that are not part of
	// validators(committedHeader), they misbehaved as they are signing protocol
	// messages in heights they are not validators => immediately slashable
	// (#F4).
	for i, sig := range alternativeHeader.Commit.Signatures {
		if sig.Absent() {
			continue
		}

		lastHeightValidatorWasInSet, ok := valToLastHeight[string(sig.ValidatorAddress)]
		if !ok {
			continue
		}

		if !valSet.HasAddress(sig.ValidatorAddress) {
			evList = append(evList, &PhantomValidatorEvidence{
				Vote:                        alternativeHeader.Commit.GetVote(int32(i)),
				LastHeightValidatorWasInSet: lastHeightValidatorWasInSet,
			})
		}
	}

	// If ValidatorsHash, NextValidatorsHash, ConsensusHash, AppHash, and
	// LastResultsHash in alternativeHeader are different (incorrect application
	// state transition), then it is a lunatic misbehavior => immediately
	// slashable (#F5).
	var invalidField string
	switch {
	case !bytes.Equal(committedHeader.ValidatorsHash, alternativeHeader.ValidatorsHash):
		invalidField = "ValidatorsHash"
	case !bytes.Equal(committedHeader.NextValidatorsHash, alternativeHeader.NextValidatorsHash):
		invalidField = "NextValidatorsHash"
	case !bytes.Equal(committedHeader.ConsensusHash, alternativeHeader.ConsensusHash):
		invalidField = "ConsensusHash"
	case !bytes.Equal(committedHeader.AppHash, alternativeHeader.AppHash):
		invalidField = "AppHash"
	case !bytes.Equal(committedHeader.LastResultsHash, alternativeHeader.LastResultsHash):
		invalidField = "LastResultsHash"
	}
	if invalidField != "" {
		for i, sig := range alternativeHeader.Commit.Signatures {
			if sig.Absent() {
				continue
			}
			evList = append(evList, &LunaticValidatorEvidence{
				Header:             alternativeHeader.Header,
				Vote:               alternativeHeader.Commit.GetVote(int32(i)),
				InvalidHeaderField: invalidField,
			})
		}
		return evList
	}

	// Use the fact that signatures are sorted by ValidatorAddress.
	var (
		i = 0
		j = 0
	)
OUTER_LOOP:
	for i < len(ev.H1.Commit.Signatures) {
		sigA := ev.H1.Commit.Signatures[i]
		if sigA.Absent() {
			i++
			continue
		}
		// FIXME: Replace with HasAddress once DuplicateVoteEvidence#PubKey is
		// removed.
		_, val := valSet.GetByAddress(sigA.ValidatorAddress)
		if val == nil {
			i++
			continue
		}

		for j < len(ev.H2.Commit.Signatures) {
			sigB := ev.H2.Commit.Signatures[j]
			if sigB.Absent() {
				j++
				continue
			}

			switch bytes.Compare(sigA.ValidatorAddress, sigB.ValidatorAddress) {
			case 0:
				// if H1.Round == H2.Round, and some signers signed different precommit
				// messages in both commits, then it is an equivocation misbehavior =>
				// immediately slashable (#F1).
				if ev.H1.Commit.Round == ev.H2.Commit.Round {
					evList = append(evList, &DuplicateVoteEvidence{
						VoteA: ev.H1.Commit.GetVote(int32(i)),
						VoteB: ev.H2.Commit.GetVote(int32(j)),
					})
				} else {
					// if H1.Round != H2.Round we need to run full detection procedure => not
					// immediately slashable.
					firstVote := ev.H1.Commit.GetVote(int32(i))
					secondVote := ev.H2.Commit.GetVote(int32(j))
					var newEv PotentialAmnesiaEvidence
					if firstVote.Timestamp.Before(secondVote.Timestamp) {
						newEv = PotentialAmnesiaEvidence{
							VoteA: firstVote,
							VoteB: secondVote,
						}
					} else {
						newEv = PotentialAmnesiaEvidence{
							VoteA: secondVote,
							VoteB: firstVote,
						}
					}
					// has the validator incorrectly voted for a previous round
					if newEv.VoteA.Round > newEv.VoteB.Round {
						evList = append(evList, MakeAmnesiaEvidence(newEv, EmptyPOLC()))
					} else {
						evList = append(evList, newEv)
					}
				}

				i++
				j++
				continue OUTER_LOOP
			case 1:
				i++
				continue OUTER_LOOP
			case -1:
				j++
			}
		}
	}

	return evList
}

func (ev ConflictingHeadersEvidence) Height() int64 { return ev.H1.Height }

// XXX: this is not the time of equivocation
func (ev ConflictingHeadersEvidence) Time() time.Time { return ev.H1.Time }

func (ev ConflictingHeadersEvidence) Address() []byte {
	panic("use ConflictingHeadersEvidence#Split to split evidence into individual pieces")
}

func (ev ConflictingHeadersEvidence) Bytes() []byte {
	pbe := ev.ToProto()

	bz, err := pbe.Marshal()
	if err != nil {
		panic(err)
	}

	return bz
}

func (ev ConflictingHeadersEvidence) Hash() []byte {
	bz := make([]byte, tmhash.Size*2)
	copy(bz[:tmhash.Size-1], ev.H1.Hash().Bytes())
	copy(bz[tmhash.Size:], ev.H2.Hash().Bytes())
	return tmhash.Sum(bz)
}

func (ev ConflictingHeadersEvidence) Verify(chainID string, _ crypto.PubKey) error {
	panic("use ConflictingHeadersEvidence#VerifyComposite to verify composite evidence")
}

// VerifyComposite verifies that both headers belong to the same chain, same
// height and signed by 1/3+ of validators at height H1.Height == H2.Height.
func (ev ConflictingHeadersEvidence) VerifyComposite(committedHeader *Header, valSet *ValidatorSet) error {
	var alternativeHeader *SignedHeader
	switch {
	case bytes.Equal(committedHeader.Hash(), ev.H1.Hash()):
		alternativeHeader = ev.H2
	case bytes.Equal(committedHeader.Hash(), ev.H2.Hash()):
		alternativeHeader = ev.H1
	default:
		return errors.New("none of the headers are committed from this node's perspective")
	}

	// ChainID must be the same
	if committedHeader.ChainID != alternativeHeader.ChainID {
		return errors.New("alt header is from a different chain")
	}

	// Height must be the same
	if committedHeader.Height != alternativeHeader.Height {
		return errors.New("alt header is from a different height")
	}

	// Limit the number of signatures to avoid DoS attacks where a header
	// contains too many signatures.
	//
	// Validator set size               = 100 [node]
	// Max validator set size = 100 * 2 = 200 [fork?]
	maxNumValidators := valSet.Size() * 2
	if len(alternativeHeader.Commit.Signatures) > maxNumValidators {
		return fmt.Errorf("alt commit contains too many signatures: %d, expected no more than %d",
			len(alternativeHeader.Commit.Signatures),
			maxNumValidators)
	}

	// Header must be signed by at least 1/3+ of voting power of currently
	// trusted validator set.
	if err := valSet.VerifyCommitTrusting(
		alternativeHeader.ChainID,
		alternativeHeader.Commit,
		tmmath.Fraction{Numerator: 1, Denominator: 3}); err != nil {
		return fmt.Errorf("alt header does not have 1/3+ of voting power of our validator set: %w", err)
	}

	return nil
}

func (ev ConflictingHeadersEvidence) Equal(ev2 Evidence) bool {
	switch e2 := ev2.(type) {
	case ConflictingHeadersEvidence:
		return bytes.Equal(ev.H1.Hash(), e2.H1.Hash()) && bytes.Equal(ev.H2.Hash(), e2.H2.Hash())
	case *ConflictingHeadersEvidence:
		return bytes.Equal(ev.H1.Hash(), e2.H1.Hash()) && bytes.Equal(ev.H2.Hash(), e2.H2.Hash())
	default:
		return false
	}
}

func (ev ConflictingHeadersEvidence) ValidateBasic() error {
	if ev.H1 == nil {
		return errors.New("first header is missing")
	}

	if ev.H2 == nil {
		return errors.New("second header is missing")
	}

	if err := ev.H1.ValidateBasic(ev.H1.ChainID); err != nil {
		return fmt.Errorf("h1: %w", err)
	}
	if err := ev.H2.ValidateBasic(ev.H2.ChainID); err != nil {
		return fmt.Errorf("h2: %w", err)
	}
	return nil
}

func (ev ConflictingHeadersEvidence) String() string {
	return fmt.Sprintf("ConflictingHeadersEvidence{H1: %d#%X, H2: %d#%X}",
		ev.H1.Height, ev.H1.Hash(),
		ev.H2.Height, ev.H2.Hash())
}

func (ev ConflictingHeadersEvidence) ToProto() tmproto.ConflictingHeadersEvidence {
	pbh1 := ev.H1.ToProto()
	pbh2 := ev.H2.ToProto()

	tp := tmproto.ConflictingHeadersEvidence{
		H1: pbh1,
		H2: pbh2,
	}
	return tp
}

func ConflictingHeadersEvidenceFromProto(pb *tmproto.ConflictingHeadersEvidence) (ConflictingHeadersEvidence, error) {
	if pb == nil {
		return ConflictingHeadersEvidence{}, errors.New("nil ConflictingHeadersEvidence")
	}
	h1, err := SignedHeaderFromProto(pb.H1)
	if err != nil {
		return ConflictingHeadersEvidence{}, fmt.Errorf("from proto err: %w", err)
	}
	h2, err := SignedHeaderFromProto(pb.H2)
	if err != nil {
		return ConflictingHeadersEvidence{}, fmt.Errorf("from proto err: %w", err)
	}

	tp := ConflictingHeadersEvidence{
		H1: h1,
		H2: h2,
	}

	return tp, tp.ValidateBasic()
}

//-------------------------------------------

type PhantomValidatorEvidence struct {
	Vote                        *Vote `json:"vote"`
	LastHeightValidatorWasInSet int64 `json:"last_height_validator_was_in_set"`
}

var _ Evidence = PhantomValidatorEvidence{}

func (e PhantomValidatorEvidence) Height() int64 {
	return e.Vote.Height
}

func (e PhantomValidatorEvidence) Time() time.Time {
	return e.Vote.Timestamp
}

func (e PhantomValidatorEvidence) Address() []byte {
	return e.Vote.ValidatorAddress
}

func (e PhantomValidatorEvidence) Hash() []byte {
	pbe := e.ToProto()

	bz, err := pbe.Marshal()
	if err != nil {
		panic(err)
	}
	return tmhash.Sum(bz)
}

func (e PhantomValidatorEvidence) Bytes() []byte {
	pbe := e.ToProto()

	bz, err := pbe.Marshal()
	if err != nil {
		panic(err)
	}

	return bz
}

func (e PhantomValidatorEvidence) Verify(chainID string, pubKey crypto.PubKey) error {

	v := e.Vote.ToProto()
	if !pubKey.VerifyBytes(VoteSignBytes(chainID, v), e.Vote.Signature) {
		return errors.New("invalid signature")
	}

	return nil
}

func (e PhantomValidatorEvidence) Equal(ev Evidence) bool {
	switch e2 := ev.(type) {
	case PhantomValidatorEvidence:
		return e.Vote.Height == e2.Vote.Height &&
			bytes.Equal(e.Vote.ValidatorAddress, e2.Vote.ValidatorAddress)
	case *PhantomValidatorEvidence:
		return e.Vote.Height == e2.Vote.Height &&
			bytes.Equal(e.Vote.ValidatorAddress, e2.Vote.ValidatorAddress)
	default:
		return false
	}
}

func (e PhantomValidatorEvidence) ValidateBasic() error {

	if e.Vote == nil {
		return errors.New("empty vote")
	}

	if err := e.Vote.ValidateBasic(); err != nil {
		return fmt.Errorf("invalid signature: %v", err)
	}

	if !e.Vote.BlockID.IsComplete() {
		return errors.New("expected vote for block")
	}

	if e.LastHeightValidatorWasInSet <= 0 {
		return errors.New("negative or zero LastHeightValidatorWasInSet")
	}

	return nil
}

func (e PhantomValidatorEvidence) String() string {
	return fmt.Sprintf("PhantomValidatorEvidence{%X voted at height %d}",
		e.Vote.ValidatorAddress, e.Vote.Height)
}

func (e PhantomValidatorEvidence) ToProto() tmproto.PhantomValidatorEvidence {
	vpb := e.Vote.ToProto()

	tp := tmproto.PhantomValidatorEvidence{
		Vote:                        vpb,
		LastHeightValidatorWasInSet: e.LastHeightValidatorWasInSet,
	}

	return tp
}

func PhantomValidatorEvidenceFromProto(pb *tmproto.PhantomValidatorEvidence) (PhantomValidatorEvidence, error) {
	if pb == nil {
		return PhantomValidatorEvidence{}, errors.New("nil PhantomValidatorEvidence")
	}

	vpb, err := VoteFromProto(pb.Vote)
	if err != nil {
		return PhantomValidatorEvidence{}, err
	}

	tp := PhantomValidatorEvidence{
		Vote:                        vpb,
		LastHeightValidatorWasInSet: pb.LastHeightValidatorWasInSet,
	}

	return tp, tp.ValidateBasic()
}

//-------------------------------------------

type LunaticValidatorEvidence struct {
	Header             *Header `json:"header"`
	Vote               *Vote   `json:"vote"`
	InvalidHeaderField string  `json:"invalid_header_field"`
}

var _ Evidence = LunaticValidatorEvidence{}

func (e LunaticValidatorEvidence) Height() int64 {
	return e.Header.Height
}

func (e LunaticValidatorEvidence) Time() time.Time {
	return e.Header.Time
}

func (e LunaticValidatorEvidence) Address() []byte {
	return e.Vote.ValidatorAddress
}

func (e LunaticValidatorEvidence) Hash() []byte {
	bz := make([]byte, tmhash.Size+crypto.AddressSize)
	copy(bz[:tmhash.Size-1], e.Header.Hash().Bytes())
	copy(bz[tmhash.Size:], e.Vote.ValidatorAddress.Bytes())
	return tmhash.Sum(bz)
}

func (e LunaticValidatorEvidence) Bytes() []byte {
	pbe := e.ToProto()

	bz, err := pbe.Marshal()
	if err != nil {
		panic(err)
	}

	return bz
}

func (e LunaticValidatorEvidence) Verify(chainID string, pubKey crypto.PubKey) error {
	// chainID must be the same
	if chainID != e.Header.ChainID {
		return fmt.Errorf("chainID do not match: %s vs %s",
			chainID,
			e.Header.ChainID,
		)
	}

	v := e.Vote.ToProto()
	if !pubKey.VerifyBytes(VoteSignBytes(chainID, v), e.Vote.Signature) {
		return errors.New("invalid signature")
	}

	return nil
}

func (e LunaticValidatorEvidence) Equal(ev Evidence) bool {
	switch e2 := ev.(type) {
	case LunaticValidatorEvidence:
		return bytes.Equal(e.Header.Hash(), e2.Header.Hash()) &&
			bytes.Equal(e.Vote.ValidatorAddress, e2.Vote.ValidatorAddress)
	case *LunaticValidatorEvidence:
		return bytes.Equal(e.Header.Hash(), e2.Header.Hash()) &&
			bytes.Equal(e.Vote.ValidatorAddress, e2.Vote.ValidatorAddress)
	default:
		return false
	}
}

func (e LunaticValidatorEvidence) ValidateBasic() error {
	if e.Header == nil {
		return errors.New("empty header")
	}

	if e.Vote == nil {
		return errors.New("empty vote")
	}

	if err := e.Header.ValidateBasic(); err != nil {
		return fmt.Errorf("invalid header: %v", err)
	}

	if err := e.Vote.ValidateBasic(); err != nil {
		return fmt.Errorf("invalid signature: %v", err)
	}

	if !e.Vote.BlockID.IsComplete() {
		return errors.New("expected vote for block")
	}

	if e.Header.Height != e.Vote.Height {
		return fmt.Errorf("header and vote have different heights: %d vs %d",
			e.Header.Height,
			e.Vote.Height,
		)
	}

	switch e.InvalidHeaderField {
	case "ValidatorsHash", "NextValidatorsHash", "ConsensusHash", "AppHash", "LastResultsHash":
		return nil
	default:
		return errors.New("unknown invalid header field")
	}
}

func (e LunaticValidatorEvidence) String() string {
	return fmt.Sprintf("LunaticValidatorEvidence{%X voted for %d/%X, which contains invalid %s}",
		e.Vote.ValidatorAddress, e.Header.Height, e.Header.Hash(), e.InvalidHeaderField)
}

func (e LunaticValidatorEvidence) VerifyHeader(committedHeader *Header) error {
	matchErr := func(field string) error {
		return fmt.Errorf("%s matches committed hash", field)
	}

	if committedHeader == nil {
		return errors.New("committed header is nil")
	}

	switch e.InvalidHeaderField {
	case ValidatorsHashField:
		if bytes.Equal(committedHeader.ValidatorsHash, e.Header.ValidatorsHash) {
			return matchErr(ValidatorsHashField)
		}
	case NextValidatorsHashField:
		if bytes.Equal(committedHeader.NextValidatorsHash, e.Header.NextValidatorsHash) {
			return matchErr(NextValidatorsHashField)
		}
	case ConsensusHashField:
		if bytes.Equal(committedHeader.ConsensusHash, e.Header.ConsensusHash) {
			return matchErr(ConsensusHashField)
		}
	case AppHashField:
		if bytes.Equal(committedHeader.AppHash, e.Header.AppHash) {
			return matchErr(AppHashField)
		}
	case LastResultsHashField:
		if bytes.Equal(committedHeader.LastResultsHash, e.Header.LastResultsHash) {
			return matchErr(LastResultsHashField)
		}
	default:
		return errors.New("unknown InvalidHeaderField")
	}

	return nil
}

func (e LunaticValidatorEvidence) ToProto() tmproto.LunaticValidatorEvidence {
	h := e.Header.ToProto()
	v := e.Vote.ToProto()

	tp := tmproto.LunaticValidatorEvidence{
		Header:             h,
		Vote:               v,
		InvalidHeaderField: e.InvalidHeaderField,
	}

	return tp
}

func LunaticValidatorEvidenceFromProto(pb *tmproto.LunaticValidatorEvidence) (*LunaticValidatorEvidence, error) {
	if pb == nil {
		return nil, errors.New("nil LunaticValidatorEvidence")
	}

	h, err := HeaderFromProto(pb.GetHeader())
	if err != nil {
		return nil, err
	}

	v, err := VoteFromProto(pb.GetVote())
	if err != nil {
		return nil, err
	}

	tp := LunaticValidatorEvidence{
		Header:             &h,
		Vote:               v,
		InvalidHeaderField: pb.InvalidHeaderField,
	}

	return &tp, tp.ValidateBasic()
}

//-------------------------------------------

// PotentialAmnesiaEvidence is constructed when a validator votes on two different blocks at different rounds
// in the same height. PotentialAmnesiaEvidence can then evolve into AmensiaEvidence if the indicted validator
// is incapable of providing the proof of lock change that validates voting twice in the allotted trial period.
// Heightstamp is used for each node to keep a track of how much time has passed so as to know when the trial period
// is finished and is set when the node first receives the evidence.
type PotentialAmnesiaEvidence struct {
	VoteA *Vote `json:"vote_a"`
	VoteB *Vote `json:"vote_b"`

	HeightStamp int64
}

var _ Evidence = PotentialAmnesiaEvidence{}

func (e PotentialAmnesiaEvidence) Height() int64 {
	return e.VoteA.Height
}

func (e PotentialAmnesiaEvidence) Time() time.Time {
	return e.VoteA.Timestamp
}

func (e PotentialAmnesiaEvidence) Address() []byte {
	return e.VoteA.ValidatorAddress
}

// NOTE: Heightstamp must not be included in hash
func (e PotentialAmnesiaEvidence) Hash() []byte {
<<<<<<< HEAD
	return merkle.HashFromByteSlices([][]byte{
		cdcEncode(e.VoteA),
		cdcEncode(e.VoteB),
	})
=======
	pbe := e.ToProto()

	bz, err := pbe.Marshal()
	if err != nil {
		panic(err)
	}

	return tmhash.Sum(bz)
>>>>>>> 74cae49c
}

func (e PotentialAmnesiaEvidence) Bytes() []byte {
	pbe := e.ToProto()

	bz, err := pbe.Marshal()
	if err != nil {
		panic(err)
	}

	return bz
}

func (e PotentialAmnesiaEvidence) Verify(chainID string, pubKey crypto.PubKey) error {
	// pubkey must match address (this should already be true, sanity check)
	addr := e.VoteA.ValidatorAddress
	if !bytes.Equal(pubKey.Address(), addr) {
		return fmt.Errorf("address (%X) doesn't match pubkey (%v - %X)",
			addr, pubKey, pubKey.Address())
	}

	va := e.VoteA.ToProto()
	vb := e.VoteB.ToProto()

	// Signatures must be valid
	if !pubKey.VerifyBytes(VoteSignBytes(chainID, va), e.VoteA.Signature) {
		return fmt.Errorf("verifying VoteA: %w", ErrVoteInvalidSignature)
	}
	if !pubKey.VerifyBytes(VoteSignBytes(chainID, vb), e.VoteB.Signature) {
		return fmt.Errorf("verifying VoteB: %w", ErrVoteInvalidSignature)
	}

	return nil
}

func (e PotentialAmnesiaEvidence) Equal(ev Evidence) bool {
	switch e2 := ev.(type) {
	case PotentialAmnesiaEvidence:
		return e.Height() == e2.Height() && e.VoteA.Round == e2.VoteA.Round && e.VoteB.Round == e2.VoteB.Round &&
			bytes.Equal(e.Address(), e2.Address())
	case *PotentialAmnesiaEvidence:
		return e.Height() == e2.Height() && e.VoteA.Round == e2.VoteA.Round && e.VoteB.Round == e2.VoteB.Round &&
			bytes.Equal(e.Address(), e2.Address())
	default:
		return false
	}
}

func (e PotentialAmnesiaEvidence) ValidateBasic() error {
	if e.VoteA == nil || e.VoteB == nil {
		return fmt.Errorf("one or both of the votes are empty %v, %v", e.VoteA, e.VoteB)
	}
	if err := e.VoteA.ValidateBasic(); err != nil {
		return fmt.Errorf("invalid VoteA: %v", err)
	}
	if err := e.VoteB.ValidateBasic(); err != nil {
		return fmt.Errorf("invalid VoteB: %v", err)
	}

	// H/S must be the same
	if e.VoteA.Height != e.VoteB.Height ||
		e.VoteA.Type != e.VoteB.Type {
		return fmt.Errorf("h/s do not match: %d/%v vs %d/%v",
			e.VoteA.Height, e.VoteA.Type, e.VoteB.Height, e.VoteB.Type)
	}

	// Enforce that vote A came before vote B
	if e.VoteA.Timestamp.After(e.VoteB.Timestamp) {
		return fmt.Errorf("vote A should have a timestamp before vote B, but got %s > %s",
			e.VoteA.Timestamp, e.VoteB.Timestamp)
	}

	// Address must be the same
	if !bytes.Equal(e.VoteA.ValidatorAddress, e.VoteB.ValidatorAddress) {
		return fmt.Errorf("validator addresses do not match: %X vs %X",
			e.VoteA.ValidatorAddress,
			e.VoteB.ValidatorAddress,
		)
	}

	// Index must be the same
	// https://github.com/tendermint/tendermint/issues/4619
	if e.VoteA.ValidatorIndex != e.VoteB.ValidatorIndex {
		return fmt.Errorf(
			"duplicateVoteEvidence Error: Validator indices do not match. Got %d and %d",
			e.VoteA.ValidatorIndex,
			e.VoteB.ValidatorIndex,
		)
	}

	// BlockIDs must be different
	if e.VoteA.BlockID.Equals(e.VoteB.BlockID) {
		return fmt.Errorf(
			"block IDs are the same (%v) - not a real duplicate vote",
			e.VoteA.BlockID,
		)
	}

	return nil
}

func (e PotentialAmnesiaEvidence) String() string {
	return fmt.Sprintf("PotentialAmnesiaEvidence{VoteA: %v, VoteB: %v}", e.VoteA, e.VoteB)
}

// Primed finds whether the PotentialAmnesiaEvidence is ready to be upgraded to Amnesia Evidence. It is decided if
// either the prosecuted node voted in the past or if the allocated trial period has expired without a proof of lock
// change having been provided.
func (e PotentialAmnesiaEvidence) Primed(trialPeriod, currentHeight int64) bool {
	// voted in the past can be instantly punishable
	if e.VoteA.Round > e.VoteB.Round {
		return true
	}
	// has the trial period expired
	if e.HeightStamp > 0 {
		return e.HeightStamp+trialPeriod <= currentHeight
	}
	return false
}

func (e PotentialAmnesiaEvidence) ToProto() tmproto.PotentialAmnesiaEvidence {
	voteB := e.VoteB.ToProto()
	voteA := e.VoteA.ToProto()

	tp := tmproto.PotentialAmnesiaEvidence{
		VoteA:       voteA,
		VoteB:       voteB,
		HeightStamp: e.HeightStamp,
	}

	return tp
}

// ------------------

// ProofOfLockChange (POLC) proves that a node followed the consensus protocol and voted for a precommit in two
// different rounds because the node received a majority of votes for a different block in the latter round. In cases of
// amnesia evidence, a suspected node will need ProofOfLockChange to prove that the node did not break protocol.
type ProofOfLockChange struct {
	Votes  []Vote        `json:"votes"`
	PubKey crypto.PubKey `json:"pubkey"`
}

// MakePOLCFromVoteSet can be used when a majority of prevotes or precommits for a block is seen
// that the node has itself not yet voted for in order to process the vote set into a proof of lock change
func MakePOLCFromVoteSet(voteSet *VoteSet, pubKey crypto.PubKey, blockID BlockID) (ProofOfLockChange, error) {
	polc := makePOLCFromVoteSet(voteSet, pubKey, blockID)
	return polc, polc.ValidateBasic()
}

func makePOLCFromVoteSet(voteSet *VoteSet, pubKey crypto.PubKey, blockID BlockID) ProofOfLockChange {
	var votes []Vote
	valSetSize := voteSet.Size()
	for valIdx := int32(0); int(valIdx) < valSetSize; valIdx++ {
		vote := voteSet.GetByIndex(valIdx)
		if vote != nil && vote.BlockID.Equals(blockID) {
			votes = append(votes, *vote)
		}
	}
	return ProofOfLockChange{
		Votes:  votes,
		PubKey: pubKey,
	}
}

// EmptyPOLC returns an empty polc. This is used when no polc has been provided in the allocated trial period time
// and the node now needs to move to upgrading to AmnesiaEvidence and hence uses an empty polc
func EmptyPOLC() ProofOfLockChange {
	return ProofOfLockChange{
		nil,
		nil,
	}
}

func (e ProofOfLockChange) Height() int64 {
	return e.Votes[0].Height
}

// returns the time of the last vote
func (e ProofOfLockChange) Time() time.Time {
	latest := e.Votes[0].Timestamp
	for _, vote := range e.Votes {
		if vote.Timestamp.After(latest) {
			latest = vote.Timestamp
		}
	}
	return latest
}

func (e ProofOfLockChange) Round() int32 {
	return e.Votes[0].Round
}

func (e ProofOfLockChange) Address() []byte {
	return e.PubKey.Address()
}

func (e ProofOfLockChange) BlockID() BlockID {
	return e.Votes[0].BlockID
}

// ValidateVotes checks the polc against the validator set of that height. The function makes sure that the polc
// contains a majority of votes and that each
func (e ProofOfLockChange) ValidateVotes(valSet *ValidatorSet, chainID string) error {
	if e.IsAbsent() {
		return errors.New("polc is empty")
	}
	talliedVotingPower := int64(0)
	votingPowerNeeded := valSet.TotalVotingPower() * 2 / 3
	for _, vote := range e.Votes {
		exists := false
		for _, validator := range valSet.Validators {
			if bytes.Equal(validator.Address, vote.ValidatorAddress) {
				exists = true
				v := vote.ToProto()
				if !validator.PubKey.VerifyBytes(VoteSignBytes(chainID, v), vote.Signature) {
					return fmt.Errorf("cannot verify vote (from validator: %d) against signature: %v",
						vote.ValidatorIndex, vote.Signature)
				}

				talliedVotingPower += validator.VotingPower
			}
		}
		if !exists {
			return fmt.Errorf("vote was not from a validator in this set: %v", vote.String())
		}
	}
	if talliedVotingPower <= votingPowerNeeded {
		return ErrNotEnoughVotingPowerSigned{
			Got:    talliedVotingPower,
			Needed: votingPowerNeeded + 1,
		}
	}
	return nil
}

func (e ProofOfLockChange) Equal(e2 ProofOfLockChange) bool {
	return bytes.Equal(e.Address(), e2.Address()) && e.Height() == e2.Height() &&
		e.Round() == e2.Round()
}

func (e ProofOfLockChange) ValidateBasic() error {
	// first check if the polc is absent / empty
	if e.IsAbsent() {
		return nil
	}

	if e.PubKey == nil {
		return errors.New("missing public key")
	}
	// validate basic doesn't count the number of votes and their voting power, this is to be done by VerifyEvidence
	if e.Votes == nil {
		return errors.New("missing votes")
	}
	// height, round and vote type must be the same for all votes
	height := e.Height()
	round := e.Round()
	if round == 0 {
		return errors.New("can't have a polc for the first round")
	}
	voteType := e.Votes[0].Type
	for idx, vote := range e.Votes {
		if err := vote.ValidateBasic(); err != nil {
			return fmt.Errorf("invalid vote#%d: %w", idx, err)
		}

		if vote.Height != height {
			return fmt.Errorf("invalid height for vote#%d: %d instead of %d", idx, vote.Height, height)
		}

		if vote.Round != round {
			return fmt.Errorf("invalid round for vote#%d: %d instead of %d", idx, vote.Round, round)
		}

		if vote.Type != voteType {
			return fmt.Errorf("invalid vote type for vote#%d: %d instead of %d", idx, vote.Type, voteType)
		}

		if !vote.BlockID.Equals(e.BlockID()) {
			return fmt.Errorf("vote must be for the same block id: %v instead of %v", e.BlockID(), vote.BlockID)
		}

		if bytes.Equal(vote.ValidatorAddress.Bytes(), e.PubKey.Address().Bytes()) {
			return fmt.Errorf("vote validator address cannot be the same as the public key address: %X all votes %v",
				vote.ValidatorAddress.Bytes(), e.PubKey.Address().Bytes())
		}

		for i := idx + 1; i < len(e.Votes); i++ {
			if bytes.Equal(vote.ValidatorAddress.Bytes(), e.Votes[i].ValidatorAddress.Bytes()) {
				return fmt.Errorf("duplicate votes: %v", vote)
			}
		}

	}
	return nil
}

func (e ProofOfLockChange) String() string {
	if e.IsAbsent() {
		return "Empty ProofOfLockChange"
	}
	return fmt.Sprintf("ProofOfLockChange {Address: %X, Height: %d, Round: %d", e.Address(), e.Height(),
		e.Votes[0].Round)
}

// IsAbsent checks if the polc is empty
func (e ProofOfLockChange) IsAbsent() bool {
	return e.Votes == nil && e.PubKey == nil
}

func (e *ProofOfLockChange) ToProto() (*tmproto.ProofOfLockChange, error) {
	if e == nil {
		return nil, errors.New("nil proof of lock change")
	}
	plc := new(tmproto.ProofOfLockChange)
	vpb := make([]*tmproto.Vote, len(e.Votes))

	// if absent create empty proto polc
	if e.IsAbsent() {
		return plc, nil
	}

	if e.Votes == nil {
		return nil, errors.New("polc is not absent but has no votes")
	}
	for i, v := range e.Votes {
		pb := v.ToProto()
		if pb != nil {
			vpb[i] = pb
		}
	}

	pk, err := cryptoenc.PubKeyToProto(e.PubKey)
	if err != nil {
		return nil, err
	}
	plc.PubKey = &pk
	plc.Votes = vpb

	return plc, nil
}

// AmnesiaEvidence is the progression of PotentialAmnesiaEvidence and is used to prove an infringement of the
// Tendermint consensus when a validator incorrectly sends a vote in a later round without correctly changing the lock
type AmnesiaEvidence struct {
	PotentialAmnesiaEvidence
	Polc ProofOfLockChange
}

// Height, Time, Address and Verify functions are all inherited by the PotentialAmnesiaEvidence struct
var _ Evidence = &AmnesiaEvidence{}
var _ Evidence = AmnesiaEvidence{}

func MakeAmnesiaEvidence(pe PotentialAmnesiaEvidence, proof ProofOfLockChange) AmnesiaEvidence {
	return AmnesiaEvidence{
		pe,
		proof,
	}
}

func (e AmnesiaEvidence) Equal(ev Evidence) bool {
	e2, ok := ev.(AmnesiaEvidence)
	if !ok {
		return false
	}
	return e.PotentialAmnesiaEvidence.Equal(e2.PotentialAmnesiaEvidence)
}

func (e AmnesiaEvidence) Hash() []byte {
	return merkle.HashFromByteSlices([][]byte{
		cdcEncode(e.PotentialAmnesiaEvidence.VoteA),
		cdcEncode(e.PotentialAmnesiaEvidence.VoteB),
		cdcEncode(e.Polc),
	})
}

func (e AmnesiaEvidence) ValidateBasic() error {
	if err := e.PotentialAmnesiaEvidence.ValidateBasic(); err != nil {
		return fmt.Errorf("invalid potential amnesia evidence: %w", err)
	}
	if !e.Polc.IsAbsent() {
		if err := e.Polc.ValidateBasic(); err != nil {
			return fmt.Errorf("invalid proof of lock change: %w", err)
		}

		if !bytes.Equal(e.PotentialAmnesiaEvidence.Address(), e.Polc.Address()) {
			return fmt.Errorf("validator addresses do not match (%X - %X)", e.PotentialAmnesiaEvidence.Address(),
				e.Polc.Address())
		}

		if e.PotentialAmnesiaEvidence.Height() != e.Polc.Height() {
			return fmt.Errorf("heights do not match (%d - %d)", e.PotentialAmnesiaEvidence.Height(),
				e.Polc.Height())
		}

		if e.Polc.Round() <= e.VoteA.Round || e.Polc.Round() > e.VoteB.Round {
			return fmt.Errorf("polc must be between %d and %d (inclusive)", e.VoteA.Round+1, e.VoteB.Round)
		}

		if !e.Polc.BlockID().Equals(e.PotentialAmnesiaEvidence.VoteB.BlockID) && !e.Polc.BlockID().IsZero() {
			return fmt.Errorf("polc must be either for a nil block or for the same block as the second vote: %v != %v",
				e.Polc.BlockID(), e.PotentialAmnesiaEvidence.VoteB.BlockID)
		}

		if e.Polc.Time().After(e.PotentialAmnesiaEvidence.VoteB.Timestamp) {
			return fmt.Errorf("validator voted again before receiving a majority of votes for the new block: %v is after %v",
				e.Polc.Time(), e.PotentialAmnesiaEvidence.VoteB.Timestamp)
		}
	}
	return nil
}

// ViolatedConsensus assess on the basis of the AmensiaEvidence whether the validator has violated the
// Tendermint consensus. Evidence must be validated first (see ValidateBasic).
// We are only interested in proving that the latter of the votes in terms of time was correctly done.
func (e AmnesiaEvidence) ViolatedConsensus() (bool, string) {
	// a validator having voted cannot go back and vote on an earlier round
	if e.PotentialAmnesiaEvidence.VoteA.Round > e.PotentialAmnesiaEvidence.VoteB.Round {
		return true, "validator went back and voted on a previous round"
	}

	// if empty, then no proof was provided to defend the validators actions
	if e.Polc.IsAbsent() {
		return true, "no proof of lock was provided"
	}

	return false, ""
}

func (e AmnesiaEvidence) String() string {
	return fmt.Sprintf("AmnesiaEvidence{ %v, polc: %v }", e.PotentialAmnesiaEvidence, e.Polc)
}

func ProofOfLockChangeFromProto(pb *tmproto.ProofOfLockChange) (*ProofOfLockChange, error) {
	if pb == nil {
		return nil, errors.New("nil proof of lock change")
	}

	plc := new(ProofOfLockChange)

	// check if it is an empty polc
	if pb.PubKey == nil && pb.Votes == nil {
		return plc, nil
	}

	if pb.Votes == nil {
		return nil, errors.New("proofOfLockChange: is not absent but has no votes")
	}

	vpb := make([]Vote, len(pb.Votes))
	for i, v := range pb.Votes {
		vi, err := VoteFromProto(v)
		if err != nil {
			return nil, err
		}
		vpb[i] = *vi
	}

	if pb.PubKey == nil {
		return nil, errors.New("proofOfLockChange: is not abest but has nil PubKey")
	}
	pk, err := cryptoenc.PubKeyFromProto(*pb.PubKey)
	if err != nil {
		return nil, err
	}

	plc.PubKey = pk
	plc.Votes = vpb

	return plc, nil
}

func PotentialAmnesiaEvidenceFromProto(pb *tmproto.PotentialAmnesiaEvidence) (*PotentialAmnesiaEvidence, error) {
	voteA, err := VoteFromProto(pb.GetVoteA())
	if err != nil {
		return nil, err
	}

	voteB, err := VoteFromProto(pb.GetVoteB())
	if err != nil {
		return nil, err
	}
	tp := PotentialAmnesiaEvidence{
		VoteA:       voteA,
		VoteB:       voteB,
		HeightStamp: pb.GetHeightStamp(),
	}

	return &tp, tp.ValidateBasic()
}

func AmnesiaEvidenceToProto(evi AmnesiaEvidence) (*tmproto.Evidence, error) {
	paepb := evi.PotentialAmnesiaEvidence.ToProto()

	polc, err := evi.Polc.ToProto()
	if err != nil {
		return nil, err
	}

	tp := &tmproto.Evidence{
		Sum: &tmproto.Evidence_AmnesiaEvidence{
			AmnesiaEvidence: &tmproto.AmnesiaEvidence{
				PotentialAmnesiaEvidence: &paepb,
				Polc:                     polc,
			},
		},
	}

	return tp, nil
}

func AmensiaEvidenceFromProto(pb *tmproto.AmnesiaEvidence) (AmnesiaEvidence, error) {
	if pb == nil {
		return AmnesiaEvidence{}, errors.New("nil duplicate vote evidence")
	}

	pae, err := PotentialAmnesiaEvidenceFromProto(pb.PotentialAmnesiaEvidence)
	if err != nil {
		return AmnesiaEvidence{}, err
	}
	polc, err := ProofOfLockChangeFromProto(pb.Polc)
	if err != nil {
		return AmnesiaEvidence{}, err
	}

	tp := AmnesiaEvidence{
		PotentialAmnesiaEvidence: *pae,
		Polc:                     *polc,
	}

	return tp, tp.ValidateBasic()
}

//-----------------------------------------------------------------

// UNSTABLE
type MockRandomEvidence struct {
	MockEvidence
	randBytes []byte
}

var _ Evidence = &MockRandomEvidence{}

// UNSTABLE
func NewMockRandomEvidence(height int64, eTime time.Time, address []byte, randBytes []byte) MockRandomEvidence {
	return MockRandomEvidence{
		MockEvidence{
			EvidenceHeight:  height,
			EvidenceTime:    eTime,
			EvidenceAddress: address}, randBytes,
	}
}

func (e MockRandomEvidence) Hash() []byte {
	return []byte(fmt.Sprintf("%d-%x", e.EvidenceHeight, e.randBytes))
}

func (e MockRandomEvidence) Equal(ev Evidence) bool { return false }

// UNSTABLE
type MockEvidence struct {
	EvidenceHeight  int64
	EvidenceTime    time.Time
	EvidenceAddress []byte
}

var _ Evidence = &MockEvidence{}

// UNSTABLE
func NewMockEvidence(height int64, eTime time.Time, address []byte) MockEvidence {
	return MockEvidence{
		EvidenceHeight:  height,
		EvidenceTime:    eTime,
		EvidenceAddress: address,
	}
}

func (e MockEvidence) Height() int64   { return e.EvidenceHeight }
func (e MockEvidence) Time() time.Time { return e.EvidenceTime }
func (e MockEvidence) Address() []byte { return e.EvidenceAddress }
func (e MockEvidence) Hash() []byte {
	return []byte(fmt.Sprintf("%d-%x-%s",
		e.EvidenceHeight, e.EvidenceAddress, e.EvidenceTime))
}
func (e MockEvidence) Bytes() []byte {
	return []byte(fmt.Sprintf("%d-%x-%s",
		e.EvidenceHeight, e.EvidenceAddress, e.EvidenceTime))
}
func (e MockEvidence) Verify(chainID string, pubKey crypto.PubKey) error { return nil }
func (e MockEvidence) Equal(ev Evidence) bool {
	return e.EvidenceHeight == ev.Height() &&
		bytes.Equal(e.EvidenceAddress, ev.Address())
}
func (e MockEvidence) ValidateBasic() error { return nil }
func (e MockEvidence) String() string {
	return fmt.Sprintf("Evidence: %d/%s/%s", e.EvidenceHeight, e.Time(), e.EvidenceAddress)
}

// mock polc - fails validate basic, not stable
func NewMockPOLC(height int64, time time.Time, pubKey crypto.PubKey) ProofOfLockChange {
	voteVal := NewMockPV()
	pKey, _ := voteVal.GetPubKey()
	vote := Vote{Type: tmproto.PrecommitType, Height: height, Round: 1, BlockID: BlockID{},
		Timestamp: time, ValidatorAddress: pKey.Address(), ValidatorIndex: 1, Signature: []byte{}}

	v := vote.ToProto()
	if err := voteVal.SignVote("mock-chain-id", v); err != nil {
		panic(err)
	}
	vote.Signature = v.Signature

	return ProofOfLockChange{
		Votes:  []Vote{vote},
		PubKey: pubKey,
	}
}<|MERGE_RESOLUTION|>--- conflicted
+++ resolved
@@ -1155,21 +1155,17 @@
 
 // NOTE: Heightstamp must not be included in hash
 func (e PotentialAmnesiaEvidence) Hash() []byte {
-<<<<<<< HEAD
-	return merkle.HashFromByteSlices([][]byte{
-		cdcEncode(e.VoteA),
-		cdcEncode(e.VoteB),
-	})
-=======
-	pbe := e.ToProto()
-
-	bz, err := pbe.Marshal()
+	v1, err := e.VoteA.ToProto().Marshal()
 	if err != nil {
 		panic(err)
 	}
 
-	return tmhash.Sum(bz)
->>>>>>> 74cae49c
+	v2, err := e.VoteB.ToProto().Marshal()
+	if err != nil {
+		panic(err)
+	}
+
+	return tmhash.Sum(append(v1, v2...))
 }
 
 func (e PotentialAmnesiaEvidence) Bytes() []byte {
