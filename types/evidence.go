package types

import (
	"bytes"
	"encoding/binary"
	"errors"
	"fmt"
	"strconv"
	"strings"
	"time"

	"github.com/tendermint/tendermint/crypto/merkle"
	"github.com/tendermint/tendermint/crypto/tmhash"
	tmjson "github.com/tendermint/tendermint/libs/json"
	tmrand "github.com/tendermint/tendermint/libs/rand"
	tmproto "github.com/tendermint/tendermint/proto/tendermint/types"
)

// Evidence represents any provable malicious activity by a validator.
// Verification logic for each evidence is part of the evidence module.
type Evidence interface {
	Height() int64        // height of the infraction
	Bytes() []byte        // bytes which comprise the evidence
	Hash() []byte         // hash of the evidence
	ValidateBasic() error // basic consistency check
	String() string       // string format of the evidence
}

const (
	// MaxEvidenceBytes is a maximum size of any evidence (including amino overhead).
	MaxEvidenceBytes int64 = 444
)

//--------------------------------------------------------------------------------------

// DuplicateVoteEvidence contains evidence a validator signed two conflicting
// votes.
type DuplicateVoteEvidence struct {
	VoteA *Vote `json:"vote_a"`
	VoteB *Vote `json:"vote_b"`
}

var _ Evidence = &DuplicateVoteEvidence{}

// NewDuplicateVoteEvidence creates DuplicateVoteEvidence with right ordering given
// two conflicting votes. If one of the votes is nil, evidence returned is nil as well
func NewDuplicateVoteEvidence(vote1, vote2 *Vote) *DuplicateVoteEvidence {
	var voteA, voteB *Vote
	if vote1 == nil || vote2 == nil {
		return nil
	}
	if strings.Compare(vote1.BlockID.Key(), vote2.BlockID.Key()) == -1 {
		voteA = vote1
		voteB = vote2
	} else {
		voteA = vote2
		voteB = vote1
	}
	return &DuplicateVoteEvidence{
		VoteA: voteA,
		VoteB: voteB,
	}
}

// String returns a string representation of the evidence.
func (dve *DuplicateVoteEvidence) String() string {
	return fmt.Sprintf("DuplicateVoteEvidence{VoteA: %v, VoteB: %v}", dve.VoteA, dve.VoteB)
}

// Height returns the height this evidence refers to.
func (dve *DuplicateVoteEvidence) Height() int64 {
	return dve.VoteA.Height
}

// Bytes returns the proto-encoded evidence as a byte array.
func (dve *DuplicateVoteEvidence) Bytes() []byte {
	pbe := dve.ToProto()
	bz, err := pbe.Marshal()
	if err != nil {
		panic(err)
	}

	return bz
}

// Hash returns the hash of the evidence.
func (dve *DuplicateVoteEvidence) Hash() []byte {
	return tmhash.Sum(dve.Bytes())
}

// ValidateBasic performs basic validation.
func (dve *DuplicateVoteEvidence) ValidateBasic() error {
	if dve == nil {
		return errors.New("empty duplicate vote evidence")
	}

	if dve.VoteA == nil || dve.VoteB == nil {
		return fmt.Errorf("one or both of the votes are empty %v, %v", dve.VoteA, dve.VoteB)
	}
	if err := dve.VoteA.ValidateBasic(); err != nil {
		return fmt.Errorf("invalid VoteA: %w", err)
	}
	if err := dve.VoteB.ValidateBasic(); err != nil {
		return fmt.Errorf("invalid VoteB: %w", err)
	}
	// Enforce Votes are lexicographically sorted on blockID
	if strings.Compare(dve.VoteA.BlockID.Key(), dve.VoteB.BlockID.Key()) >= 0 {
		return errors.New("duplicate votes in invalid order")
	}
	return nil
}

// ToProto encodes DuplicateVoteEvidence to protobuf
func (dve *DuplicateVoteEvidence) ToProto() *tmproto.DuplicateVoteEvidence {
	voteB := dve.VoteB.ToProto()
	voteA := dve.VoteA.ToProto()
	tp := tmproto.DuplicateVoteEvidence{
		VoteA: voteA,
		VoteB: voteB,
	}
	return &tp
}

// DuplicateVoteEvidenceFromProto decodes protobuf into DuplicateVoteEvidence
func DuplicateVoteEvidenceFromProto(pb *tmproto.DuplicateVoteEvidence) (*DuplicateVoteEvidence, error) {
	if pb == nil {
		return nil, errors.New("nil duplicate vote evidence")
	}

	vA, err := VoteFromProto(pb.VoteA)
	if err != nil {
		return nil, err
	}

	vB, err := VoteFromProto(pb.VoteB)
	if err != nil {
		return nil, err
	}

	dve := NewDuplicateVoteEvidence(vA, vB)

	return dve, dve.ValidateBasic()
}

//------------------------------------ LIGHT EVIDENCE --------------------------------------

// LightClientAttackEvidence is a generalized evidence that captures all forms of known attacks on
// a light client such that a full node can verify, propose and commit the evidence on-chain for
// punishment of the malicious validators. There are three forms of attacks: Lunatic, Equivocation
// and Amnesia. These attacks are exhaustive. You can find a more detailed overview of this at
// tendermint/docs/architecture/adr-047-handling-evidence-from-light-client.md
type LightClientAttackEvidence struct {
	ConflictingBlock *LightBlock
	CommonHeight     int64
}

var _ Evidence = &LightClientAttackEvidence{}

// Height returns the last height at which the primary provider and witness provider had the same header.
// We use this as the height of the infraction rather than the actual conflicting header because we know
// that the malicious validators were bonded at this height which is important for evidence expiry
func (l *LightClientAttackEvidence) Height() int64 {
	return l.CommonHeight
}

// Bytes returns the proto-encoded evidence as a byte array
func (l *LightClientAttackEvidence) Bytes() []byte {
	pbe, err := l.ToProto()
	if err != nil {
		panic(err)
	}
	bz, err := pbe.Marshal()
	if err != nil {
		panic(err)
	}
	return bz
}

// Hash returns the hash of the header and the commonHeight. This is designed to cause hash collisions with evidence
// that have the same conflicting header and common height but different permutations of validator commit signatures.
// The reason for this is that we don't want to allow several permutations of the same evidence to be committed on
// chain. Ideally we commit the header with the most commit signatures but anything greater than 1/3 is sufficient.
func (l *LightClientAttackEvidence) Hash() []byte {
<<<<<<< HEAD
	bz := make([]byte, tmhash.Size+8)
	copy(bz[:tmhash.Size-1], l.ConflictingBlock.Hash().Bytes())
	copy(bz[tmhash.Size:], []byte(strconv.Itoa(int(l.CommonHeight))))
=======
	buf := make([]byte, binary.MaxVarintLen64)
	n := binary.PutVarint(buf, l.CommonHeight)
	bz := make([]byte, tmhash.Size+n)
	copy(bz[:tmhash.Size-1], l.ConflictingBlock.Hash().Bytes())
	copy(bz[tmhash.Size:], buf)
>>>>>>> f69782b4
	return tmhash.Sum(bz)
}

// ValidateBasic performs basic validation such that the evidence is consistent and can now be used for verification.
func (l *LightClientAttackEvidence) ValidateBasic() error {
	if l.ConflictingBlock == nil {
		return errors.New("conflicting block is nil")
	}

	// this check needs to be done before we can run validate basic
	if l.ConflictingBlock.Header == nil {
		return errors.New("conflicting block missing header")
	}

	if err := l.ConflictingBlock.ValidateBasic(l.ConflictingBlock.ChainID); err != nil {
		return fmt.Errorf("invalid conflicting light block: %w", err)
	}

	if l.CommonHeight <= 0 {
<<<<<<< HEAD
		return fmt.Errorf("incorrect common height (#%d <= 0)", l.CommonHeight)
=======
		return errors.New("negative or zero common height")
>>>>>>> f69782b4
	}

	if l.CommonHeight >= l.ConflictingBlock.Height {
		return fmt.Errorf("common height is ahead of the conflicting block height (%d >= %d)",
			l.CommonHeight, l.ConflictingBlock.Height)
	}

	return nil
}

// String returns a string representation of LightClientAttackEvidence
func (l *LightClientAttackEvidence) String() string {
	return fmt.Sprintf("LightClientAttackEvidence{ConflictingBlock: %v, CommonHeight: %d}",
		l.ConflictingBlock.String(), l.CommonHeight)
}

// ToProto encodes LightClientAttackEvidence to protobuf
func (l *LightClientAttackEvidence) ToProto() (*tmproto.LightClientAttackEvidence, error) {
	conflictingBlock, err := l.ConflictingBlock.ToProto()
	if err != nil {
		return nil, err
	}

	return &tmproto.LightClientAttackEvidence{
		ConflictingBlock: conflictingBlock,
		CommonHeight:     l.CommonHeight,
	}, nil
}

// LightClientAttackEvidenceFromProto decodes protobuf
func LightClientAttackEvidenceFromProto(l *tmproto.LightClientAttackEvidence) (*LightClientAttackEvidence, error) {
	if l == nil {
		return nil, errors.New("empty light client attack evidence")
	}

	conflictingBlock, err := LightBlockFromProto(l.ConflictingBlock)
	if err != nil {
		return nil, err
	}

	le := &LightClientAttackEvidence{
		ConflictingBlock: conflictingBlock,
		CommonHeight:     l.CommonHeight,
	}

	return le, le.ValidateBasic()
}

//------------------------------------------------------------------------------------------

// EvidenceList is a list of Evidence. Evidences is not a word.
type EvidenceList []Evidence

// Hash returns the simple merkle root hash of the EvidenceList.
func (evl EvidenceList) Hash() []byte {
	// These allocations are required because Evidence is not of type Bytes, and
	// golang slices can't be typed cast. This shouldn't be a performance problem since
	// the Evidence size is capped.
	evidenceBzs := make([][]byte, len(evl))
	for i := 0; i < len(evl); i++ {
		evidenceBzs[i] = evl[i].Bytes()
	}
	return merkle.HashFromByteSlices(evidenceBzs)
}

func (evl EvidenceList) String() string {
	s := ""
	for _, e := range evl {
		s += fmt.Sprintf("%s\t\t", e)
	}
	return s
}

// Has returns true if the evidence is in the EvidenceList.
func (evl EvidenceList) Has(evidence Evidence) bool {
	for _, ev := range evl {
		if bytes.Equal(evidence.Hash(), ev.Hash()) {
			return true
		}
	}
	return false
}

//------------------------------------------ PROTO --------------------------------------

// EvidenceToProto is a generalized function for encoding evidence that conforms to the
// evidence interface to protobuf
func EvidenceToProto(evidence Evidence) (*tmproto.Evidence, error) {
	if evidence == nil {
		return nil, errors.New("nil evidence")
	}

	switch evi := evidence.(type) {
	case *DuplicateVoteEvidence:
		pbev := evi.ToProto()
		return &tmproto.Evidence{
			Sum: &tmproto.Evidence_DuplicateVoteEvidence{
				DuplicateVoteEvidence: pbev,
			},
		}, nil

	case *LightClientAttackEvidence:
		pbev, err := evi.ToProto()
		if err != nil {
			return nil, err
		}
		return &tmproto.Evidence{
			Sum: &tmproto.Evidence_LightClientAttackEvidence{
				LightClientAttackEvidence: pbev,
			},
		}, nil

	default:
		return nil, fmt.Errorf("toproto: evidence is not recognized: %T", evi)
	}
}

// EvidenceFromProto is a generalized function for decoding protobuf into the
// evidence interface
func EvidenceFromProto(evidence *tmproto.Evidence) (Evidence, error) {
	if evidence == nil {
		return nil, errors.New("nil evidence")
	}

	switch evi := evidence.Sum.(type) {
	case *tmproto.Evidence_DuplicateVoteEvidence:
		return DuplicateVoteEvidenceFromProto(evi.DuplicateVoteEvidence)
	case *tmproto.Evidence_LightClientAttackEvidence:
		return LightClientAttackEvidenceFromProto(evi.LightClientAttackEvidence)
	default:
		return nil, errors.New("evidence is not recognized")
	}
}

func init() {
	tmjson.RegisterType(&DuplicateVoteEvidence{}, "tendermint/DuplicateVoteEvidence")
	tmjson.RegisterType(&LightClientAttackEvidence{}, "tendermint/LightClientAttackEvidence")
}

//-------------------------------------------- ERRORS --------------------------------------

// ErrEvidenceInvalid wraps a piece of evidence and the error denoting how or why it is invalid.
type ErrEvidenceInvalid struct {
<<<<<<< HEAD
	Evidence   Evidence
	ErrorValue error
=======
	Evidence Evidence
	Reason   error
>>>>>>> f69782b4
}

// NewErrEvidenceInvalid returns a new EvidenceInvalid with the given err.
func NewErrEvidenceInvalid(ev Evidence, err error) *ErrEvidenceInvalid {
	return &ErrEvidenceInvalid{ev, err}
}

// Error returns a string representation of the error.
func (err *ErrEvidenceInvalid) Error() string {
<<<<<<< HEAD
	return fmt.Sprintf("Invalid evidence: %v. Evidence: %v", err.ErrorValue, err.Evidence)
=======
	return fmt.Sprintf("Invalid evidence: %v. Evidence: %v", err.Reason, err.Evidence)
>>>>>>> f69782b4
}

// ErrEvidenceOverflow is for when there is too much evidence in a block.
type ErrEvidenceOverflow struct {
	MaxNum int
	GotNum int
}

// NewErrEvidenceOverflow returns a new ErrEvidenceOverflow where got > max.
func NewErrEvidenceOverflow(max, got int) *ErrEvidenceOverflow {
	return &ErrEvidenceOverflow{max, got}
}

// Error returns a string representation of the error.
func (err *ErrEvidenceOverflow) Error() string {
	return fmt.Sprintf("Too much evidence: Max %d, got %d", err.MaxNum, err.GotNum)
}

//-------------------------------------------- MOCKING --------------------------------------

// unstable - use only for testing

// assumes the round to be 0 and the validator index to be 0
func NewMockDuplicateVoteEvidence(height int64, time time.Time, chainID string) *DuplicateVoteEvidence {
	val := NewMockPV()
	return NewMockDuplicateVoteEvidenceWithValidator(height, time, val, chainID)
}

func NewMockDuplicateVoteEvidenceWithValidator(height int64, time time.Time,
	pv PrivValidator, chainID string) *DuplicateVoteEvidence {
	pubKey, _ := pv.GetPubKey()
	voteA := makeMockVote(height, 0, 0, pubKey.Address(), randBlockID(), time)
	vA := voteA.ToProto()
	_ = pv.SignVote(chainID, vA)
	voteA.Signature = vA.Signature
	voteB := makeMockVote(height, 0, 0, pubKey.Address(), randBlockID(), time)
	vB := voteB.ToProto()
	_ = pv.SignVote(chainID, vB)
	voteB.Signature = vB.Signature
	return NewDuplicateVoteEvidence(voteA, voteB)
}

func makeMockVote(height int64, round, index int32, addr Address,
	blockID BlockID, time time.Time) *Vote {
	return &Vote{
		Type:             tmproto.SignedMsgType(2),
		Height:           height,
		Round:            round,
		BlockID:          blockID,
		Timestamp:        time,
		ValidatorAddress: addr,
		ValidatorIndex:   index,
	}
}

func randBlockID() BlockID {
	return BlockID{
		Hash: tmrand.Bytes(tmhash.Size),
		PartSetHeader: PartSetHeader{
			Total: 1,
			Hash:  tmrand.Bytes(tmhash.Size),
		},
	}
}<|MERGE_RESOLUTION|>--- conflicted
+++ resolved
@@ -181,17 +181,11 @@
 // The reason for this is that we don't want to allow several permutations of the same evidence to be committed on
 // chain. Ideally we commit the header with the most commit signatures but anything greater than 1/3 is sufficient.
 func (l *LightClientAttackEvidence) Hash() []byte {
-<<<<<<< HEAD
-	bz := make([]byte, tmhash.Size+8)
-	copy(bz[:tmhash.Size-1], l.ConflictingBlock.Hash().Bytes())
-	copy(bz[tmhash.Size:], []byte(strconv.Itoa(int(l.CommonHeight))))
-=======
 	buf := make([]byte, binary.MaxVarintLen64)
 	n := binary.PutVarint(buf, l.CommonHeight)
 	bz := make([]byte, tmhash.Size+n)
 	copy(bz[:tmhash.Size-1], l.ConflictingBlock.Hash().Bytes())
 	copy(bz[tmhash.Size:], buf)
->>>>>>> f69782b4
 	return tmhash.Sum(bz)
 }
 
@@ -211,11 +205,7 @@
 	}
 
 	if l.CommonHeight <= 0 {
-<<<<<<< HEAD
-		return fmt.Errorf("incorrect common height (#%d <= 0)", l.CommonHeight)
-=======
 		return errors.New("negative or zero common height")
->>>>>>> f69782b4
 	}
 
 	if l.CommonHeight >= l.ConflictingBlock.Height {
@@ -359,13 +349,8 @@
 
 // ErrEvidenceInvalid wraps a piece of evidence and the error denoting how or why it is invalid.
 type ErrEvidenceInvalid struct {
-<<<<<<< HEAD
-	Evidence   Evidence
-	ErrorValue error
-=======
 	Evidence Evidence
 	Reason   error
->>>>>>> f69782b4
 }
 
 // NewErrEvidenceInvalid returns a new EvidenceInvalid with the given err.
@@ -375,11 +360,7 @@
 
 // Error returns a string representation of the error.
 func (err *ErrEvidenceInvalid) Error() string {
-<<<<<<< HEAD
-	return fmt.Sprintf("Invalid evidence: %v. Evidence: %v", err.ErrorValue, err.Evidence)
-=======
 	return fmt.Sprintf("Invalid evidence: %v. Evidence: %v", err.Reason, err.Evidence)
->>>>>>> f69782b4
 }
 
 // ErrEvidenceOverflow is for when there is too much evidence in a block.
