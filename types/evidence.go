package types

import (
	"bytes"
	"errors"
	"fmt"
	"strings"
	"time"

	"github.com/tendermint/tendermint/crypto"
	cryptoenc "github.com/tendermint/tendermint/crypto/encoding"
	"github.com/tendermint/tendermint/crypto/merkle"
	"github.com/tendermint/tendermint/crypto/tmhash"
	tmjson "github.com/tendermint/tendermint/libs/json"
	tmmath "github.com/tendermint/tendermint/libs/math"
<<<<<<< HEAD
	tmrand "github.com/tendermint/tendermint/libs/rand"
	tmproto "github.com/tendermint/tendermint/proto/types"
	
=======
	tmproto "github.com/tendermint/tendermint/proto/tendermint/types"
>>>>>>> 5412426a
)

const (
	// MaxEvidenceBytes is a maximum size of any evidence (including amino overhead).
	MaxEvidenceBytes int64 = 444

	// An invalid field in the header from LunaticValidatorEvidence.
	// Must be a function of the ABCI application state.
	ValidatorsHashField     = "ValidatorsHash"
	NextValidatorsHashField = "NextValidatorsHash"
	ConsensusHashField      = "ConsensusHash"
	AppHashField            = "AppHash"
	LastResultsHashField    = "LastResultsHash"
)

// ErrEvidenceInvalid wraps a piece of evidence and the error denoting how or why it is invalid.
type ErrEvidenceInvalid struct {
	Evidence   Evidence
	ErrorValue error
}

// NewErrEvidenceInvalid returns a new EvidenceInvalid with the given err.
func NewErrEvidenceInvalid(ev Evidence, err error) *ErrEvidenceInvalid {
	return &ErrEvidenceInvalid{ev, err}
}

// Error returns a string representation of the error.
func (err *ErrEvidenceInvalid) Error() string {
	return fmt.Sprintf("Invalid evidence: %v. Evidence: %v", err.ErrorValue, err.Evidence)
}

// ErrEvidenceOverflow is for when there is too much evidence in a block.
type ErrEvidenceOverflow struct {
	MaxNum int
	GotNum int
}

// NewErrEvidenceOverflow returns a new ErrEvidenceOverflow where got > max.
func NewErrEvidenceOverflow(max, got int) *ErrEvidenceOverflow {
	return &ErrEvidenceOverflow{max, got}
}

// Error returns a string representation of the error.
func (err *ErrEvidenceOverflow) Error() string {
	return fmt.Sprintf("Too much evidence: Max %d, got %d", err.MaxNum, err.GotNum)
}

//-------------------------------------------

// Evidence represents any provable malicious activity by a validator.
type Evidence interface {
	Height() int64                                     // height of the equivocation
	Time() time.Time                                   // time of the equivocation
	Address() []byte                                   // address of the equivocating validator
	Bytes() []byte                                     // bytes which comprise the evidence
	Hash() []byte                                      // hash of the evidence
	Verify(chainID string, pubKey crypto.PubKey) error // verify the evidence
	Equal(Evidence) bool                               // check equality of evidence

	ValidateBasic() error
	String() string
}

type CompositeEvidence interface {
	VerifyComposite(committedHeader *Header, valSet *ValidatorSet) error
	Split(committedHeader *Header, valSet *ValidatorSet, valToLastHeight map[string]int64) []Evidence
}

func EvidenceToProto(evidence Evidence) (*tmproto.Evidence, error) {
	if evidence == nil {
		return nil, errors.New("nil evidence")
	}

	switch evi := evidence.(type) {
	case *DuplicateVoteEvidence:
		pbevi := evi.ToProto()
		tp := &tmproto.Evidence{
			Sum: &tmproto.Evidence_DuplicateVoteEvidence{
				DuplicateVoteEvidence: pbevi,
			},
		}
		return tp, nil

	case *ConflictingHeadersEvidence:
		pbevi := evi.ToProto()

		tp := &tmproto.Evidence{
			Sum: &tmproto.Evidence_ConflictingHeadersEvidence{
				ConflictingHeadersEvidence: pbevi,
			},
		}

		return tp, nil
	case *LunaticValidatorEvidence:
		pbevi := evi.ToProto()

		tp := &tmproto.Evidence{
			Sum: &tmproto.Evidence_LunaticValidatorEvidence{
				LunaticValidatorEvidence: pbevi,
			},
		}

		return tp, nil

	case *PhantomValidatorEvidence:
		pbevi := evi.ToProto()

		tp := &tmproto.Evidence{
			Sum: &tmproto.Evidence_PhantomValidatorEvidence{
				PhantomValidatorEvidence: pbevi,
			},
		}

		return tp, nil

	case *PotentialAmnesiaEvidence:
		pbevi := evi.ToProto()

		tp := &tmproto.Evidence{
			Sum: &tmproto.Evidence_PotentialAmnesiaEvidence{
				PotentialAmnesiaEvidence: pbevi,
			},
		}

		return tp, nil
<<<<<<< HEAD

	case *AmnesiaEvidence:
		aepb := evi.ToProto()
=======

	case *AmnesiaEvidence:
		aepb := evi.ToProto()

		tp := &tmproto.Evidence{
			Sum: &tmproto.Evidence_AmnesiaEvidence{
				AmnesiaEvidence: aepb,
			},
		}

		return tp, nil

	case MockEvidence:
		if err := evi.ValidateBasic(); err != nil {
			return nil, err
		}
>>>>>>> 5412426a

		tp := &tmproto.Evidence{
			Sum: &tmproto.Evidence_AmnesiaEvidence{
				AmnesiaEvidence: aepb,
			},
		}

		return tp, nil
	default:
		return nil, fmt.Errorf("toproto: evidence is not recognized: %T", evi)
	}
}

func EvidenceFromProto(evidence *tmproto.Evidence) (Evidence, error) {
	if evidence == nil {
		return nil, errors.New("nil evidence")
	}

	switch evi := evidence.Sum.(type) {
	case *tmproto.Evidence_DuplicateVoteEvidence:
		return DuplicateVoteEvidenceFromProto(evi.DuplicateVoteEvidence)
	case *tmproto.Evidence_ConflictingHeadersEvidence:
		return ConflictingHeadersEvidenceFromProto(evi.ConflictingHeadersEvidence)
	case *tmproto.Evidence_LunaticValidatorEvidence:
		return LunaticValidatorEvidenceFromProto(evi.LunaticValidatorEvidence)
	case *tmproto.Evidence_PotentialAmnesiaEvidence:
		return PotentialAmnesiaEvidenceFromProto(evi.PotentialAmnesiaEvidence)
	case *tmproto.Evidence_AmnesiaEvidence:
		return AmnesiaEvidenceFromProto(evi.AmnesiaEvidence)
	case *tmproto.Evidence_PhantomValidatorEvidence:
		return PhantomValidatorEvidenceFromProto(evi.PhantomValidatorEvidence)
	default:
		return nil, errors.New("evidence is not recognized")
	}
}

func init() {
	tmjson.RegisterType(&DuplicateVoteEvidence{}, "tendermint/DuplicateVoteEvidence")
	tmjson.RegisterType(&ConflictingHeadersEvidence{}, "tendermint/ConflictingHeadersEvidence")
	tmjson.RegisterType(&PhantomValidatorEvidence{}, "tendermint/PhantomValidatorEvidence")
	tmjson.RegisterType(&LunaticValidatorEvidence{}, "tendermint/LunaticValidatorEvidence")
	tmjson.RegisterType(&PotentialAmnesiaEvidence{}, "tendermint/PotentialAmnesiaEvidence")
	tmjson.RegisterType(&AmnesiaEvidence{}, "tendermint/AmnesiaEvidence")
}

//-------------------------------------------

// DuplicateVoteEvidence contains evidence a validator signed two conflicting
// votes.
type DuplicateVoteEvidence struct {
	VoteA *Vote `json:"vote_a"`
	VoteB *Vote `json:"vote_b"`
}

var _ Evidence = &DuplicateVoteEvidence{}

// NewDuplicateVoteEvidence creates DuplicateVoteEvidence with right ordering given
// two conflicting votes. If one of the votes is nil, evidence returned is nil as well
func NewDuplicateVoteEvidence(vote1 *Vote, vote2 *Vote) *DuplicateVoteEvidence {
	var voteA, voteB *Vote
	if vote1 == nil || vote2 == nil {
		return nil
	}
	if strings.Compare(vote1.BlockID.Key(), vote2.BlockID.Key()) == -1 {
		voteA = vote1
		voteB = vote2
	} else {
		voteA = vote2
		voteB = vote1
	}
	return &DuplicateVoteEvidence{
		VoteA: voteA,
		VoteB: voteB,
	}
}

// String returns a string representation of the evidence.
func (dve *DuplicateVoteEvidence) String() string {
	return fmt.Sprintf("DuplicateVoteEvidence{VoteA: %v, VoteB: %v}", dve.VoteA, dve.VoteB)

}

// Height returns the height this evidence refers to.
func (dve *DuplicateVoteEvidence) Height() int64 {
	return dve.VoteA.Height
}

// Time returns time of the latest vote.
func (dve *DuplicateVoteEvidence) Time() time.Time {
	return maxTime(dve.VoteA.Timestamp, dve.VoteB.Timestamp)
}

// Address returns the address of the validator.
func (dve *DuplicateVoteEvidence) Address() []byte {
	return dve.VoteA.ValidatorAddress
}

// Hash returns the hash of the evidence.
func (dve *DuplicateVoteEvidence) Bytes() []byte {
	pbe := dve.ToProto()
	bz, err := pbe.Marshal()
	if err != nil {
		panic(err)
	}

	return bz
}

// Hash returns the hash of the evidence.
func (dve *DuplicateVoteEvidence) Hash() []byte {
	pbe := dve.ToProto()
	bz, err := pbe.Marshal()
	if err != nil {
		panic(err)
	}

	return tmhash.Sum(bz)
}

// Verify returns an error if the two votes aren't conflicting.
//
// To be conflicting, they must be from the same validator, for the same H/R/S,
// but for different blocks.
func (dve *DuplicateVoteEvidence) Verify(chainID string, pubKey crypto.PubKey) error {
	// H/R/S must be the same
	if dve.VoteA.Height != dve.VoteB.Height ||
		dve.VoteA.Round != dve.VoteB.Round ||
		dve.VoteA.Type != dve.VoteB.Type {
		return fmt.Errorf("h/r/s does not match: %d/%d/%v vs %d/%d/%v",
			dve.VoteA.Height, dve.VoteA.Round, dve.VoteA.Type,
			dve.VoteB.Height, dve.VoteB.Round, dve.VoteB.Type)
	}

	// Address must be the same
	if !bytes.Equal(dve.VoteA.ValidatorAddress, dve.VoteB.ValidatorAddress) {
		return fmt.Errorf("validator addresses do not match: %X vs %X",
			dve.VoteA.ValidatorAddress,
			dve.VoteB.ValidatorAddress,
		)
	}

	// Index must be the same
	if dve.VoteA.ValidatorIndex != dve.VoteB.ValidatorIndex {
		return fmt.Errorf(
			"validator indices do not match: %d and %d",
			dve.VoteA.ValidatorIndex,
			dve.VoteB.ValidatorIndex,
		)
	}

	// BlockIDs must be different
	if dve.VoteA.BlockID.Equals(dve.VoteB.BlockID) {
		return fmt.Errorf(
			"block IDs are the same (%v) - not a real duplicate vote",
			dve.VoteA.BlockID,
		)
	}

	// pubkey must match address (this should already be true, sanity check)
	addr := dve.VoteA.ValidatorAddress
	if !bytes.Equal(pubKey.Address(), addr) {
		return fmt.Errorf("address (%X) doesn't match pubkey (%v - %X)",
			addr, pubKey, pubKey.Address())
	}
	va := dve.VoteA.ToProto()
	vb := dve.VoteB.ToProto()
	// Signatures must be valid
	if !pubKey.VerifyBytes(VoteSignBytes(chainID, va), dve.VoteA.Signature) {
		return fmt.Errorf("verifying VoteA: %w", ErrVoteInvalidSignature)
	}
	if !pubKey.VerifyBytes(VoteSignBytes(chainID, vb), dve.VoteB.Signature) {
		return fmt.Errorf("verifying VoteB: %w", ErrVoteInvalidSignature)
	}

	return nil
}

// Equal checks if two pieces of evidence are equal.
func (dve *DuplicateVoteEvidence) Equal(ev Evidence) bool {
	if _, ok := ev.(*DuplicateVoteEvidence); !ok {
		return false
	}
	pbdev := dve.ToProto()
	bz, err := pbdev.Marshal()
	if err != nil {
		panic(err)
	}

	var evbz []byte
	if ev, ok := ev.(*DuplicateVoteEvidence); ok {
		evpb := ev.ToProto()
		evbz, err = evpb.Marshal()
		if err != nil {
			panic(err)
		}
	}

	// just check their hashes
	dveHash := tmhash.Sum(bz)
	evHash := tmhash.Sum(evbz)
	return bytes.Equal(dveHash, evHash)
}

// ValidateBasic performs basic validation.
func (dve *DuplicateVoteEvidence) ValidateBasic() error {
	if dve == nil {
		return errors.New("empty duplicate vote evidence")
	}

	if dve.VoteA == nil || dve.VoteB == nil {
		return fmt.Errorf("one or both of the votes are empty %v, %v", dve.VoteA, dve.VoteB)
	}
	if err := dve.VoteA.ValidateBasic(); err != nil {
		return fmt.Errorf("invalid VoteA: %w", err)
	}
	if err := dve.VoteB.ValidateBasic(); err != nil {
		return fmt.Errorf("invalid VoteB: %w", err)
	}
	// Enforce Votes are lexicographically sorted on blockID
	if strings.Compare(dve.VoteA.BlockID.Key(), dve.VoteB.BlockID.Key()) >= 0 {
		return errors.New("duplicate votes in invalid order")
	}
	return nil
}

func (dve *DuplicateVoteEvidence) ToProto() *tmproto.DuplicateVoteEvidence {
	voteB := dve.VoteB.ToProto()
	voteA := dve.VoteA.ToProto()
	tp := tmproto.DuplicateVoteEvidence{
		VoteA: voteA,
		VoteB: voteB,
	}
	return &tp
}

func DuplicateVoteEvidenceFromProto(pb *tmproto.DuplicateVoteEvidence) (*DuplicateVoteEvidence, error) {
	if pb == nil {
		return nil, errors.New("nil duplicate vote evidence")
	}

	vA, err := VoteFromProto(pb.VoteA)
	if err != nil {
		return nil, err
	}

	vB, err := VoteFromProto(pb.VoteB)
	if err != nil {
		return nil, err
	}

	dve := new(DuplicateVoteEvidence)

	dve.VoteA = vA
	dve.VoteB = vB

	return dve, dve.ValidateBasic()
}

// ConflictingHeadersEvidence is primarily used by the light client when it
// observes two conflicting headers, both having 1/3+ of the voting power of
// the currently trusted validator set.
type ConflictingHeadersEvidence struct {
	H1 *SignedHeader `json:"h_1"`
	H2 *SignedHeader `json:"h_2"`
}

var _ Evidence = &ConflictingHeadersEvidence{}
var _ CompositeEvidence = &ConflictingHeadersEvidence{}

<<<<<<< HEAD
=======
// NewConflictingHeadersEvidence creates a new instance of the respective evidence
func NewConflictingHeadersEvidence(h1, h2 *SignedHeader) *ConflictingHeadersEvidence {
	return &ConflictingHeadersEvidence{H1: h1, H2: h2}
}

>>>>>>> 5412426a
// Split breaks up evidence into smaller chunks (one per validator except for
// PotentialAmnesiaEvidence): PhantomValidatorEvidence,
// LunaticValidatorEvidence, DuplicateVoteEvidence and
// PotentialAmnesiaEvidence.
//
// committedHeader - header at height H1.Height == H2.Height
// valSet					 - validator set at height H1.Height == H2.Height
// valToLastHeight - map between active validators and respective last heights
func (ev *ConflictingHeadersEvidence) Split(committedHeader *Header, valSet *ValidatorSet,
	valToLastHeight map[string]int64) []Evidence {

	evList := make([]Evidence, 0)

	var alternativeHeader *SignedHeader
	if bytes.Equal(committedHeader.Hash(), ev.H1.Hash()) {
		alternativeHeader = ev.H2
	} else {
		alternativeHeader = ev.H1
	}

	// If there are signers(alternativeHeader) that are not part of
	// validators(committedHeader), they misbehaved as they are signing protocol
	// messages in heights they are not validators => immediately slashable
	// (#F4).
	for i, sig := range alternativeHeader.Commit.Signatures {
		if sig.Absent() {
			continue
		}

		lastHeightValidatorWasInSet, ok := valToLastHeight[string(sig.ValidatorAddress)]
		if !ok {
			continue
		}

		if !valSet.HasAddress(sig.ValidatorAddress) {
			evList = append(evList, &PhantomValidatorEvidence{
				Vote:                        alternativeHeader.Commit.GetVote(int32(i)),
				LastHeightValidatorWasInSet: lastHeightValidatorWasInSet,
			})
		}
	}

	// If ValidatorsHash, NextValidatorsHash, ConsensusHash, AppHash, and
	// LastResultsHash in alternativeHeader are different (incorrect application
	// state transition), then it is a lunatic misbehavior => immediately
	// slashable (#F5).
	var invalidField string
	switch {
	case !bytes.Equal(committedHeader.ValidatorsHash, alternativeHeader.ValidatorsHash):
		invalidField = "ValidatorsHash"
	case !bytes.Equal(committedHeader.NextValidatorsHash, alternativeHeader.NextValidatorsHash):
		invalidField = "NextValidatorsHash"
	case !bytes.Equal(committedHeader.ConsensusHash, alternativeHeader.ConsensusHash):
		invalidField = "ConsensusHash"
	case !bytes.Equal(committedHeader.AppHash, alternativeHeader.AppHash):
		invalidField = "AppHash"
	case !bytes.Equal(committedHeader.LastResultsHash, alternativeHeader.LastResultsHash):
		invalidField = "LastResultsHash"
	}
	if invalidField != "" {
		for i, sig := range alternativeHeader.Commit.Signatures {
			if sig.Absent() {
				continue
			}
			evList = append(evList, &LunaticValidatorEvidence{
				Header:             alternativeHeader.Header,
				Vote:               alternativeHeader.Commit.GetVote(int32(i)),
				InvalidHeaderField: invalidField,
			})
		}
		return evList
	}

	// Use the fact that signatures are sorted by ValidatorAddress.
	var (
		i = 0
		j = 0
	)
OUTER_LOOP:
	for i < len(ev.H1.Commit.Signatures) {
		sigA := ev.H1.Commit.Signatures[i]
		if sigA.Absent() {
			i++
			continue
		}
		// FIXME: Replace with HasAddress once DuplicateVoteEvidence#PubKey is
		// removed.
		_, val := valSet.GetByAddress(sigA.ValidatorAddress)
		if val == nil {
			i++
			continue
		}

		for j < len(ev.H2.Commit.Signatures) {
			sigB := ev.H2.Commit.Signatures[j]
			if sigB.Absent() {
				j++
				continue
			}

			switch bytes.Compare(sigA.ValidatorAddress, sigB.ValidatorAddress) {
			case 0:
				// if H1.Round == H2.Round, and some signers signed different precommit
				// messages in both commits, then it is an equivocation misbehavior =>
				// immediately slashable (#F1).
				if ev.H1.Commit.Round == ev.H2.Commit.Round {
					evList = append(evList, &DuplicateVoteEvidence{
						VoteA: ev.H1.Commit.GetVote(int32(i)),
						VoteB: ev.H2.Commit.GetVote(int32(j)),
					})
				} else {
					// if H1.Round != H2.Round we need to run full detection procedure => not
					// immediately slashable.
					firstVote := ev.H1.Commit.GetVote(int32(i))
					secondVote := ev.H2.Commit.GetVote(int32(j))
<<<<<<< HEAD
					var newEv *PotentialAmnesiaEvidence
					if firstVote.Timestamp.Before(secondVote.Timestamp) {
						newEv = &PotentialAmnesiaEvidence{
							VoteA: firstVote,
							VoteB: secondVote,
						}
					} else {
						newEv = &PotentialAmnesiaEvidence{
							VoteA: secondVote,
							VoteB: firstVote,
						}
					}
=======
					newEv := NewPotentialAmnesiaEvidence(firstVote, secondVote)

>>>>>>> 5412426a
					// has the validator incorrectly voted for a previous round
					if newEv.VoteA.Round > newEv.VoteB.Round {
						evList = append(evList, NewAmnesiaEvidence(newEv, NewEmptyPOLC()))
					} else {
						evList = append(evList, newEv)
					}
				}

				i++
				j++
				continue OUTER_LOOP
			case 1:
				i++
				continue OUTER_LOOP
			case -1:
				j++
			}
		}
	}

	return evList
}

func (ev *ConflictingHeadersEvidence) Height() int64 { return ev.H1.Height }

<<<<<<< HEAD
// XXX: this is not the time of equivocation
func (ev *ConflictingHeadersEvidence) Time() time.Time { return ev.H1.Time }
=======
// Time returns time of the latest header.
func (ev *ConflictingHeadersEvidence) Time() time.Time {
	return maxTime(ev.H1.Time, ev.H2.Time)
}
>>>>>>> 5412426a

func (ev *ConflictingHeadersEvidence) Address() []byte {
	panic("use ConflictingHeadersEvidence#Split to split evidence into individual pieces")
}

func (ev *ConflictingHeadersEvidence) Bytes() []byte {
	pbe := ev.ToProto()

	bz, err := pbe.Marshal()
	if err != nil {
		panic(err)
	}

	return bz
}

func (ev *ConflictingHeadersEvidence) Hash() []byte {
	bz := make([]byte, tmhash.Size*2)
	copy(bz[:tmhash.Size-1], ev.H1.Hash().Bytes())
	copy(bz[tmhash.Size:], ev.H2.Hash().Bytes())
	return tmhash.Sum(bz)
}

func (ev *ConflictingHeadersEvidence) Verify(chainID string, _ crypto.PubKey) error {
	panic("use ConflictingHeadersEvidence#VerifyComposite to verify composite evidence")
}

// VerifyComposite verifies that both headers belong to the same chain, same
// height and signed by 1/3+ of validators at height H1.Height == H2.Height.
func (ev *ConflictingHeadersEvidence) VerifyComposite(committedHeader *Header, valSet *ValidatorSet) error {
	var alternativeHeader *SignedHeader
	switch {
	case bytes.Equal(committedHeader.Hash(), ev.H1.Hash()):
		alternativeHeader = ev.H2
	case bytes.Equal(committedHeader.Hash(), ev.H2.Hash()):
		alternativeHeader = ev.H1
	default:
		return errors.New("none of the headers are committed from this node's perspective")
	}

	// ChainID must be the same
	if committedHeader.ChainID != alternativeHeader.ChainID {
		return errors.New("alt header is from a different chain")
	}

	// Height must be the same
	if committedHeader.Height != alternativeHeader.Height {
		return errors.New("alt header is from a different height")
	}

	// Limit the number of signatures to avoid DoS attacks where a header
	// contains too many signatures.
	//
	// Validator set size               = 100 [node]
	// Max validator set size = 100 * 2 = 200 [fork?]
	maxNumValidators := valSet.Size() * 2
	if len(alternativeHeader.Commit.Signatures) > maxNumValidators {
		return fmt.Errorf("alt commit contains too many signatures: %d, expected no more than %d",
			len(alternativeHeader.Commit.Signatures),
			maxNumValidators)
	}

	// Header must be signed by at least 1/3+ of voting power of currently
	// trusted validator set.
	if err := valSet.VerifyCommitTrusting(
		alternativeHeader.ChainID,
		alternativeHeader.Commit,
		tmmath.Fraction{Numerator: 1, Denominator: 3}); err != nil {
		return fmt.Errorf("alt header does not have 1/3+ of voting power of our validator set: %w", err)
	}

	return nil
}

func (ev *ConflictingHeadersEvidence) Equal(ev2 Evidence) bool {
	if e2, ok := ev2.(*ConflictingHeadersEvidence); ok {
		return bytes.Equal(ev.H1.Hash(), e2.H1.Hash()) && bytes.Equal(ev.H2.Hash(), e2.H2.Hash())
	}

	return false
}

func (ev *ConflictingHeadersEvidence) ValidateBasic() error {
	if ev == nil {
		return errors.New("empty conflicting headers evidence")
	}

	if ev.H1 == nil {
		return errors.New("first header is missing")
	}

	if ev.H2 == nil {
		return errors.New("second header is missing")
	}

	if err := ev.H1.ValidateBasic(ev.H1.ChainID); err != nil {
		return fmt.Errorf("h1: %w", err)
	}
	if err := ev.H2.ValidateBasic(ev.H2.ChainID); err != nil {
		return fmt.Errorf("h2: %w", err)
	}
	return nil
}

func (ev *ConflictingHeadersEvidence) String() string {
	return fmt.Sprintf("ConflictingHeadersEvidence{H1: %d#%X, H2: %d#%X}",
		ev.H1.Height, ev.H1.Hash(),
		ev.H2.Height, ev.H2.Hash())
}

func (ev *ConflictingHeadersEvidence) ToProto() *tmproto.ConflictingHeadersEvidence {
	pbh1 := ev.H1.ToProto()
	pbh2 := ev.H2.ToProto()

	tp := &tmproto.ConflictingHeadersEvidence{
		H1: pbh1,
		H2: pbh2,
	}
	return tp
}

func ConflictingHeadersEvidenceFromProto(pb *tmproto.ConflictingHeadersEvidence) (*ConflictingHeadersEvidence, error) {
	if pb == nil {
		return &ConflictingHeadersEvidence{}, errors.New("nil ConflictingHeadersEvidence")
	}
	h1, err := SignedHeaderFromProto(pb.H1)
	if err != nil {
		return &ConflictingHeadersEvidence{}, fmt.Errorf("from proto err: %w", err)
	}
	h2, err := SignedHeaderFromProto(pb.H2)
	if err != nil {
		return &ConflictingHeadersEvidence{}, fmt.Errorf("from proto err: %w", err)
	}

	tp := &ConflictingHeadersEvidence{
		H1: h1,
		H2: h2,
	}

	return tp, tp.ValidateBasic()
}

//-------------------------------------------

type PhantomValidatorEvidence struct {
	Vote                        *Vote `json:"vote"`
	LastHeightValidatorWasInSet int64 `json:"last_height_validator_was_in_set"`
}

var _ Evidence = &PhantomValidatorEvidence{}
<<<<<<< HEAD
=======

// NewPhantomValidatorEvidence creates a new instance of the respective evidence
func NewPhantomValidatorEvidence(vote *Vote, lastHeightValidatorWasInSet int64) *PhantomValidatorEvidence {
	return &PhantomValidatorEvidence{
		Vote:                        vote,
		LastHeightValidatorWasInSet: lastHeightValidatorWasInSet,
	}
}
>>>>>>> 5412426a

func (e *PhantomValidatorEvidence) Height() int64 {
	return e.Vote.Height
}

func (e *PhantomValidatorEvidence) Time() time.Time {
	return e.Vote.Timestamp
}

func (e *PhantomValidatorEvidence) Address() []byte {
	return e.Vote.ValidatorAddress
}

func (e *PhantomValidatorEvidence) Hash() []byte {
	pbe := e.ToProto()

	bz, err := pbe.Marshal()
	if err != nil {
		panic(err)
	}
	return tmhash.Sum(bz)
}

func (e *PhantomValidatorEvidence) Bytes() []byte {
	pbe := e.ToProto()

	bz, err := pbe.Marshal()
	if err != nil {
		panic(err)
	}

	return bz
}

func (e *PhantomValidatorEvidence) Verify(chainID string, pubKey crypto.PubKey) error {

	v := e.Vote.ToProto()
	if !pubKey.VerifyBytes(VoteSignBytes(chainID, v), e.Vote.Signature) {
		return errors.New("invalid signature")
	}

	return nil
}

func (e *PhantomValidatorEvidence) Equal(ev Evidence) bool {
	if e2, ok := ev.(*PhantomValidatorEvidence); ok {
		return e.Vote.Height == e2.Vote.Height &&
			bytes.Equal(e.Vote.ValidatorAddress, e2.Vote.ValidatorAddress)
	}

	return false
}

func (e *PhantomValidatorEvidence) ValidateBasic() error {
	if e == nil {
<<<<<<< HEAD
		return errors.New("emoty phantom validator evidence")
=======
		return errors.New("empty phantom validator evidence")
>>>>>>> 5412426a
	}

	if e.Vote == nil {
		return errors.New("empty vote")
	}

	if err := e.Vote.ValidateBasic(); err != nil {
<<<<<<< HEAD
		return fmt.Errorf("invalid block: %v", err)
=======
		return fmt.Errorf("invalid vote: %w", err)
>>>>>>> 5412426a
	}

	if !e.Vote.BlockID.IsComplete() {
		return errors.New("expected vote for block")
	}

	if e.LastHeightValidatorWasInSet <= 0 {
		return errors.New("negative or zero LastHeightValidatorWasInSet")
	}

	return nil
}

func (e *PhantomValidatorEvidence) String() string {
	return fmt.Sprintf("PhantomValidatorEvidence{%X voted at height %d}",
		e.Vote.ValidatorAddress, e.Vote.Height)
}

func (e *PhantomValidatorEvidence) ToProto() *tmproto.PhantomValidatorEvidence {
	vpb := e.Vote.ToProto()

	tp := &tmproto.PhantomValidatorEvidence{
		Vote:                        vpb,
		LastHeightValidatorWasInSet: e.LastHeightValidatorWasInSet,
	}

	return tp
}

func PhantomValidatorEvidenceFromProto(pb *tmproto.PhantomValidatorEvidence) (*PhantomValidatorEvidence, error) {
	if pb == nil {
		return nil, errors.New("nil PhantomValidatorEvidence")
	}

	vpb, err := VoteFromProto(pb.Vote)
	if err != nil {
		return nil, err
	}

	tp := &PhantomValidatorEvidence{
		Vote:                        vpb,
		LastHeightValidatorWasInSet: pb.LastHeightValidatorWasInSet,
	}

	return tp, tp.ValidateBasic()
}

//-------------------------------------------

type LunaticValidatorEvidence struct {
	Header             *Header `json:"header"`
	Vote               *Vote   `json:"vote"`
	InvalidHeaderField string  `json:"invalid_header_field"`
}

var _ Evidence = &LunaticValidatorEvidence{}
<<<<<<< HEAD
=======

// NewLunaticValidatorEvidence creates a new instance of the respective evidence
func NewLunaticValidatorEvidence(header *Header, vote *Vote, invalidHeaderField string) *LunaticValidatorEvidence {
	return &LunaticValidatorEvidence{
		Header:             header,
		Vote:               vote,
		InvalidHeaderField: invalidHeaderField,
	}
}
>>>>>>> 5412426a

func (e *LunaticValidatorEvidence) Height() int64 {
	return e.Header.Height
}

<<<<<<< HEAD
func (e *LunaticValidatorEvidence) Time() time.Time {
	return e.Header.Time
=======
// Time returns the maximum between the header's time and vote's time.
func (e *LunaticValidatorEvidence) Time() time.Time {
	return maxTime(e.Header.Time, e.Vote.Timestamp)
>>>>>>> 5412426a
}

func (e *LunaticValidatorEvidence) Address() []byte {
	return e.Vote.ValidatorAddress
}

func (e *LunaticValidatorEvidence) Hash() []byte {
	bz := make([]byte, tmhash.Size+crypto.AddressSize)
	copy(bz[:tmhash.Size-1], e.Header.Hash().Bytes())
	copy(bz[tmhash.Size:], e.Vote.ValidatorAddress.Bytes())
	return tmhash.Sum(bz)
}

func (e *LunaticValidatorEvidence) Bytes() []byte {
	pbe := e.ToProto()

	bz, err := pbe.Marshal()
	if err != nil {
		panic(err)
	}

	return bz
}

func (e *LunaticValidatorEvidence) Verify(chainID string, pubKey crypto.PubKey) error {
	// chainID must be the same
	if chainID != e.Header.ChainID {
		return fmt.Errorf("chainID do not match: %s vs %s",
			chainID,
			e.Header.ChainID,
		)
	}

	v := e.Vote.ToProto()
	if !pubKey.VerifyBytes(VoteSignBytes(chainID, v), e.Vote.Signature) {
		return errors.New("invalid signature")
	}

	return nil
}

func (e *LunaticValidatorEvidence) Equal(ev Evidence) bool {
	if e2, ok := ev.(*LunaticValidatorEvidence); ok {
		return bytes.Equal(e.Header.Hash(), e2.Header.Hash()) &&
			bytes.Equal(e.Vote.ValidatorAddress, e2.Vote.ValidatorAddress)
	}
	return false
}

func (e *LunaticValidatorEvidence) ValidateBasic() error {
	if e == nil {
		return errors.New("empty lunatic validator evidence")
	}

	if e.Header == nil {
		return errors.New("empty header")
	}

	if e.Vote == nil {
		return errors.New("empty vote")
	}

	if err := e.Header.ValidateBasic(); err != nil {
		return fmt.Errorf("invalid header: %v", err)
	}

	if err := e.Vote.ValidateBasic(); err != nil {
		return fmt.Errorf("invalid signature: %v", err)
	}

	if !e.Vote.BlockID.IsComplete() {
		return errors.New("expected vote for block")
	}

	if e.Header.Height != e.Vote.Height {
		return fmt.Errorf("header and vote have different heights: %d vs %d",
			e.Header.Height,
			e.Vote.Height,
		)
	}

	switch e.InvalidHeaderField {
	case "ValidatorsHash", "NextValidatorsHash", "ConsensusHash", "AppHash", "LastResultsHash":
		return nil
	default:
		return errors.New("unknown invalid header field")
	}
}

func (e *LunaticValidatorEvidence) String() string {
	return fmt.Sprintf("LunaticValidatorEvidence{%X voted for %d/%X, which contains invalid %s}",
		e.Vote.ValidatorAddress, e.Header.Height, e.Header.Hash(), e.InvalidHeaderField)
}

func (e *LunaticValidatorEvidence) VerifyHeader(committedHeader *Header) error {
	matchErr := func(field string) error {
		return fmt.Errorf("%s matches committed hash", field)
	}

	if committedHeader == nil {
		return errors.New("committed header is nil")
	}

	switch e.InvalidHeaderField {
	case ValidatorsHashField:
		if bytes.Equal(committedHeader.ValidatorsHash, e.Header.ValidatorsHash) {
			return matchErr(ValidatorsHashField)
		}
	case NextValidatorsHashField:
		if bytes.Equal(committedHeader.NextValidatorsHash, e.Header.NextValidatorsHash) {
			return matchErr(NextValidatorsHashField)
		}
	case ConsensusHashField:
		if bytes.Equal(committedHeader.ConsensusHash, e.Header.ConsensusHash) {
			return matchErr(ConsensusHashField)
		}
	case AppHashField:
		if bytes.Equal(committedHeader.AppHash, e.Header.AppHash) {
			return matchErr(AppHashField)
		}
	case LastResultsHashField:
		if bytes.Equal(committedHeader.LastResultsHash, e.Header.LastResultsHash) {
			return matchErr(LastResultsHashField)
		}
	default:
		return errors.New("unknown InvalidHeaderField")
	}

	return nil
}

func (e *LunaticValidatorEvidence) ToProto() *tmproto.LunaticValidatorEvidence {
	h := e.Header.ToProto()
	v := e.Vote.ToProto()

	tp := &tmproto.LunaticValidatorEvidence{
		Header:             h,
		Vote:               v,
		InvalidHeaderField: e.InvalidHeaderField,
	}

	return tp
}

func LunaticValidatorEvidenceFromProto(pb *tmproto.LunaticValidatorEvidence) (*LunaticValidatorEvidence, error) {
	if pb == nil {
		return nil, errors.New("nil LunaticValidatorEvidence")
	}

	h, err := HeaderFromProto(pb.GetHeader())
	if err != nil {
		return nil, err
	}

	v, err := VoteFromProto(pb.GetVote())
	if err != nil {
		return nil, err
	}

	tp := LunaticValidatorEvidence{
		Header:             &h,
		Vote:               v,
		InvalidHeaderField: pb.InvalidHeaderField,
	}

	return &tp, tp.ValidateBasic()
}

//-------------------------------------------

// PotentialAmnesiaEvidence is constructed when a validator votes on two different blocks at different rounds
// in the same height. PotentialAmnesiaEvidence can then evolve into AmnesiaEvidence if the indicted validator
// is incapable of providing the proof of lock change that validates voting twice in the allotted trial period.
// Heightstamp is used for each node to keep a track of how much time has passed so as to know when the trial period
// is finished and is set when the node first receives the evidence.
type PotentialAmnesiaEvidence struct {
	VoteA *Vote `json:"vote_a"`
	VoteB *Vote `json:"vote_b"`

	HeightStamp int64
}

var _ Evidence = &PotentialAmnesiaEvidence{}

<<<<<<< HEAD
=======
// NewPotentialAmnesiaEvidence creates a new instance of the evidence and orders the votes correctly
func NewPotentialAmnesiaEvidence(voteA *Vote, voteB *Vote) *PotentialAmnesiaEvidence {
	if voteA == nil || voteB == nil {
		return nil
	}

	if voteA.Timestamp.Before(voteB.Timestamp) {
		return &PotentialAmnesiaEvidence{VoteA: voteA, VoteB: voteB}
	}
	return &PotentialAmnesiaEvidence{VoteA: voteB, VoteB: voteA}
}

>>>>>>> 5412426a
func (e *PotentialAmnesiaEvidence) Height() int64 {
	return e.VoteA.Height
}

func (e *PotentialAmnesiaEvidence) Time() time.Time {
<<<<<<< HEAD
	return e.VoteA.Timestamp
=======
	return e.VoteB.Timestamp
>>>>>>> 5412426a
}

func (e *PotentialAmnesiaEvidence) Address() []byte {
	return e.VoteA.ValidatorAddress
}

// NOTE: Heightstamp must not be included in hash
func (e *PotentialAmnesiaEvidence) Hash() []byte {
	v1, err := e.VoteA.ToProto().Marshal()
	if err != nil {
		panic(fmt.Errorf("trying to hash potential amnesia evidence, err: %w", err))
	}

	v2, err := e.VoteB.ToProto().Marshal()
	if err != nil {
		panic(fmt.Errorf("trying to hash potential amnesia evidence, err: %w", err))
	}

	return tmhash.Sum(append(v1, v2...))
}

func (e *PotentialAmnesiaEvidence) Bytes() []byte {
	pbe := e.ToProto()

	bz, err := pbe.Marshal()
	if err != nil {
		panic(err)
	}

	return bz
}

func (e *PotentialAmnesiaEvidence) Verify(chainID string, pubKey crypto.PubKey) error {
	// pubkey must match address (this should already be true, sanity check)
	addr := e.VoteA.ValidatorAddress
	if !bytes.Equal(pubKey.Address(), addr) {
		return fmt.Errorf("address (%X) doesn't match pubkey (%v - %X)",
			addr, pubKey, pubKey.Address())
	}

	va := e.VoteA.ToProto()
	vb := e.VoteB.ToProto()

	// Signatures must be valid
	if !pubKey.VerifyBytes(VoteSignBytes(chainID, va), e.VoteA.Signature) {
		return fmt.Errorf("verifying VoteA: %w", ErrVoteInvalidSignature)
	}
	if !pubKey.VerifyBytes(VoteSignBytes(chainID, vb), e.VoteB.Signature) {
		return fmt.Errorf("verifying VoteB: %w", ErrVoteInvalidSignature)
	}

	return nil
}

func (e *PotentialAmnesiaEvidence) Equal(ev Evidence) bool {
	if e2, ok := ev.(*PotentialAmnesiaEvidence); ok {
		return e.Height() == e2.Height() && e.VoteA.Round == e2.VoteA.Round && e.VoteB.Round == e2.VoteB.Round &&
			bytes.Equal(e.Address(), e2.Address())
	}
	return false
}

func (e *PotentialAmnesiaEvidence) ValidateBasic() error {
	if e == nil {
		return errors.New("empty potential amnesia evidence")
	}

	if e.VoteA == nil || e.VoteB == nil {
		return fmt.Errorf("one or both of the votes are empty %v, %v", e.VoteA, e.VoteB)
	}

	if err := e.VoteA.ValidateBasic(); err != nil {
		return fmt.Errorf("invalid VoteA: %v", err)
	}
	if err := e.VoteB.ValidateBasic(); err != nil {
		return fmt.Errorf("invalid VoteB: %v", err)
	}

	// H/S must be the same
	if e.VoteA.Height != e.VoteB.Height ||
		e.VoteA.Type != e.VoteB.Type {
		return fmt.Errorf("h/s do not match: %d/%v vs %d/%v",
			e.VoteA.Height, e.VoteA.Type, e.VoteB.Height, e.VoteB.Type)
	}

	// Enforce that vote A came before vote B
	if e.VoteA.Timestamp.After(e.VoteB.Timestamp) {
		return fmt.Errorf("vote A should have a timestamp before vote B, but got %s > %s",
			e.VoteA.Timestamp, e.VoteB.Timestamp)
	}

	// Address must be the same
	if !bytes.Equal(e.VoteA.ValidatorAddress, e.VoteB.ValidatorAddress) {
		return fmt.Errorf("validator addresses do not match: %X vs %X",
			e.VoteA.ValidatorAddress,
			e.VoteB.ValidatorAddress,
		)
	}

	// Index must be the same
	// https://github.com/tendermint/tendermint/issues/4619
	if e.VoteA.ValidatorIndex != e.VoteB.ValidatorIndex {
		return fmt.Errorf(
			"duplicateVoteEvidence Error: Validator indices do not match. Got %d and %d",
			e.VoteA.ValidatorIndex,
			e.VoteB.ValidatorIndex,
		)
	}

	// BlockIDs must be different
	if e.VoteA.BlockID.Equals(e.VoteB.BlockID) {
		return fmt.Errorf(
			"block IDs are the same (%v) - not a real duplicate vote",
			e.VoteA.BlockID,
		)
	}

	return nil
}

func (e *PotentialAmnesiaEvidence) String() string {
	return fmt.Sprintf("PotentialAmnesiaEvidence{VoteA: %v, VoteB: %v}", e.VoteA, e.VoteB)
}

// Primed finds whether the PotentialAmnesiaEvidence is ready to be upgraded to Amnesia Evidence. It is decided if
// either the prosecuted node voted in the past or if the allocated trial period has expired without a proof of lock
// change having been provided.
func (e *PotentialAmnesiaEvidence) Primed(trialPeriod, currentHeight int64) bool {
	// voted in the past can be instantly punishable
	if e.VoteA.Round > e.VoteB.Round {
		return true
	}
	// has the trial period expired
	if e.HeightStamp > 0 {
		return e.HeightStamp+trialPeriod <= currentHeight
	}
	return false
}

func (e *PotentialAmnesiaEvidence) ToProto() *tmproto.PotentialAmnesiaEvidence {
	voteB := e.VoteB.ToProto()
	voteA := e.VoteA.ToProto()

	tp := &tmproto.PotentialAmnesiaEvidence{
		VoteA:       voteA,
		VoteB:       voteB,
		HeightStamp: e.HeightStamp,
	}

	return tp
}

// ------------------

// ProofOfLockChange (POLC) proves that a node followed the consensus protocol and voted for a precommit in two
// different rounds because the node received a majority of votes for a different block in the latter round. In cases of
// amnesia evidence, a suspected node will need ProofOfLockChange to prove that the node did not break protocol.
type ProofOfLockChange struct {
	Votes  []*Vote       `json:"votes"`
	PubKey crypto.PubKey `json:"pubkey"`
}

// MakePOLCFromVoteSet can be used when a majority of prevotes or precommits for a block is seen
// that the node has itself not yet voted for in order to process the vote set into a proof of lock change
<<<<<<< HEAD
func MakePOLCFromVoteSet(voteSet *VoteSet, pubKey crypto.PubKey, blockID BlockID) (*ProofOfLockChange, error) {
	polc := makePOLCFromVoteSet(voteSet, pubKey, blockID)
	return polc, polc.ValidateBasic()
}

func makePOLCFromVoteSet(voteSet *VoteSet, pubKey crypto.PubKey, blockID BlockID) *ProofOfLockChange {
=======
func NewPOLCFromVoteSet(voteSet *VoteSet, pubKey crypto.PubKey, blockID BlockID) (*ProofOfLockChange, error) {
	polc := newPOLCFromVoteSet(voteSet, pubKey, blockID)
	return polc, polc.ValidateBasic()
}

func newPOLCFromVoteSet(voteSet *VoteSet, pubKey crypto.PubKey, blockID BlockID) *ProofOfLockChange {
	if voteSet == nil {
		return nil
	}
>>>>>>> 5412426a
	var votes []*Vote
	valSetSize := voteSet.Size()
	for valIdx := int32(0); int(valIdx) < valSetSize; valIdx++ {
		vote := voteSet.GetByIndex(valIdx)
		if vote != nil && vote.BlockID.Equals(blockID) {
			votes = append(votes, vote)
		}
	}
<<<<<<< HEAD
=======
	return NewPOLC(votes, pubKey)
}

// NewPOLC creates a POLC
func NewPOLC(votes []*Vote, pubKey crypto.PubKey) *ProofOfLockChange {
>>>>>>> 5412426a
	return &ProofOfLockChange{
		Votes:  votes,
		PubKey: pubKey,
	}
}

// EmptyPOLC returns an empty polc. This is used when no polc has been provided in the allocated trial period time
// and the node now needs to move to upgrading to AmnesiaEvidence and hence uses an empty polc
<<<<<<< HEAD
func EmptyPOLC() *ProofOfLockChange {
=======
func NewEmptyPOLC() *ProofOfLockChange {
>>>>>>> 5412426a
	return &ProofOfLockChange{
		nil,
		nil,
	}
}

func (e *ProofOfLockChange) Height() int64 {
	return e.Votes[0].Height
}

<<<<<<< HEAD
// returns the time of the last vote
=======
// Time returns time of the latest vote.
>>>>>>> 5412426a
func (e *ProofOfLockChange) Time() time.Time {
	latest := e.Votes[0].Timestamp
	for _, vote := range e.Votes {
		if vote.Timestamp.After(latest) {
			latest = vote.Timestamp
		}
	}
	return latest
}

func (e *ProofOfLockChange) Round() int32 {
	return e.Votes[0].Round
}

func (e *ProofOfLockChange) Address() []byte {
	return e.PubKey.Address()
}

func (e *ProofOfLockChange) BlockID() BlockID {
	return e.Votes[0].BlockID
}

// ValidateVotes checks the polc against the validator set of that height. The function makes sure that the polc
// contains a majority of votes and that each
func (e *ProofOfLockChange) ValidateVotes(valSet *ValidatorSet, chainID string) error {
	if e.IsAbsent() {
		return errors.New("polc is empty")
	}
	talliedVotingPower := int64(0)
	votingPowerNeeded := valSet.TotalVotingPower() * 2 / 3
	for _, vote := range e.Votes {
		exists := false
		for _, validator := range valSet.Validators {
			if bytes.Equal(validator.Address, vote.ValidatorAddress) {
				exists = true
				v := vote.ToProto()
				if !validator.PubKey.VerifyBytes(VoteSignBytes(chainID, v), vote.Signature) {
					return fmt.Errorf("cannot verify vote (from validator: %d) against signature: %v",
						vote.ValidatorIndex, vote.Signature)
				}

				talliedVotingPower += validator.VotingPower
			}
		}
		if !exists {
			return fmt.Errorf("vote was not from a validator in this set: %v", vote.String())
		}
	}
	if talliedVotingPower <= votingPowerNeeded {
		return ErrNotEnoughVotingPowerSigned{
			Got:    talliedVotingPower,
			Needed: votingPowerNeeded + 1,
		}
	}
	return nil
}

func (e *ProofOfLockChange) Equal(e2 *ProofOfLockChange) bool {
	return bytes.Equal(e.Address(), e2.Address()) && e.Height() == e2.Height() &&
		e.Round() == e2.Round()
}

func (e *ProofOfLockChange) ValidateBasic() error {
	if e == nil {
		return errors.New("empty proof of lock change")
	}

	// first check if the polc is absent / empty
	if e.IsAbsent() {
		return nil
	}

	if e.PubKey == nil {
		return errors.New("missing public key")
	}
	// validate basic doesn't count the number of votes and their voting power, this is to be done by VerifyEvidence
	if e.Votes == nil || len(e.Votes) == 0 {
		return errors.New("missing votes")
	}
	// height, round and vote type must be the same for all votes
	height := e.Height()
	round := e.Round()
	if round == 0 {
		return errors.New("can't have a polc for the first round")
	}
	voteType := e.Votes[0].Type
	for idx, vote := range e.Votes {
		if vote == nil {
			return fmt.Errorf("nil vote at index: %d", idx)
		}

		if err := vote.ValidateBasic(); err != nil {
			return fmt.Errorf("invalid vote#%d: %w", idx, err)
		}

		if vote.Height != height {
			return fmt.Errorf("invalid height for vote#%d: %d instead of %d", idx, vote.Height, height)
		}

		if vote.Round != round {
			return fmt.Errorf("invalid round for vote#%d: %d instead of %d", idx, vote.Round, round)
		}

		if vote.Type != voteType {
			return fmt.Errorf("invalid vote type for vote#%d: %d instead of %d", idx, vote.Type, voteType)
		}

		if !vote.BlockID.Equals(e.BlockID()) {
			return fmt.Errorf("vote must be for the same block id: %v instead of %v", e.BlockID(), vote.BlockID)
		}

		if bytes.Equal(vote.ValidatorAddress.Bytes(), e.PubKey.Address().Bytes()) {
			return fmt.Errorf("vote validator address cannot be the same as the public key address: %X all votes %v",
				vote.ValidatorAddress.Bytes(), e.PubKey.Address().Bytes())
		}

		for i := idx + 1; i < len(e.Votes); i++ {
			if bytes.Equal(vote.ValidatorAddress.Bytes(), e.Votes[i].ValidatorAddress.Bytes()) {
				return fmt.Errorf("duplicate votes: %v", vote)
			}
		}

	}
	return nil
}

func (e *ProofOfLockChange) String() string {
	if e.IsAbsent() {
		return "Empty ProofOfLockChange"
	}
	return fmt.Sprintf("ProofOfLockChange {Address: %X, Height: %d, Round: %d", e.Address(), e.Height(),
		e.Votes[0].Round)
}

// IsAbsent checks if the polc is empty
func (e *ProofOfLockChange) IsAbsent() bool {
	return e.Votes == nil && e.PubKey == nil
}

func (e *ProofOfLockChange) ToProto() (*tmproto.ProofOfLockChange, error) {
	plc := new(tmproto.ProofOfLockChange)
	vpb := make([]*tmproto.Vote, len(e.Votes))

	// if absent create empty proto polc
	if e.IsAbsent() {
		return plc, nil
	}

	if e.Votes == nil {
		return plc, errors.New("invalid proof of lock change (no votes), did you forget to validate?")
	}
	for i, v := range e.Votes {
		pb := v.ToProto()
		if pb != nil {
			vpb[i] = pb
		}
	}

	pk, err := cryptoenc.PubKeyToProto(e.PubKey)
	if err != nil {
		return plc, fmt.Errorf("invalid proof of lock change (err: %w), did you forget to validate?", err)
	}
	plc.PubKey = &pk
	plc.Votes = vpb

	return plc, nil
}

// AmnesiaEvidence is the progression of PotentialAmnesiaEvidence and is used to prove an infringement of the
// Tendermint consensus when a validator incorrectly sends a vote in a later round without correctly changing the lock
type AmnesiaEvidence struct {
	*PotentialAmnesiaEvidence
	Polc *ProofOfLockChange
}

// Height, Time, Address, and Verify, and Hash functions are all inherited by the PotentialAmnesiaEvidence struct
var _ Evidence = &AmnesiaEvidence{}

<<<<<<< HEAD
func MakeAmnesiaEvidence(pe *PotentialAmnesiaEvidence, proof *ProofOfLockChange) *AmnesiaEvidence {
=======
func NewAmnesiaEvidence(pe *PotentialAmnesiaEvidence, proof *ProofOfLockChange) *AmnesiaEvidence {
>>>>>>> 5412426a
	return &AmnesiaEvidence{
		pe,
		proof,
	}
}

// Note: Amnesia evidence with or without a polc are considered the same
func (e *AmnesiaEvidence) Equal(ev Evidence) bool {
	if e2, ok := ev.(*AmnesiaEvidence); ok {
		return e.PotentialAmnesiaEvidence.Equal(e2.PotentialAmnesiaEvidence)
<<<<<<< HEAD
	}
	return false
}

func (e *AmnesiaEvidence) Bytes() []byte {
	pbe := e.ToProto()

	bz, err := pbe.Marshal()
	if err != nil {
		panic(fmt.Errorf("converting amnesia evidence to bytes, err: %w", err))
	}

	return bz
}

=======
	}
	return false
}

func (e *AmnesiaEvidence) Bytes() []byte {
	pbe := e.ToProto()

	bz, err := pbe.Marshal()
	if err != nil {
		panic(fmt.Errorf("converting amnesia evidence to bytes, err: %w", err))
	}

	return bz
}

>>>>>>> 5412426a
func (e *AmnesiaEvidence) ValidateBasic() error {
	if e == nil {
		return errors.New("empty amnesia evidence")
	}
<<<<<<< HEAD
=======
	if e.Polc == nil || e.PotentialAmnesiaEvidence == nil {
		return errors.New("amnesia evidence is missing either the polc or the potential amnesia evidence")
	}
>>>>>>> 5412426a

	if err := e.PotentialAmnesiaEvidence.ValidateBasic(); err != nil {
		return fmt.Errorf("invalid potential amnesia evidence: %w", err)
	}
	if !e.Polc.IsAbsent() {
		if err := e.Polc.ValidateBasic(); err != nil {
			return fmt.Errorf("invalid proof of lock change: %w", err)
		}

		if !bytes.Equal(e.PotentialAmnesiaEvidence.Address(), e.Polc.Address()) {
			return fmt.Errorf("validator addresses do not match (%X - %X)", e.PotentialAmnesiaEvidence.Address(),
				e.Polc.Address())
		}

		if e.PotentialAmnesiaEvidence.Height() != e.Polc.Height() {
			return fmt.Errorf("heights do not match (%d - %d)", e.PotentialAmnesiaEvidence.Height(),
				e.Polc.Height())
		}

		if e.Polc.Round() <= e.VoteA.Round || e.Polc.Round() > e.VoteB.Round {
			return fmt.Errorf("polc must be between %d and %d (inclusive)", e.VoteA.Round+1, e.VoteB.Round)
		}

		if !e.Polc.BlockID().Equals(e.PotentialAmnesiaEvidence.VoteB.BlockID) && !e.Polc.BlockID().IsZero() {
			return fmt.Errorf("polc must be either for a nil block or for the same block as the second vote: %v != %v",
				e.Polc.BlockID(), e.PotentialAmnesiaEvidence.VoteB.BlockID)
		}

		if e.Polc.Time().After(e.PotentialAmnesiaEvidence.VoteB.Timestamp) {
			return fmt.Errorf("validator voted again before receiving a majority of votes for the new block: %v is after %v",
				e.Polc.Time(), e.PotentialAmnesiaEvidence.VoteB.Timestamp)
		}
	}
	return nil
}

// ViolatedConsensus assess on the basis of the AmnesiaEvidence whether the validator has violated the
// Tendermint consensus. Evidence must be validated first (see ValidateBasic).
// We are only interested in proving that the latter of the votes in terms of time was correctly done.
func (e *AmnesiaEvidence) ViolatedConsensus() (bool, string) {
	// a validator having voted cannot go back and vote on an earlier round
	if e.PotentialAmnesiaEvidence.VoteA.Round > e.PotentialAmnesiaEvidence.VoteB.Round {
		return true, "validator went back and voted on a previous round"
	}

	// if empty, then no proof was provided to defend the validators actions
	if e.Polc.IsAbsent() {
		return true, "no proof of lock was provided"
	}

	return false, ""
}

func (e *AmnesiaEvidence) String() string {
	return fmt.Sprintf("AmnesiaEvidence{ %v, polc: %v }", e.PotentialAmnesiaEvidence, e.Polc)
}

func (e *AmnesiaEvidence) ToProto() *tmproto.AmnesiaEvidence {
	paepb := e.PotentialAmnesiaEvidence.ToProto()

	polc, err := e.Polc.ToProto()
	if err != nil {
<<<<<<< HEAD
		polc, _ = EmptyPOLC().ToProto()
=======
		polc, _ = NewEmptyPOLC().ToProto()
>>>>>>> 5412426a
	}

	return &tmproto.AmnesiaEvidence{
		PotentialAmnesiaEvidence: paepb,
		Polc:                     polc,
	}
}

func ProofOfLockChangeFromProto(pb *tmproto.ProofOfLockChange) (*ProofOfLockChange, error) {
	if pb == nil {
		return nil, errors.New("nil proof of lock change")
	}

	plc := new(ProofOfLockChange)

	// check if it is an empty polc
	if pb.PubKey == nil && pb.Votes == nil {
		return plc, nil
	}

	if pb.Votes == nil {
		return nil, errors.New("proofOfLockChange: is not absent but has no votes")
	}

	vpb := make([]*Vote, len(pb.Votes))
	for i, v := range pb.Votes {
		vi, err := VoteFromProto(v)
		if err != nil {
			return nil, err
		}
		vpb[i] = vi
	}

	if pb.PubKey == nil {
		return nil, errors.New("proofOfLockChange: is not absent but has nil PubKey")
	}
	pk, err := cryptoenc.PubKeyFromProto(*pb.PubKey)
	if err != nil {
		return nil, err
	}

	plc.PubKey = pk
	plc.Votes = vpb

	return plc, plc.ValidateBasic()
}

func PotentialAmnesiaEvidenceFromProto(pb *tmproto.PotentialAmnesiaEvidence) (*PotentialAmnesiaEvidence, error) {
	voteA, err := VoteFromProto(pb.GetVoteA())
	if err != nil {
		return nil, err
	}

	voteB, err := VoteFromProto(pb.GetVoteB())
	if err != nil {
		return nil, err
	}
	tp := PotentialAmnesiaEvidence{
		VoteA:       voteA,
		VoteB:       voteB,
		HeightStamp: pb.GetHeightStamp(),
	}

	return &tp, tp.ValidateBasic()
}

func AmnesiaEvidenceFromProto(pb *tmproto.AmnesiaEvidence) (*AmnesiaEvidence, error) {
	if pb == nil {
		return nil, errors.New("nil amnesia evidence")
	}

	pae, err := PotentialAmnesiaEvidenceFromProto(pb.PotentialAmnesiaEvidence)
	if err != nil {
		return nil, fmt.Errorf("decoding to amnesia evidence, err: %w", err)
	}
	polc, err := ProofOfLockChangeFromProto(pb.Polc)
	if err != nil {
		return nil, fmt.Errorf("decoding to amnesia evidence, err: %w", err)
	}

	tp := &AmnesiaEvidence{
		PotentialAmnesiaEvidence: pae,
		Polc:                     polc,
	}

	return tp, tp.ValidateBasic()
}

//--------------------------------------------------------------
<<<<<<< HEAD
=======

// EvidenceList is a list of Evidence. Evidences is not a word.
type EvidenceList []Evidence

// Hash returns the simple merkle root hash of the EvidenceList.
func (evl EvidenceList) Hash() []byte {
	// These allocations are required because Evidence is not of type Bytes, and
	// golang slices can't be typed cast. This shouldn't be a performance problem since
	// the Evidence size is capped.
	evidenceBzs := make([][]byte, len(evl))
	for i := 0; i < len(evl); i++ {
		evidenceBzs[i] = evl[i].Bytes()
	}
	return merkle.HashFromByteSlices(evidenceBzs)
}

func (evl EvidenceList) String() string {
	s := ""
	for _, e := range evl {
		s += fmt.Sprintf("%s\t\t", e)
	}
	return s
}

// Has returns true if the evidence is in the EvidenceList.
func (evl EvidenceList) Has(evidence Evidence) bool {
	for _, ev := range evl {
		if ev.Equal(evidence) {
			return true
		}
	}
	return false
}

//--------------------------------------------------
>>>>>>> 5412426a

// EvidenceList is a list of Evidence. Evidences is not a word.
type EvidenceList []Evidence

// Hash returns the simple merkle root hash of the EvidenceList.
func (evl EvidenceList) Hash() []byte {
	// These allocations are required because Evidence is not of type Bytes, and
	// golang slices can't be typed cast. This shouldn't be a performance problem since
	// the Evidence size is capped.
	evidenceBzs := make([][]byte, len(evl))
	for i := 0; i < len(evl); i++ {
		evidenceBzs[i] = evl[i].Bytes()
	}
	return merkle.HashFromByteSlices(evidenceBzs)
}

func (evl EvidenceList) String() string {
	s := ""
	for _, e := range evl {
		s += fmt.Sprintf("%s\t\t", e)
	}
	return s
}

// Has returns true if the evidence is in the EvidenceList.
func (evl EvidenceList) Has(evidence Evidence) bool {
	for _, ev := range evl {
		if ev.Equal(evidence) {
			return true
		}
	}
	return false
}

//-------------------------------------------- MOCKING --------------------------------------

// unstable - use only for testing

// assumes the round to be 0 and the validator index to be 0
func NewMockDuplicateVoteEvidence(height int64, time time.Time, chainID string) * DuplicateVoteEvidence {
	val := NewMockPV()
	return NewMockDuplicateVoteEvidenceWithValidator(height, time, val, chainID)
}

func NewMockDuplicateVoteEvidenceWithValidator(height int64, time time.Time, pv PrivValidator, chainID string) *DuplicateVoteEvidence {
	pubKey, _ := pv.GetPubKey()
	voteA := makeMockVote(height, 0, 0, pubKey.Address(), randBlockID(), time)
	vA := voteA.ToProto()
	_ = pv.SignVote(chainID, vA)
	voteA.Signature = vA.Signature
	voteB := makeMockVote(height, 0, 0, pubKey.Address(), randBlockID(), time)
	vB := voteB.ToProto()
	_ = pv.SignVote(chainID, vB)
	voteB.Signature = vB.Signature
	return NewDuplicateVoteEvidence(voteA, voteB)
	
}


func makeMockVote(height int64, round, index int32, addr Address,
	blockID BlockID, time time.Time) *Vote {
	return &Vote{
		Type:             tmproto.SignedMsgType(2),
		Height:           height,
		Round:            round,
		BlockID:          blockID,
		Timestamp:        time,
		ValidatorAddress: addr,
		ValidatorIndex:   index,
	}
}

func randBlockID() BlockID {
	return BlockID{
		Hash: tmrand.Bytes(tmhash.Size),
		PartsHeader: PartSetHeader{
			Total: 1,
			Hash:  tmrand.Bytes(tmhash.Size),
		},
	}
}

// mock polc - fails validate basic, not stable
func NewMockPOLC(height int64, time time.Time, pubKey crypto.PubKey) ProofOfLockChange {
	voteVal := NewMockPV()
	pKey, _ := voteVal.GetPubKey()
	vote := Vote{Type: tmproto.PrecommitType, Height: height, Round: 1, BlockID: BlockID{},
		Timestamp: time, ValidatorAddress: pKey.Address(), ValidatorIndex: 1, Signature: []byte{}}

	v := vote.ToProto()
	if err := voteVal.SignVote("mock-chain-id", v); err != nil {
		panic(err)
	}
	vote.Signature = v.Signature

	return ProofOfLockChange{
		Votes:  []*Vote{&vote},
		PubKey: pubKey,
	}
}

func maxTime(t1 time.Time, t2 time.Time) time.Time {
	if t1.After(t2) {
		return t1
	}
	return t2
}<|MERGE_RESOLUTION|>--- conflicted
+++ resolved
@@ -13,13 +13,7 @@
 	"github.com/tendermint/tendermint/crypto/tmhash"
 	tmjson "github.com/tendermint/tendermint/libs/json"
 	tmmath "github.com/tendermint/tendermint/libs/math"
-<<<<<<< HEAD
-	tmrand "github.com/tendermint/tendermint/libs/rand"
-	tmproto "github.com/tendermint/tendermint/proto/types"
-	
-=======
 	tmproto "github.com/tendermint/tendermint/proto/tendermint/types"
->>>>>>> 5412426a
 )
 
 const (
@@ -145,11 +139,6 @@
 		}
 
 		return tp, nil
-<<<<<<< HEAD
-
-	case *AmnesiaEvidence:
-		aepb := evi.ToProto()
-=======
 
 	case *AmnesiaEvidence:
 		aepb := evi.ToProto()
@@ -166,7 +155,6 @@
 		if err := evi.ValidateBasic(); err != nil {
 			return nil, err
 		}
->>>>>>> 5412426a
 
 		tp := &tmproto.Evidence{
 			Sum: &tmproto.Evidence_AmnesiaEvidence{
@@ -436,14 +424,11 @@
 var _ Evidence = &ConflictingHeadersEvidence{}
 var _ CompositeEvidence = &ConflictingHeadersEvidence{}
 
-<<<<<<< HEAD
-=======
 // NewConflictingHeadersEvidence creates a new instance of the respective evidence
 func NewConflictingHeadersEvidence(h1, h2 *SignedHeader) *ConflictingHeadersEvidence {
 	return &ConflictingHeadersEvidence{H1: h1, H2: h2}
 }
 
->>>>>>> 5412426a
 // Split breaks up evidence into smaller chunks (one per validator except for
 // PotentialAmnesiaEvidence): PhantomValidatorEvidence,
 // LunaticValidatorEvidence, DuplicateVoteEvidence and
@@ -559,23 +544,8 @@
 					// immediately slashable.
 					firstVote := ev.H1.Commit.GetVote(int32(i))
 					secondVote := ev.H2.Commit.GetVote(int32(j))
-<<<<<<< HEAD
-					var newEv *PotentialAmnesiaEvidence
-					if firstVote.Timestamp.Before(secondVote.Timestamp) {
-						newEv = &PotentialAmnesiaEvidence{
-							VoteA: firstVote,
-							VoteB: secondVote,
-						}
-					} else {
-						newEv = &PotentialAmnesiaEvidence{
-							VoteA: secondVote,
-							VoteB: firstVote,
-						}
-					}
-=======
 					newEv := NewPotentialAmnesiaEvidence(firstVote, secondVote)
 
->>>>>>> 5412426a
 					// has the validator incorrectly voted for a previous round
 					if newEv.VoteA.Round > newEv.VoteB.Round {
 						evList = append(evList, NewAmnesiaEvidence(newEv, NewEmptyPOLC()))
@@ -601,15 +571,10 @@
 
 func (ev *ConflictingHeadersEvidence) Height() int64 { return ev.H1.Height }
 
-<<<<<<< HEAD
-// XXX: this is not the time of equivocation
-func (ev *ConflictingHeadersEvidence) Time() time.Time { return ev.H1.Time }
-=======
 // Time returns time of the latest header.
 func (ev *ConflictingHeadersEvidence) Time() time.Time {
 	return maxTime(ev.H1.Time, ev.H2.Time)
 }
->>>>>>> 5412426a
 
 func (ev *ConflictingHeadersEvidence) Address() []byte {
 	panic("use ConflictingHeadersEvidence#Split to split evidence into individual pieces")
@@ -760,8 +725,6 @@
 }
 
 var _ Evidence = &PhantomValidatorEvidence{}
-<<<<<<< HEAD
-=======
 
 // NewPhantomValidatorEvidence creates a new instance of the respective evidence
 func NewPhantomValidatorEvidence(vote *Vote, lastHeightValidatorWasInSet int64) *PhantomValidatorEvidence {
@@ -770,7 +733,6 @@
 		LastHeightValidatorWasInSet: lastHeightValidatorWasInSet,
 	}
 }
->>>>>>> 5412426a
 
 func (e *PhantomValidatorEvidence) Height() int64 {
 	return e.Vote.Height
@@ -826,11 +788,7 @@
 
 func (e *PhantomValidatorEvidence) ValidateBasic() error {
 	if e == nil {
-<<<<<<< HEAD
-		return errors.New("emoty phantom validator evidence")
-=======
 		return errors.New("empty phantom validator evidence")
->>>>>>> 5412426a
 	}
 
 	if e.Vote == nil {
@@ -838,11 +796,7 @@
 	}
 
 	if err := e.Vote.ValidateBasic(); err != nil {
-<<<<<<< HEAD
-		return fmt.Errorf("invalid block: %v", err)
-=======
 		return fmt.Errorf("invalid vote: %w", err)
->>>>>>> 5412426a
 	}
 
 	if !e.Vote.BlockID.IsComplete() {
@@ -899,8 +853,6 @@
 }
 
 var _ Evidence = &LunaticValidatorEvidence{}
-<<<<<<< HEAD
-=======
 
 // NewLunaticValidatorEvidence creates a new instance of the respective evidence
 func NewLunaticValidatorEvidence(header *Header, vote *Vote, invalidHeaderField string) *LunaticValidatorEvidence {
@@ -910,20 +862,14 @@
 		InvalidHeaderField: invalidHeaderField,
 	}
 }
->>>>>>> 5412426a
 
 func (e *LunaticValidatorEvidence) Height() int64 {
 	return e.Header.Height
 }
 
-<<<<<<< HEAD
-func (e *LunaticValidatorEvidence) Time() time.Time {
-	return e.Header.Time
-=======
 // Time returns the maximum between the header's time and vote's time.
 func (e *LunaticValidatorEvidence) Time() time.Time {
 	return maxTime(e.Header.Time, e.Vote.Timestamp)
->>>>>>> 5412426a
 }
 
 func (e *LunaticValidatorEvidence) Address() []byte {
@@ -1108,8 +1054,6 @@
 
 var _ Evidence = &PotentialAmnesiaEvidence{}
 
-<<<<<<< HEAD
-=======
 // NewPotentialAmnesiaEvidence creates a new instance of the evidence and orders the votes correctly
 func NewPotentialAmnesiaEvidence(voteA *Vote, voteB *Vote) *PotentialAmnesiaEvidence {
 	if voteA == nil || voteB == nil {
@@ -1122,17 +1066,12 @@
 	return &PotentialAmnesiaEvidence{VoteA: voteB, VoteB: voteA}
 }
 
->>>>>>> 5412426a
 func (e *PotentialAmnesiaEvidence) Height() int64 {
 	return e.VoteA.Height
 }
 
 func (e *PotentialAmnesiaEvidence) Time() time.Time {
-<<<<<<< HEAD
-	return e.VoteA.Timestamp
-=======
 	return e.VoteB.Timestamp
->>>>>>> 5412426a
 }
 
 func (e *PotentialAmnesiaEvidence) Address() []byte {
@@ -1297,14 +1236,6 @@
 
 // MakePOLCFromVoteSet can be used when a majority of prevotes or precommits for a block is seen
 // that the node has itself not yet voted for in order to process the vote set into a proof of lock change
-<<<<<<< HEAD
-func MakePOLCFromVoteSet(voteSet *VoteSet, pubKey crypto.PubKey, blockID BlockID) (*ProofOfLockChange, error) {
-	polc := makePOLCFromVoteSet(voteSet, pubKey, blockID)
-	return polc, polc.ValidateBasic()
-}
-
-func makePOLCFromVoteSet(voteSet *VoteSet, pubKey crypto.PubKey, blockID BlockID) *ProofOfLockChange {
-=======
 func NewPOLCFromVoteSet(voteSet *VoteSet, pubKey crypto.PubKey, blockID BlockID) (*ProofOfLockChange, error) {
 	polc := newPOLCFromVoteSet(voteSet, pubKey, blockID)
 	return polc, polc.ValidateBasic()
@@ -1314,7 +1245,6 @@
 	if voteSet == nil {
 		return nil
 	}
->>>>>>> 5412426a
 	var votes []*Vote
 	valSetSize := voteSet.Size()
 	for valIdx := int32(0); int(valIdx) < valSetSize; valIdx++ {
@@ -1323,14 +1253,11 @@
 			votes = append(votes, vote)
 		}
 	}
-<<<<<<< HEAD
-=======
 	return NewPOLC(votes, pubKey)
 }
 
 // NewPOLC creates a POLC
 func NewPOLC(votes []*Vote, pubKey crypto.PubKey) *ProofOfLockChange {
->>>>>>> 5412426a
 	return &ProofOfLockChange{
 		Votes:  votes,
 		PubKey: pubKey,
@@ -1339,11 +1266,7 @@
 
 // EmptyPOLC returns an empty polc. This is used when no polc has been provided in the allocated trial period time
 // and the node now needs to move to upgrading to AmnesiaEvidence and hence uses an empty polc
-<<<<<<< HEAD
-func EmptyPOLC() *ProofOfLockChange {
-=======
 func NewEmptyPOLC() *ProofOfLockChange {
->>>>>>> 5412426a
 	return &ProofOfLockChange{
 		nil,
 		nil,
@@ -1354,11 +1277,7 @@
 	return e.Votes[0].Height
 }
 
-<<<<<<< HEAD
-// returns the time of the last vote
-=======
 // Time returns time of the latest vote.
->>>>>>> 5412426a
 func (e *ProofOfLockChange) Time() time.Time {
 	latest := e.Votes[0].Timestamp
 	for _, vote := range e.Votes {
@@ -1537,11 +1456,7 @@
 // Height, Time, Address, and Verify, and Hash functions are all inherited by the PotentialAmnesiaEvidence struct
 var _ Evidence = &AmnesiaEvidence{}
 
-<<<<<<< HEAD
-func MakeAmnesiaEvidence(pe *PotentialAmnesiaEvidence, proof *ProofOfLockChange) *AmnesiaEvidence {
-=======
 func NewAmnesiaEvidence(pe *PotentialAmnesiaEvidence, proof *ProofOfLockChange) *AmnesiaEvidence {
->>>>>>> 5412426a
 	return &AmnesiaEvidence{
 		pe,
 		proof,
@@ -1552,7 +1467,6 @@
 func (e *AmnesiaEvidence) Equal(ev Evidence) bool {
 	if e2, ok := ev.(*AmnesiaEvidence); ok {
 		return e.PotentialAmnesiaEvidence.Equal(e2.PotentialAmnesiaEvidence)
-<<<<<<< HEAD
 	}
 	return false
 }
@@ -1568,33 +1482,13 @@
 	return bz
 }
 
-=======
-	}
-	return false
-}
-
-func (e *AmnesiaEvidence) Bytes() []byte {
-	pbe := e.ToProto()
-
-	bz, err := pbe.Marshal()
-	if err != nil {
-		panic(fmt.Errorf("converting amnesia evidence to bytes, err: %w", err))
-	}
-
-	return bz
-}
-
->>>>>>> 5412426a
 func (e *AmnesiaEvidence) ValidateBasic() error {
 	if e == nil {
 		return errors.New("empty amnesia evidence")
 	}
-<<<<<<< HEAD
-=======
 	if e.Polc == nil || e.PotentialAmnesiaEvidence == nil {
 		return errors.New("amnesia evidence is missing either the polc or the potential amnesia evidence")
 	}
->>>>>>> 5412426a
 
 	if err := e.PotentialAmnesiaEvidence.ValidateBasic(); err != nil {
 		return fmt.Errorf("invalid potential amnesia evidence: %w", err)
@@ -1657,11 +1551,7 @@
 
 	polc, err := e.Polc.ToProto()
 	if err != nil {
-<<<<<<< HEAD
-		polc, _ = EmptyPOLC().ToProto()
-=======
 		polc, _ = NewEmptyPOLC().ToProto()
->>>>>>> 5412426a
 	}
 
 	return &tmproto.AmnesiaEvidence{
@@ -1751,8 +1641,6 @@
 }
 
 //--------------------------------------------------------------
-<<<<<<< HEAD
-=======
 
 // EvidenceList is a list of Evidence. Evidences is not a word.
 type EvidenceList []Evidence
@@ -1788,7 +1676,6 @@
 }
 
 //--------------------------------------------------
->>>>>>> 5412426a
 
 // EvidenceList is a list of Evidence. Evidences is not a word.
 type EvidenceList []Evidence
