package types

import (
	"bytes"
	"errors"
	"fmt"
	"strings"
	"time"

	amino "github.com/tendermint/go-amino"

	"github.com/tendermint/tendermint/crypto"
	cryptoenc "github.com/tendermint/tendermint/crypto/encoding"
	"github.com/tendermint/tendermint/crypto/merkle"
	"github.com/tendermint/tendermint/crypto/tmhash"
	tmjson "github.com/tendermint/tendermint/libs/json"
	tmmath "github.com/tendermint/tendermint/libs/math"
	tmproto "github.com/tendermint/tendermint/proto/types"
)

const (
	// MaxEvidenceBytes is a maximum size of any evidence (including amino overhead).
	MaxEvidenceBytes int64 = 444

	// An invalid field in the header from LunaticValidatorEvidence.
	// Must be a function of the ABCI application state.
	ValidatorsHashField     = "ValidatorsHash"
	NextValidatorsHashField = "NextValidatorsHash"
	ConsensusHashField      = "ConsensusHash"
	AppHashField            = "AppHash"
	LastResultsHashField    = "LastResultsHash"
)

// ErrEvidenceInvalid wraps a piece of evidence and the error denoting how or why it is invalid.
type ErrEvidenceInvalid struct {
	Evidence   Evidence
	ErrorValue error
}

// NewErrEvidenceInvalid returns a new EvidenceInvalid with the given err.
func NewErrEvidenceInvalid(ev Evidence, err error) *ErrEvidenceInvalid {
	return &ErrEvidenceInvalid{ev, err}
}

// Error returns a string representation of the error.
func (err *ErrEvidenceInvalid) Error() string {
	return fmt.Sprintf("Invalid evidence: %v. Evidence: %v", err.ErrorValue, err.Evidence)
}

// ErrEvidenceOverflow is for when there is too much evidence in a block.
type ErrEvidenceOverflow struct {
	MaxNum int
	GotNum int
}

// NewErrEvidenceOverflow returns a new ErrEvidenceOverflow where got > max.
func NewErrEvidenceOverflow(max, got int) *ErrEvidenceOverflow {
	return &ErrEvidenceOverflow{max, got}
}

// Error returns a string representation of the error.
func (err *ErrEvidenceOverflow) Error() string {
	return fmt.Sprintf("Too much evidence: Max %d, got %d", err.MaxNum, err.GotNum)
}

//-------------------------------------------

// Evidence represents any provable malicious activity by a validator.
type Evidence interface {
	Height() int64                                     // height of the equivocation
	Time() time.Time                                   // time of the equivocation
	Address() []byte                                   // address of the equivocating validator
	Bytes() []byte                                     // bytes which comprise the evidence
	Hash() []byte                                      // hash of the evidence
	Verify(chainID string, pubKey crypto.PubKey) error // verify the evidence
	Equal(Evidence) bool                               // check equality of evidence

	ValidateBasic() error
	String() string
}

type CompositeEvidence interface {
	VerifyComposite(committedHeader *Header, valSet *ValidatorSet) error
	Split(committedHeader *Header, valSet *ValidatorSet, valToLastHeight map[string]int64) []Evidence
}

func EvidenceToProto(evidence Evidence) (*tmproto.Evidence, error) {
	if evidence == nil {
		return nil, errors.New("nil evidence")
	}

	switch evi := evidence.(type) {
	case *DuplicateVoteEvidence:
		voteB := evi.VoteB.ToProto()
		voteA := evi.VoteA.ToProto()
		tp := &tmproto.Evidence{
			Sum: &tmproto.Evidence_DuplicateVoteEvidence{
				DuplicateVoteEvidence: &tmproto.DuplicateVoteEvidence{
					VoteA: voteA,
					VoteB: voteB,
				},
			},
		}
		return tp, nil
	case ConflictingHeadersEvidence:
		pbh1 := evi.H1.ToProto()
		pbh2 := evi.H2.ToProto()

		tp := &tmproto.Evidence{
			Sum: &tmproto.Evidence_ConflictingHeadersEvidence{
				ConflictingHeadersEvidence: &tmproto.ConflictingHeadersEvidence{
					H1: pbh1,
					H2: pbh2,
				},
			},
		}

		return tp, nil
	case *ConflictingHeadersEvidence:
		pbh1 := evi.H1.ToProto()
		pbh2 := evi.H2.ToProto()

		tp := &tmproto.Evidence{
			Sum: &tmproto.Evidence_ConflictingHeadersEvidence{
				ConflictingHeadersEvidence: &tmproto.ConflictingHeadersEvidence{
					H1: pbh1,
					H2: pbh2,
				},
			},
		}

		return tp, nil
	case *LunaticValidatorEvidence:
		h := evi.Header.ToProto()
		v := evi.Vote.ToProto()

		tp := &tmproto.Evidence{
			Sum: &tmproto.Evidence_LunaticValidatorEvidence{
				LunaticValidatorEvidence: &tmproto.LunaticValidatorEvidence{
					Header:             h,
					Vote:               v,
					InvalidHeaderField: evi.InvalidHeaderField,
				},
			},
		}
		return tp, nil
	case LunaticValidatorEvidence:
		h := evi.Header.ToProto()
		v := evi.Vote.ToProto()

		tp := &tmproto.Evidence{
			Sum: &tmproto.Evidence_LunaticValidatorEvidence{
				LunaticValidatorEvidence: &tmproto.LunaticValidatorEvidence{
					Header:             h,
					Vote:               v,
					InvalidHeaderField: evi.InvalidHeaderField,
				},
			},
		}
		return tp, nil
	case *PotentialAmnesiaEvidence:
		voteB := evi.VoteB.ToProto()
		voteA := evi.VoteA.ToProto()

		tp := &tmproto.Evidence{
			Sum: &tmproto.Evidence_PotentialAmnesiaEvidence{
				PotentialAmnesiaEvidence: &tmproto.PotentialAmnesiaEvidence{
					VoteA: voteA,
					VoteB: voteB,
				},
			},
		}

		return tp, nil
	case PotentialAmnesiaEvidence:
		voteB := evi.VoteB.ToProto()
		voteA := evi.VoteA.ToProto()

		tp := &tmproto.Evidence{
			Sum: &tmproto.Evidence_PotentialAmnesiaEvidence{
				PotentialAmnesiaEvidence: &tmproto.PotentialAmnesiaEvidence{
					VoteA: voteA,
					VoteB: voteB,
				},
			},
		}

		return tp, nil
	case MockEvidence:
		if err := evi.ValidateBasic(); err != nil {
			return nil, err
		}

		tp := &tmproto.Evidence{
			Sum: &tmproto.Evidence_MockEvidence{
				MockEvidence: &tmproto.MockEvidence{
					EvidenceHeight:  evi.Height(),
					EvidenceTime:    evi.Time(),
					EvidenceAddress: evi.Address(),
				},
			},
		}

		return tp, nil
	case MockRandomEvidence:
		if err := evi.ValidateBasic(); err != nil {
			return nil, err
		}

		tp := &tmproto.Evidence{
			Sum: &tmproto.Evidence_MockRandomEvidence{
				MockRandomEvidence: &tmproto.MockRandomEvidence{
					EvidenceHeight:  evi.Height(),
					EvidenceTime:    evi.Time(),
					EvidenceAddress: evi.Address(),
					RandBytes:       evi.randBytes,
				},
			},
		}
		return tp, nil
	default:
		return nil, fmt.Errorf("toproto: evidence is not recognized: %T", evi)
	}
}

func EvidenceFromProto(evidence *tmproto.Evidence) (Evidence, error) {
	if evidence == nil {
		return nil, errors.New("nil evidence")
	}

	switch evi := evidence.Sum.(type) {
	case *tmproto.Evidence_DuplicateVoteEvidence:

		vA, err := VoteFromProto(evi.DuplicateVoteEvidence.VoteA)
		if err != nil {
			return nil, err
		}

		vB, err := VoteFromProto(evi.DuplicateVoteEvidence.VoteB)
		if err != nil {
			return nil, err
		}

		dve := DuplicateVoteEvidence{
			VoteA: vA,
			VoteB: vB,
		}

		return &dve, dve.ValidateBasic()
	case *tmproto.Evidence_ConflictingHeadersEvidence:

		h1, err := SignedHeaderFromProto(evi.ConflictingHeadersEvidence.H1)
		if err != nil {
			return nil, fmt.Errorf("from proto err: %w", err)
		}
		h2, err := SignedHeaderFromProto(evi.ConflictingHeadersEvidence.H2)
		if err != nil {
			return nil, fmt.Errorf("from proto err: %w", err)
		}

		tp := ConflictingHeadersEvidence{
			H1: h1,
			H2: h2,
		}

		return tp, tp.ValidateBasic()
	case *tmproto.Evidence_LunaticValidatorEvidence:

		h, err := HeaderFromProto(evi.LunaticValidatorEvidence.GetHeader())
		if err != nil {
			return nil, err
		}

		v, err := VoteFromProto(evi.LunaticValidatorEvidence.GetVote())
		if err != nil {
			return nil, err
		}

		tp := LunaticValidatorEvidence{
			Header:             &h,
			Vote:               v,
			InvalidHeaderField: evi.LunaticValidatorEvidence.InvalidHeaderField,
		}

		return &tp, tp.ValidateBasic()
	case *tmproto.Evidence_PotentialAmnesiaEvidence:
		voteA, err := VoteFromProto(evi.PotentialAmnesiaEvidence.GetVoteA())
		if err != nil {
			return nil, err
		}

		voteB, err := VoteFromProto(evi.PotentialAmnesiaEvidence.GetVoteB())
		if err != nil {
			return nil, err
		}
		tp := PotentialAmnesiaEvidence{
			VoteA: voteA,
			VoteB: voteB,
		}

		return &tp, tp.ValidateBasic()
	case *tmproto.Evidence_MockEvidence:
		me := MockEvidence{
			EvidenceHeight:  evi.MockEvidence.GetEvidenceHeight(),
			EvidenceAddress: evi.MockEvidence.GetEvidenceAddress(),
			EvidenceTime:    evi.MockEvidence.GetEvidenceTime(),
		}
		return me, me.ValidateBasic()
	case *tmproto.Evidence_MockRandomEvidence:
		mre := MockRandomEvidence{
			MockEvidence: MockEvidence{
				EvidenceHeight:  evi.MockRandomEvidence.GetEvidenceHeight(),
				EvidenceAddress: evi.MockRandomEvidence.GetEvidenceAddress(),
				EvidenceTime:    evi.MockRandomEvidence.GetEvidenceTime(),
			},
			randBytes: evi.MockRandomEvidence.RandBytes,
		}
		return mre, mre.ValidateBasic()
	default:
		return nil, errors.New("evidence is not recognized")
	}
}

func RegisterEvidences(cdc *amino.Codec) {
	cdc.RegisterInterface((*Evidence)(nil), nil)
	cdc.RegisterConcrete(&DuplicateVoteEvidence{}, "tendermint/DuplicateVoteEvidence", nil)
	cdc.RegisterConcrete(&ConflictingHeadersEvidence{}, "tendermint/ConflictingHeadersEvidence", nil)
	cdc.RegisterConcrete(&PhantomValidatorEvidence{}, "tendermint/PhantomValidatorEvidence", nil)
	cdc.RegisterConcrete(&LunaticValidatorEvidence{}, "tendermint/LunaticValidatorEvidence", nil)
	cdc.RegisterConcrete(&PotentialAmnesiaEvidence{}, "tendermint/PotentialAmnesiaEvidence", nil)
	cdc.RegisterConcrete(&AmnesiaEvidence{}, "tendermint/AmnesiaEvidence", nil)
}

func init() {
	tmjson.RegisterType(&DuplicateVoteEvidence{}, "tendermint/DuplicateVoteEvidence")
	tmjson.RegisterType(&ConflictingHeadersEvidence{}, "tendermint/ConflictingHeadersEvidence")
	tmjson.RegisterType(&PhantomValidatorEvidence{}, "tendermint/PhantomValidatorEvidence")
	tmjson.RegisterType(&LunaticValidatorEvidence{}, "tendermint/LunaticValidatorEvidence")
	tmjson.RegisterType(&PotentialAmnesiaEvidence{}, "tendermint/PotentialAmnesiaEvidence")
}

func RegisterMockEvidences(cdc *amino.Codec) {
	cdc.RegisterConcrete(MockEvidence{}, "tendermint/MockEvidence", nil)
	cdc.RegisterConcrete(MockRandomEvidence{}, "tendermint/MockRandomEvidence", nil)
}

//-------------------------------------------

// DuplicateVoteEvidence contains evidence a validator signed two conflicting
// votes.
type DuplicateVoteEvidence struct {
	VoteA *Vote `json:"vote_a"`
	VoteB *Vote `json:"vote_b"`
}

var _ Evidence = &DuplicateVoteEvidence{}

// NewDuplicateVoteEvidence creates DuplicateVoteEvidence with right ordering given
// two conflicting votes. If one of the votes is nil, evidence returned is nil as well
func NewDuplicateVoteEvidence(vote1 *Vote, vote2 *Vote) *DuplicateVoteEvidence {
	var voteA, voteB *Vote
	if vote1 == nil || vote2 == nil {
		return nil
	}
	if strings.Compare(vote1.BlockID.Key(), vote2.BlockID.Key()) == -1 {
		voteA = vote1
		voteB = vote2
	} else {
		voteA = vote2
		voteB = vote1
	}
	return &DuplicateVoteEvidence{
		VoteA: voteA,
		VoteB: voteB,
	}
}

// String returns a string representation of the evidence.
func (dve *DuplicateVoteEvidence) String() string {
	return fmt.Sprintf("DuplicateVoteEvidence{VoteA: %v, VoteB: %v}", dve.VoteA, dve.VoteB)

}

// Height returns the height this evidence refers to.
func (dve *DuplicateVoteEvidence) Height() int64 {
	return dve.VoteA.Height
}

// Time returns the time the evidence was created.
func (dve *DuplicateVoteEvidence) Time() time.Time {
	return dve.VoteA.Timestamp
}

// Address returns the address of the validator.
func (dve *DuplicateVoteEvidence) Address() []byte {
	return dve.VoteA.ValidatorAddress
}

// Hash returns the hash of the evidence.
func (dve *DuplicateVoteEvidence) Bytes() []byte {
	return cdcEncode(dve)
}

// Hash returns the hash of the evidence.
func (dve *DuplicateVoteEvidence) Hash() []byte {
	return tmhash.Sum(cdcEncode(dve))
}

// Verify returns an error if the two votes aren't conflicting.
//
// To be conflicting, they must be from the same validator, for the same H/R/S,
// but for different blocks.
func (dve *DuplicateVoteEvidence) Verify(chainID string, pubKey crypto.PubKey) error {
	// H/R/S must be the same
	if dve.VoteA.Height != dve.VoteB.Height ||
		dve.VoteA.Round != dve.VoteB.Round ||
		dve.VoteA.Type != dve.VoteB.Type {
		return fmt.Errorf("h/r/s does not match: %d/%d/%v vs %d/%d/%v",
			dve.VoteA.Height, dve.VoteA.Round, dve.VoteA.Type,
			dve.VoteB.Height, dve.VoteB.Round, dve.VoteB.Type)
	}

	// Address must be the same
	if !bytes.Equal(dve.VoteA.ValidatorAddress, dve.VoteB.ValidatorAddress) {
		return fmt.Errorf("validator addresses do not match: %X vs %X",
			dve.VoteA.ValidatorAddress,
			dve.VoteB.ValidatorAddress,
		)
	}

	// Index must be the same
	if dve.VoteA.ValidatorIndex != dve.VoteB.ValidatorIndex {
		return fmt.Errorf(
			"validator indices do not match: %d and %d",
			dve.VoteA.ValidatorIndex,
			dve.VoteB.ValidatorIndex,
		)
	}

	// BlockIDs must be different
	if dve.VoteA.BlockID.Equals(dve.VoteB.BlockID) {
		return fmt.Errorf(
			"block IDs are the same (%v) - not a real duplicate vote",
			dve.VoteA.BlockID,
		)
	}

	// pubkey must match address (this should already be true, sanity check)
	addr := dve.VoteA.ValidatorAddress
	if !bytes.Equal(pubKey.Address(), addr) {
		return fmt.Errorf("address (%X) doesn't match pubkey (%v - %X)",
			addr, pubKey, pubKey.Address())
	}

	// Signatures must be valid
	if !pubKey.VerifyBytes(dve.VoteA.SignBytes(chainID), dve.VoteA.Signature) {
		return fmt.Errorf("verifying VoteA: %w", ErrVoteInvalidSignature)
	}
	if !pubKey.VerifyBytes(dve.VoteB.SignBytes(chainID), dve.VoteB.Signature) {
		return fmt.Errorf("verifying VoteB: %w", ErrVoteInvalidSignature)
	}

	return nil
}

// Equal checks if two pieces of evidence are equal.
func (dve *DuplicateVoteEvidence) Equal(ev Evidence) bool {
	if _, ok := ev.(*DuplicateVoteEvidence); !ok {
		return false
	}

	// just check their hashes
	dveHash := tmhash.Sum(cdcEncode(dve))
	evHash := tmhash.Sum(cdcEncode(ev))
	fmt.Println(dveHash, evHash)
	return bytes.Equal(dveHash, evHash)
}

// ValidateBasic performs basic validation.
func (dve *DuplicateVoteEvidence) ValidateBasic() error {
	if dve.VoteA == nil || dve.VoteB == nil {
		return fmt.Errorf("one or both of the votes are empty %v, %v", dve.VoteA, dve.VoteB)
	}
	if err := dve.VoteA.ValidateBasic(); err != nil {
		return fmt.Errorf("invalid VoteA: %w", err)
	}
	if err := dve.VoteB.ValidateBasic(); err != nil {
		return fmt.Errorf("invalid VoteB: %w", err)
	}
	// Enforce Votes are lexicographically sorted on blockID
	if strings.Compare(dve.VoteA.BlockID.Key(), dve.VoteB.BlockID.Key()) >= 0 {
		return errors.New("duplicate votes in invalid order")
	}
	return nil
}

//-------------------------------------------

// EvidenceList is a list of Evidence. Evidences is not a word.
type EvidenceList []Evidence

// Hash returns the simple merkle root hash of the EvidenceList.
func (evl EvidenceList) Hash() []byte {
	// These allocations are required because Evidence is not of type Bytes, and
	// golang slices can't be typed cast. This shouldn't be a performance problem since
	// the Evidence size is capped.
	evidenceBzs := make([][]byte, len(evl))
	for i := 0; i < len(evl); i++ {
		evidenceBzs[i] = evl[i].Bytes()
	}
	return merkle.SimpleHashFromByteSlices(evidenceBzs)
}

func (evl EvidenceList) String() string {
	s := ""
	for _, e := range evl {
		s += fmt.Sprintf("%s\t\t", e)
	}
	return s
}

// Has returns true if the evidence is in the EvidenceList.
func (evl EvidenceList) Has(evidence Evidence) bool {
	for _, ev := range evl {
		if ev.Equal(evidence) {
			return true
		}
	}
	return false
}

//-------------------------------------------

// ConflictingHeadersEvidence is primarily used by the light client when it
// observes two conflicting headers, both having 1/3+ of the voting power of
// the currently trusted validator set.
type ConflictingHeadersEvidence struct {
	H1 *SignedHeader `json:"h_1"`
	H2 *SignedHeader `json:"h_2"`
}

var _ Evidence = ConflictingHeadersEvidence{}
var _ CompositeEvidence = ConflictingHeadersEvidence{}

// Split breaks up eviddence into smaller chunks (one per validator except for
// PotentialAmnesiaEvidence): PhantomValidatorEvidence,
// LunaticValidatorEvidence, DuplicateVoteEvidence and
// PotentialAmnesiaEvidence.
//
// committedHeader - header at height H1.Height == H2.Height
// valSet					 - validator set at height H1.Height == H2.Height
// valToLastHeight - map between active validators and respective last heights
func (ev ConflictingHeadersEvidence) Split(committedHeader *Header, valSet *ValidatorSet,
	valToLastHeight map[string]int64) []Evidence {

	evList := make([]Evidence, 0)

	var alternativeHeader *SignedHeader
	if bytes.Equal(committedHeader.Hash(), ev.H1.Hash()) {
		alternativeHeader = ev.H2
	} else {
		alternativeHeader = ev.H1
	}

	// If there are signers(alternativeHeader) that are not part of
	// validators(committedHeader), they misbehaved as they are signing protocol
	// messages in heights they are not validators => immediately slashable
	// (#F4).
	for i, sig := range alternativeHeader.Commit.Signatures {
		if sig.Absent() {
			continue
		}

		lastHeightValidatorWasInSet, ok := valToLastHeight[string(sig.ValidatorAddress)]
		if !ok {
			continue
		}

		if !valSet.HasAddress(sig.ValidatorAddress) {
			evList = append(evList, &PhantomValidatorEvidence{
				Vote:                        alternativeHeader.Commit.GetVote(int32(i)),
				LastHeightValidatorWasInSet: lastHeightValidatorWasInSet,
			})
		}
	}

	// If ValidatorsHash, NextValidatorsHash, ConsensusHash, AppHash, and
	// LastResultsHash in alternativeHeader are different (incorrect application
	// state transition), then it is a lunatic misbehavior => immediately
	// slashable (#F5).
	var invalidField string
	switch {
	case !bytes.Equal(committedHeader.ValidatorsHash, alternativeHeader.ValidatorsHash):
		invalidField = "ValidatorsHash"
	case !bytes.Equal(committedHeader.NextValidatorsHash, alternativeHeader.NextValidatorsHash):
		invalidField = "NextValidatorsHash"
	case !bytes.Equal(committedHeader.ConsensusHash, alternativeHeader.ConsensusHash):
		invalidField = "ConsensusHash"
	case !bytes.Equal(committedHeader.AppHash, alternativeHeader.AppHash):
		invalidField = "AppHash"
	case !bytes.Equal(committedHeader.LastResultsHash, alternativeHeader.LastResultsHash):
		invalidField = "LastResultsHash"
	}
	if invalidField != "" {
		for i, sig := range alternativeHeader.Commit.Signatures {
			if sig.Absent() {
				continue
			}
			evList = append(evList, &LunaticValidatorEvidence{
				Header:             alternativeHeader.Header,
				Vote:               alternativeHeader.Commit.GetVote(int32(i)),
				InvalidHeaderField: invalidField,
			})
		}
		return evList
	}

	// Use the fact that signatures are sorted by ValidatorAddress.
	var (
		i = 0
		j = 0
	)
OUTER_LOOP:
	for i < len(ev.H1.Commit.Signatures) {
		sigA := ev.H1.Commit.Signatures[i]
		if sigA.Absent() {
			i++
			continue
		}
		// FIXME: Replace with HasAddress once DuplicateVoteEvidence#PubKey is
		// removed.
		_, val := valSet.GetByAddress(sigA.ValidatorAddress)
		if val == nil {
			i++
			continue
		}

		for j < len(ev.H2.Commit.Signatures) {
			sigB := ev.H2.Commit.Signatures[j]
			if sigB.Absent() {
				j++
				continue
			}

			switch bytes.Compare(sigA.ValidatorAddress, sigB.ValidatorAddress) {
			case 0:
				// if H1.Round == H2.Round, and some signers signed different precommit
				// messages in both commits, then it is an equivocation misbehavior =>
				// immediately slashable (#F1).
				if ev.H1.Commit.Round == ev.H2.Commit.Round {
					evList = append(evList, &DuplicateVoteEvidence{
						VoteA: ev.H1.Commit.GetVote(int32(i)),
						VoteB: ev.H2.Commit.GetVote(int32(j)),
					})
				} else {
					// if H1.Round != H2.Round we need to run full detection procedure => not
					// immediately slashable.
					firstVote := ev.H1.Commit.GetVote(int32(i))
					secondVote := ev.H2.Commit.GetVote(int32(j))
					var newEv PotentialAmnesiaEvidence
					if firstVote.Timestamp.Before(secondVote.Timestamp) {
						newEv = PotentialAmnesiaEvidence{
							VoteA: firstVote,
							VoteB: secondVote,
						}
					} else {
						newEv = PotentialAmnesiaEvidence{
							VoteA: secondVote,
							VoteB: firstVote,
						}
					}
					// has the validator incorrectly voted for a previous round
					if newEv.VoteA.Round > newEv.VoteB.Round {
						evList = append(evList, MakeAmnesiaEvidence(newEv, EmptyPOLC()))
					} else {
						evList = append(evList, newEv)
					}
				}

				i++
				j++
				continue OUTER_LOOP
			case 1:
				i++
				continue OUTER_LOOP
			case -1:
				j++
			}
		}
	}

	return evList
}

func (ev ConflictingHeadersEvidence) Height() int64 { return ev.H1.Height }

// XXX: this is not the time of equivocation
func (ev ConflictingHeadersEvidence) Time() time.Time { return ev.H1.Time }

func (ev ConflictingHeadersEvidence) Address() []byte {
	panic("use ConflictingHeadersEvidence#Split to split evidence into individual pieces")
}

func (ev ConflictingHeadersEvidence) Bytes() []byte {
	return cdcEncode(ev)
}

func (ev ConflictingHeadersEvidence) Hash() []byte {
	bz := make([]byte, tmhash.Size*2)
	copy(bz[:tmhash.Size-1], ev.H1.Hash().Bytes())
	copy(bz[tmhash.Size:], ev.H2.Hash().Bytes())
	return tmhash.Sum(bz)
}

func (ev ConflictingHeadersEvidence) Verify(chainID string, _ crypto.PubKey) error {
	panic("use ConflictingHeadersEvidence#VerifyComposite to verify composite evidence")
}

// VerifyComposite verifies that both headers belong to the same chain, same
// height and signed by 1/3+ of validators at height H1.Height == H2.Height.
func (ev ConflictingHeadersEvidence) VerifyComposite(committedHeader *Header, valSet *ValidatorSet) error {
	var alternativeHeader *SignedHeader
	switch {
	case bytes.Equal(committedHeader.Hash(), ev.H1.Hash()):
		alternativeHeader = ev.H2
	case bytes.Equal(committedHeader.Hash(), ev.H2.Hash()):
		alternativeHeader = ev.H1
	default:
		return errors.New("none of the headers are committed from this node's perspective")
	}

	// ChainID must be the same
	if committedHeader.ChainID != alternativeHeader.ChainID {
		return errors.New("alt header is from a different chain")
	}

	// Height must be the same
	if committedHeader.Height != alternativeHeader.Height {
		return errors.New("alt header is from a different height")
	}

	// Limit the number of signatures to avoid DoS attacks where a header
	// contains too many signatures.
	//
	// Validator set size               = 100 [node]
	// Max validator set size = 100 * 2 = 200 [fork?]
	maxNumValidators := valSet.Size() * 2
	if len(alternativeHeader.Commit.Signatures) > maxNumValidators {
		return fmt.Errorf("alt commit contains too many signatures: %d, expected no more than %d",
			len(alternativeHeader.Commit.Signatures),
			maxNumValidators)
	}

	// Header must be signed by at least 1/3+ of voting power of currently
	// trusted validator set.
	if err := valSet.VerifyCommitTrusting(
		alternativeHeader.ChainID,
		alternativeHeader.Commit,
		tmmath.Fraction{Numerator: 1, Denominator: 3}); err != nil {
		return fmt.Errorf("alt header does not have 1/3+ of voting power of our validator set: %w", err)
	}

	return nil
}

func (ev ConflictingHeadersEvidence) Equal(ev2 Evidence) bool {
	switch e2 := ev2.(type) {
	case ConflictingHeadersEvidence:
		return bytes.Equal(ev.H1.Hash(), e2.H1.Hash()) && bytes.Equal(ev.H2.Hash(), e2.H2.Hash())
	case *ConflictingHeadersEvidence:
		return bytes.Equal(ev.H1.Hash(), e2.H1.Hash()) && bytes.Equal(ev.H2.Hash(), e2.H2.Hash())
	default:
		return false
	}
}

func (ev ConflictingHeadersEvidence) ValidateBasic() error {
	if ev.H1 == nil {
		return errors.New("first header is missing")
	}

	if ev.H2 == nil {
		return errors.New("second header is missing")
	}

	if err := ev.H1.ValidateBasic(ev.H1.ChainID); err != nil {
		return fmt.Errorf("h1: %w", err)
	}
	if err := ev.H2.ValidateBasic(ev.H2.ChainID); err != nil {
		return fmt.Errorf("h2: %w", err)
	}
	return nil
}

func (ev ConflictingHeadersEvidence) String() string {
	return fmt.Sprintf("ConflictingHeadersEvidence{H1: %d#%X, H2: %d#%X}",
		ev.H1.Height, ev.H1.Hash(),
		ev.H2.Height, ev.H2.Hash())
}

//-------------------------------------------

type PhantomValidatorEvidence struct {
	Vote                        *Vote `json:"vote"`
	LastHeightValidatorWasInSet int64 `json:"last_height_validator_was_in_set"`
}

var _ Evidence = PhantomValidatorEvidence{}

func (e PhantomValidatorEvidence) Height() int64 {
	return e.Vote.Height
}

func (e PhantomValidatorEvidence) Time() time.Time {
	return e.Vote.Timestamp
}

func (e PhantomValidatorEvidence) Address() []byte {
	return e.Vote.ValidatorAddress
}

func (e PhantomValidatorEvidence) Hash() []byte {
	return tmhash.Sum(cdcEncode(e))
}

func (e PhantomValidatorEvidence) Bytes() []byte {
	return cdcEncode(e)
}

func (e PhantomValidatorEvidence) Verify(chainID string, pubKey crypto.PubKey) error {

	// signature must be verified to the chain ID
	if !pubKey.VerifyBytes(e.Vote.SignBytes(chainID), e.Vote.Signature) {
		return errors.New("invalid signature")
	}

	return nil
}

func (e PhantomValidatorEvidence) Equal(ev Evidence) bool {
	switch e2 := ev.(type) {
	case PhantomValidatorEvidence:
		return e.Vote.Height == e2.Vote.Height &&
			bytes.Equal(e.Vote.ValidatorAddress, e2.Vote.ValidatorAddress)
	case *PhantomValidatorEvidence:
		return e.Vote.Height == e2.Vote.Height &&
			bytes.Equal(e.Vote.ValidatorAddress, e2.Vote.ValidatorAddress)
	default:
		return false
	}
}

func (e PhantomValidatorEvidence) ValidateBasic() error {

	if e.Vote == nil {
		return errors.New("empty vote")
	}

	if err := e.Vote.ValidateBasic(); err != nil {
		return fmt.Errorf("invalid signature: %v", err)
	}

	if !e.Vote.BlockID.IsComplete() {
		return errors.New("expected vote for block")
	}

	if e.LastHeightValidatorWasInSet <= 0 {
		return errors.New("negative or zero LastHeightValidatorWasInSet")
	}

	return nil
}

func (e PhantomValidatorEvidence) String() string {
	return fmt.Sprintf("PhantomValidatorEvidence{%X voted at height %d}",
		e.Vote.ValidatorAddress, e.Vote.Height)
}

//-------------------------------------------

type LunaticValidatorEvidence struct {
	Header             *Header `json:"header"`
	Vote               *Vote   `json:"vote"`
	InvalidHeaderField string  `json:"invalid_header_field"`
}

var _ Evidence = LunaticValidatorEvidence{}

func (e LunaticValidatorEvidence) Height() int64 {
	return e.Header.Height
}

func (e LunaticValidatorEvidence) Time() time.Time {
	return e.Header.Time
}

func (e LunaticValidatorEvidence) Address() []byte {
	return e.Vote.ValidatorAddress
}

func (e LunaticValidatorEvidence) Hash() []byte {
	bz := make([]byte, tmhash.Size+crypto.AddressSize)
	copy(bz[:tmhash.Size-1], e.Header.Hash().Bytes())
	copy(bz[tmhash.Size:], e.Vote.ValidatorAddress.Bytes())
	return tmhash.Sum(bz)
}

func (e LunaticValidatorEvidence) Bytes() []byte {
	return cdcEncode(e)
}

func (e LunaticValidatorEvidence) Verify(chainID string, pubKey crypto.PubKey) error {
	// chainID must be the same
	if chainID != e.Header.ChainID {
		return fmt.Errorf("chainID do not match: %s vs %s",
			chainID,
			e.Header.ChainID,
		)
	}

	if !pubKey.VerifyBytes(e.Vote.SignBytes(chainID), e.Vote.Signature) {
		return errors.New("invalid signature")
	}

	return nil
}

func (e LunaticValidatorEvidence) Equal(ev Evidence) bool {
	switch e2 := ev.(type) {
	case LunaticValidatorEvidence:
		return bytes.Equal(e.Header.Hash(), e2.Header.Hash()) &&
			bytes.Equal(e.Vote.ValidatorAddress, e2.Vote.ValidatorAddress)
	case *LunaticValidatorEvidence:
		return bytes.Equal(e.Header.Hash(), e2.Header.Hash()) &&
			bytes.Equal(e.Vote.ValidatorAddress, e2.Vote.ValidatorAddress)
	default:
		return false
	}
}

func (e LunaticValidatorEvidence) ValidateBasic() error {
	if e.Header == nil {
		return errors.New("empty header")
	}

	if e.Vote == nil {
		return errors.New("empty vote")
	}

	if err := e.Header.ValidateBasic(); err != nil {
		return fmt.Errorf("invalid header: %v", err)
	}

	if err := e.Vote.ValidateBasic(); err != nil {
		return fmt.Errorf("invalid signature: %v", err)
	}

	if !e.Vote.BlockID.IsComplete() {
		return errors.New("expected vote for block")
	}

	if e.Header.Height != e.Vote.Height {
		return fmt.Errorf("header and vote have different heights: %d vs %d",
			e.Header.Height,
			e.Vote.Height,
		)
	}

	switch e.InvalidHeaderField {
	case "ValidatorsHash", "NextValidatorsHash", "ConsensusHash", "AppHash", "LastResultsHash":
		return nil
	default:
		return errors.New("unknown invalid header field")
	}
}

func (e LunaticValidatorEvidence) String() string {
	return fmt.Sprintf("LunaticValidatorEvidence{%X voted for %d/%X, which contains invalid %s}",
		e.Vote.ValidatorAddress, e.Header.Height, e.Header.Hash(), e.InvalidHeaderField)
}

func (e LunaticValidatorEvidence) VerifyHeader(committedHeader *Header) error {
	matchErr := func(field string) error {
		return fmt.Errorf("%s matches committed hash", field)
	}

	if committedHeader == nil {
		return errors.New("committed header is nil")
	}

	switch e.InvalidHeaderField {
	case ValidatorsHashField:
		if bytes.Equal(committedHeader.ValidatorsHash, e.Header.ValidatorsHash) {
			return matchErr(ValidatorsHashField)
		}
	case NextValidatorsHashField:
		if bytes.Equal(committedHeader.NextValidatorsHash, e.Header.NextValidatorsHash) {
			return matchErr(NextValidatorsHashField)
		}
	case ConsensusHashField:
		if bytes.Equal(committedHeader.ConsensusHash, e.Header.ConsensusHash) {
			return matchErr(ConsensusHashField)
		}
	case AppHashField:
		if bytes.Equal(committedHeader.AppHash, e.Header.AppHash) {
			return matchErr(AppHashField)
		}
	case LastResultsHashField:
		if bytes.Equal(committedHeader.LastResultsHash, e.Header.LastResultsHash) {
			return matchErr(LastResultsHashField)
		}
	default:
		return errors.New("unknown InvalidHeaderField")
	}

	return nil
}

//-------------------------------------------

// PotentialAmnesiaEvidence is constructed when a validator votes on two different blocks at different rounds
// in the same height. PotentialAmnesiaEvidence can then evolve into AmensiaEvidence if the indicted validator
// is incapable of providing the proof of lock change that validates voting twice in the allotted trial period.
// Heightstamp is used for each node to keep a track of how much time has passed so as to know when the trial period
// is finished and is set when the node first receives the evidence.
type PotentialAmnesiaEvidence struct {
	VoteA *Vote `json:"vote_a"`
	VoteB *Vote `json:"vote_b"`

	HeightStamp int64
}

var _ Evidence = PotentialAmnesiaEvidence{}

func (e PotentialAmnesiaEvidence) Height() int64 {
	return e.VoteA.Height
}

func (e PotentialAmnesiaEvidence) Time() time.Time {
	return e.VoteA.Timestamp
}

func (e PotentialAmnesiaEvidence) Address() []byte {
	return e.VoteA.ValidatorAddress
}

func (e PotentialAmnesiaEvidence) Hash() []byte {
	return tmhash.Sum(cdcEncode(e))
}

func (e PotentialAmnesiaEvidence) Bytes() []byte {
	return cdcEncode(e)
}

func (e PotentialAmnesiaEvidence) Verify(chainID string, pubKey crypto.PubKey) error {
	// pubkey must match address (this should already be true, sanity check)
	addr := e.VoteA.ValidatorAddress
	if !bytes.Equal(pubKey.Address(), addr) {
		return fmt.Errorf("address (%X) doesn't match pubkey (%v - %X)",
			addr, pubKey, pubKey.Address())
	}

	// Signatures must be valid
	if !pubKey.VerifyBytes(e.VoteA.SignBytes(chainID), e.VoteA.Signature) {
		return fmt.Errorf("verifying VoteA: %w", ErrVoteInvalidSignature)
	}
	if !pubKey.VerifyBytes(e.VoteB.SignBytes(chainID), e.VoteB.Signature) {
		return fmt.Errorf("verifying VoteB: %w", ErrVoteInvalidSignature)
	}

	return nil
}

func (e PotentialAmnesiaEvidence) Equal(ev Evidence) bool {
	switch e2 := ev.(type) {
	case PotentialAmnesiaEvidence:
		return e.Height() == e2.Height() && e.VoteA.Round == e2.VoteA.Round && e.VoteB.Round == e2.VoteB.Round &&
			bytes.Equal(e.Address(), e2.Address())
	case *PotentialAmnesiaEvidence:
		return e.Height() == e2.Height() && e.VoteA.Round == e2.VoteA.Round && e.VoteB.Round == e2.VoteB.Round &&
			bytes.Equal(e.Address(), e2.Address())
	default:
		return false
	}
}

func (e PotentialAmnesiaEvidence) ValidateBasic() error {
	if e.VoteA == nil || e.VoteB == nil {
		return fmt.Errorf("one or both of the votes are empty %v, %v", e.VoteA, e.VoteB)
	}
	if err := e.VoteA.ValidateBasic(); err != nil {
		return fmt.Errorf("invalid VoteA: %v", err)
	}
	if err := e.VoteB.ValidateBasic(); err != nil {
		return fmt.Errorf("invalid VoteB: %v", err)
	}

	// H/S must be the same
	if e.VoteA.Height != e.VoteB.Height ||
		e.VoteA.Type != e.VoteB.Type {
		return fmt.Errorf("h/s do not match: %d/%v vs %d/%v",
			e.VoteA.Height, e.VoteA.Type, e.VoteB.Height, e.VoteB.Type)
	}

	// R must be less for vote A than for vote B
	if e.VoteA.Round >= e.VoteB.Round {
		return fmt.Errorf("expected round from vote A to be less than round from vote B, but got %d >= %d",
			e.VoteA.Round, e.VoteB.Round)
	}

	// Enforce that vote A came before vote B
	if e.VoteA.Timestamp.After(e.VoteB.Timestamp) {
		return fmt.Errorf("vote A should have a timestamp before vote B, but got %s > %s",
			e.VoteA.Timestamp, e.VoteB.Timestamp)
	}

	// Address must be the same
	if !bytes.Equal(e.VoteA.ValidatorAddress, e.VoteB.ValidatorAddress) {
		return fmt.Errorf("validator addresses do not match: %X vs %X",
			e.VoteA.ValidatorAddress,
			e.VoteB.ValidatorAddress,
		)
	}

	// Index must be the same
	// https://github.com/tendermint/tendermint/issues/4619
	if e.VoteA.ValidatorIndex != e.VoteB.ValidatorIndex {
		return fmt.Errorf(
			"duplicateVoteEvidence Error: Validator indices do not match. Got %d and %d",
			e.VoteA.ValidatorIndex,
			e.VoteB.ValidatorIndex,
		)
	}

	// BlockIDs must be different
	if e.VoteA.BlockID.Equals(e.VoteB.BlockID) {
		return fmt.Errorf(
			"block IDs are the same (%v) - not a real duplicate vote",
			e.VoteA.BlockID,
		)
	}

	return nil
}

func (e PotentialAmnesiaEvidence) String() string {
	return fmt.Sprintf("PotentialAmnesiaEvidence{VoteA: %v, VoteB: %v}", e.VoteA, e.VoteB)
}

// Primed finds whether the PotentialAmnesiaEvidence is ready to be upgraded to Amnesia Evidence. It is decided if
// either the prosecuted node voted in the past or if the allocated trial period has expired without a proof of lock
// change having been provided.
func (e PotentialAmnesiaEvidence) Primed(trialPeriod, currentHeight int64) bool {
	// voted in the past can be instantly punishable
	if e.VoteA.Round > e.VoteB.Round {
		return true
	}
	// has the trial period expired
	if e.HeightStamp > 0 {
		return e.HeightStamp+trialPeriod <= currentHeight
	}
	return false
}

// ProofOfLockChange (POLC) proves that a node followed the consensus protocol and voted for a precommit in two
// different rounds because the node received a majority of votes for a different block in the latter round. In cases of
// amnesia evidence, a suspected node will need ProofOfLockChange to prove that the node did not break protocol.
type ProofOfLockChange struct {
	Votes  []Vote        `json:"votes"`
	PubKey crypto.PubKey `json:"pubkey"`
}

// MakePOLCFromVoteSet can be used when a majority of prevotes or precommits for a block is seen
// that the node has itself not yet voted for in order to process the vote set into a proof of lock change
func MakePOLCFromVoteSet(voteSet *VoteSet, pubKey crypto.PubKey, blockID BlockID) (ProofOfLockChange, error) {
	polc := makePOLCFromVoteSet(voteSet, pubKey, blockID)
	return polc, polc.ValidateBasic()
}

func makePOLCFromVoteSet(voteSet *VoteSet, pubKey crypto.PubKey, blockID BlockID) ProofOfLockChange {
	var votes []Vote
	valSetSize := voteSet.Size()
	for valIdx := int32(0); int(valIdx) < valSetSize; valIdx++ {
		vote := voteSet.GetByIndex(valIdx)
		if vote != nil && vote.BlockID.Equals(blockID) {
			votes = append(votes, *vote)
		}
	}
	return ProofOfLockChange{
		Votes:  votes,
		PubKey: pubKey,
	}
}

// EmptyPOLC returns an empty polc. This is used when no polc has been provided in the allocated trial period time
// and the node now needs to move to upgrading to AmnesiaEvidence and hence uses an empty polc
func EmptyPOLC() ProofOfLockChange {
	return ProofOfLockChange{
		nil,
		nil,
	}
}

func (e ProofOfLockChange) Height() int64 {
	return e.Votes[0].Height
}

// returns the time of the last vote
func (e ProofOfLockChange) Time() time.Time {
	latest := e.Votes[0].Timestamp
	for _, vote := range e.Votes {
		if vote.Timestamp.After(latest) {
			latest = vote.Timestamp
		}
	}
	return latest
}

func (e ProofOfLockChange) Round() int32 {
	return e.Votes[0].Round
}

func (e ProofOfLockChange) Address() []byte {
	return e.PubKey.Address()
}

func (e ProofOfLockChange) BlockID() BlockID {
	return e.Votes[0].BlockID
}

// ValidateVotes checks the polc against the validator set of that height. The function makes sure that the polc
// contains a majority of votes and that each
func (e ProofOfLockChange) ValidateVotes(valSet *ValidatorSet, chainID string) error {
	if e.IsAbsent() {
		return errors.New("polc is empty")
	}
	talliedVotingPower := int64(0)
	votingPowerNeeded := valSet.TotalVotingPower() * 2 / 3
	for _, vote := range e.Votes {
		exists := false
		for _, validator := range valSet.Validators {
			if bytes.Equal(validator.Address, vote.ValidatorAddress) {
				exists = true
				if !validator.PubKey.VerifyBytes(vote.SignBytes(chainID), vote.Signature) {
					return fmt.Errorf("cannot verify vote (from validator: %d) against signature: %v",
						vote.ValidatorIndex, vote.Signature)
				}

				talliedVotingPower += validator.VotingPower
			}
		}
		if !exists {
			return fmt.Errorf("vote was not from a validator in this set: %v", vote.String())
		}
	}
	if talliedVotingPower <= votingPowerNeeded {
		return ErrNotEnoughVotingPowerSigned{
			Got:    talliedVotingPower,
			Needed: votingPowerNeeded + 1,
		}
	}
	return nil
}

func (e ProofOfLockChange) Equal(e2 ProofOfLockChange) bool {
	return bytes.Equal(e.Address(), e2.Address()) && e.Height() == e2.Height() &&
		e.Round() == e2.Round()
}

func (e ProofOfLockChange) ValidateBasic() error {
	if e.PubKey == nil {
		return errors.New("missing public key")
	}
	// validate basic doesn't count the number of votes and their voting power, this is to be done by VerifyEvidence
	if e.Votes == nil {
		return errors.New("missing votes")
	}
	// height, round and vote type must be the same for all votes
	height := e.Height()
	round := e.Round()
	if round == 0 {
		return errors.New("can't have a polc for the first round")
	}
	voteType := e.Votes[0].Type
	for idx, vote := range e.Votes {
		if err := vote.ValidateBasic(); err != nil {
			return fmt.Errorf("invalid vote#%d: %w", idx, err)
		}

		if vote.Height != height {
			return fmt.Errorf("invalid height for vote#%d: %d instead of %d", idx, vote.Height, height)
		}

		if vote.Round != round {
			return fmt.Errorf("invalid round for vote#%d: %d instead of %d", idx, vote.Round, round)
		}

		if vote.Type != voteType {
			return fmt.Errorf("invalid vote type for vote#%d: %d instead of %d", idx, vote.Type, voteType)
		}

		if !vote.BlockID.Equals(e.BlockID()) {
			return fmt.Errorf("vote must be for the same block id: %v instead of %v", e.BlockID(), vote.BlockID)
		}

		if bytes.Equal(vote.ValidatorAddress.Bytes(), e.PubKey.Address().Bytes()) {
			return fmt.Errorf("vote validator address cannot be the same as the public key address: %X all votes %v",
				vote.ValidatorAddress.Bytes(), e.PubKey.Address().Bytes())
		}

		for i := idx + 1; i < len(e.Votes); i++ {
			if bytes.Equal(vote.ValidatorAddress.Bytes(), e.Votes[i].ValidatorAddress.Bytes()) {
				return fmt.Errorf("duplicate votes: %v", vote)
			}
		}

	}
	return nil
}

func (e ProofOfLockChange) String() string {
	if e.IsAbsent() {
		return "Empty ProofOfLockChange"
	}
	return fmt.Sprintf("ProofOfLockChange {Address: %X, Height: %d, Round: %d", e.Address(), e.Height(),
		e.Votes[0].Round)
}

<<<<<<< HEAD
// IsAbsent checks if the polc is empty
func (e ProofOfLockChange) IsAbsent() bool {
	return e.Votes == nil && e.PubKey == nil
}

// AmnesiaEvidence is the progression of PotentialAmnesiaEvidence and is used to prove an infringement of the
// Tendermint consensus when a validator incorrectly sends a vote in a later round without correctly changing the lock
type AmnesiaEvidence struct {
	PotentialAmnesiaEvidence
	Polc ProofOfLockChange
}

// Height, Time, Address and Verify functions are all inherited by the PotentialAmnesiaEvidence struct
var _ Evidence = &AmnesiaEvidence{}
var _ Evidence = AmnesiaEvidence{}

func MakeAmnesiaEvidence(pe PotentialAmnesiaEvidence, proof ProofOfLockChange) AmnesiaEvidence {
	return AmnesiaEvidence{
		pe,
		proof,
	}
}

func (e AmnesiaEvidence) Equal(ev Evidence) bool {
	e2, ok := ev.(AmnesiaEvidence)
	if !ok {
		return false
	}
	return e.PotentialAmnesiaEvidence.Equal(e2.PotentialAmnesiaEvidence)
}

func (e AmnesiaEvidence) ValidateBasic() error {
	if err := e.PotentialAmnesiaEvidence.ValidateBasic(); err != nil {
		return fmt.Errorf("invalid potential amnesia evidence: %w", err)
	}
	if !e.Polc.IsAbsent() {
		if err := e.Polc.ValidateBasic(); err != nil {
			return fmt.Errorf("invalid proof of lock change: %w", err)
		}

		if !bytes.Equal(e.PotentialAmnesiaEvidence.Address(), e.Polc.Address()) {
			return fmt.Errorf("validator addresses do not match (%X - %X)", e.PotentialAmnesiaEvidence.Address(),
				e.Polc.Address())
		}

		if e.PotentialAmnesiaEvidence.Height() != e.Polc.Height() {
			return fmt.Errorf("heights do not match (%d - %d)", e.PotentialAmnesiaEvidence.Height(),
				e.Polc.Height())
		}

		if e.Polc.Round() <= e.VoteA.Round || e.Polc.Round() > e.VoteB.Round {
			return fmt.Errorf("polc must be between %d and %d (inclusive)", e.VoteA.Round+1, e.VoteB.Round)
		}

		if !e.Polc.BlockID().Equals(e.PotentialAmnesiaEvidence.VoteB.BlockID) && !e.Polc.BlockID().IsZero() {
			return fmt.Errorf("polc must be either for a nil block or for the same block as the second vote: %v != %v",
				e.Polc.BlockID(), e.PotentialAmnesiaEvidence.VoteB.BlockID)
		}

		if e.Polc.Time().After(e.PotentialAmnesiaEvidence.VoteB.Timestamp) {
			return fmt.Errorf("validator voted again before receiving a majority of votes for the new block: %v is after %v",
				e.Polc.Time(), e.PotentialAmnesiaEvidence.VoteB.Timestamp)
		}
	}
	return nil
}

// ViolatedConsensus assess on the basis of the AmensiaEvidence whether the validator has violated the
// Tendermint consensus. Evidence must be validated first (see ValidateBasic).
// We are only interested in proving that the latter of the votes in terms of time was correctly done.
func (e AmnesiaEvidence) ViolatedConsensus() (bool, string) {
	// a validator having voted cannot go back and vote on an earlier round
	if e.PotentialAmnesiaEvidence.VoteA.Round > e.PotentialAmnesiaEvidence.VoteB.Round {
		return true, "validator went back and voted on a previous round"
	}

	// if empty, then no proof was provided to defend the validators actions
	if e.Polc.IsAbsent() {
		return true, "no proof of lock was provided"
	}

	return false, ""
}

func (e AmnesiaEvidence) String() string {
	return fmt.Sprintf("AmnesiaEvidence{ %v, polc: %v }", e.PotentialAmnesiaEvidence, e.Polc)
=======
func (e *ProofOfLockChange) ToProto() (*tmproto.ProofOfLockChange, error) {
	if e == nil {
		return nil, errors.New("nil proof of lock change")
	}
	plc := new(tmproto.ProofOfLockChange)
	vpb := make([]*tmproto.Vote, len(e.Votes))

	for i, v := range e.Votes {
		pb := v.ToProto()
		if pb != nil {
			vpb[i] = pb
		}
	}

	pk, err := cryptoenc.PubKeyToProto(e.PubKey)
	if err != nil {
		return nil, err
	}
	plc.PubKey = &pk
	plc.Votes = vpb

	return plc, nil
}

func ProofOfLockChangeFromProto(pb *tmproto.ProofOfLockChange) (*ProofOfLockChange, error) {
	if pb == nil {
		return nil, errors.New("nil proof of lock change")
	}

	plc := new(ProofOfLockChange)
	vpb := make([]Vote, len(pb.Votes))
	for i, v := range pb.Votes {
		vi, err := VoteFromProto(v)
		if err != nil {
			return nil, err
		}
		vpb[i] = *vi
	}

	if pb.PubKey == nil {
		return nil, errors.New("proofOfLockChange: nil PubKey")
	}
	pk, err := cryptoenc.PubKeyFromProto(*pb.PubKey)
	if err != nil {
		return nil, err
	}

	plc.PubKey = pk
	plc.Votes = vpb

	return plc, nil
>>>>>>> 99985278
}

//-----------------------------------------------------------------

// UNSTABLE
type MockRandomEvidence struct {
	MockEvidence
	randBytes []byte
}

var _ Evidence = &MockRandomEvidence{}

// UNSTABLE
func NewMockRandomEvidence(height int64, eTime time.Time, address []byte, randBytes []byte) MockRandomEvidence {
	return MockRandomEvidence{
		MockEvidence{
			EvidenceHeight:  height,
			EvidenceTime:    eTime,
			EvidenceAddress: address}, randBytes,
	}
}

func (e MockRandomEvidence) Hash() []byte {
	return []byte(fmt.Sprintf("%d-%x", e.EvidenceHeight, e.randBytes))
}

func (e MockRandomEvidence) Equal(ev Evidence) bool { return false }

// UNSTABLE
type MockEvidence struct {
	EvidenceHeight  int64
	EvidenceTime    time.Time
	EvidenceAddress []byte
}

var _ Evidence = &MockEvidence{}

// UNSTABLE
func NewMockEvidence(height int64, eTime time.Time, address []byte) MockEvidence {
	return MockEvidence{
		EvidenceHeight:  height,
		EvidenceTime:    eTime,
		EvidenceAddress: address,
	}
}

func (e MockEvidence) Height() int64   { return e.EvidenceHeight }
func (e MockEvidence) Time() time.Time { return e.EvidenceTime }
func (e MockEvidence) Address() []byte { return e.EvidenceAddress }
func (e MockEvidence) Hash() []byte {
	return []byte(fmt.Sprintf("%d-%x-%s",
		e.EvidenceHeight, e.EvidenceAddress, e.EvidenceTime))
}
func (e MockEvidence) Bytes() []byte {
	return []byte(fmt.Sprintf("%d-%x-%s",
		e.EvidenceHeight, e.EvidenceAddress, e.EvidenceTime))
}
func (e MockEvidence) Verify(chainID string, pubKey crypto.PubKey) error { return nil }
func (e MockEvidence) Equal(ev Evidence) bool {
	return e.EvidenceHeight == ev.Height() &&
		bytes.Equal(e.EvidenceAddress, ev.Address())
}
func (e MockEvidence) ValidateBasic() error { return nil }
func (e MockEvidence) String() string {
	return fmt.Sprintf("Evidence: %d/%s/%s", e.EvidenceHeight, e.Time(), e.EvidenceAddress)
}

// mock polc - fails validate basic, not stable
func NewMockPOLC(height int64, time time.Time, pubKey crypto.PubKey) ProofOfLockChange {
	voteVal := NewMockPV()
	pKey, _ := voteVal.GetPubKey()
	vote := Vote{Type: tmproto.PrecommitType, Height: height, Round: 1, BlockID: BlockID{},
		Timestamp: time, ValidatorAddress: pKey.Address(), ValidatorIndex: 1, Signature: []byte{}}
	_ = voteVal.SignVote("mock-chain-id", &vote)
	return ProofOfLockChange{
		Votes:  []Vote{vote},
		PubKey: pubKey,
	}
}<|MERGE_RESOLUTION|>--- conflicted
+++ resolved
@@ -181,6 +181,19 @@
 				PotentialAmnesiaEvidence: &tmproto.PotentialAmnesiaEvidence{
 					VoteA: voteA,
 					VoteB: voteB,
+				},
+			},
+		}
+
+	case AmnesiaEvidence, *AmnesiaEvidence:
+		potentialAmensiaEvidence, err := EvidenceToProto(evi.PotentialAmnesiaEvidence)
+		if err != nil { return nil, err}
+		
+		tp := &tmproto.Evidence{
+			Sum: &tmproto.Evidence_AmnesiaEvidence{
+				AmnesiaEvidence: &tmproto.AmnesiaEvidence{
+					potentialAmnesiaEvidence, 
+					Polc: evi.Polc.ToProto(),
 				},
 			},
 		}
@@ -1326,7 +1339,6 @@
 		e.Votes[0].Round)
 }
 
-<<<<<<< HEAD
 // IsAbsent checks if the polc is empty
 func (e ProofOfLockChange) IsAbsent() bool {
 	return e.Votes == nil && e.PubKey == nil
@@ -1413,7 +1425,8 @@
 
 func (e AmnesiaEvidence) String() string {
 	return fmt.Sprintf("AmnesiaEvidence{ %v, polc: %v }", e.PotentialAmnesiaEvidence, e.Polc)
-=======
+}
+
 func (e *ProofOfLockChange) ToProto() (*tmproto.ProofOfLockChange, error) {
 	if e == nil {
 		return nil, errors.New("nil proof of lock change")
@@ -1465,7 +1478,6 @@
 	plc.Votes = vpb
 
 	return plc, nil
->>>>>>> 99985278
 }
 
 //-----------------------------------------------------------------
