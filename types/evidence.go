package types

import (
	"bytes"
	"errors"
	"fmt"
	"strings"
	"time"

	amino "github.com/tendermint/go-amino"

	"github.com/tendermint/tendermint/crypto"
	cryptoenc "github.com/tendermint/tendermint/crypto/encoding"
	"github.com/tendermint/tendermint/crypto/merkle"
	"github.com/tendermint/tendermint/crypto/tmhash"
	tmmath "github.com/tendermint/tendermint/libs/math"
	tmproto "github.com/tendermint/tendermint/proto/types"
)

const (
	// MaxEvidenceBytes is a maximum size of any evidence (including amino overhead).
	MaxEvidenceBytes        int64  = 436
	ValidatorsHashField     string = "ValidatorsHash"
	NextValidatorsHashField string = "NextValidatorsHash"
	ConsensusHashField      string = "ConsensusHash"
	AppHashField            string = "AppHash"
	LastResultsHashField    string = "LastResultsHash"
)

// ErrEvidenceInvalid wraps a piece of evidence and the error denoting how or why it is invalid.
type ErrEvidenceInvalid struct {
	Evidence   Evidence
	ErrorValue error
}

// NewErrEvidenceInvalid returns a new EvidenceInvalid with the given err.
func NewErrEvidenceInvalid(ev Evidence, err error) *ErrEvidenceInvalid {
	return &ErrEvidenceInvalid{ev, err}
}

// Error returns a string representation of the error.
func (err *ErrEvidenceInvalid) Error() string {
	return fmt.Sprintf("Invalid evidence: %v. Evidence: %v", err.ErrorValue, err.Evidence)
}

// ErrEvidenceOverflow is for when there is too much evidence in a block.
type ErrEvidenceOverflow struct {
	MaxNum int
	GotNum int
}

// NewErrEvidenceOverflow returns a new ErrEvidenceOverflow where got > max.
func NewErrEvidenceOverflow(max, got int) *ErrEvidenceOverflow {
	return &ErrEvidenceOverflow{max, got}
}

// Error returns a string representation of the error.
func (err *ErrEvidenceOverflow) Error() string {
	return fmt.Sprintf("Too much evidence: Max %d, got %d", err.MaxNum, err.GotNum)
}

//-------------------------------------------

// Evidence represents any provable malicious activity by a validator.
type Evidence interface {
	Height() int64                                     // height of the equivocation
	Time() time.Time                                   // time of the equivocation
	Address() []byte                                   // address of the equivocating validator
	Bytes() []byte                                     // bytes which comprise the evidence
	Hash() []byte                                      // hash of the evidence
	Verify(chainID string, pubKey crypto.PubKey) error // verify the evidence
	Equal(Evidence) bool                               // check equality of evidence

	ValidateBasic() error
	String() string
}

type CompositeEvidence interface {
	VerifyComposite(committedHeader *Header, valSet *ValidatorSet) error
	Split(committedHeader *Header, valSet *ValidatorSet, valToLastHeight map[string]int64) []Evidence
}

func RegisterEvidences(cdc *amino.Codec) {
	cdc.RegisterInterface((*Evidence)(nil), nil)
	cdc.RegisterConcrete(&DuplicateVoteEvidence{}, "tendermint/DuplicateVoteEvidence", nil)
	cdc.RegisterConcrete(&ConflictingHeadersEvidence{}, "tendermint/ConflictingHeadersEvidence", nil)
	cdc.RegisterConcrete(&PhantomValidatorEvidence{}, "tendermint/PhantomValidatorEvidence", nil)
	cdc.RegisterConcrete(&LunaticValidatorEvidence{}, "tendermint/LunaticValidatorEvidence", nil)
	cdc.RegisterConcrete(&PotentialAmnesiaEvidence{}, "tendermint/PotentialAmnesiaEvidence", nil)
}

func RegisterMockEvidences(cdc *amino.Codec) {
	cdc.RegisterConcrete(MockEvidence{}, "tendermint/MockEvidence", nil)
	cdc.RegisterConcrete(MockRandomEvidence{}, "tendermint/MockRandomEvidence", nil)
}

func EvidenceToProto(evidence Evidence) (*tmproto.Evidence, error) {
	switch evi := evidence.(type) {
	case *DuplicateVoteEvidence:
		voteB := evi.VoteB.ToProto()
		voteA := evi.VoteA.ToProto()
		tp := &tmproto.Evidence{
			Sum: &tmproto.Evidence_DuplicateVoteEvidence{
				DuplicateVoteEvidence: &tmproto.DuplicateVoteEvidence{
					VoteA: voteA,
					VoteB: voteB,
				},
			},
		}
		return tp, nil
	case ConflictingHeadersEvidence:
		pbh1 := evi.H1.ToProto()
		pbh2 := evi.H2.ToProto()

		tp := &tmproto.Evidence{
			Sum: &tmproto.Evidence_ConflictingHeadersEvidence{
				ConflictingHeadersEvidence: &tmproto.ConflictingHeadersEvidence{
					H1: pbh1,
					H2: pbh2,
				},
			},
		}
		return tp, nil
	case *LunaticValidatorEvidence:
		h := evi.Header.ToProto()
		v := evi.Vote.ToProto()

		tp := &tmproto.Evidence{
			Sum: &tmproto.Evidence_LunaticValidatorEvidence{
				LunaticValidatorEvidence: &tmproto.LunaticValidatorEvidence{
					Header:             h,
					Vote:               v,
					InvalidHeaderField: evi.InvalidHeaderField,
				},
			},
		}
		return tp, nil
	case MockEvidence:
		tp := &tmproto.Evidence{
			Sum: &tmproto.Evidence_MockEvidence{
				MockEvidence: &tmproto.MockEvidence{
					EvidenceHeight:  evi.Height(),
					EvidenceTime:    evi.Time(),
					EvidenceAddress: evi.Address(),
				},
			},
		}
		return tp, nil
	case MockRandomEvidence:
		tp := &tmproto.Evidence{
			Sum: &tmproto.Evidence_MockRandomEvidence{
				MockRandomEvidence: &tmproto.MockRandomEvidence{
					EvidenceHeight:  evi.Height(),
					EvidenceTime:    evi.Time(),
					EvidenceAddress: evi.Address(),
					RandBytes:       evi.randBytes,
				},
			},
		}
		return tp, nil
	default:
		return nil, fmt.Errorf("toproto: evidence is not recognized: %T", evi)
	}
}

func EvidenceFromProto(evidence tmproto.Evidence) (Evidence, error) {

	switch evi := evidence.Sum.(type) {
	case *tmproto.Evidence_DuplicateVoteEvidence:
		voteA, err := VoteFromProto(evi.DuplicateVoteEvidence.GetVoteA())
		if err != nil {
			return nil, err
		}
<<<<<<< HEAD
=======

>>>>>>> 80f052b9
		voteB, err := VoteFromProto(evi.DuplicateVoteEvidence.GetVoteB())
		if err != nil {
			return nil, err
		}

		dve := DuplicateVoteEvidence{
			VoteA: voteA,
			VoteB: voteB,
		}

		return &dve, nil
	case *tmproto.Evidence_ConflictingHeadersEvidence:

		h1, err := SignedHeaderFromProto(evi.ConflictingHeadersEvidence.H1)
		if err != nil {
			return nil, fmt.Errorf("from proto err: %w", err)
		}
		h2, err := SignedHeaderFromProto(evi.ConflictingHeadersEvidence.H2)
		if err != nil {
			return nil, fmt.Errorf("from proto err: %w", err)
		}

		tp := ConflictingHeadersEvidence{
			H1: h1,
			H2: h2,
		}
		return tp, nil
	case *tmproto.Evidence_LunaticValidatorEvidence:

		h, err := HeaderFromProto(evi.LunaticValidatorEvidence.GetHeader())
		if err != nil {
			return nil, err
		}

		v, err := VoteFromProto(evi.LunaticValidatorEvidence.GetVote())
		if err != nil {
			return nil, err
		}

		tp := LunaticValidatorEvidence{
			Header:             &h,
			Vote:               v,
			InvalidHeaderField: evi.LunaticValidatorEvidence.InvalidHeaderField,
		}

		return &tp, nil
	case *tmproto.Evidence_MockEvidence:
		me := MockEvidence{
			EvidenceHeight:  evi.MockEvidence.GetEvidenceHeight(),
			EvidenceAddress: evi.MockEvidence.GetEvidenceAddress(),
			EvidenceTime:    evi.MockEvidence.GetEvidenceTime(),
		}
		return me, nil
	case *tmproto.Evidence_MockRandomEvidence:
		mre := MockRandomEvidence{
			MockEvidence: MockEvidence{
				EvidenceHeight:  evi.MockRandomEvidence.GetEvidenceHeight(),
				EvidenceAddress: evi.MockRandomEvidence.GetEvidenceAddress(),
				EvidenceTime:    evi.MockRandomEvidence.GetEvidenceTime(),
			},
			randBytes: evi.MockRandomEvidence.RandBytes,
		}
		return mre, nil
	default:
		return nil, errors.New("evidence is not recognized")
	}
}

//-------------------------------------------

// DuplicateVoteEvidence contains evidence a validator signed two conflicting
// votes.
type DuplicateVoteEvidence struct {
	VoteA *Vote
	VoteB *Vote
}

var _ Evidence = &DuplicateVoteEvidence{}

// NewDuplicateVoteEvidence creates DuplicateVoteEvidence with right ordering given
// two conflicting votes. If one of the votes is nil, evidence returned is nil as well
func NewDuplicateVoteEvidence(vote1 *Vote, vote2 *Vote) *DuplicateVoteEvidence {
	var voteA, voteB *Vote
	if vote1 == nil || vote2 == nil {
		return nil
	}
	if strings.Compare(vote1.BlockID.Key(), vote2.BlockID.Key()) == -1 {
		voteA = vote1
		voteB = vote2
	} else {
		voteA = vote2
		voteB = vote1
	}
	return &DuplicateVoteEvidence{
		VoteA: voteA,
		VoteB: voteB,
	}
}

// String returns a string representation of the evidence.
func (dve *DuplicateVoteEvidence) String() string {
	return fmt.Sprintf("DuplicateVoteEvidence{VoteA: %v, VoteB: %v}", dve.VoteA, dve.VoteB)

}

// Height returns the height this evidence refers to.
func (dve *DuplicateVoteEvidence) Height() int64 {
	return dve.VoteA.Height
}

// Time returns the time the evidence was created.
func (dve *DuplicateVoteEvidence) Time() time.Time {
	return dve.VoteA.Timestamp
}

// Address returns the address of the validator.
func (dve *DuplicateVoteEvidence) Address() []byte {
	return dve.VoteA.ValidatorAddress
}

// Hash returns the hash of the evidence.
func (dve *DuplicateVoteEvidence) Bytes() []byte {
	return cdcEncode(dve)
}

// Hash returns the hash of the evidence.
func (dve *DuplicateVoteEvidence) Hash() []byte {
	return tmhash.Sum(cdcEncode(dve))
}

// Verify returns an error if the two votes aren't conflicting.
//
// To be conflicting, they must be from the same validator, for the same H/R/S,
// but for different blocks.
func (dve *DuplicateVoteEvidence) Verify(chainID string, pubKey crypto.PubKey) error {
	// H/R/S must be the same
	if dve.VoteA.Height != dve.VoteB.Height ||
		dve.VoteA.Round != dve.VoteB.Round ||
		dve.VoteA.Type != dve.VoteB.Type {
		return fmt.Errorf("h/r/s does not match: %d/%d/%v vs %d/%d/%v",
			dve.VoteA.Height, dve.VoteA.Round, dve.VoteA.Type,
			dve.VoteB.Height, dve.VoteB.Round, dve.VoteB.Type)
	}

	// Address must be the same
	if !bytes.Equal(dve.VoteA.ValidatorAddress, dve.VoteB.ValidatorAddress) {
		return fmt.Errorf("validator addresses do not match: %X vs %X",
			dve.VoteA.ValidatorAddress,
			dve.VoteB.ValidatorAddress,
		)
	}

	// Index must be the same
	if dve.VoteA.ValidatorIndex != dve.VoteB.ValidatorIndex {
		return fmt.Errorf(
			"validator indices do not match: %d and %d",
			dve.VoteA.ValidatorIndex,
			dve.VoteB.ValidatorIndex,
		)
	}

	// BlockIDs must be different
	if dve.VoteA.BlockID.Equals(dve.VoteB.BlockID) {
		return fmt.Errorf(
			"block IDs are the same (%v) - not a real duplicate vote",
			dve.VoteA.BlockID,
		)
	}

	// pubkey must match address (this should already be true, sanity check)
	addr := dve.VoteA.ValidatorAddress
	if !bytes.Equal(pubKey.Address(), addr) {
		return fmt.Errorf("address (%X) doesn't match pubkey (%v - %X)",
			addr, pubKey, pubKey.Address())
	}

	// Signatures must be valid
	if !pubKey.VerifyBytes(dve.VoteA.SignBytes(chainID), dve.VoteA.Signature) {
		return fmt.Errorf("verifying VoteA: %w", ErrVoteInvalidSignature)
	}
	if !pubKey.VerifyBytes(dve.VoteB.SignBytes(chainID), dve.VoteB.Signature) {
		return fmt.Errorf("verifying VoteB: %w", ErrVoteInvalidSignature)
	}

	return nil
}

// Equal checks if two pieces of evidence are equal.
func (dve *DuplicateVoteEvidence) Equal(ev Evidence) bool {
	if _, ok := ev.(*DuplicateVoteEvidence); !ok {
		return false
	}

	// just check their hashes
	dveHash := tmhash.Sum(cdcEncode(dve))
	evHash := tmhash.Sum(cdcEncode(ev))
	return bytes.Equal(dveHash, evHash)
}

// ValidateBasic performs basic validation.
func (dve *DuplicateVoteEvidence) ValidateBasic() error {
	if dve.VoteA == nil || dve.VoteB == nil {
		return fmt.Errorf("one or both of the votes are empty %v, %v", dve.VoteA, dve.VoteB)
	}
	if err := dve.VoteA.ValidateBasic(); err != nil {
		return fmt.Errorf("invalid VoteA: %w", err)
	}
	if err := dve.VoteB.ValidateBasic(); err != nil {
		return fmt.Errorf("invalid VoteB: %w", err)
	}
	// Enforce Votes are lexicographically sorted on blockID
	if strings.Compare(dve.VoteA.BlockID.Key(), dve.VoteB.BlockID.Key()) >= 0 {
		return errors.New("duplicate votes in invalid order")
	}
	return nil
}

//-------------------------------------------

// EvidenceList is a list of Evidence. Evidences is not a word.
type EvidenceList []Evidence

// Hash returns the simple merkle root hash of the EvidenceList.
func (evl EvidenceList) Hash() []byte {
	// These allocations are required because Evidence is not of type Bytes, and
	// golang slices can't be typed cast. This shouldn't be a performance problem since
	// the Evidence size is capped.
	evidenceBzs := make([][]byte, len(evl))
	for i := 0; i < len(evl); i++ {
		evidenceBzs[i] = evl[i].Bytes()
	}
	return merkle.SimpleHashFromByteSlices(evidenceBzs)
}

func (evl EvidenceList) String() string {
	s := ""
	for _, e := range evl {
		s += fmt.Sprintf("%s\t\t", e)
	}
	return s
}

// Has returns true if the evidence is in the EvidenceList.
func (evl EvidenceList) Has(evidence Evidence) bool {
	for _, ev := range evl {
		if ev.Equal(evidence) {
			return true
		}
	}
	return false
}

//-------------------------------------------

// ConflictingHeadersEvidence is primarily used by the light client when it
// observes two conflicting headers, both having 1/3+ of the voting power of
// the currently trusted validator set.
type ConflictingHeadersEvidence struct {
	H1 *SignedHeader `json:"h_1"`
	H2 *SignedHeader `json:"h_2"`
}

var _ Evidence = ConflictingHeadersEvidence{}
var _ CompositeEvidence = ConflictingHeadersEvidence{}

// Split breaks up eviddence into smaller chunks (one per validator except for
// PotentialAmnesiaEvidence): PhantomValidatorEvidence,
// LunaticValidatorEvidence, DuplicateVoteEvidence and
// PotentialAmnesiaEvidence.
//
// committedHeader - header at height H1.Height == H2.Height
// valSet					 - validator set at height H1.Height == H2.Height
// valToLastHeight - map between active validators and respective last heights
func (ev ConflictingHeadersEvidence) Split(committedHeader *Header, valSet *ValidatorSet,
	valToLastHeight map[string]int64) []Evidence {

	evList := make([]Evidence, 0)

	var alternativeHeader *SignedHeader
	if bytes.Equal(committedHeader.Hash(), ev.H1.Hash()) {
		alternativeHeader = ev.H2
	} else {
		alternativeHeader = ev.H1
	}

	// If there are signers(alternativeHeader) that are not part of
	// validators(committedHeader), they misbehaved as they are signing protocol
	// messages in heights they are not validators => immediately slashable
	// (#F4).
	for i, sig := range alternativeHeader.Commit.Signatures {
		if sig.Absent() {
			continue
		}

		lastHeightValidatorWasInSet, ok := valToLastHeight[string(sig.ValidatorAddress)]
		if !ok {
			continue
		}

		if !valSet.HasAddress(sig.ValidatorAddress) {
			evList = append(evList, &PhantomValidatorEvidence{
				Header:                      alternativeHeader.Header,
				Vote:                        alternativeHeader.Commit.GetVote(uint32(i)),
				LastHeightValidatorWasInSet: lastHeightValidatorWasInSet,
			})
		}
	}

	// If ValidatorsHash, NextValidatorsHash, ConsensusHash, AppHash, and
	// LastResultsHash in alternativeHeader are different (incorrect application
	// state transition), then it is a lunatic misbehavior => immediately
	// slashable (#F5).
	var invalidField string
	switch {
	case !bytes.Equal(committedHeader.ValidatorsHash, alternativeHeader.ValidatorsHash):
		invalidField = "ValidatorsHash"
	case !bytes.Equal(committedHeader.NextValidatorsHash, alternativeHeader.NextValidatorsHash):
		invalidField = "NextValidatorsHash"
	case !bytes.Equal(committedHeader.ConsensusHash, alternativeHeader.ConsensusHash):
		invalidField = "ConsensusHash"
	case !bytes.Equal(committedHeader.AppHash, alternativeHeader.AppHash):
		invalidField = "AppHash"
	case !bytes.Equal(committedHeader.LastResultsHash, alternativeHeader.LastResultsHash):
		invalidField = "LastResultsHash"
	}
	if invalidField != "" {
		for i, sig := range alternativeHeader.Commit.Signatures {
			if sig.Absent() {
				continue
			}
			evList = append(evList, &LunaticValidatorEvidence{
				Header:             alternativeHeader.Header,
				Vote:               alternativeHeader.Commit.GetVote(uint32(i)),
				InvalidHeaderField: invalidField,
			})
		}
		return evList
	}

	// Use the fact that signatures are sorted by ValidatorAddress.
	var (
		i = 0
		j = 0
	)
OUTER_LOOP:
	for i < len(ev.H1.Commit.Signatures) {
		sigA := ev.H1.Commit.Signatures[i]
		if sigA.Absent() {
			i++
			continue
		}
		// FIXME: Replace with HasAddress once DuplicateVoteEvidence#PubKey is
		// removed.
		_, _, ok := valSet.GetByAddress(sigA.ValidatorAddress)
		if !ok {
			i++
			continue
		}

		for j < len(ev.H2.Commit.Signatures) {
			sigB := ev.H2.Commit.Signatures[j]
			if sigB.Absent() {
				j++
				continue
			}

			switch bytes.Compare(sigA.ValidatorAddress, sigB.ValidatorAddress) {
			case 0:
				// if H1.Round == H2.Round, and some signers signed different precommit
				// messages in both commits, then it is an equivocation misbehavior =>
				// immediately slashable (#F1).
				if ev.H1.Commit.Round == ev.H2.Commit.Round {
					evList = append(evList, &DuplicateVoteEvidence{
						VoteA: ev.H1.Commit.GetVote(uint32(i)),
						VoteB: ev.H2.Commit.GetVote(uint32(j)),
					})
				} else {
					// if H1.Round != H2.Round we need to run full detection procedure => not
					// immediately slashable.
					evList = append(evList, &PotentialAmnesiaEvidence{
						VoteA: ev.H1.Commit.GetVote(uint32(i)),
						VoteB: ev.H2.Commit.GetVote(uint32(j)),
					})
				}

				i++
				j++
				continue OUTER_LOOP
			case 1:
				i++
				continue OUTER_LOOP
			case -1:
				j++
			}
		}
	}

	return evList
}

func (ev ConflictingHeadersEvidence) Height() int64 { return ev.H1.Height }

// XXX: this is not the time of equivocation
func (ev ConflictingHeadersEvidence) Time() time.Time { return ev.H1.Time }

func (ev ConflictingHeadersEvidence) Address() []byte {
	panic("use ConflictingHeadersEvidence#Split to split evidence into individual pieces")
}

func (ev ConflictingHeadersEvidence) Bytes() []byte {
	return cdcEncode(ev)
}

func (ev ConflictingHeadersEvidence) Hash() []byte {
	bz := make([]byte, tmhash.Size*2)
	copy(bz[:tmhash.Size-1], ev.H1.Hash().Bytes())
	copy(bz[tmhash.Size:], ev.H2.Hash().Bytes())
	return tmhash.Sum(bz)
}

func (ev ConflictingHeadersEvidence) Verify(chainID string, _ crypto.PubKey) error {
	panic("use ConflictingHeadersEvidence#VerifyComposite to verify composite evidence")
}

// VerifyComposite verifies that both headers belong to the same chain, same
// height and signed by 1/3+ of validators at height H1.Height == H2.Height.
func (ev ConflictingHeadersEvidence) VerifyComposite(committedHeader *Header, valSet *ValidatorSet) error {
	var alternativeHeader *SignedHeader
	switch {
	case bytes.Equal(committedHeader.Hash(), ev.H1.Hash()):
		alternativeHeader = ev.H2
	case bytes.Equal(committedHeader.Hash(), ev.H2.Hash()):
		alternativeHeader = ev.H1
	default:
		return errors.New("none of the headers are committed from this node's perspective")
	}

	// ChainID must be the same
	if committedHeader.ChainID != alternativeHeader.ChainID {
		return errors.New("alt header is from a different chain")
	}

	// Height must be the same
	if committedHeader.Height != alternativeHeader.Height {
		return errors.New("alt header is from a different height")
	}

	// Limit the number of signatures to avoid DoS attacks where a header
	// contains too many signatures.
	//
	// Validator set size               = 100 [node]
	// Max validator set size = 100 * 2 = 200 [fork?]
	maxNumValidators := valSet.Size() * 2
	if len(alternativeHeader.Commit.Signatures) > maxNumValidators {
		return fmt.Errorf("alt commit contains too many signatures: %d, expected no more than %d",
			len(alternativeHeader.Commit.Signatures),
			maxNumValidators)
	}

	// Header must be signed by at least 1/3+ of voting power of currently
	// trusted validator set.
	if err := valSet.VerifyCommitTrusting(
		alternativeHeader.ChainID,
		alternativeHeader.Commit,
		tmmath.Fraction{Numerator: 1, Denominator: 3}); err != nil {
		return fmt.Errorf("alt header does not have 1/3+ of voting power of our validator set: %w", err)
	}

	return nil
}

func (ev ConflictingHeadersEvidence) Equal(ev2 Evidence) bool {
	switch e2 := ev2.(type) {
	case ConflictingHeadersEvidence:
		return bytes.Equal(ev.H1.Hash(), e2.H1.Hash()) && bytes.Equal(ev.H2.Hash(), e2.H2.Hash())
	case *ConflictingHeadersEvidence:
		return bytes.Equal(ev.H1.Hash(), e2.H1.Hash()) && bytes.Equal(ev.H2.Hash(), e2.H2.Hash())
	default:
		return false
	}
}

func (ev ConflictingHeadersEvidence) ValidateBasic() error {
	if ev.H1 == nil {
		return errors.New("first header is missing")
	}

	if ev.H2 == nil {
		return errors.New("second header is missing")
	}

	if err := ev.H1.ValidateBasic(ev.H1.ChainID); err != nil {
		return fmt.Errorf("h1: %w", err)
	}
	if err := ev.H2.ValidateBasic(ev.H2.ChainID); err != nil {
		return fmt.Errorf("h2: %w", err)
	}
	return nil
}

func (ev ConflictingHeadersEvidence) String() string {
	return fmt.Sprintf("ConflictingHeadersEvidence{H1: %d#%X, H2: %d#%X}",
		ev.H1.Height, ev.H1.Hash(),
		ev.H2.Height, ev.H2.Hash())
}

//-------------------------------------------

type PhantomValidatorEvidence struct {
	Header                      *Header `json:"header"`
	Vote                        *Vote   `json:"vote"`
	LastHeightValidatorWasInSet int64   `json:"last_height_validator_was_in_set"`
}

var _ Evidence = PhantomValidatorEvidence{}

func (e PhantomValidatorEvidence) Height() int64 {
	return e.Header.Height
}

func (e PhantomValidatorEvidence) Time() time.Time {
	return e.Header.Time
}

func (e PhantomValidatorEvidence) Address() []byte {
	return e.Vote.ValidatorAddress
}

func (e PhantomValidatorEvidence) Hash() []byte {
	bz := make([]byte, tmhash.Size+crypto.AddressSize)
	copy(bz[:tmhash.Size-1], e.Header.Hash().Bytes())
	copy(bz[tmhash.Size:], e.Vote.ValidatorAddress.Bytes())
	return tmhash.Sum(bz)
}

func (e PhantomValidatorEvidence) Bytes() []byte {
	return cdcEncode(e)
}

func (e PhantomValidatorEvidence) Verify(chainID string, pubKey crypto.PubKey) error {
	// chainID must be the same
	if chainID != e.Header.ChainID {
		return fmt.Errorf("chainID do not match: %s vs %s",
			chainID,
			e.Header.ChainID,
		)
	}

	if !pubKey.VerifyBytes(e.Vote.SignBytes(chainID), e.Vote.Signature) {
		return errors.New("invalid signature")
	}

	return nil
}

func (e PhantomValidatorEvidence) Equal(ev Evidence) bool {
	switch e2 := ev.(type) {
	case PhantomValidatorEvidence:
		return bytes.Equal(e.Header.Hash(), e2.Header.Hash()) &&
			bytes.Equal(e.Vote.ValidatorAddress, e2.Vote.ValidatorAddress)
	case *PhantomValidatorEvidence:
		return bytes.Equal(e.Header.Hash(), e2.Header.Hash()) &&
			bytes.Equal(e.Vote.ValidatorAddress, e2.Vote.ValidatorAddress)
	default:
		return false
	}
}

func (e PhantomValidatorEvidence) ValidateBasic() error {
	if e.Header == nil {
		return errors.New("empty header")
	}

	if e.Vote == nil {
		return errors.New("empty vote")
	}

	if err := e.Header.ValidateBasic(); err != nil {
		return fmt.Errorf("invalid header: %v", err)
	}

	if err := e.Vote.ValidateBasic(); err != nil {
		return fmt.Errorf("invalid signature: %v", err)
	}

	if !e.Vote.BlockID.IsComplete() {
		return errors.New("expected vote for block")
	}

	if e.Header.Height != e.Vote.Height {
		return fmt.Errorf("header and vote have different heights: %d vs %d",
			e.Header.Height,
			e.Vote.Height,
		)
	}

	if e.LastHeightValidatorWasInSet <= 0 {
		return errors.New("negative or zero LastHeightValidatorWasInSet")
	}

	return nil
}

func (e PhantomValidatorEvidence) String() string {
	return fmt.Sprintf("PhantomValidatorEvidence{%X voted for %d/%X}",
		e.Vote.ValidatorAddress, e.Header.Height, e.Header.Hash())
}

//-------------------------------------------

type LunaticValidatorEvidence struct {
	Header             *Header `json:"header"`
	Vote               *Vote   `json:"vote"`
	InvalidHeaderField string  `json:"invalid_header_field"`
}

var _ Evidence = LunaticValidatorEvidence{}

func (e LunaticValidatorEvidence) Height() int64 {
	return e.Header.Height
}

func (e LunaticValidatorEvidence) Time() time.Time {
	return e.Header.Time
}

func (e LunaticValidatorEvidence) Address() []byte {
	return e.Vote.ValidatorAddress
}

func (e LunaticValidatorEvidence) Hash() []byte {
	bz := make([]byte, tmhash.Size+crypto.AddressSize)
	copy(bz[:tmhash.Size-1], e.Header.Hash().Bytes())
	copy(bz[tmhash.Size:], e.Vote.ValidatorAddress.Bytes())
	return tmhash.Sum(bz)
}

func (e LunaticValidatorEvidence) Bytes() []byte {
	return cdcEncode(e)
}

func (e LunaticValidatorEvidence) Verify(chainID string, pubKey crypto.PubKey) error {
	// chainID must be the same
	if chainID != e.Header.ChainID {
		return fmt.Errorf("chainID do not match: %s vs %s",
			chainID,
			e.Header.ChainID,
		)
	}

	if !pubKey.VerifyBytes(e.Vote.SignBytes(chainID), e.Vote.Signature) {
		return errors.New("invalid signature")
	}

	return nil
}

func (e LunaticValidatorEvidence) Equal(ev Evidence) bool {
	switch e2 := ev.(type) {
	case LunaticValidatorEvidence:
		return bytes.Equal(e.Header.Hash(), e2.Header.Hash()) &&
			bytes.Equal(e.Vote.ValidatorAddress, e2.Vote.ValidatorAddress)
	case *LunaticValidatorEvidence:
		return bytes.Equal(e.Header.Hash(), e2.Header.Hash()) &&
			bytes.Equal(e.Vote.ValidatorAddress, e2.Vote.ValidatorAddress)
	default:
		return false
	}
}

func (e LunaticValidatorEvidence) ValidateBasic() error {
	if e.Header == nil {
		return errors.New("empty header")
	}

	if e.Vote == nil {
		return errors.New("empty vote")
	}

	if err := e.Header.ValidateBasic(); err != nil {
		return fmt.Errorf("invalid header: %v", err)
	}

	if err := e.Vote.ValidateBasic(); err != nil {
		return fmt.Errorf("invalid signature: %v", err)
	}

	if !e.Vote.BlockID.IsComplete() {
		return errors.New("expected vote for block")
	}

	if e.Header.Height != e.Vote.Height {
		return fmt.Errorf("header and vote have different heights: %d vs %d",
			e.Header.Height,
			e.Vote.Height,
		)
	}

	switch e.InvalidHeaderField {
	case "ValidatorsHash", "NextValidatorsHash", "ConsensusHash", "AppHash", "LastResultsHash":
		return nil
	default:
		return errors.New("unknown invalid header field")
	}
}

func (e LunaticValidatorEvidence) String() string {
	return fmt.Sprintf("LunaticValidatorEvidence{%X voted for %d/%X, which contains invalid %s}",
		e.Vote.ValidatorAddress, e.Header.Height, e.Header.Hash(), e.InvalidHeaderField)
}

func (e LunaticValidatorEvidence) VerifyHeader(committedHeader *Header) error {
	matchErr := func(field string) error {
		return fmt.Errorf("%s matches committed hash", field)
	}

	if committedHeader == nil {
		return errors.New("committed header is nil")
	}

	switch e.InvalidHeaderField {
	case ValidatorsHashField:
		if bytes.Equal(committedHeader.ValidatorsHash, e.Header.ValidatorsHash) {
			return matchErr(ValidatorsHashField)
		}
	case NextValidatorsHashField:
		if bytes.Equal(committedHeader.NextValidatorsHash, e.Header.NextValidatorsHash) {
			return matchErr(NextValidatorsHashField)
		}
	case ConsensusHashField:
		if bytes.Equal(committedHeader.ConsensusHash, e.Header.ConsensusHash) {
			return matchErr(ConsensusHashField)
		}
	case AppHashField:
		if bytes.Equal(committedHeader.AppHash, e.Header.AppHash) {
			return matchErr(AppHashField)
		}
	case LastResultsHashField:
		if bytes.Equal(committedHeader.LastResultsHash, e.Header.LastResultsHash) {
			return matchErr(LastResultsHashField)
		}
	default:
		return errors.New("unknown InvalidHeaderField")
	}

	return nil
}

//-------------------------------------------

type PotentialAmnesiaEvidence struct {
	VoteA *Vote `json:"vote_a"`
	VoteB *Vote `json:"vote_b"`
}

var _ Evidence = PotentialAmnesiaEvidence{}

func (e PotentialAmnesiaEvidence) Height() int64 {
	return e.VoteA.Height
}

func (e PotentialAmnesiaEvidence) Time() time.Time {
	if e.VoteA.Timestamp.Before(e.VoteB.Timestamp) {
		return e.VoteA.Timestamp
	}
	return e.VoteB.Timestamp
}

func (e PotentialAmnesiaEvidence) Address() []byte {
	return e.VoteA.ValidatorAddress
}

func (e PotentialAmnesiaEvidence) Hash() []byte {
	return tmhash.Sum(cdcEncode(e))
}

func (e PotentialAmnesiaEvidence) Bytes() []byte {
	return cdcEncode(e)
}

func (e PotentialAmnesiaEvidence) Verify(chainID string, pubKey crypto.PubKey) error {
	// pubkey must match address (this should already be true, sanity check)
	addr := e.VoteA.ValidatorAddress
	if !bytes.Equal(pubKey.Address(), addr) {
		return fmt.Errorf("address (%X) doesn't match pubkey (%v - %X)",
			addr, pubKey, pubKey.Address())
	}

	// Signatures must be valid
	if !pubKey.VerifyBytes(e.VoteA.SignBytes(chainID), e.VoteA.Signature) {
		return fmt.Errorf("verifying VoteA: %w", ErrVoteInvalidSignature)
	}
	if !pubKey.VerifyBytes(e.VoteB.SignBytes(chainID), e.VoteB.Signature) {
		return fmt.Errorf("verifying VoteB: %w", ErrVoteInvalidSignature)
	}

	return nil
}

func (e PotentialAmnesiaEvidence) Equal(ev Evidence) bool {
	switch e2 := ev.(type) {
	case PotentialAmnesiaEvidence:
		return bytes.Equal(e.Hash(), e2.Hash())
	case *PotentialAmnesiaEvidence:
		return bytes.Equal(e.Hash(), e2.Hash())
	default:
		return false
	}
}

func (e PotentialAmnesiaEvidence) ValidateBasic() error {
	if e.VoteA == nil || e.VoteB == nil {
		return fmt.Errorf("one or both of the votes are empty %v, %v", e.VoteA, e.VoteB)
	}
	if err := e.VoteA.ValidateBasic(); err != nil {
		return fmt.Errorf("invalid VoteA: %v", err)
	}
	if err := e.VoteB.ValidateBasic(); err != nil {
		return fmt.Errorf("invalid VoteB: %v", err)
	}
	// Enforce Votes are lexicographically sorted on blockID
	if strings.Compare(e.VoteA.BlockID.Key(), e.VoteB.BlockID.Key()) >= 0 {
		return errors.New("amnesia votes in invalid order")
	}

	// H/S must be the same
	if e.VoteA.Height != e.VoteB.Height ||
		e.VoteA.Type != e.VoteB.Type {
		return fmt.Errorf("h/s do not match: %d/%v vs %d/%v",
			e.VoteA.Height, e.VoteA.Type, e.VoteB.Height, e.VoteB.Type)
	}

	// R must be different
	if e.VoteA.Round == e.VoteB.Round {
		return fmt.Errorf("expected votes from different rounds, got %d", e.VoteA.Round)
	}

	// Address must be the same
	if !bytes.Equal(e.VoteA.ValidatorAddress, e.VoteB.ValidatorAddress) {
		return fmt.Errorf("validator addresses do not match: %X vs %X",
			e.VoteA.ValidatorAddress,
			e.VoteB.ValidatorAddress,
		)
	}

	// Index must be the same
	// https://github.com/tendermint/tendermint/issues/4619
	if e.VoteA.ValidatorIndex != e.VoteB.ValidatorIndex {
		return fmt.Errorf(
			"duplicateVoteEvidence Error: Validator indices do not match. Got %d and %d",
			e.VoteA.ValidatorIndex,
			e.VoteB.ValidatorIndex,
		)
	}

	// BlockIDs must be different
	if e.VoteA.BlockID.Equals(e.VoteB.BlockID) {
		return fmt.Errorf(
			"block IDs are the same (%v) - not a real duplicate vote",
			e.VoteA.BlockID,
		)
	}

	return nil
}

func (e PotentialAmnesiaEvidence) String() string {
	return fmt.Sprintf("PotentialAmnesiaEvidence{VoteA: %v, VoteB: %v}", e.VoteA, e.VoteB)
}

// ProofOfLockChange (POLC) proves that a node followed the consensus protocol and voted for a precommit in two
// different rounds because the node received a majority of votes for a different block in the latter round. In cases of
// amnesia evidence, a suspected node will need ProofOfLockChange to prove that the node did not break protocol.
type ProofOfLockChange struct {
	Votes  []Vote        `json:"votes"`
	PubKey crypto.PubKey `json:"pubkey"`
}

// MakePOLCFromVoteSet can be used when a majority of prevotes or precommits for a block is seen
// that the node has itself not yet voted for in order to process the vote set into a proof of lock change
func MakePOLCFromVoteSet(voteSet *VoteSet, pubKey crypto.PubKey, blockID BlockID) (ProofOfLockChange, error) {
	polc := makePOLCFromVoteSet(voteSet, pubKey, blockID)
	return polc, polc.ValidateBasic()
}

func makePOLCFromVoteSet(voteSet *VoteSet, pubKey crypto.PubKey, blockID BlockID) ProofOfLockChange {
	var votes []Vote
	valSetSize := voteSet.Size()
	for valIdx := 0; valIdx < valSetSize; valIdx++ {
		vote := voteSet.GetByIndex(uint32(valIdx))
		if vote != nil && vote.BlockID.Equals(blockID) {
			votes = append(votes, *vote)
		}
	}
	return ProofOfLockChange{
		Votes:  votes,
		PubKey: pubKey,
	}
}

func (e ProofOfLockChange) Height() int64 {
	return e.Votes[0].Height
}

// returns the time of the last vote
func (e ProofOfLockChange) Time() time.Time {
	latest := e.Votes[0].Timestamp
	for _, vote := range e.Votes {
		if vote.Timestamp.After(latest) {
			latest = vote.Timestamp
		}
	}
	return latest
}

func (e ProofOfLockChange) Round() int32 {
	return e.Votes[0].Round
}

func (e ProofOfLockChange) Address() []byte {
	return e.PubKey.Address()
}

func (e ProofOfLockChange) BlockID() BlockID {
	return e.Votes[0].BlockID
}

// In order for a ProofOfLockChange to be valid, a validator must have received +2/3 majority of votes
// MajorityOfVotes checks that there were sufficient votes in order to change locks
func (e ProofOfLockChange) MajorityOfVotes(valSet *ValidatorSet) bool {
	talliedVotingPower := int64(0)
	votingPowerNeeded := valSet.TotalVotingPower() * 2 / 3
	for _, validator := range valSet.Validators {
		for _, vote := range e.Votes {
			if bytes.Equal(validator.Address, vote.ValidatorAddress) {
				talliedVotingPower += validator.VotingPower

				if talliedVotingPower > votingPowerNeeded {
					return true
				}
			}
		}
	}
	return false
}

func (e ProofOfLockChange) Equal(e2 ProofOfLockChange) bool {
	return bytes.Equal(e.Address(), e2.Address()) && e.Height() == e2.Height() &&
		e.Round() == e2.Round()
}

func (e ProofOfLockChange) ValidateBasic() error {
	if e.PubKey == nil {
		return errors.New("missing public key")
	}
	// validate basic doesn't count the number of votes and their voting power, this is to be done by VerifyEvidence
	if e.Votes == nil {
		return errors.New("missing votes")
	}
	// height, round and vote type must be the same for all votes
	height := e.Height()
	round := e.Round()
	if round == 0 {
		return errors.New("can't have a polc for the first round")
	}
	voteType := e.Votes[0].Type
	for idx, vote := range e.Votes {
		if err := vote.ValidateBasic(); err != nil {
			return fmt.Errorf("invalid vote#%d: %w", idx, err)
		}

		if vote.Height != height {
			return fmt.Errorf("invalid height for vote#%d: %d instead of %d", idx, vote.Height, height)
		}

		if vote.Round != round {
			return fmt.Errorf("invalid round for vote#%d: %d instead of %d", idx, vote.Round, round)
		}

		if vote.Type != voteType {
			return fmt.Errorf("invalid vote type for vote#%d: %d instead of %d", idx, vote.Type, voteType)
		}

		if !vote.BlockID.Equals(e.BlockID()) {
			return fmt.Errorf("vote must be for the same block id: %v instead of %v", e.BlockID(), vote.BlockID)
		}

		if bytes.Equal(vote.ValidatorAddress.Bytes(), e.PubKey.Address().Bytes()) {
			return fmt.Errorf("vote validator address cannot be the same as the public key address: %X all votes %v",
				vote.ValidatorAddress.Bytes(), e.Votes)
		}

		for i := idx + 1; i < len(e.Votes); i++ {
			if bytes.Equal(vote.ValidatorAddress.Bytes(), e.Votes[i].ValidatorAddress.Bytes()) {
				return fmt.Errorf("duplicate votes: %v", vote)
			}
		}

	}
	return nil
}

func (e ProofOfLockChange) String() string {
	return fmt.Sprintf("ProofOfLockChange {Address: %X, Height: %d, Round: %d", e.Address(), e.Height(),
		e.Votes[0].Round)
}

func (e *ProofOfLockChange) ToProto() (*tmproto.ProofOfLockChange, error) {
	if e == nil {
		return nil, errors.New("nil proof of lock change")
	}
	plc := new(tmproto.ProofOfLockChange)
	vpb := make([]tmproto.Vote, len(e.Votes))
	for i, v := range e.Votes {
		pb := v.ToProto()
		if pb != nil {
			vpb[i] = *pb
		}
	}

	pk, err := cryptoenc.PubKeyToProto(e.PubKey)
	if err != nil {
		return nil, err
	}

	plc.PubKey = pk
	plc.Votes = vpb

	return plc, nil
}

func ProofOfLockChangeFromProto(pb *tmproto.ProofOfLockChange) (*ProofOfLockChange, error) {
	if pb == nil {
		return nil, errors.New("nil proof of lock change")
	}

	plc := new(ProofOfLockChange)
	vpb := make([]Vote, len(pb.Votes))
	for i, v := range pb.Votes {
		v, err := VoteFromProto(&v)
		if err != nil {
			return nil, err
		}
		vpb[i] = *v
	}

	pk, err := cryptoenc.PubKeyFromProto(pb.PubKey)
	if err != nil {
		return nil, err
	}

	plc.PubKey = pk
	plc.Votes = vpb

	return plc, nil
}

//-----------------------------------------------------------------

// UNSTABLE
type MockRandomEvidence struct {
	MockEvidence
	randBytes []byte
}

var _ Evidence = &MockRandomEvidence{}

// UNSTABLE
func NewMockRandomEvidence(height int64, eTime time.Time, address []byte, randBytes []byte) MockRandomEvidence {
	return MockRandomEvidence{
		MockEvidence{
			EvidenceHeight:  height,
			EvidenceTime:    eTime,
			EvidenceAddress: address}, randBytes,
	}
}

func (e MockRandomEvidence) Hash() []byte {
	return []byte(fmt.Sprintf("%d-%x", e.EvidenceHeight, e.randBytes))
}

func (e MockRandomEvidence) Equal(ev Evidence) bool { return false }

// UNSTABLE
type MockEvidence struct {
	EvidenceHeight  int64
	EvidenceTime    time.Time
	EvidenceAddress []byte
}

var _ Evidence = &MockEvidence{}

// UNSTABLE
func NewMockEvidence(height int64, eTime time.Time, address []byte) MockEvidence {
	return MockEvidence{
		EvidenceHeight:  height,
		EvidenceTime:    eTime,
		EvidenceAddress: address,
	}
}

func (e MockEvidence) Height() int64   { return e.EvidenceHeight }
func (e MockEvidence) Time() time.Time { return e.EvidenceTime }
func (e MockEvidence) Address() []byte { return e.EvidenceAddress }
func (e MockEvidence) Hash() []byte {
	return []byte(fmt.Sprintf("%d-%x-%s",
		e.EvidenceHeight, e.EvidenceAddress, e.EvidenceTime))
}
func (e MockEvidence) Bytes() []byte {
	return []byte(fmt.Sprintf("%d-%x-%s",
		e.EvidenceHeight, e.EvidenceAddress, e.EvidenceTime))
}
func (e MockEvidence) Verify(chainID string, pubKey crypto.PubKey) error {
	// if !bytes.Equal(pubKey.Address(), e.Address()) {
	// 	return fmt.Errorf("address (%X) doesn't match pubkey (%v - %X)",
	// 		e.Address(), pubKey, pubKey.Address())
	// }
	return nil
}
func (e MockEvidence) Equal(ev Evidence) bool {
	return e.EvidenceHeight == ev.Height() &&
		bytes.Equal(e.EvidenceAddress, ev.Address())
}
func (e MockEvidence) ValidateBasic() error { return nil }
func (e MockEvidence) String() string {
	return fmt.Sprintf("Evidence: %d/%s/%s", e.EvidenceHeight, e.Time(), e.EvidenceAddress)
}

// mock polc - fails validate basic, not stable
func NewMockPOLC(height int64, time time.Time, pubKey crypto.PubKey) ProofOfLockChange {
	voteVal := NewMockPV()
	pKey, _ := voteVal.GetPubKey()
	vote := Vote{Type: tmproto.PrecommitType, Height: height, Round: 1, BlockID: BlockID{},
		Timestamp: time, ValidatorAddress: pKey.Address(), ValidatorIndex: 1, Signature: []byte{}}
	_ = voteVal.SignVote("mock-chain-id", &vote)
	return ProofOfLockChange{
		Votes:  []Vote{vote},
		PubKey: pubKey,
	}
}<|MERGE_RESOLUTION|>--- conflicted
+++ resolved
@@ -171,10 +171,7 @@
 		if err != nil {
 			return nil, err
 		}
-<<<<<<< HEAD
-=======
-
->>>>>>> 80f052b9
+
 		voteB, err := VoteFromProto(evi.DuplicateVoteEvidence.GetVoteB())
 		if err != nil {
 			return nil, err
