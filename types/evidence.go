package types

import (
	"bytes"
	"fmt"
	"strings"
	"time"

	"github.com/pkg/errors"
<<<<<<< HEAD
=======

	"github.com/tendermint/tendermint/crypto/tmhash"
	tmmath "github.com/tendermint/tendermint/libs/math"

>>>>>>> e4427b72
	amino "github.com/tendermint/go-amino"

	"github.com/tendermint/tendermint/crypto"
	"github.com/tendermint/tendermint/crypto/merkle"
	"github.com/tendermint/tendermint/crypto/tmhash"
	tmmath "github.com/tendermint/tendermint/libs/math"
	tmproto "github.com/tendermint/tendermint/proto/types"
)

const (
	// MaxEvidenceBytes is a maximum size of any evidence (including amino overhead).
<<<<<<< HEAD
	MaxEvidenceBytes int64 = 436
=======
	MaxEvidenceBytes int64 = 444
>>>>>>> e4427b72

	// An invalid field in the header from LunaticValidatorEvidence.
	// Must be a function of the ABCI application state.
	ValidatorsHashField     = "ValidatorsHash"
	NextValidatorsHashField = "NextValidatorsHash"
	ConsensusHashField      = "ConsensusHash"
	AppHashField            = "AppHash"
	LastResultsHashField    = "LastResultsHash"
)

// ErrEvidenceInvalid wraps a piece of evidence and the error denoting how or why it is invalid.
type ErrEvidenceInvalid struct {
	Evidence   Evidence
	ErrorValue error
}

// NewErrEvidenceInvalid returns a new EvidenceInvalid with the given err.
func NewErrEvidenceInvalid(ev Evidence, err error) *ErrEvidenceInvalid {
	return &ErrEvidenceInvalid{ev, err}
}

// Error returns a string representation of the error.
func (err *ErrEvidenceInvalid) Error() string {
	return fmt.Sprintf("Invalid evidence: %v. Evidence: %v", err.ErrorValue, err.Evidence)
}

// ErrEvidenceOverflow is for when there is too much evidence in a block.
type ErrEvidenceOverflow struct {
	MaxNum int64
	GotNum int64
}

// NewErrEvidenceOverflow returns a new ErrEvidenceOverflow where got > max.
func NewErrEvidenceOverflow(max, got int64) *ErrEvidenceOverflow {
	return &ErrEvidenceOverflow{max, got}
}

// Error returns a string representation of the error.
func (err *ErrEvidenceOverflow) Error() string {
	return fmt.Sprintf("Too much evidence: Max %d, got %d", err.MaxNum, err.GotNum)
}

//-------------------------------------------

// Evidence represents any provable malicious activity by a validator.
type Evidence interface {
	Height() int64                                     // height of the equivocation
	Time() time.Time                                   // time of the equivocation
	Address() []byte                                   // address of the equivocating validator
	Bytes() []byte                                     // bytes which comprise the evidence
	Hash() []byte                                      // hash of the evidence
	Verify(chainID string, pubKey crypto.PubKey) error // verify the evidence
	Equal(Evidence) bool                               // check equality of evidence

	ValidateBasic() error
	String() string
}

type CompositeEvidence interface {
	VerifyComposite(committedHeader *Header, valSet *ValidatorSet) error
	Split(committedHeader *Header, valSet *ValidatorSet, valToLastHeight map[string]int64) []Evidence
}

func RegisterEvidences(cdc *amino.Codec) {
	cdc.RegisterInterface((*Evidence)(nil), nil)
	cdc.RegisterConcrete(&DuplicateVoteEvidence{}, "tendermint/DuplicateVoteEvidence", nil)
	cdc.RegisterConcrete(&ConflictingHeadersEvidence{}, "tendermint/ConflictingHeadersEvidence", nil)
	cdc.RegisterConcrete(&PhantomValidatorEvidence{}, "tendermint/PhantomValidatorEvidence", nil)
	cdc.RegisterConcrete(&LunaticValidatorEvidence{}, "tendermint/LunaticValidatorEvidence", nil)
	cdc.RegisterConcrete(&PotentialAmnesiaEvidence{}, "tendermint/PotentialAmnesiaEvidence", nil)
}

func RegisterMockEvidences(cdc *amino.Codec) {
	cdc.RegisterConcrete(MockEvidence{}, "tendermint/MockEvidence", nil)
	cdc.RegisterConcrete(MockRandomEvidence{}, "tendermint/MockRandomEvidence", nil)
}

const (
	MaxEvidenceBytesDenominator = 10
)

func EvidenceToProto(evidence Evidence) (*tmproto.Evidence, error) {
	switch evi := evidence.(type) {
	case *DuplicateVoteEvidence:
		voteB := evi.VoteB.ToProto()
		voteA := evi.VoteA.ToProto()
		tp := &tmproto.Evidence{
			Sum: &tmproto.Evidence_DuplicateVoteEvidence{
				DuplicateVoteEvidence: &tmproto.DuplicateVoteEvidence{
					VoteA: voteA,
					VoteB: voteB,
				},
			},
		}
		return tp, nil
	case *ConflictingHeadersEvidence:
		pbh1 := evi.H1.ToProto()
		pbh2 := evi.H2.ToProto()

		tp := &tmproto.Evidence{
			Sum: &tmproto.Evidence_ConflictingHeadersEvidence{
				ConflictingHeadersEvidence: &tmproto.ConflictingHeadersEvidence{
					H1: pbh1,
					H2: pbh2,
				},
			},
		}
		return tp, nil
	case *LunaticValidatorEvidence:
		h := evi.Header.ToProto()
		v := evi.Vote.ToProto()

		tp := &tmproto.Evidence{
			Sum: &tmproto.Evidence_LunaticValidatorEvidence{
				LunaticValidatorEvidence: &tmproto.LunaticValidatorEvidence{
					Header:             h,
					Vote:               v,
					InvalidHeaderField: evi.InvalidHeaderField,
				},
			},
		}
		return tp, nil
	case MockEvidence:
		tp := &tmproto.Evidence{
			Sum: &tmproto.Evidence_MockEvidence{
				MockEvidence: &tmproto.MockEvidence{
					EvidenceHeight:  evi.Height(),
					EvidenceTime:    evi.Time(),
					EvidenceAddress: evi.Address(),
				},
			},
		}
		return tp, nil
	default:
		return nil, fmt.Errorf("toproto: evidence is not recognized: %T", evi)
	}
}

func EvidenceFromProto(evidence tmproto.Evidence) (Evidence, error) {

	switch evi := evidence.Sum.(type) {
	case *tmproto.Evidence_DuplicateVoteEvidence:
		voteA := Vote{}
		voteA.FromProto(evi.DuplicateVoteEvidence.GetVoteA())
		voteB := Vote{}
		voteB.FromProto(evi.DuplicateVoteEvidence.GetVoteB())

		dve := DuplicateVoteEvidence{
			VoteA: &voteA,
			VoteB: &voteB,
		}

		return &dve, nil
	case *tmproto.Evidence_ConflictingHeadersEvidence:
		h1 := new(SignedHeader)
		h2 := new(SignedHeader)

		err := h1.FromProto(evi.ConflictingHeadersEvidence.H1)
		if err != nil {
			return nil, fmt.Errorf("from proto err: %w", err)
		}
		err = h2.FromProto(evi.ConflictingHeadersEvidence.H1)
		if err != nil {
			return nil, fmt.Errorf("from proto err: %w", err)
		}

		tp := ConflictingHeadersEvidence{
			H1: h1,
			H2: h2,
		}
		return tp, nil
	case *tmproto.Evidence_LunaticValidatorEvidence:
		h := new(Header)
		err := h.FromProto(evi.LunaticValidatorEvidence.GetHeader())
		if err != nil {
			return nil, err
		}

		v := new(Vote)
		err = v.FromProto(evi.LunaticValidatorEvidence.GetVote())
		if err != nil {
			return nil, err
		}

		tp := LunaticValidatorEvidence{
			Header:             h,
			Vote:               v,
			InvalidHeaderField: evi.LunaticValidatorEvidence.InvalidHeaderField,
		}

		return tp, nil
	case *tmproto.Evidence_MockEvidence:
		me := MockEvidence{
			EvidenceHeight:  evi.MockEvidence.GetEvidenceHeight(),
			EvidenceAddress: evi.MockEvidence.GetEvidenceAddress(),
			EvidenceTime:    evi.MockEvidence.GetEvidenceTime(),
		}
		return me, nil
	default:
		return nil, errors.New("evidence is not recognized")
	}
}

// MaxEvidencePerBlock returns the maximum number of evidences
// allowed in the block and their maximum total size (limitted to 1/10th
// of the maximum block size).
// TODO: change to a constant, or to a fraction of the validator set size.
// See https://github.com/tendermint/tendermint/issues/2590
func MaxEvidencePerBlock(blockMaxBytes int64) (int64, int64) {
	maxBytes := blockMaxBytes / MaxEvidenceBytesDenominator
	maxNum := maxBytes / MaxEvidenceBytes
	return maxNum, maxBytes
}

//-------------------------------------------

// DuplicateVoteEvidence contains evidence a validator signed two conflicting
// votes.
type DuplicateVoteEvidence struct {
	VoteA *Vote
	VoteB *Vote
}

var _ Evidence = &DuplicateVoteEvidence{}

// NewDuplicateVoteEvidence creates DuplicateVoteEvidence with right ordering given
// two conflicting votes. If one of the votes is nil, evidence returned is nil as well
func NewDuplicateVoteEvidence(vote1 *Vote, vote2 *Vote) *DuplicateVoteEvidence {
	var voteA, voteB *Vote
	if vote1 == nil || vote2 == nil {
		return nil
	}
	if strings.Compare(vote1.BlockID.Key(), vote2.BlockID.Key()) == -1 {
		voteA = vote1
		voteB = vote2
	} else {
		voteA = vote2
		voteB = vote1
	}
	return &DuplicateVoteEvidence{
		VoteA: voteA,
		VoteB: voteB,
	}
}

// String returns a string representation of the evidence.
func (dve *DuplicateVoteEvidence) String() string {
	return fmt.Sprintf("DuplicateVoteEvidence{VoteA: %v, VoteB: %v}", dve.VoteA, dve.VoteB)

}

// Height returns the height this evidence refers to.
func (dve *DuplicateVoteEvidence) Height() int64 {
	return dve.VoteA.Height
}

// Time returns the time the evidence was created.
func (dve *DuplicateVoteEvidence) Time() time.Time {
	return dve.VoteA.Timestamp
}

// Address returns the address of the validator.
func (dve *DuplicateVoteEvidence) Address() []byte {
	return dve.VoteA.ValidatorAddress
}

// Hash returns the hash of the evidence.
func (dve *DuplicateVoteEvidence) Bytes() []byte {
	return cdcEncode(dve)
}

// Hash returns the hash of the evidence.
func (dve *DuplicateVoteEvidence) Hash() []byte {
	return tmhash.Sum(cdcEncode(dve))
}

// Verify returns an error if the two votes aren't conflicting.
//
// To be conflicting, they must be from the same validator, for the same H/R/S,
// but for different blocks.
func (dve *DuplicateVoteEvidence) Verify(chainID string, pubKey crypto.PubKey) error {
	// H/R/S must be the same
	if dve.VoteA.Height != dve.VoteB.Height ||
		dve.VoteA.Round != dve.VoteB.Round ||
		dve.VoteA.Type != dve.VoteB.Type {
		return fmt.Errorf("h/r/s does not match: %d/%d/%v vs %d/%d/%v",
			dve.VoteA.Height, dve.VoteA.Round, dve.VoteA.Type,
			dve.VoteB.Height, dve.VoteB.Round, dve.VoteB.Type)
	}

	// Address must be the same
	if !bytes.Equal(dve.VoteA.ValidatorAddress, dve.VoteB.ValidatorAddress) {
		return fmt.Errorf("validator addresses do not match: %X vs %X",
			dve.VoteA.ValidatorAddress,
			dve.VoteB.ValidatorAddress,
		)
	}

	// Index must be the same
	if dve.VoteA.ValidatorIndex != dve.VoteB.ValidatorIndex {
		return fmt.Errorf(
			"validator indices do not match: %d and %d",
			dve.VoteA.ValidatorIndex,
			dve.VoteB.ValidatorIndex,
		)
	}

	// BlockIDs must be different
	if dve.VoteA.BlockID.Equals(dve.VoteB.BlockID) {
		return fmt.Errorf(
			"block IDs are the same (%v) - not a real duplicate vote",
			dve.VoteA.BlockID,
		)
	}

	// pubkey must match address (this should already be true, sanity check)
	addr := dve.VoteA.ValidatorAddress
	if !bytes.Equal(pubKey.Address(), addr) {
		return fmt.Errorf("address (%X) doesn't match pubkey (%v - %X)",
			addr, pubKey, pubKey.Address())
	}

	// Signatures must be valid
	if !pubKey.VerifyBytes(dve.VoteA.SignBytes(chainID), dve.VoteA.Signature) {
		return fmt.Errorf("verifying VoteA: %w", ErrVoteInvalidSignature)
	}
	if !pubKey.VerifyBytes(dve.VoteB.SignBytes(chainID), dve.VoteB.Signature) {
		return fmt.Errorf("verifying VoteB: %w", ErrVoteInvalidSignature)
	}

	return nil
}

// Equal checks if two pieces of evidence are equal.
func (dve *DuplicateVoteEvidence) Equal(ev Evidence) bool {
	if _, ok := ev.(*DuplicateVoteEvidence); !ok {
		return false
	}

	// just check their hashes
	dveHash := tmhash.Sum(cdcEncode(dve))
	evHash := tmhash.Sum(cdcEncode(ev))
	return bytes.Equal(dveHash, evHash)
}

// ValidateBasic performs basic validation.
func (dve *DuplicateVoteEvidence) ValidateBasic() error {
	if dve.VoteA == nil || dve.VoteB == nil {
		return fmt.Errorf("one or both of the votes are empty %v, %v", dve.VoteA, dve.VoteB)
	}
	if err := dve.VoteA.ValidateBasic(); err != nil {
		return fmt.Errorf("invalid VoteA: %w", err)
	}
	if err := dve.VoteB.ValidateBasic(); err != nil {
		return fmt.Errorf("invalid VoteB: %w", err)
	}
	// Enforce Votes are lexicographically sorted on blockID
	if strings.Compare(dve.VoteA.BlockID.Key(), dve.VoteB.BlockID.Key()) >= 0 {
		return errors.New("duplicate votes in invalid order")
	}
	return nil
}

//-------------------------------------------

// EvidenceList is a list of Evidence. Evidences is not a word.
type EvidenceList []Evidence

// Hash returns the simple merkle root hash of the EvidenceList.
func (evl EvidenceList) Hash() []byte {
	// These allocations are required because Evidence is not of type Bytes, and
	// golang slices can't be typed cast. This shouldn't be a performance problem since
	// the Evidence size is capped.
	evidenceBzs := make([][]byte, len(evl))
	for i := 0; i < len(evl); i++ {
		evidenceBzs[i] = evl[i].Bytes()
	}
	return merkle.SimpleHashFromByteSlices(evidenceBzs)
}

func (evl EvidenceList) String() string {
	s := ""
	for _, e := range evl {
		s += fmt.Sprintf("%s\t\t", e)
	}
	return s
}

// Has returns true if the evidence is in the EvidenceList.
func (evl EvidenceList) Has(evidence Evidence) bool {
	for _, ev := range evl {
		if ev.Equal(evidence) {
			return true
		}
	}
	return false
}

//-------------------------------------------

// ConflictingHeadersEvidence is primarily used by the light client when it
// observes two conflicting headers, both having 1/3+ of the voting power of
// the currently trusted validator set.
type ConflictingHeadersEvidence struct {
	H1 *SignedHeader `json:"h_1"`
	H2 *SignedHeader `json:"h_2"`
}

var _ Evidence = &ConflictingHeadersEvidence{}
var _ CompositeEvidence = &ConflictingHeadersEvidence{}
var _ Evidence = ConflictingHeadersEvidence{}
var _ CompositeEvidence = ConflictingHeadersEvidence{}

// Split breaks up eviddence into smaller chunks (one per validator except for
// PotentialAmnesiaEvidence): PhantomValidatorEvidence,
// LunaticValidatorEvidence, DuplicateVoteEvidence and
// PotentialAmnesiaEvidence.
//
// committedHeader - header at height H1.Height == H2.Height
// valSet					 - validator set at height H1.Height == H2.Height
// valToLastHeight - map between active validators and respective last heights
func (ev ConflictingHeadersEvidence) Split(committedHeader *Header, valSet *ValidatorSet,
	valToLastHeight map[string]int64) []Evidence {

	evList := make([]Evidence, 0)

	var alternativeHeader *SignedHeader
	if bytes.Equal(committedHeader.Hash(), ev.H1.Hash()) {
		alternativeHeader = ev.H2
	} else {
		alternativeHeader = ev.H1
	}

	// If there are signers(alternativeHeader) that are not part of
	// validators(committedHeader), they misbehaved as they are signing protocol
	// messages in heights they are not validators => immediately slashable
	// (#F4).
	for i, sig := range alternativeHeader.Commit.Signatures {
		if sig.Absent() {
			continue
		}

		lastHeightValidatorWasInSet, ok := valToLastHeight[string(sig.ValidatorAddress)]
		if !ok {
			continue
		}

		if !valSet.HasAddress(sig.ValidatorAddress) {
			evList = append(evList, &PhantomValidatorEvidence{
				Header:                      alternativeHeader.Header,
<<<<<<< HEAD
				Vote:                        alternativeHeader.Commit.GetVote(uint32(i)),
=======
				Vote:                        alternativeHeader.Commit.GetVote(i),
>>>>>>> e4427b72
				LastHeightValidatorWasInSet: lastHeightValidatorWasInSet,
			})
		}
	}

	// If ValidatorsHash, NextValidatorsHash, ConsensusHash, AppHash, and
	// LastResultsHash in alternativeHeader are different (incorrect application
	// state transition), then it is a lunatic misbehavior => immediately
	// slashable (#F5).
	var invalidField string
	switch {
	case !bytes.Equal(committedHeader.ValidatorsHash, alternativeHeader.ValidatorsHash):
		invalidField = "ValidatorsHash"
	case !bytes.Equal(committedHeader.NextValidatorsHash, alternativeHeader.NextValidatorsHash):
		invalidField = "NextValidatorsHash"
	case !bytes.Equal(committedHeader.ConsensusHash, alternativeHeader.ConsensusHash):
		invalidField = "ConsensusHash"
	case !bytes.Equal(committedHeader.AppHash, alternativeHeader.AppHash):
		invalidField = "AppHash"
	case !bytes.Equal(committedHeader.LastResultsHash, alternativeHeader.LastResultsHash):
		invalidField = "LastResultsHash"
	}
	if invalidField != "" {
		for i, sig := range alternativeHeader.Commit.Signatures {
			if sig.Absent() {
				continue
			}
			evList = append(evList, &LunaticValidatorEvidence{
				Header:             alternativeHeader.Header,
<<<<<<< HEAD
				Vote:               alternativeHeader.Commit.GetVote(uint32(i)),
=======
				Vote:               alternativeHeader.Commit.GetVote(i),
>>>>>>> e4427b72
				InvalidHeaderField: invalidField,
			})
		}
		return evList
	}

	// Use the fact that signatures are sorted by ValidatorAddress.
	var (
		i = 0
		j = 0
	)
OUTER_LOOP:
	for i < len(ev.H1.Commit.Signatures) {
		sigA := ev.H1.Commit.Signatures[i]
		if sigA.Absent() {
			i++
			continue
		}
		// FIXME: Replace with HasAddress once DuplicateVoteEvidence#PubKey is
		// removed.
<<<<<<< HEAD
		_, _, ok := valSet.GetByAddress(sigA.ValidatorAddress)
		if !ok {
=======
		_, val := valSet.GetByAddress(sigA.ValidatorAddress)
		if val == nil {
>>>>>>> e4427b72
			i++
			continue
		}

		for j < len(ev.H2.Commit.Signatures) {
			sigB := ev.H2.Commit.Signatures[j]
			if sigB.Absent() {
				j++
				continue
			}

			switch bytes.Compare(sigA.ValidatorAddress, sigB.ValidatorAddress) {
			case 0:
				// if H1.Round == H2.Round, and some signers signed different precommit
				// messages in both commits, then it is an equivocation misbehavior =>
				// immediately slashable (#F1).
				if ev.H1.Commit.Round == ev.H2.Commit.Round {
					evList = append(evList, &DuplicateVoteEvidence{
<<<<<<< HEAD
						VoteA: ev.H1.Commit.GetVote(uint32(i)),
						VoteB: ev.H2.Commit.GetVote(uint32(j)),
=======
						VoteA: ev.H1.Commit.GetVote(i),
						VoteB: ev.H2.Commit.GetVote(j),
>>>>>>> e4427b72
					})
				} else {
					// if H1.Round != H2.Round we need to run full detection procedure => not
					// immediately slashable.
					evList = append(evList, &PotentialAmnesiaEvidence{
<<<<<<< HEAD
						VoteA: ev.H1.Commit.GetVote(uint32(i)),
						VoteB: ev.H2.Commit.GetVote(uint32(j)),
=======
						VoteA: ev.H1.Commit.GetVote(i),
						VoteB: ev.H2.Commit.GetVote(j),
>>>>>>> e4427b72
					})
				}

				i++
				j++
				continue OUTER_LOOP
			case 1:
				i++
				continue OUTER_LOOP
			case -1:
				j++
			}
		}
	}

	return evList
}

func (ev ConflictingHeadersEvidence) Height() int64 { return ev.H1.Height }

// XXX: this is not the time of equivocation
func (ev ConflictingHeadersEvidence) Time() time.Time { return ev.H1.Time }

func (ev ConflictingHeadersEvidence) Address() []byte {
	panic("use ConflictingHeadersEvidence#Split to split evidence into individual pieces")
}

func (ev ConflictingHeadersEvidence) Bytes() []byte {
	return cdcEncode(ev)
}

func (ev ConflictingHeadersEvidence) Hash() []byte {
	bz := make([]byte, tmhash.Size*2)
	copy(bz[:tmhash.Size-1], ev.H1.Hash().Bytes())
	copy(bz[tmhash.Size:], ev.H2.Hash().Bytes())
	return tmhash.Sum(bz)
}

func (ev ConflictingHeadersEvidence) Verify(chainID string, _ crypto.PubKey) error {
	panic("use ConflictingHeadersEvidence#VerifyComposite to verify composite evidence")
}

// VerifyComposite verifies that both headers belong to the same chain, same
// height and signed by 1/3+ of validators at height H1.Height == H2.Height.
func (ev ConflictingHeadersEvidence) VerifyComposite(committedHeader *Header, valSet *ValidatorSet) error {
	var alternativeHeader *SignedHeader
	switch {
	case bytes.Equal(committedHeader.Hash(), ev.H1.Hash()):
		alternativeHeader = ev.H2
	case bytes.Equal(committedHeader.Hash(), ev.H2.Hash()):
		alternativeHeader = ev.H1
	default:
		return errors.New("none of the headers are committed from this node's perspective")
	}

	// ChainID must be the same
	if committedHeader.ChainID != alternativeHeader.ChainID {
		return errors.New("alt header is from a different chain")
	}

	// Height must be the same
	if committedHeader.Height != alternativeHeader.Height {
		return errors.New("alt header is from a different height")
	}

	// Limit the number of signatures to avoid DoS attacks where a header
	// contains too many signatures.
	//
	// Validator set size               = 100 [node]
	// Max validator set size = 100 * 2 = 200 [fork?]
	maxNumValidators := valSet.Size() * 2
	if len(alternativeHeader.Commit.Signatures) > maxNumValidators {
		return errors.Errorf("alt commit contains too many signatures: %d, expected no more than %d",
			len(alternativeHeader.Commit.Signatures),
			maxNumValidators)
	}

	// Header must be signed by at least 1/3+ of voting power of currently
	// trusted validator set.
	if err := valSet.VerifyCommitTrusting(
		alternativeHeader.ChainID,
		alternativeHeader.Commit.BlockID,
		alternativeHeader.Height,
		alternativeHeader.Commit,
		tmmath.Fraction{Numerator: 1, Denominator: 3}); err != nil {
		return errors.Wrap(err, "alt header does not have 1/3+ of voting power of our validator set")
	}

	return nil
}

func (ev ConflictingHeadersEvidence) Equal(ev2 Evidence) bool {
	switch e2 := ev2.(type) {
	case ConflictingHeadersEvidence:
		return bytes.Equal(ev.H1.Hash(), e2.H1.Hash()) && bytes.Equal(ev.H2.Hash(), e2.H2.Hash())
	case *ConflictingHeadersEvidence:
		return bytes.Equal(ev.H1.Hash(), e2.H1.Hash()) && bytes.Equal(ev.H2.Hash(), e2.H2.Hash())
	default:
		return false
	}
}

func (ev ConflictingHeadersEvidence) ValidateBasic() error {
	if ev.H1 == nil {
		return errors.New("first header is missing")
	}

	if ev.H2 == nil {
		return errors.New("second header is missing")
	}

	if err := ev.H1.ValidateBasic(ev.H1.ChainID); err != nil {
		return fmt.Errorf("h1: %w", err)
	}
	if err := ev.H2.ValidateBasic(ev.H2.ChainID); err != nil {
		return fmt.Errorf("h2: %w", err)
	}
	return nil
}

func (ev ConflictingHeadersEvidence) String() string {
	return fmt.Sprintf("ConflictingHeadersEvidence{H1: %d#%X, H2: %d#%X}",
		ev.H1.Height, ev.H1.Hash(),
		ev.H2.Height, ev.H2.Hash())
}

//-------------------------------------------

type PhantomValidatorEvidence struct {
	Header                      *Header `json:"header"`
	Vote                        *Vote   `json:"vote"`
	LastHeightValidatorWasInSet int64   `json:"last_height_validator_was_in_set"`
}

var _ Evidence = &PhantomValidatorEvidence{}
var _ Evidence = PhantomValidatorEvidence{}

func (e PhantomValidatorEvidence) Height() int64 {
	return e.Header.Height
}

func (e PhantomValidatorEvidence) Time() time.Time {
	return e.Header.Time
}

func (e PhantomValidatorEvidence) Address() []byte {
	return e.Vote.ValidatorAddress
}

func (e PhantomValidatorEvidence) Hash() []byte {
	bz := make([]byte, tmhash.Size+crypto.AddressSize)
	copy(bz[:tmhash.Size-1], e.Header.Hash().Bytes())
	copy(bz[tmhash.Size:], e.Vote.ValidatorAddress.Bytes())
	return tmhash.Sum(bz)
}

func (e PhantomValidatorEvidence) Bytes() []byte {
	return cdcEncode(e)
}

func (e PhantomValidatorEvidence) Verify(chainID string, pubKey crypto.PubKey) error {
	// chainID must be the same
	if chainID != e.Header.ChainID {
		return fmt.Errorf("chainID do not match: %s vs %s",
			chainID,
			e.Header.ChainID,
		)
	}

	if !pubKey.VerifyBytes(e.Vote.SignBytes(chainID), e.Vote.Signature) {
		return errors.New("invalid signature")
	}

	return nil
}

func (e PhantomValidatorEvidence) Equal(ev Evidence) bool {
	switch e2 := ev.(type) {
	case PhantomValidatorEvidence:
		return bytes.Equal(e.Header.Hash(), e2.Header.Hash()) &&
			bytes.Equal(e.Vote.ValidatorAddress, e2.Vote.ValidatorAddress)
	case *PhantomValidatorEvidence:
		return bytes.Equal(e.Header.Hash(), e2.Header.Hash()) &&
			bytes.Equal(e.Vote.ValidatorAddress, e2.Vote.ValidatorAddress)
	default:
		return false
	}
}

func (e PhantomValidatorEvidence) ValidateBasic() error {
	if e.Header == nil {
		return errors.New("empty header")
	}

	if e.Vote == nil {
		return errors.New("empty vote")
	}

	if err := e.Header.ValidateBasic(); err != nil {
		return fmt.Errorf("invalid header: %v", err)
	}

	if err := e.Vote.ValidateBasic(); err != nil {
		return fmt.Errorf("invalid signature: %v", err)
	}

	if !e.Vote.BlockID.IsComplete() {
		return errors.New("expected vote for block")
	}

	if e.Header.Height != e.Vote.Height {
		return fmt.Errorf("header and vote have different heights: %d vs %d",
			e.Header.Height,
			e.Vote.Height,
		)
	}

	if e.LastHeightValidatorWasInSet <= 0 {
		return errors.New("negative or zero LastHeightValidatorWasInSet")
	}

	return nil
}

func (e PhantomValidatorEvidence) String() string {
	return fmt.Sprintf("PhantomValidatorEvidence{%X voted for %d/%X}",
		e.Vote.ValidatorAddress, e.Header.Height, e.Header.Hash())
}

//-------------------------------------------

type LunaticValidatorEvidence struct {
	Header             *Header `json:"header"`
	Vote               *Vote   `json:"vote"`
	InvalidHeaderField string  `json:"invalid_header_field"`
}

var _ Evidence = &LunaticValidatorEvidence{}
var _ Evidence = LunaticValidatorEvidence{}

func (e LunaticValidatorEvidence) Height() int64 {
	return e.Header.Height
}

func (e LunaticValidatorEvidence) Time() time.Time {
	return e.Header.Time
}

func (e LunaticValidatorEvidence) Address() []byte {
	return e.Vote.ValidatorAddress
}

func (e LunaticValidatorEvidence) Hash() []byte {
	bz := make([]byte, tmhash.Size+crypto.AddressSize)
	copy(bz[:tmhash.Size-1], e.Header.Hash().Bytes())
	copy(bz[tmhash.Size:], e.Vote.ValidatorAddress.Bytes())
	return tmhash.Sum(bz)
}

func (e LunaticValidatorEvidence) Bytes() []byte {
	return cdcEncode(e)
}

func (e LunaticValidatorEvidence) Verify(chainID string, pubKey crypto.PubKey) error {
	// chainID must be the same
	if chainID != e.Header.ChainID {
		return fmt.Errorf("chainID do not match: %s vs %s",
			chainID,
			e.Header.ChainID,
		)
	}

	if !pubKey.VerifyBytes(e.Vote.SignBytes(chainID), e.Vote.Signature) {
		return errors.New("invalid signature")
	}

	return nil
}

func (e LunaticValidatorEvidence) Equal(ev Evidence) bool {
	switch e2 := ev.(type) {
	case LunaticValidatorEvidence:
		return bytes.Equal(e.Header.Hash(), e2.Header.Hash()) &&
			bytes.Equal(e.Vote.ValidatorAddress, e2.Vote.ValidatorAddress)
	case *LunaticValidatorEvidence:
		return bytes.Equal(e.Header.Hash(), e2.Header.Hash()) &&
			bytes.Equal(e.Vote.ValidatorAddress, e2.Vote.ValidatorAddress)
	default:
		return false
	}
}

func (e LunaticValidatorEvidence) ValidateBasic() error {
	if e.Header == nil {
		return errors.New("empty header")
	}

	if e.Vote == nil {
		return errors.New("empty vote")
	}

	if err := e.Header.ValidateBasic(); err != nil {
		return fmt.Errorf("invalid header: %v", err)
	}

	if err := e.Vote.ValidateBasic(); err != nil {
		return fmt.Errorf("invalid signature: %v", err)
	}

	if !e.Vote.BlockID.IsComplete() {
		return errors.New("expected vote for block")
	}

	if e.Header.Height != e.Vote.Height {
		return fmt.Errorf("header and vote have different heights: %d vs %d",
			e.Header.Height,
			e.Vote.Height,
		)
	}

	switch e.InvalidHeaderField {
	case "ValidatorsHash", "NextValidatorsHash", "ConsensusHash", "AppHash", "LastResultsHash":
		return nil
	default:
		return errors.New("unknown invalid header field")
	}
}

func (e LunaticValidatorEvidence) String() string {
	return fmt.Sprintf("LunaticValidatorEvidence{%X voted for %d/%X, which contains invalid %s}",
		e.Vote.ValidatorAddress, e.Header.Height, e.Header.Hash(), e.InvalidHeaderField)
}

func (e LunaticValidatorEvidence) VerifyHeader(committedHeader *Header) error {
	matchErr := func(field string) error {
		return fmt.Errorf("%s matches committed hash", field)
	}

	switch e.InvalidHeaderField {
	case ValidatorsHashField:
		if bytes.Equal(committedHeader.ValidatorsHash, e.Header.ValidatorsHash) {
			return matchErr(ValidatorsHashField)
		}
	case NextValidatorsHashField:
		if bytes.Equal(committedHeader.NextValidatorsHash, e.Header.NextValidatorsHash) {
			return matchErr(NextValidatorsHashField)
		}
	case ConsensusHashField:
		if bytes.Equal(committedHeader.ConsensusHash, e.Header.ConsensusHash) {
			return matchErr(ConsensusHashField)
		}
	case AppHashField:
		if bytes.Equal(committedHeader.AppHash, e.Header.AppHash) {
			return matchErr(AppHashField)
		}
	case LastResultsHashField:
		if bytes.Equal(committedHeader.LastResultsHash, e.Header.LastResultsHash) {
			return matchErr(LastResultsHashField)
		}
	default:
		return errors.New("unknown InvalidHeaderField")
	}

	return nil
}

//-------------------------------------------

type PotentialAmnesiaEvidence struct {
	VoteA *Vote `json:"vote_a"`
	VoteB *Vote `json:"vote_b"`
}

var _ Evidence = &PotentialAmnesiaEvidence{}
var _ Evidence = PotentialAmnesiaEvidence{}

func (e PotentialAmnesiaEvidence) Height() int64 {
	return e.VoteA.Height
}

func (e PotentialAmnesiaEvidence) Time() time.Time {
	if e.VoteA.Timestamp.Before(e.VoteB.Timestamp) {
		return e.VoteA.Timestamp
	}
	return e.VoteB.Timestamp
}

func (e PotentialAmnesiaEvidence) Address() []byte {
	return e.VoteA.ValidatorAddress
}

func (e PotentialAmnesiaEvidence) Hash() []byte {
	return tmhash.Sum(cdcEncode(e))
}

func (e PotentialAmnesiaEvidence) Bytes() []byte {
	return cdcEncode(e)
}

func (e PotentialAmnesiaEvidence) Verify(chainID string, pubKey crypto.PubKey) error {
	// pubkey must match address (this should already be true, sanity check)
	addr := e.VoteA.ValidatorAddress
	if !bytes.Equal(pubKey.Address(), addr) {
		return fmt.Errorf("address (%X) doesn't match pubkey (%v - %X)",
			addr, pubKey, pubKey.Address())
	}

	// Signatures must be valid
	if !pubKey.VerifyBytes(e.VoteA.SignBytes(chainID), e.VoteA.Signature) {
		return fmt.Errorf("verifying VoteA: %w", ErrVoteInvalidSignature)
	}
	if !pubKey.VerifyBytes(e.VoteB.SignBytes(chainID), e.VoteB.Signature) {
		return fmt.Errorf("verifying VoteB: %w", ErrVoteInvalidSignature)
	}

	return nil
}

func (e PotentialAmnesiaEvidence) Equal(ev Evidence) bool {
	switch e2 := ev.(type) {
	case PotentialAmnesiaEvidence:
		return bytes.Equal(e.Hash(), e2.Hash())
	case *PotentialAmnesiaEvidence:
		return bytes.Equal(e.Hash(), e2.Hash())
	default:
		return false
	}
}

func (e PotentialAmnesiaEvidence) ValidateBasic() error {
	if e.VoteA == nil || e.VoteB == nil {
		return fmt.Errorf("one or both of the votes are empty %v, %v", e.VoteA, e.VoteB)
	}
	if err := e.VoteA.ValidateBasic(); err != nil {
		return fmt.Errorf("invalid VoteA: %v", err)
	}
	if err := e.VoteB.ValidateBasic(); err != nil {
		return fmt.Errorf("invalid VoteB: %v", err)
	}
	// Enforce Votes are lexicographically sorted on blockID
	if strings.Compare(e.VoteA.BlockID.Key(), e.VoteB.BlockID.Key()) >= 0 {
		return errors.New("amnesia votes in invalid order")
	}

	// H/S must be the same
	if e.VoteA.Height != e.VoteB.Height ||
		e.VoteA.Type != e.VoteB.Type {
		return fmt.Errorf("h/s do not match: %d/%v vs %d/%v",
			e.VoteA.Height, e.VoteA.Type, e.VoteB.Height, e.VoteB.Type)
	}

	// R must be different
	if e.VoteA.Round == e.VoteB.Round {
		return fmt.Errorf("expected votes from different rounds, got %d", e.VoteA.Round)
	}

	// Address must be the same
	if !bytes.Equal(e.VoteA.ValidatorAddress, e.VoteB.ValidatorAddress) {
		return fmt.Errorf("validator addresses do not match: %X vs %X",
			e.VoteA.ValidatorAddress,
			e.VoteB.ValidatorAddress,
		)
	}

	// Index must be the same
	// https://github.com/tendermint/tendermint/issues/4619
	if e.VoteA.ValidatorIndex != e.VoteB.ValidatorIndex {
		return fmt.Errorf(
			"duplicateVoteEvidence Error: Validator indices do not match. Got %d and %d",
			e.VoteA.ValidatorIndex,
			e.VoteB.ValidatorIndex,
		)
	}

	// BlockIDs must be different
	if e.VoteA.BlockID.Equals(e.VoteB.BlockID) {
		return fmt.Errorf(
			"block IDs are the same (%v) - not a real duplicate vote",
			e.VoteA.BlockID,
		)
	}

	return nil
}

func (e PotentialAmnesiaEvidence) String() string {
	return fmt.Sprintf("PotentialAmnesiaEvidence{VoteA: %v, VoteB: %v}", e.VoteA, e.VoteB)
}

//-----------------------------------------------------------------

// UNSTABLE
type MockRandomEvidence struct {
	MockEvidence
	randBytes []byte
}

var _ Evidence = &MockRandomEvidence{}

// UNSTABLE
func NewMockRandomEvidence(height int64, eTime time.Time, address []byte, randBytes []byte) MockRandomEvidence {
	return MockRandomEvidence{
		MockEvidence{
			EvidenceHeight:  height,
			EvidenceTime:    eTime,
			EvidenceAddress: address}, randBytes,
	}
}

func (e MockRandomEvidence) Hash() []byte {
	return []byte(fmt.Sprintf("%d-%x", e.EvidenceHeight, e.randBytes))
}

// UNSTABLE
type MockEvidence struct {
	EvidenceHeight  int64
	EvidenceTime    time.Time
	EvidenceAddress []byte
}

var _ Evidence = &MockEvidence{}

// UNSTABLE
func NewMockEvidence(height int64, eTime time.Time, address []byte) MockEvidence {
	return MockEvidence{
		EvidenceHeight:  height,
		EvidenceTime:    eTime,
		EvidenceAddress: address,
	}
}

func (e MockEvidence) Height() int64   { return e.EvidenceHeight }
func (e MockEvidence) Time() time.Time { return e.EvidenceTime }
func (e MockEvidence) Address() []byte { return e.EvidenceAddress }
func (e MockEvidence) Hash() []byte {
	return []byte(fmt.Sprintf("%d-%x-%s",
		e.EvidenceHeight, e.EvidenceAddress, e.EvidenceTime))
}
func (e MockEvidence) Bytes() []byte {
	return []byte(fmt.Sprintf("%d-%x-%s",
		e.EvidenceHeight, e.EvidenceAddress, e.EvidenceTime))
}
func (e MockEvidence) Verify(chainID string, pubKey crypto.PubKey) error {
	// if !bytes.Equal(pubKey.Address(), e.Address()) {
	// 	return fmt.Errorf("address (%X) doesn't match pubkey (%v - %X)",
	// 		e.Address(), pubKey, pubKey.Address())
	// }
	return nil
}
func (e MockEvidence) Equal(ev Evidence) bool {
	e2 := ev.(MockEvidence)
	return e.EvidenceHeight == e2.EvidenceHeight &&
		bytes.Equal(e.EvidenceAddress, e2.EvidenceAddress)
}
func (e MockEvidence) ValidateBasic() error { return nil }
func (e MockEvidence) String() string {
	return fmt.Sprintf("Evidence: %d/%s/%s", e.EvidenceHeight, e.Time(), e.EvidenceAddress)
}<|MERGE_RESOLUTION|>--- conflicted
+++ resolved
@@ -7,13 +7,7 @@
 	"time"
 
 	"github.com/pkg/errors"
-<<<<<<< HEAD
-=======
-
-	"github.com/tendermint/tendermint/crypto/tmhash"
-	tmmath "github.com/tendermint/tendermint/libs/math"
-
->>>>>>> e4427b72
+
 	amino "github.com/tendermint/go-amino"
 
 	"github.com/tendermint/tendermint/crypto"
@@ -25,19 +19,12 @@
 
 const (
 	// MaxEvidenceBytes is a maximum size of any evidence (including amino overhead).
-<<<<<<< HEAD
-	MaxEvidenceBytes int64 = 436
-=======
-	MaxEvidenceBytes int64 = 444
->>>>>>> e4427b72
-
-	// An invalid field in the header from LunaticValidatorEvidence.
-	// Must be a function of the ABCI application state.
-	ValidatorsHashField     = "ValidatorsHash"
-	NextValidatorsHashField = "NextValidatorsHash"
-	ConsensusHashField      = "ConsensusHash"
-	AppHashField            = "AppHash"
-	LastResultsHashField    = "LastResultsHash"
+	MaxEvidenceBytes        int64 = 436
+	ValidatorsHashField           = "ValidatorsHash"
+	NextValidatorsHashField       = "NextValidatorsHash"
+	ConsensusHashField            = "ConsensusHash"
+	AppHashField                  = "AppHash"
+	LastResultsHashField          = "LastResultsHash"
 )
 
 // ErrEvidenceInvalid wraps a piece of evidence and the error denoting how or why it is invalid.
@@ -480,11 +467,7 @@
 		if !valSet.HasAddress(sig.ValidatorAddress) {
 			evList = append(evList, &PhantomValidatorEvidence{
 				Header:                      alternativeHeader.Header,
-<<<<<<< HEAD
 				Vote:                        alternativeHeader.Commit.GetVote(uint32(i)),
-=======
-				Vote:                        alternativeHeader.Commit.GetVote(i),
->>>>>>> e4427b72
 				LastHeightValidatorWasInSet: lastHeightValidatorWasInSet,
 			})
 		}
@@ -514,11 +497,7 @@
 			}
 			evList = append(evList, &LunaticValidatorEvidence{
 				Header:             alternativeHeader.Header,
-<<<<<<< HEAD
 				Vote:               alternativeHeader.Commit.GetVote(uint32(i)),
-=======
-				Vote:               alternativeHeader.Commit.GetVote(i),
->>>>>>> e4427b72
 				InvalidHeaderField: invalidField,
 			})
 		}
@@ -539,13 +518,8 @@
 		}
 		// FIXME: Replace with HasAddress once DuplicateVoteEvidence#PubKey is
 		// removed.
-<<<<<<< HEAD
 		_, _, ok := valSet.GetByAddress(sigA.ValidatorAddress)
 		if !ok {
-=======
-		_, val := valSet.GetByAddress(sigA.ValidatorAddress)
-		if val == nil {
->>>>>>> e4427b72
 			i++
 			continue
 		}
@@ -564,25 +538,15 @@
 				// immediately slashable (#F1).
 				if ev.H1.Commit.Round == ev.H2.Commit.Round {
 					evList = append(evList, &DuplicateVoteEvidence{
-<<<<<<< HEAD
 						VoteA: ev.H1.Commit.GetVote(uint32(i)),
 						VoteB: ev.H2.Commit.GetVote(uint32(j)),
-=======
-						VoteA: ev.H1.Commit.GetVote(i),
-						VoteB: ev.H2.Commit.GetVote(j),
->>>>>>> e4427b72
 					})
 				} else {
 					// if H1.Round != H2.Round we need to run full detection procedure => not
 					// immediately slashable.
 					evList = append(evList, &PotentialAmnesiaEvidence{
-<<<<<<< HEAD
 						VoteA: ev.H1.Commit.GetVote(uint32(i)),
 						VoteB: ev.H2.Commit.GetVote(uint32(j)),
-=======
-						VoteA: ev.H1.Commit.GetVote(i),
-						VoteB: ev.H2.Commit.GetVote(j),
->>>>>>> e4427b72
 					})
 				}
 
