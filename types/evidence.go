--- conflicted
+++ resolved
@@ -613,15 +613,10 @@
 
 func (ev *ConflictingHeadersEvidence) Height() int64 { return ev.H1.Height }
 
-<<<<<<< HEAD
-// XXX: this is not the time of equivocation
-func (ev *ConflictingHeadersEvidence) Time() time.Time { return ev.H1.Time }
-=======
 // Time returns time of the latest header.
-func (ev ConflictingHeadersEvidence) Time() time.Time {
+func (ev *ConflictingHeadersEvidence) Time() time.Time {
 	return maxTime(ev.H1.Time, ev.H2.Time)
 }
->>>>>>> ceac02b8
 
 func (ev *ConflictingHeadersEvidence) Address() []byte {
 	panic("use ConflictingHeadersEvidence#Split to split evidence into individual pieces")
@@ -777,12 +772,7 @@
 	return e.Vote.Height
 }
 
-<<<<<<< HEAD
 func (e *PhantomValidatorEvidence) Time() time.Time {
-=======
-// Time returns the Vote's timestamp.
-func (e PhantomValidatorEvidence) Time() time.Time {
->>>>>>> ceac02b8
 	return e.Vote.Timestamp
 }
 
@@ -902,14 +892,9 @@
 	return e.Header.Height
 }
 
-<<<<<<< HEAD
+// Time returns the maximum between the header's time and vote's time.
 func (e *LunaticValidatorEvidence) Time() time.Time {
-	return e.Header.Time
-=======
-// Time returns the maximum between the header's time and vote's time.
-func (e LunaticValidatorEvidence) Time() time.Time {
 	return maxTime(e.Header.Time, e.Vote.Timestamp)
->>>>>>> ceac02b8
 }
 
 func (e *LunaticValidatorEvidence) Address() []byte {
@@ -1098,14 +1083,8 @@
 	return e.VoteA.Height
 }
 
-<<<<<<< HEAD
 func (e *PotentialAmnesiaEvidence) Time() time.Time {
-	return e.VoteA.Timestamp
-=======
-// Time returns time of the latest vote.
-func (e PotentialAmnesiaEvidence) Time() time.Time {
-	return maxTime(e.VoteA.Timestamp, e.VoteB.Timestamp)
->>>>>>> ceac02b8
+	return e.VoteB.Timestamp
 }
 
 func (e *PotentialAmnesiaEvidence) Address() []byte {
@@ -1303,13 +1282,8 @@
 	return e.Votes[0].Height
 }
 
-<<<<<<< HEAD
-// returns the time of the last vote
+// Time returns time of the latest vote.
 func (e *ProofOfLockChange) Time() time.Time {
-=======
-// Time returns time of the latest vote.
-func (e ProofOfLockChange) Time() time.Time {
->>>>>>> ceac02b8
 	latest := e.Votes[0].Timestamp
 	for _, vote := range e.Votes {
 		if vote.Timestamp.After(latest) {
