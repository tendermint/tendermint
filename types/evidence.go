package types

import (
	"bytes"
	"errors"
	"fmt"
	"strings"
	"time"

	"github.com/tendermint/tendermint/crypto"
	cryptoenc "github.com/tendermint/tendermint/crypto/encoding"
	"github.com/tendermint/tendermint/crypto/merkle"
	"github.com/tendermint/tendermint/crypto/tmhash"
	tmjson "github.com/tendermint/tendermint/libs/json"
	tmmath "github.com/tendermint/tendermint/libs/math"
	tmproto "github.com/tendermint/tendermint/proto/types"
)

const (
	// MaxEvidenceBytes is a maximum size of any evidence (including amino overhead).
	MaxEvidenceBytes int64 = 444

	// An invalid field in the header from LunaticValidatorEvidence.
	// Must be a function of the ABCI application state.
	ValidatorsHashField     = "ValidatorsHash"
	NextValidatorsHashField = "NextValidatorsHash"
	ConsensusHashField      = "ConsensusHash"
	AppHashField            = "AppHash"
	LastResultsHashField    = "LastResultsHash"
)

// ErrEvidenceInvalid wraps a piece of evidence and the error denoting how or why it is invalid.
type ErrEvidenceInvalid struct {
	Evidence   Evidence
	ErrorValue error
}

// NewErrEvidenceInvalid returns a new EvidenceInvalid with the given err.
func NewErrEvidenceInvalid(ev Evidence, err error) *ErrEvidenceInvalid {
	return &ErrEvidenceInvalid{ev, err}
}

// Error returns a string representation of the error.
func (err *ErrEvidenceInvalid) Error() string {
	return fmt.Sprintf("Invalid evidence: %v. Evidence: %v", err.ErrorValue, err.Evidence)
}

// ErrEvidenceOverflow is for when there is too much evidence in a block.
type ErrEvidenceOverflow struct {
	MaxNum int
	GotNum int
}

// NewErrEvidenceOverflow returns a new ErrEvidenceOverflow where got > max.
func NewErrEvidenceOverflow(max, got int) *ErrEvidenceOverflow {
	return &ErrEvidenceOverflow{max, got}
}

// Error returns a string representation of the error.
func (err *ErrEvidenceOverflow) Error() string {
	return fmt.Sprintf("Too much evidence: Max %d, got %d", err.MaxNum, err.GotNum)
}

//-------------------------------------------

// Evidence represents any provable malicious activity by a validator.
type Evidence interface {
	Height() int64                                     // height of the equivocation
	Time() time.Time                                   // time of the equivocation
	Address() []byte                                   // address of the equivocating validator
	Bytes() []byte                                     // bytes which comprise the evidence
	Hash() []byte                                      // hash of the evidence
	Verify(chainID string, pubKey crypto.PubKey) error // verify the evidence
	Equal(Evidence) bool                               // check equality of evidence

	ValidateBasic() error
	String() string
}

type CompositeEvidence interface {
	VerifyComposite(committedHeader *Header, valSet *ValidatorSet) error
	Split(committedHeader *Header, valSet *ValidatorSet, valToLastHeight map[string]int64) []Evidence
}

func EvidenceToProto(evidence Evidence) (*tmproto.Evidence, error) {
	if evidence == nil {
		return nil, errors.New("nil evidence")
	}

	switch evi := evidence.(type) {
	case *DuplicateVoteEvidence:
		pbevi := evi.ToProto()
		tp := &tmproto.Evidence{
			Sum: &tmproto.Evidence_DuplicateVoteEvidence{
				DuplicateVoteEvidence: &pbevi,
			},
		}
		return tp, nil
	case ConflictingHeadersEvidence:
		pbevi := evi.ToProto()

		tp := &tmproto.Evidence{
			Sum: &tmproto.Evidence_ConflictingHeadersEvidence{
				ConflictingHeadersEvidence: &pbevi,
			},
		}

		return tp, nil
	case *ConflictingHeadersEvidence:
		pbevi := evi.ToProto()

		tp := &tmproto.Evidence{
			Sum: &tmproto.Evidence_ConflictingHeadersEvidence{
				ConflictingHeadersEvidence: &pbevi,
			},
		}

		return tp, nil
	case *LunaticValidatorEvidence:
		pbevi := evi.ToProto()

		tp := &tmproto.Evidence{
			Sum: &tmproto.Evidence_LunaticValidatorEvidence{
				LunaticValidatorEvidence: &pbevi,
			},
		}

		return tp, nil
	case LunaticValidatorEvidence:
		pbevi := evi.ToProto()

		tp := &tmproto.Evidence{
			Sum: &tmproto.Evidence_LunaticValidatorEvidence{
				LunaticValidatorEvidence: &pbevi,
			},
		}

		return tp, nil
	case *PhantomValidatorEvidence:
		pbevi := evi.ToProto()

		tp := &tmproto.Evidence{
			Sum: &tmproto.Evidence_PhantomValidatorEvidence{
				PhantomValidatorEvidence: &pbevi,
			},
		}

		return tp, nil
	case PhantomValidatorEvidence:
		pbevi := evi.ToProto()

		tp := &tmproto.Evidence{
			Sum: &tmproto.Evidence_PhantomValidatorEvidence{
				PhantomValidatorEvidence: &pbevi,
			},
		}

		return tp, nil
	case *PotentialAmnesiaEvidence:
		pbevi := evi.ToProto()

		tp := &tmproto.Evidence{
			Sum: &tmproto.Evidence_PotentialAmnesiaEvidence{
				PotentialAmnesiaEvidence: &pbevi,
			},
		}

		return tp, nil
	case PotentialAmnesiaEvidence:
		pbevi := evi.ToProto()

		tp := &tmproto.Evidence{
			Sum: &tmproto.Evidence_PotentialAmnesiaEvidence{
				PotentialAmnesiaEvidence: &pbevi,
			},
		}
		return tp, nil

	case AmnesiaEvidence:
		return AmnesiaEvidenceToProto(evi)

	case *AmnesiaEvidence:
		return AmnesiaEvidenceToProto(*evi)

	case MockEvidence:
		if err := evi.ValidateBasic(); err != nil {
			return nil, err
		}

		tp := &tmproto.Evidence{
			Sum: &tmproto.Evidence_MockEvidence{
				MockEvidence: &tmproto.MockEvidence{
					EvidenceHeight:  evi.Height(),
					EvidenceTime:    evi.Time(),
					EvidenceAddress: evi.Address(),
				},
			},
		}

		return tp, nil
	case MockRandomEvidence:
		if err := evi.ValidateBasic(); err != nil {
			return nil, err
		}

		tp := &tmproto.Evidence{
			Sum: &tmproto.Evidence_MockRandomEvidence{
				MockRandomEvidence: &tmproto.MockRandomEvidence{
					EvidenceHeight:  evi.Height(),
					EvidenceTime:    evi.Time(),
					EvidenceAddress: evi.Address(),
					RandBytes:       evi.randBytes,
				},
			},
		}
		return tp, nil
	default:
		return nil, fmt.Errorf("toproto: evidence is not recognized: %T", evi)
	}
}

func EvidenceFromProto(evidence *tmproto.Evidence) (Evidence, error) {
	if evidence == nil {
		return nil, errors.New("nil evidence")
	}

	switch evi := evidence.Sum.(type) {
	//todo: reduce duplication by seperateing into fromproto
	case *tmproto.Evidence_DuplicateVoteEvidence:
		return DuplicateVoteEvidenceFromProto(evi.DuplicateVoteEvidence)
	case *tmproto.Evidence_ConflictingHeadersEvidence:
		return ConflictingHeadersEvidenceFromProto(evi.ConflictingHeadersEvidence)
	case *tmproto.Evidence_LunaticValidatorEvidence:
		return LunaticValidatorEvidenceFromProto(evi.LunaticValidatorEvidence)
	case *tmproto.Evidence_PotentialAmnesiaEvidence:
		return PotentialAmnesiaEvidenceFromProto(evi.PotentialAmnesiaEvidence)
	case *tmproto.Evidence_AmnesiaEvidence:
		return AmensiaEvidenceFromProto(evi.AmnesiaEvidence)
	case *tmproto.Evidence_PhantomValidatorEvidence:
		return PhantomValidatorEvidenceFromProto(evi.PhantomValidatorEvidence)
	case *tmproto.Evidence_MockEvidence:
		me := MockEvidence{
			EvidenceHeight:  evi.MockEvidence.GetEvidenceHeight(),
			EvidenceAddress: evi.MockEvidence.GetEvidenceAddress(),
			EvidenceTime:    evi.MockEvidence.GetEvidenceTime(),
		}
		return me, me.ValidateBasic()
	case *tmproto.Evidence_MockRandomEvidence:
		mre := MockRandomEvidence{
			MockEvidence: MockEvidence{
				EvidenceHeight:  evi.MockRandomEvidence.GetEvidenceHeight(),
				EvidenceAddress: evi.MockRandomEvidence.GetEvidenceAddress(),
				EvidenceTime:    evi.MockRandomEvidence.GetEvidenceTime(),
			},
			randBytes: evi.MockRandomEvidence.RandBytes,
		}
		return mre, mre.ValidateBasic()
	default:
		return nil, errors.New("evidence is not recognized")
	}
}

func init() {
	tmjson.RegisterType(&DuplicateVoteEvidence{}, "tendermint/DuplicateVoteEvidence")
	tmjson.RegisterType(&ConflictingHeadersEvidence{}, "tendermint/ConflictingHeadersEvidence")
	tmjson.RegisterType(&PhantomValidatorEvidence{}, "tendermint/PhantomValidatorEvidence")
	tmjson.RegisterType(&LunaticValidatorEvidence{}, "tendermint/LunaticValidatorEvidence")
	tmjson.RegisterType(&PotentialAmnesiaEvidence{}, "tendermint/PotentialAmnesiaEvidence")
	tmjson.RegisterType(&AmnesiaEvidence{}, "tendermint/AmnesiaEvidence")
}

//-------------------------------------------

// DuplicateVoteEvidence contains evidence a validator signed two conflicting
// votes.
type DuplicateVoteEvidence struct {
	VoteA *Vote `json:"vote_a"`
	VoteB *Vote `json:"vote_b"`
}

var _ Evidence = &DuplicateVoteEvidence{}

// NewDuplicateVoteEvidence creates DuplicateVoteEvidence with right ordering given
// two conflicting votes. If one of the votes is nil, evidence returned is nil as well
func NewDuplicateVoteEvidence(vote1 *Vote, vote2 *Vote) *DuplicateVoteEvidence {
	var voteA, voteB *Vote
	if vote1 == nil || vote2 == nil {
		return nil
	}
	if strings.Compare(vote1.BlockID.Key(), vote2.BlockID.Key()) == -1 {
		voteA = vote1
		voteB = vote2
	} else {
		voteA = vote2
		voteB = vote1
	}
	return &DuplicateVoteEvidence{
		VoteA: voteA,
		VoteB: voteB,
	}
}

// String returns a string representation of the evidence.
func (dve *DuplicateVoteEvidence) String() string {
	return fmt.Sprintf("DuplicateVoteEvidence{VoteA: %v, VoteB: %v}", dve.VoteA, dve.VoteB)

}

// Height returns the height this evidence refers to.
func (dve *DuplicateVoteEvidence) Height() int64 {
	return dve.VoteA.Height
}

// Time returns the time the evidence was created.
func (dve *DuplicateVoteEvidence) Time() time.Time {
	return dve.VoteA.Timestamp
}

// Address returns the address of the validator.
func (dve *DuplicateVoteEvidence) Address() []byte {
	return dve.VoteA.ValidatorAddress
}

// Hash returns the hash of the evidence.
func (dve *DuplicateVoteEvidence) Bytes() []byte {
	pbe := dve.ToProto()
	bz, err := pbe.Marshal()
	if err != nil {
		panic(err)
	}

	return bz
}

// Hash returns the hash of the evidence.
func (dve *DuplicateVoteEvidence) Hash() []byte {
	pbe := dve.ToProto()
	bz, err := pbe.Marshal()
	if err != nil {
		panic(err)
	}

	return tmhash.Sum(bz)
}

// Verify returns an error if the two votes aren't conflicting.
//
// To be conflicting, they must be from the same validator, for the same H/R/S,
// but for different blocks.
func (dve *DuplicateVoteEvidence) Verify(chainID string, pubKey crypto.PubKey) error {
	// H/R/S must be the same
	if dve.VoteA.Height != dve.VoteB.Height ||
		dve.VoteA.Round != dve.VoteB.Round ||
		dve.VoteA.Type != dve.VoteB.Type {
		return fmt.Errorf("h/r/s does not match: %d/%d/%v vs %d/%d/%v",
			dve.VoteA.Height, dve.VoteA.Round, dve.VoteA.Type,
			dve.VoteB.Height, dve.VoteB.Round, dve.VoteB.Type)
	}

	// Address must be the same
	if !bytes.Equal(dve.VoteA.ValidatorAddress, dve.VoteB.ValidatorAddress) {
		return fmt.Errorf("validator addresses do not match: %X vs %X",
			dve.VoteA.ValidatorAddress,
			dve.VoteB.ValidatorAddress,
		)
	}

	// Index must be the same
	if dve.VoteA.ValidatorIndex != dve.VoteB.ValidatorIndex {
		return fmt.Errorf(
			"validator indices do not match: %d and %d",
			dve.VoteA.ValidatorIndex,
			dve.VoteB.ValidatorIndex,
		)
	}

	// BlockIDs must be different
	if dve.VoteA.BlockID.Equals(dve.VoteB.BlockID) {
		return fmt.Errorf(
			"block IDs are the same (%v) - not a real duplicate vote",
			dve.VoteA.BlockID,
		)
	}

	// pubkey must match address (this should already be true, sanity check)
	addr := dve.VoteA.ValidatorAddress
	if !bytes.Equal(pubKey.Address(), addr) {
		return fmt.Errorf("address (%X) doesn't match pubkey (%v - %X)",
			addr, pubKey, pubKey.Address())
	}
	va := dve.VoteA.ToProto()
	vb := dve.VoteB.ToProto()
	// Signatures must be valid
	if !pubKey.VerifyBytes(VoteSignBytes(chainID, va), dve.VoteA.Signature) {
		return fmt.Errorf("verifying VoteA: %w", ErrVoteInvalidSignature)
	}
	if !pubKey.VerifyBytes(VoteSignBytes(chainID, vb), dve.VoteB.Signature) {
		return fmt.Errorf("verifying VoteB: %w", ErrVoteInvalidSignature)
	}

	return nil
}

// Equal checks if two pieces of evidence are equal.
func (dve *DuplicateVoteEvidence) Equal(ev Evidence) bool {
	if _, ok := ev.(*DuplicateVoteEvidence); !ok {
		return false
	}
	pbdev := dve.ToProto()
	bz, err := pbdev.Marshal()
	if err != nil {
		panic(err)
	}

	var evbz []byte
	if ev, ok := ev.(*DuplicateVoteEvidence); ok {
		evpb := ev.ToProto()
		evbz, err = evpb.Marshal()
		if err != nil {
			panic(err)
		}
	}

	// just check their hashes
	dveHash := tmhash.Sum(bz)
	evHash := tmhash.Sum(evbz)
	return bytes.Equal(dveHash, evHash)
}

// ValidateBasic performs basic validation.
func (dve *DuplicateVoteEvidence) ValidateBasic() error {
	if dve.VoteA == nil || dve.VoteB == nil {
		return fmt.Errorf("one or both of the votes are empty %v, %v", dve.VoteA, dve.VoteB)
	}
	if err := dve.VoteA.ValidateBasic(); err != nil {
		return fmt.Errorf("invalid VoteA: %w", err)
	}
	if err := dve.VoteB.ValidateBasic(); err != nil {
		return fmt.Errorf("invalid VoteB: %w", err)
	}
	// Enforce Votes are lexicographically sorted on blockID
	if strings.Compare(dve.VoteA.BlockID.Key(), dve.VoteB.BlockID.Key()) >= 0 {
		return errors.New("duplicate votes in invalid order")
	}
	return nil
}

func (dve DuplicateVoteEvidence) ToProto() tmproto.DuplicateVoteEvidence {
	voteB := dve.VoteB.ToProto()
	voteA := dve.VoteA.ToProto()
	tp := tmproto.DuplicateVoteEvidence{
		VoteA: voteA,
		VoteB: voteB,
	}
	return tp
}

<<<<<<< HEAD
=======
func DuplicateVoteEvidenceFromProto(pb *tmproto.DuplicateVoteEvidence) (*DuplicateVoteEvidence, error) {
	if pb == nil {
		return nil, errors.New("nil duplicate vote evidence")
	}

	vA, err := VoteFromProto(pb.VoteA)
	if err != nil {
		return nil, err
	}

	vB, err := VoteFromProto(pb.VoteB)
	if err != nil {
		return nil, err
	}

	dve := new(DuplicateVoteEvidence)

	dve.VoteA = vA
	dve.VoteB = vB

	return dve, dve.ValidateBasic()
}

>>>>>>> 74cae49c
//-------------------------------------------

// EvidenceList is a list of Evidence. Evidences is not a word.
type EvidenceList []Evidence

// Hash returns the simple merkle root hash of the EvidenceList.
func (evl EvidenceList) Hash() []byte {
	// These allocations are required because Evidence is not of type Bytes, and
	// golang slices can't be typed cast. This shouldn't be a performance problem since
	// the Evidence size is capped.
	evidenceBzs := make([][]byte, len(evl))
	for i := 0; i < len(evl); i++ {
		evidenceBzs[i] = evl[i].Bytes()
	}
	return merkle.HashFromByteSlices(evidenceBzs)
}

func (evl EvidenceList) String() string {
	s := ""
	for _, e := range evl {
		s += fmt.Sprintf("%s\t\t", e)
	}
	return s
}

// Has returns true if the evidence is in the EvidenceList.
func (evl EvidenceList) Has(evidence Evidence) bool {
	for _, ev := range evl {
		if ev.Equal(evidence) {
			return true
		}
	}
	return false
}

//-------------------------------------------

// ConflictingHeadersEvidence is primarily used by the light client when it
// observes two conflicting headers, both having 1/3+ of the voting power of
// the currently trusted validator set.
type ConflictingHeadersEvidence struct {
	H1 *SignedHeader `json:"h_1"`
	H2 *SignedHeader `json:"h_2"`
}

var _ Evidence = ConflictingHeadersEvidence{}
var _ CompositeEvidence = ConflictingHeadersEvidence{}

// Split breaks up eviddence into smaller chunks (one per validator except for
// PotentialAmnesiaEvidence): PhantomValidatorEvidence,
// LunaticValidatorEvidence, DuplicateVoteEvidence and
// PotentialAmnesiaEvidence.
//
// committedHeader - header at height H1.Height == H2.Height
// valSet					 - validator set at height H1.Height == H2.Height
// valToLastHeight - map between active validators and respective last heights
func (ev ConflictingHeadersEvidence) Split(committedHeader *Header, valSet *ValidatorSet,
	valToLastHeight map[string]int64) []Evidence {

	evList := make([]Evidence, 0)

	var alternativeHeader *SignedHeader
	if bytes.Equal(committedHeader.Hash(), ev.H1.Hash()) {
		alternativeHeader = ev.H2
	} else {
		alternativeHeader = ev.H1
	}

	// If there are signers(alternativeHeader) that are not part of
	// validators(committedHeader), they misbehaved as they are signing protocol
	// messages in heights they are not validators => immediately slashable
	// (#F4).
	for i, sig := range alternativeHeader.Commit.Signatures {
		if sig.Absent() {
			continue
		}

		lastHeightValidatorWasInSet, ok := valToLastHeight[string(sig.ValidatorAddress)]
		if !ok {
			continue
		}

		if !valSet.HasAddress(sig.ValidatorAddress) {
			evList = append(evList, &PhantomValidatorEvidence{
				Vote:                        alternativeHeader.Commit.GetVote(int32(i)),
				LastHeightValidatorWasInSet: lastHeightValidatorWasInSet,
			})
		}
	}

	// If ValidatorsHash, NextValidatorsHash, ConsensusHash, AppHash, and
	// LastResultsHash in alternativeHeader are different (incorrect application
	// state transition), then it is a lunatic misbehavior => immediately
	// slashable (#F5).
	var invalidField string
	switch {
	case !bytes.Equal(committedHeader.ValidatorsHash, alternativeHeader.ValidatorsHash):
		invalidField = "ValidatorsHash"
	case !bytes.Equal(committedHeader.NextValidatorsHash, alternativeHeader.NextValidatorsHash):
		invalidField = "NextValidatorsHash"
	case !bytes.Equal(committedHeader.ConsensusHash, alternativeHeader.ConsensusHash):
		invalidField = "ConsensusHash"
	case !bytes.Equal(committedHeader.AppHash, alternativeHeader.AppHash):
		invalidField = "AppHash"
	case !bytes.Equal(committedHeader.LastResultsHash, alternativeHeader.LastResultsHash):
		invalidField = "LastResultsHash"
	}
	if invalidField != "" {
		for i, sig := range alternativeHeader.Commit.Signatures {
			if sig.Absent() {
				continue
			}
			evList = append(evList, &LunaticValidatorEvidence{
				Header:             alternativeHeader.Header,
				Vote:               alternativeHeader.Commit.GetVote(int32(i)),
				InvalidHeaderField: invalidField,
			})
		}
		return evList
	}

	// Use the fact that signatures are sorted by ValidatorAddress.
	var (
		i = 0
		j = 0
	)
OUTER_LOOP:
	for i < len(ev.H1.Commit.Signatures) {
		sigA := ev.H1.Commit.Signatures[i]
		if sigA.Absent() {
			i++
			continue
		}
		// FIXME: Replace with HasAddress once DuplicateVoteEvidence#PubKey is
		// removed.
		_, val := valSet.GetByAddress(sigA.ValidatorAddress)
		if val == nil {
			i++
			continue
		}

		for j < len(ev.H2.Commit.Signatures) {
			sigB := ev.H2.Commit.Signatures[j]
			if sigB.Absent() {
				j++
				continue
			}

			switch bytes.Compare(sigA.ValidatorAddress, sigB.ValidatorAddress) {
			case 0:
				// if H1.Round == H2.Round, and some signers signed different precommit
				// messages in both commits, then it is an equivocation misbehavior =>
				// immediately slashable (#F1).
				if ev.H1.Commit.Round == ev.H2.Commit.Round {
					evList = append(evList, &DuplicateVoteEvidence{
						VoteA: ev.H1.Commit.GetVote(int32(i)),
						VoteB: ev.H2.Commit.GetVote(int32(j)),
					})
				} else {
					// if H1.Round != H2.Round we need to run full detection procedure => not
					// immediately slashable.
					firstVote := ev.H1.Commit.GetVote(int32(i))
					secondVote := ev.H2.Commit.GetVote(int32(j))
					var newEv PotentialAmnesiaEvidence
					if firstVote.Timestamp.Before(secondVote.Timestamp) {
						newEv = PotentialAmnesiaEvidence{
							VoteA: firstVote,
							VoteB: secondVote,
						}
					} else {
						newEv = PotentialAmnesiaEvidence{
							VoteA: secondVote,
							VoteB: firstVote,
						}
					}
					// has the validator incorrectly voted for a previous round
					if newEv.VoteA.Round > newEv.VoteB.Round {
						evList = append(evList, MakeAmnesiaEvidence(newEv, EmptyPOLC()))
					} else {
						evList = append(evList, newEv)
					}
				}

				i++
				j++
				continue OUTER_LOOP
			case 1:
				i++
				continue OUTER_LOOP
			case -1:
				j++
			}
		}
	}

	return evList
}

func (ev ConflictingHeadersEvidence) Height() int64 { return ev.H1.Height }

// XXX: this is not the time of equivocation
func (ev ConflictingHeadersEvidence) Time() time.Time { return ev.H1.Time }

func (ev ConflictingHeadersEvidence) Address() []byte {
	panic("use ConflictingHeadersEvidence#Split to split evidence into individual pieces")
}

func (ev ConflictingHeadersEvidence) Bytes() []byte {
	pbe := ev.ToProto()

	bz, err := pbe.Marshal()
	if err != nil {
		panic(err)
	}

	return bz
}

func (ev ConflictingHeadersEvidence) Hash() []byte {
	bz := make([]byte, tmhash.Size*2)
	copy(bz[:tmhash.Size-1], ev.H1.Hash().Bytes())
	copy(bz[tmhash.Size:], ev.H2.Hash().Bytes())
	return tmhash.Sum(bz)
}

func (ev ConflictingHeadersEvidence) Verify(chainID string, _ crypto.PubKey) error {
	panic("use ConflictingHeadersEvidence#VerifyComposite to verify composite evidence")
}

// VerifyComposite verifies that both headers belong to the same chain, same
// height and signed by 1/3+ of validators at height H1.Height == H2.Height.
func (ev ConflictingHeadersEvidence) VerifyComposite(committedHeader *Header, valSet *ValidatorSet) error {
	var alternativeHeader *SignedHeader
	switch {
	case bytes.Equal(committedHeader.Hash(), ev.H1.Hash()):
		alternativeHeader = ev.H2
	case bytes.Equal(committedHeader.Hash(), ev.H2.Hash()):
		alternativeHeader = ev.H1
	default:
		return errors.New("none of the headers are committed from this node's perspective")
	}

	// ChainID must be the same
	if committedHeader.ChainID != alternativeHeader.ChainID {
		return errors.New("alt header is from a different chain")
	}

	// Height must be the same
	if committedHeader.Height != alternativeHeader.Height {
		return errors.New("alt header is from a different height")
	}

	// Limit the number of signatures to avoid DoS attacks where a header
	// contains too many signatures.
	//
	// Validator set size               = 100 [node]
	// Max validator set size = 100 * 2 = 200 [fork?]
	maxNumValidators := valSet.Size() * 2
	if len(alternativeHeader.Commit.Signatures) > maxNumValidators {
		return fmt.Errorf("alt commit contains too many signatures: %d, expected no more than %d",
			len(alternativeHeader.Commit.Signatures),
			maxNumValidators)
	}

	// Header must be signed by at least 1/3+ of voting power of currently
	// trusted validator set.
	if err := valSet.VerifyCommitTrusting(
		alternativeHeader.ChainID,
		alternativeHeader.Commit,
		tmmath.Fraction{Numerator: 1, Denominator: 3}); err != nil {
		return fmt.Errorf("alt header does not have 1/3+ of voting power of our validator set: %w", err)
	}

	return nil
}

func (ev ConflictingHeadersEvidence) Equal(ev2 Evidence) bool {
	switch e2 := ev2.(type) {
	case ConflictingHeadersEvidence:
		return bytes.Equal(ev.H1.Hash(), e2.H1.Hash()) && bytes.Equal(ev.H2.Hash(), e2.H2.Hash())
	case *ConflictingHeadersEvidence:
		return bytes.Equal(ev.H1.Hash(), e2.H1.Hash()) && bytes.Equal(ev.H2.Hash(), e2.H2.Hash())
	default:
		return false
	}
}

func (ev ConflictingHeadersEvidence) ValidateBasic() error {
	if ev.H1 == nil {
		return errors.New("first header is missing")
	}

	if ev.H2 == nil {
		return errors.New("second header is missing")
	}

	if err := ev.H1.ValidateBasic(ev.H1.ChainID); err != nil {
		return fmt.Errorf("h1: %w", err)
	}
	if err := ev.H2.ValidateBasic(ev.H2.ChainID); err != nil {
		return fmt.Errorf("h2: %w", err)
	}
	return nil
}

func (ev ConflictingHeadersEvidence) String() string {
	return fmt.Sprintf("ConflictingHeadersEvidence{H1: %d#%X, H2: %d#%X}",
		ev.H1.Height, ev.H1.Hash(),
		ev.H2.Height, ev.H2.Hash())
}

func (ev ConflictingHeadersEvidence) ToProto() tmproto.ConflictingHeadersEvidence {
	pbh1 := ev.H1.ToProto()
	pbh2 := ev.H2.ToProto()

	tp := tmproto.ConflictingHeadersEvidence{
		H1: pbh1,
		H2: pbh2,
	}
	return tp
}

<<<<<<< HEAD
=======
func ConflictingHeadersEvidenceFromProto(pb *tmproto.ConflictingHeadersEvidence) (ConflictingHeadersEvidence, error) {
	if pb == nil {
		return ConflictingHeadersEvidence{}, errors.New("nil ConflictingHeadersEvidence")
	}
	h1, err := SignedHeaderFromProto(pb.H1)
	if err != nil {
		return ConflictingHeadersEvidence{}, fmt.Errorf("from proto err: %w", err)
	}
	h2, err := SignedHeaderFromProto(pb.H2)
	if err != nil {
		return ConflictingHeadersEvidence{}, fmt.Errorf("from proto err: %w", err)
	}

	tp := ConflictingHeadersEvidence{
		H1: h1,
		H2: h2,
	}

	return tp, tp.ValidateBasic()
}

>>>>>>> 74cae49c
//-------------------------------------------

type PhantomValidatorEvidence struct {
	Vote                        *Vote `json:"vote"`
	LastHeightValidatorWasInSet int64 `json:"last_height_validator_was_in_set"`
}

var _ Evidence = PhantomValidatorEvidence{}

func (e PhantomValidatorEvidence) Height() int64 {
	return e.Vote.Height
}

func (e PhantomValidatorEvidence) Time() time.Time {
	return e.Vote.Timestamp
}

func (e PhantomValidatorEvidence) Address() []byte {
	return e.Vote.ValidatorAddress
}

func (e PhantomValidatorEvidence) Hash() []byte {
	pbe := e.ToProto()

	bz, err := pbe.Marshal()
	if err != nil {
		panic(err)
	}
	return tmhash.Sum(bz)
}

func (e PhantomValidatorEvidence) Bytes() []byte {
	pbe := e.ToProto()

	bz, err := pbe.Marshal()
	if err != nil {
		panic(err)
	}

	return bz
}

func (e PhantomValidatorEvidence) Verify(chainID string, pubKey crypto.PubKey) error {

	v := e.Vote.ToProto()
	if !pubKey.VerifyBytes(VoteSignBytes(chainID, v), e.Vote.Signature) {
		return errors.New("invalid signature")
	}

	return nil
}

func (e PhantomValidatorEvidence) Equal(ev Evidence) bool {
	switch e2 := ev.(type) {
	case PhantomValidatorEvidence:
		return e.Vote.Height == e2.Vote.Height &&
			bytes.Equal(e.Vote.ValidatorAddress, e2.Vote.ValidatorAddress)
	case *PhantomValidatorEvidence:
		return e.Vote.Height == e2.Vote.Height &&
			bytes.Equal(e.Vote.ValidatorAddress, e2.Vote.ValidatorAddress)
	default:
		return false
	}
}

func (e PhantomValidatorEvidence) ValidateBasic() error {

	if e.Vote == nil {
		return errors.New("empty vote")
	}

	if err := e.Vote.ValidateBasic(); err != nil {
		return fmt.Errorf("invalid signature: %v", err)
	}

	if !e.Vote.BlockID.IsComplete() {
		return errors.New("expected vote for block")
	}

	if e.LastHeightValidatorWasInSet <= 0 {
		return errors.New("negative or zero LastHeightValidatorWasInSet")
	}

	return nil
}

func (e PhantomValidatorEvidence) String() string {
	return fmt.Sprintf("PhantomValidatorEvidence{%X voted at height %d}",
		e.Vote.ValidatorAddress, e.Vote.Height)
}

func (e PhantomValidatorEvidence) ToProto() tmproto.PhantomValidatorEvidence {
	vpb := e.Vote.ToProto()

	tp := tmproto.PhantomValidatorEvidence{
		Vote:                        vpb,
		LastHeightValidatorWasInSet: e.LastHeightValidatorWasInSet,
	}

	return tp
}

<<<<<<< HEAD
=======
func PhantomValidatorEvidenceFromProto(pb *tmproto.PhantomValidatorEvidence) (PhantomValidatorEvidence, error) {
	if pb == nil {
		return PhantomValidatorEvidence{}, errors.New("nil PhantomValidatorEvidence")
	}

	vpb, err := VoteFromProto(pb.Vote)
	if err != nil {
		return PhantomValidatorEvidence{}, err
	}

	tp := PhantomValidatorEvidence{
		Vote:                        vpb,
		LastHeightValidatorWasInSet: pb.LastHeightValidatorWasInSet,
	}

	return tp, tp.ValidateBasic()
}

>>>>>>> 74cae49c
//-------------------------------------------

type LunaticValidatorEvidence struct {
	Header             *Header `json:"header"`
	Vote               *Vote   `json:"vote"`
	InvalidHeaderField string  `json:"invalid_header_field"`
}

var _ Evidence = LunaticValidatorEvidence{}

func (e LunaticValidatorEvidence) Height() int64 {
	return e.Header.Height
}

func (e LunaticValidatorEvidence) Time() time.Time {
	return e.Header.Time
}

func (e LunaticValidatorEvidence) Address() []byte {
	return e.Vote.ValidatorAddress
}

func (e LunaticValidatorEvidence) Hash() []byte {
	bz := make([]byte, tmhash.Size+crypto.AddressSize)
	copy(bz[:tmhash.Size-1], e.Header.Hash().Bytes())
	copy(bz[tmhash.Size:], e.Vote.ValidatorAddress.Bytes())
	return tmhash.Sum(bz)
}

func (e LunaticValidatorEvidence) Bytes() []byte {
	pbe := e.ToProto()

	bz, err := pbe.Marshal()
	if err != nil {
		panic(err)
	}

	return bz
}

func (e LunaticValidatorEvidence) Verify(chainID string, pubKey crypto.PubKey) error {
	// chainID must be the same
	if chainID != e.Header.ChainID {
		return fmt.Errorf("chainID do not match: %s vs %s",
			chainID,
			e.Header.ChainID,
		)
	}

	v := e.Vote.ToProto()
	if !pubKey.VerifyBytes(VoteSignBytes(chainID, v), e.Vote.Signature) {
		return errors.New("invalid signature")
	}

	return nil
}

func (e LunaticValidatorEvidence) Equal(ev Evidence) bool {
	switch e2 := ev.(type) {
	case LunaticValidatorEvidence:
		return bytes.Equal(e.Header.Hash(), e2.Header.Hash()) &&
			bytes.Equal(e.Vote.ValidatorAddress, e2.Vote.ValidatorAddress)
	case *LunaticValidatorEvidence:
		return bytes.Equal(e.Header.Hash(), e2.Header.Hash()) &&
			bytes.Equal(e.Vote.ValidatorAddress, e2.Vote.ValidatorAddress)
	default:
		return false
	}
}

func (e LunaticValidatorEvidence) ValidateBasic() error {
	if e.Header == nil {
		return errors.New("empty header")
	}

	if e.Vote == nil {
		return errors.New("empty vote")
	}

	if err := e.Header.ValidateBasic(); err != nil {
		return fmt.Errorf("invalid header: %v", err)
	}

	if err := e.Vote.ValidateBasic(); err != nil {
		return fmt.Errorf("invalid signature: %v", err)
	}

	if !e.Vote.BlockID.IsComplete() {
		return errors.New("expected vote for block")
	}

	if e.Header.Height != e.Vote.Height {
		return fmt.Errorf("header and vote have different heights: %d vs %d",
			e.Header.Height,
			e.Vote.Height,
		)
	}

	switch e.InvalidHeaderField {
	case "ValidatorsHash", "NextValidatorsHash", "ConsensusHash", "AppHash", "LastResultsHash":
		return nil
	default:
		return errors.New("unknown invalid header field")
	}
}

func (e LunaticValidatorEvidence) String() string {
	return fmt.Sprintf("LunaticValidatorEvidence{%X voted for %d/%X, which contains invalid %s}",
		e.Vote.ValidatorAddress, e.Header.Height, e.Header.Hash(), e.InvalidHeaderField)
}

func (e LunaticValidatorEvidence) VerifyHeader(committedHeader *Header) error {
	matchErr := func(field string) error {
		return fmt.Errorf("%s matches committed hash", field)
	}

	if committedHeader == nil {
		return errors.New("committed header is nil")
	}

	switch e.InvalidHeaderField {
	case ValidatorsHashField:
		if bytes.Equal(committedHeader.ValidatorsHash, e.Header.ValidatorsHash) {
			return matchErr(ValidatorsHashField)
		}
	case NextValidatorsHashField:
		if bytes.Equal(committedHeader.NextValidatorsHash, e.Header.NextValidatorsHash) {
			return matchErr(NextValidatorsHashField)
		}
	case ConsensusHashField:
		if bytes.Equal(committedHeader.ConsensusHash, e.Header.ConsensusHash) {
			return matchErr(ConsensusHashField)
		}
	case AppHashField:
		if bytes.Equal(committedHeader.AppHash, e.Header.AppHash) {
			return matchErr(AppHashField)
		}
	case LastResultsHashField:
		if bytes.Equal(committedHeader.LastResultsHash, e.Header.LastResultsHash) {
			return matchErr(LastResultsHashField)
		}
	default:
		return errors.New("unknown InvalidHeaderField")
	}

	return nil
}

func (e LunaticValidatorEvidence) ToProto() tmproto.LunaticValidatorEvidence {
	h := e.Header.ToProto()
	v := e.Vote.ToProto()

	tp := tmproto.LunaticValidatorEvidence{
		Header:             h,
		Vote:               v,
		InvalidHeaderField: e.InvalidHeaderField,
	}

	return tp
}

<<<<<<< HEAD
=======
func LunaticValidatorEvidenceFromProto(pb *tmproto.LunaticValidatorEvidence) (*LunaticValidatorEvidence, error) {
	if pb == nil {
		return nil, errors.New("nil LunaticValidatorEvidence")
	}

	h, err := HeaderFromProto(pb.GetHeader())
	if err != nil {
		return nil, err
	}

	v, err := VoteFromProto(pb.GetVote())
	if err != nil {
		return nil, err
	}

	tp := LunaticValidatorEvidence{
		Header:             &h,
		Vote:               v,
		InvalidHeaderField: pb.InvalidHeaderField,
	}

	return &tp, tp.ValidateBasic()
}

>>>>>>> 74cae49c
//-------------------------------------------

// PotentialAmnesiaEvidence is constructed when a validator votes on two different blocks at different rounds
// in the same height. PotentialAmnesiaEvidence can then evolve into AmensiaEvidence if the indicted validator
// is incapable of providing the proof of lock change that validates voting twice in the allotted trial period.
// Heightstamp is used for each node to keep a track of how much time has passed so as to know when the trial period
// is finished and is set when the node first receives the evidence.
type PotentialAmnesiaEvidence struct {
	VoteA *Vote `json:"vote_a"`
	VoteB *Vote `json:"vote_b"`

	HeightStamp int64
}

var _ Evidence = PotentialAmnesiaEvidence{}

func (e PotentialAmnesiaEvidence) Height() int64 {
	return e.VoteA.Height
}

func (e PotentialAmnesiaEvidence) Time() time.Time {
	return e.VoteA.Timestamp
}

func (e PotentialAmnesiaEvidence) Address() []byte {
	return e.VoteA.ValidatorAddress
}

func (e PotentialAmnesiaEvidence) Hash() []byte {
	pbe := e.ToProto()

	bz, err := pbe.Marshal()
	if err != nil {
		panic(err)
	}

	return tmhash.Sum(bz)
}

func (e PotentialAmnesiaEvidence) Bytes() []byte {
	pbe := e.ToProto()

	bz, err := pbe.Marshal()
	if err != nil {
		panic(err)
	}

	return bz
}

func (e PotentialAmnesiaEvidence) Verify(chainID string, pubKey crypto.PubKey) error {
	// pubkey must match address (this should already be true, sanity check)
	addr := e.VoteA.ValidatorAddress
	if !bytes.Equal(pubKey.Address(), addr) {
		return fmt.Errorf("address (%X) doesn't match pubkey (%v - %X)",
			addr, pubKey, pubKey.Address())
	}

	va := e.VoteA.ToProto()
	vb := e.VoteB.ToProto()

	// Signatures must be valid
	if !pubKey.VerifyBytes(VoteSignBytes(chainID, va), e.VoteA.Signature) {
		return fmt.Errorf("verifying VoteA: %w", ErrVoteInvalidSignature)
	}
	if !pubKey.VerifyBytes(VoteSignBytes(chainID, vb), e.VoteB.Signature) {
		return fmt.Errorf("verifying VoteB: %w", ErrVoteInvalidSignature)
	}

	return nil
}

func (e PotentialAmnesiaEvidence) Equal(ev Evidence) bool {
	switch e2 := ev.(type) {
	case PotentialAmnesiaEvidence:
		return e.Height() == e2.Height() && e.VoteA.Round == e2.VoteA.Round && e.VoteB.Round == e2.VoteB.Round &&
			bytes.Equal(e.Address(), e2.Address())
	case *PotentialAmnesiaEvidence:
		return e.Height() == e2.Height() && e.VoteA.Round == e2.VoteA.Round && e.VoteB.Round == e2.VoteB.Round &&
			bytes.Equal(e.Address(), e2.Address())
	default:
		return false
	}
}

func (e PotentialAmnesiaEvidence) ValidateBasic() error {
	if e.VoteA == nil || e.VoteB == nil {
		return fmt.Errorf("one or both of the votes are empty %v, %v", e.VoteA, e.VoteB)
	}
	if err := e.VoteA.ValidateBasic(); err != nil {
		return fmt.Errorf("invalid VoteA: %v", err)
	}
	if err := e.VoteB.ValidateBasic(); err != nil {
		return fmt.Errorf("invalid VoteB: %v", err)
	}

	// H/S must be the same
	if e.VoteA.Height != e.VoteB.Height ||
		e.VoteA.Type != e.VoteB.Type {
		return fmt.Errorf("h/s do not match: %d/%v vs %d/%v",
			e.VoteA.Height, e.VoteA.Type, e.VoteB.Height, e.VoteB.Type)
	}

	// Enforce that vote A came before vote B
	if e.VoteA.Timestamp.After(e.VoteB.Timestamp) {
		return fmt.Errorf("vote A should have a timestamp before vote B, but got %s > %s",
			e.VoteA.Timestamp, e.VoteB.Timestamp)
	}

	// Address must be the same
	if !bytes.Equal(e.VoteA.ValidatorAddress, e.VoteB.ValidatorAddress) {
		return fmt.Errorf("validator addresses do not match: %X vs %X",
			e.VoteA.ValidatorAddress,
			e.VoteB.ValidatorAddress,
		)
	}

	// Index must be the same
	// https://github.com/tendermint/tendermint/issues/4619
	if e.VoteA.ValidatorIndex != e.VoteB.ValidatorIndex {
		return fmt.Errorf(
			"duplicateVoteEvidence Error: Validator indices do not match. Got %d and %d",
			e.VoteA.ValidatorIndex,
			e.VoteB.ValidatorIndex,
		)
	}

	// BlockIDs must be different
	if e.VoteA.BlockID.Equals(e.VoteB.BlockID) {
		return fmt.Errorf(
			"block IDs are the same (%v) - not a real duplicate vote",
			e.VoteA.BlockID,
		)
	}

	return nil
}

func (e PotentialAmnesiaEvidence) String() string {
	return fmt.Sprintf("PotentialAmnesiaEvidence{VoteA: %v, VoteB: %v}", e.VoteA, e.VoteB)
}

// Primed finds whether the PotentialAmnesiaEvidence is ready to be upgraded to Amnesia Evidence. It is decided if
// either the prosecuted node voted in the past or if the allocated trial period has expired without a proof of lock
// change having been provided.
func (e PotentialAmnesiaEvidence) Primed(trialPeriod, currentHeight int64) bool {
	// voted in the past can be instantly punishable
	if e.VoteA.Round > e.VoteB.Round {
		return true
	}
	// has the trial period expired
	if e.HeightStamp > 0 {
		return e.HeightStamp+trialPeriod <= currentHeight
	}
	return false
}

func (e PotentialAmnesiaEvidence) ToProto() tmproto.PotentialAmnesiaEvidence {
	voteB := e.VoteB.ToProto()
	voteA := e.VoteA.ToProto()

	tp := tmproto.PotentialAmnesiaEvidence{
		VoteA:       voteA,
		VoteB:       voteB,
		HeightStamp: e.HeightStamp,
	}

	return tp
}

// ------------------

// ProofOfLockChange (POLC) proves that a node followed the consensus protocol and voted for a precommit in two
// different rounds because the node received a majority of votes for a different block in the latter round. In cases of
// amnesia evidence, a suspected node will need ProofOfLockChange to prove that the node did not break protocol.
type ProofOfLockChange struct {
	Votes  []Vote        `json:"votes"`
	PubKey crypto.PubKey `json:"pubkey"`
}

// MakePOLCFromVoteSet can be used when a majority of prevotes or precommits for a block is seen
// that the node has itself not yet voted for in order to process the vote set into a proof of lock change
func MakePOLCFromVoteSet(voteSet *VoteSet, pubKey crypto.PubKey, blockID BlockID) (ProofOfLockChange, error) {
	polc := makePOLCFromVoteSet(voteSet, pubKey, blockID)
	return polc, polc.ValidateBasic()
}

func makePOLCFromVoteSet(voteSet *VoteSet, pubKey crypto.PubKey, blockID BlockID) ProofOfLockChange {
	var votes []Vote
	valSetSize := voteSet.Size()
	for valIdx := int32(0); int(valIdx) < valSetSize; valIdx++ {
		vote := voteSet.GetByIndex(valIdx)
		if vote != nil && vote.BlockID.Equals(blockID) {
			votes = append(votes, *vote)
		}
	}
	return ProofOfLockChange{
		Votes:  votes,
		PubKey: pubKey,
	}
}

// EmptyPOLC returns an empty polc. This is used when no polc has been provided in the allocated trial period time
// and the node now needs to move to upgrading to AmnesiaEvidence and hence uses an empty polc
func EmptyPOLC() ProofOfLockChange {
	return ProofOfLockChange{
		nil,
		nil,
	}
}

func (e ProofOfLockChange) Height() int64 {
	return e.Votes[0].Height
}

// returns the time of the last vote
func (e ProofOfLockChange) Time() time.Time {
	latest := e.Votes[0].Timestamp
	for _, vote := range e.Votes {
		if vote.Timestamp.After(latest) {
			latest = vote.Timestamp
		}
	}
	return latest
}

func (e ProofOfLockChange) Round() int32 {
	return e.Votes[0].Round
}

func (e ProofOfLockChange) Address() []byte {
	return e.PubKey.Address()
}

func (e ProofOfLockChange) BlockID() BlockID {
	return e.Votes[0].BlockID
}

// ValidateVotes checks the polc against the validator set of that height. The function makes sure that the polc
// contains a majority of votes and that each
func (e ProofOfLockChange) ValidateVotes(valSet *ValidatorSet, chainID string) error {
	if e.IsAbsent() {
		return errors.New("polc is empty")
	}
	talliedVotingPower := int64(0)
	votingPowerNeeded := valSet.TotalVotingPower() * 2 / 3
	for _, vote := range e.Votes {
		exists := false
		for _, validator := range valSet.Validators {
			if bytes.Equal(validator.Address, vote.ValidatorAddress) {
				exists = true
				v := vote.ToProto()
				if !validator.PubKey.VerifyBytes(VoteSignBytes(chainID, v), vote.Signature) {
					return fmt.Errorf("cannot verify vote (from validator: %d) against signature: %v",
						vote.ValidatorIndex, vote.Signature)
				}

				talliedVotingPower += validator.VotingPower
			}
		}
		if !exists {
			return fmt.Errorf("vote was not from a validator in this set: %v", vote.String())
		}
	}
	if talliedVotingPower <= votingPowerNeeded {
		return ErrNotEnoughVotingPowerSigned{
			Got:    talliedVotingPower,
			Needed: votingPowerNeeded + 1,
		}
	}
	return nil
}

func (e ProofOfLockChange) Equal(e2 ProofOfLockChange) bool {
	return bytes.Equal(e.Address(), e2.Address()) && e.Height() == e2.Height() &&
		e.Round() == e2.Round()
}

func (e ProofOfLockChange) ValidateBasic() error {
	// first check if the polc is absent / empty
	if e.IsAbsent() {
		return nil
	}

	if e.PubKey == nil {
		return errors.New("missing public key")
	}
	// validate basic doesn't count the number of votes and their voting power, this is to be done by VerifyEvidence
	if e.Votes == nil {
		return errors.New("missing votes")
	}
	// height, round and vote type must be the same for all votes
	height := e.Height()
	round := e.Round()
	if round == 0 {
		return errors.New("can't have a polc for the first round")
	}
	voteType := e.Votes[0].Type
	for idx, vote := range e.Votes {
		if err := vote.ValidateBasic(); err != nil {
			return fmt.Errorf("invalid vote#%d: %w", idx, err)
		}

		if vote.Height != height {
			return fmt.Errorf("invalid height for vote#%d: %d instead of %d", idx, vote.Height, height)
		}

		if vote.Round != round {
			return fmt.Errorf("invalid round for vote#%d: %d instead of %d", idx, vote.Round, round)
		}

		if vote.Type != voteType {
			return fmt.Errorf("invalid vote type for vote#%d: %d instead of %d", idx, vote.Type, voteType)
		}

		if !vote.BlockID.Equals(e.BlockID()) {
			return fmt.Errorf("vote must be for the same block id: %v instead of %v", e.BlockID(), vote.BlockID)
		}

		if bytes.Equal(vote.ValidatorAddress.Bytes(), e.PubKey.Address().Bytes()) {
			return fmt.Errorf("vote validator address cannot be the same as the public key address: %X all votes %v",
				vote.ValidatorAddress.Bytes(), e.PubKey.Address().Bytes())
		}

		for i := idx + 1; i < len(e.Votes); i++ {
			if bytes.Equal(vote.ValidatorAddress.Bytes(), e.Votes[i].ValidatorAddress.Bytes()) {
				return fmt.Errorf("duplicate votes: %v", vote)
			}
		}

	}
	return nil
}

func (e ProofOfLockChange) String() string {
	if e.IsAbsent() {
		return "Empty ProofOfLockChange"
	}
	return fmt.Sprintf("ProofOfLockChange {Address: %X, Height: %d, Round: %d", e.Address(), e.Height(),
		e.Votes[0].Round)
}

// IsAbsent checks if the polc is empty
func (e ProofOfLockChange) IsAbsent() bool {
	return e.Votes == nil && e.PubKey == nil
}

func (e *ProofOfLockChange) ToProto() (*tmproto.ProofOfLockChange, error) {
	if e == nil {
		return nil, errors.New("nil proof of lock change")
	}
	plc := new(tmproto.ProofOfLockChange)
	vpb := make([]*tmproto.Vote, len(e.Votes))

	// if absent create empty proto polc
	if e.IsAbsent() {
		return plc, nil
	}

	if e.Votes == nil {
		return nil, errors.New("polc is not absent but has no votes")
	}
	for i, v := range e.Votes {
		pb := v.ToProto()
		if pb != nil {
			vpb[i] = pb
		}
	}

	pk, err := cryptoenc.PubKeyToProto(e.PubKey)
	if err != nil {
		return nil, err
	}
	plc.PubKey = &pk
	plc.Votes = vpb

	return plc, nil
}

// AmnesiaEvidence is the progression of PotentialAmnesiaEvidence and is used to prove an infringement of the
// Tendermint consensus when a validator incorrectly sends a vote in a later round without correctly changing the lock
type AmnesiaEvidence struct {
	PotentialAmnesiaEvidence
	Polc ProofOfLockChange
}

// Height, Time, Address and Verify functions are all inherited by the PotentialAmnesiaEvidence struct
var _ Evidence = &AmnesiaEvidence{}
var _ Evidence = AmnesiaEvidence{}

func MakeAmnesiaEvidence(pe PotentialAmnesiaEvidence, proof ProofOfLockChange) AmnesiaEvidence {
	return AmnesiaEvidence{
		pe,
		proof,
	}
}

func (e AmnesiaEvidence) Equal(ev Evidence) bool {
	e2, ok := ev.(AmnesiaEvidence)
	if !ok {
		return false
	}
	return e.PotentialAmnesiaEvidence.Equal(e2.PotentialAmnesiaEvidence)
}

func (e AmnesiaEvidence) ValidateBasic() error {
	if err := e.PotentialAmnesiaEvidence.ValidateBasic(); err != nil {
		return fmt.Errorf("invalid potential amnesia evidence: %w", err)
	}
	if !e.Polc.IsAbsent() {
		if err := e.Polc.ValidateBasic(); err != nil {
			return fmt.Errorf("invalid proof of lock change: %w", err)
		}

		if !bytes.Equal(e.PotentialAmnesiaEvidence.Address(), e.Polc.Address()) {
			return fmt.Errorf("validator addresses do not match (%X - %X)", e.PotentialAmnesiaEvidence.Address(),
				e.Polc.Address())
		}

		if e.PotentialAmnesiaEvidence.Height() != e.Polc.Height() {
			return fmt.Errorf("heights do not match (%d - %d)", e.PotentialAmnesiaEvidence.Height(),
				e.Polc.Height())
		}

		if e.Polc.Round() <= e.VoteA.Round || e.Polc.Round() > e.VoteB.Round {
			return fmt.Errorf("polc must be between %d and %d (inclusive)", e.VoteA.Round+1, e.VoteB.Round)
		}

		if !e.Polc.BlockID().Equals(e.PotentialAmnesiaEvidence.VoteB.BlockID) && !e.Polc.BlockID().IsZero() {
			return fmt.Errorf("polc must be either for a nil block or for the same block as the second vote: %v != %v",
				e.Polc.BlockID(), e.PotentialAmnesiaEvidence.VoteB.BlockID)
		}

		if e.Polc.Time().After(e.PotentialAmnesiaEvidence.VoteB.Timestamp) {
			return fmt.Errorf("validator voted again before receiving a majority of votes for the new block: %v is after %v",
				e.Polc.Time(), e.PotentialAmnesiaEvidence.VoteB.Timestamp)
		}
	}
	return nil
}

// ViolatedConsensus assess on the basis of the AmensiaEvidence whether the validator has violated the
// Tendermint consensus. Evidence must be validated first (see ValidateBasic).
// We are only interested in proving that the latter of the votes in terms of time was correctly done.
func (e AmnesiaEvidence) ViolatedConsensus() (bool, string) {
	// a validator having voted cannot go back and vote on an earlier round
	if e.PotentialAmnesiaEvidence.VoteA.Round > e.PotentialAmnesiaEvidence.VoteB.Round {
		return true, "validator went back and voted on a previous round"
	}

	// if empty, then no proof was provided to defend the validators actions
	if e.Polc.IsAbsent() {
		return true, "no proof of lock was provided"
	}

	return false, ""
}

func (e AmnesiaEvidence) String() string {
	return fmt.Sprintf("AmnesiaEvidence{ %v, polc: %v }", e.PotentialAmnesiaEvidence, e.Polc)
}

func ProofOfLockChangeFromProto(pb *tmproto.ProofOfLockChange) (*ProofOfLockChange, error) {
	if pb == nil {
		return nil, errors.New("nil proof of lock change")
	}

	plc := new(ProofOfLockChange)

	// check if it is an empty polc
	if pb.PubKey == nil && pb.Votes == nil {
		return plc, nil
	}

	if pb.Votes == nil {
		return nil, errors.New("proofOfLockChange: is not absent but has no votes")
	}

	vpb := make([]Vote, len(pb.Votes))
	for i, v := range pb.Votes {
		vi, err := VoteFromProto(v)
		if err != nil {
			return nil, err
		}
		vpb[i] = *vi
	}

	if pb.PubKey == nil {
		return nil, errors.New("proofOfLockChange: is not abest but has nil PubKey")
	}
	pk, err := cryptoenc.PubKeyFromProto(*pb.PubKey)
	if err != nil {
		return nil, err
	}

	plc.PubKey = pk
	plc.Votes = vpb

	return plc, nil
}

func PotentialAmnesiaEvidenceFromProto(pb *tmproto.PotentialAmnesiaEvidence) (*PotentialAmnesiaEvidence, error) {
	voteA, err := VoteFromProto(pb.GetVoteA())
	if err != nil {
		return nil, err
	}

	voteB, err := VoteFromProto(pb.GetVoteB())
	if err != nil {
		return nil, err
	}
	tp := PotentialAmnesiaEvidence{
		VoteA:       voteA,
		VoteB:       voteB,
		HeightStamp: pb.GetHeightStamp(),
	}

	return &tp, tp.ValidateBasic()
}

func AmnesiaEvidenceToProto(evi AmnesiaEvidence) (*tmproto.Evidence, error) {
	paepb := evi.PotentialAmnesiaEvidence.ToProto()

	polc, err := evi.Polc.ToProto()
	if err != nil {
		return nil, err
	}

	tp := &tmproto.Evidence{
		Sum: &tmproto.Evidence_AmnesiaEvidence{
			AmnesiaEvidence: &tmproto.AmnesiaEvidence{
				PotentialAmnesiaEvidence: &paepb,
				Polc:                     polc,
			},
		},
	}

	return tp, nil
}

func AmensiaEvidenceFromProto(pb *tmproto.AmnesiaEvidence) (AmnesiaEvidence, error) {
	if pb == nil {
		return AmnesiaEvidence{}, errors.New("nil duplicate vote evidence")
	}

	pae, err := PotentialAmnesiaEvidenceFromProto(pb.PotentialAmnesiaEvidence)
	if err != nil {
		return AmnesiaEvidence{}, err
	}
	polc, err := ProofOfLockChangeFromProto(pb.Polc)
	if err != nil {
		return AmnesiaEvidence{}, err
	}

	tp := AmnesiaEvidence{
		PotentialAmnesiaEvidence: *pae,
		Polc:                     *polc,
	}

	return tp, tp.ValidateBasic()
}

//-----------------------------------------------------------------

// UNSTABLE
type MockRandomEvidence struct {
	MockEvidence
	randBytes []byte
}

var _ Evidence = &MockRandomEvidence{}

// UNSTABLE
func NewMockRandomEvidence(height int64, eTime time.Time, address []byte, randBytes []byte) MockRandomEvidence {
	return MockRandomEvidence{
		MockEvidence{
			EvidenceHeight:  height,
			EvidenceTime:    eTime,
			EvidenceAddress: address}, randBytes,
	}
}

func (e MockRandomEvidence) Hash() []byte {
	return []byte(fmt.Sprintf("%d-%x", e.EvidenceHeight, e.randBytes))
}

func (e MockRandomEvidence) Equal(ev Evidence) bool { return false }

// UNSTABLE
type MockEvidence struct {
	EvidenceHeight  int64
	EvidenceTime    time.Time
	EvidenceAddress []byte
}

var _ Evidence = &MockEvidence{}

// UNSTABLE
func NewMockEvidence(height int64, eTime time.Time, address []byte) MockEvidence {
	return MockEvidence{
		EvidenceHeight:  height,
		EvidenceTime:    eTime,
		EvidenceAddress: address,
	}
}

func (e MockEvidence) Height() int64   { return e.EvidenceHeight }
func (e MockEvidence) Time() time.Time { return e.EvidenceTime }
func (e MockEvidence) Address() []byte { return e.EvidenceAddress }
func (e MockEvidence) Hash() []byte {
	return []byte(fmt.Sprintf("%d-%x-%s",
		e.EvidenceHeight, e.EvidenceAddress, e.EvidenceTime))
}
func (e MockEvidence) Bytes() []byte {
	return []byte(fmt.Sprintf("%d-%x-%s",
		e.EvidenceHeight, e.EvidenceAddress, e.EvidenceTime))
}
func (e MockEvidence) Verify(chainID string, pubKey crypto.PubKey) error { return nil }
func (e MockEvidence) Equal(ev Evidence) bool {
	return e.EvidenceHeight == ev.Height() &&
		bytes.Equal(e.EvidenceAddress, ev.Address())
}
func (e MockEvidence) ValidateBasic() error { return nil }
func (e MockEvidence) String() string {
	return fmt.Sprintf("Evidence: %d/%s/%s", e.EvidenceHeight, e.Time(), e.EvidenceAddress)
}

// mock polc - fails validate basic, not stable
func NewMockPOLC(height int64, time time.Time, pubKey crypto.PubKey) ProofOfLockChange {
	voteVal := NewMockPV()
	pKey, _ := voteVal.GetPubKey()
	vote := Vote{Type: tmproto.PrecommitType, Height: height, Round: 1, BlockID: BlockID{},
		Timestamp: time, ValidatorAddress: pKey.Address(), ValidatorIndex: 1, Signature: []byte{}}

	v := vote.ToProto()
	if err := voteVal.SignVote("mock-chain-id", v); err != nil {
		panic(err)
	}
	vote.Signature = v.Signature

	return ProofOfLockChange{
		Votes:  []Vote{vote},
		PubKey: pubKey,
	}
}<|MERGE_RESOLUTION|>--- conflicted
+++ resolved
@@ -455,8 +455,6 @@
 	return tp
 }
 
-<<<<<<< HEAD
-=======
 func DuplicateVoteEvidenceFromProto(pb *tmproto.DuplicateVoteEvidence) (*DuplicateVoteEvidence, error) {
 	if pb == nil {
 		return nil, errors.New("nil duplicate vote evidence")
@@ -480,7 +478,6 @@
 	return dve, dve.ValidateBasic()
 }
 
->>>>>>> 74cae49c
 //-------------------------------------------
 
 // EvidenceList is a list of Evidence. Evidences is not a word.
@@ -803,8 +800,6 @@
 	return tp
 }
 
-<<<<<<< HEAD
-=======
 func ConflictingHeadersEvidenceFromProto(pb *tmproto.ConflictingHeadersEvidence) (ConflictingHeadersEvidence, error) {
 	if pb == nil {
 		return ConflictingHeadersEvidence{}, errors.New("nil ConflictingHeadersEvidence")
@@ -826,7 +821,6 @@
 	return tp, tp.ValidateBasic()
 }
 
->>>>>>> 74cae49c
 //-------------------------------------------
 
 type PhantomValidatorEvidence struct {
@@ -929,8 +923,6 @@
 	return tp
 }
 
-<<<<<<< HEAD
-=======
 func PhantomValidatorEvidenceFromProto(pb *tmproto.PhantomValidatorEvidence) (PhantomValidatorEvidence, error) {
 	if pb == nil {
 		return PhantomValidatorEvidence{}, errors.New("nil PhantomValidatorEvidence")
@@ -949,7 +941,6 @@
 	return tp, tp.ValidateBasic()
 }
 
->>>>>>> 74cae49c
 //-------------------------------------------
 
 type LunaticValidatorEvidence struct {
@@ -1111,8 +1102,6 @@
 	return tp
 }
 
-<<<<<<< HEAD
-=======
 func LunaticValidatorEvidenceFromProto(pb *tmproto.LunaticValidatorEvidence) (*LunaticValidatorEvidence, error) {
 	if pb == nil {
 		return nil, errors.New("nil LunaticValidatorEvidence")
@@ -1137,7 +1126,6 @@
 	return &tp, tp.ValidateBasic()
 }
 
->>>>>>> 74cae49c
 //-------------------------------------------
 
 // PotentialAmnesiaEvidence is constructed when a validator votes on two different blocks at different rounds
