package types

import (
<<<<<<< HEAD
	"fmt"

=======
>>>>>>> 74cae49c
	gogotypes "github.com/gogo/protobuf/types"

	"github.com/tendermint/tendermint/libs/bytes"
)

// cdcEncode returns nil if the input is nil, otherwise returns
// proto.Marshal(<type>Value{Value: item})
func cdcEncode(item interface{}) []byte {
	if item != nil && !isTypedNil(item) && !isEmpty(item) {
		switch item := item.(type) {
		case string:
			i := gogotypes.StringValue{
				Value: item,
			}
			bz, err := i.Marshal()
			if err != nil {
				return nil
			}
			return bz
		case int64:
			i := gogotypes.Int64Value{
				Value: item,
			}
			bz, err := i.Marshal()
			if err != nil {
				return nil
			}
			return bz
		case bytes.HexBytes:
			i := gogotypes.BytesValue{
				Value: item,
			}
			bz, err := i.Marshal()
			if err != nil {
				return nil
			}
			return bz
		default:
<<<<<<< HEAD
			fmt.Println("here", item)
=======
>>>>>>> 74cae49c
			return nil
		}
	}

	return nil
}<|MERGE_RESOLUTION|>--- conflicted
+++ resolved
@@ -1,11 +1,6 @@
 package types
 
 import (
-<<<<<<< HEAD
-	"fmt"
-
-=======
->>>>>>> 74cae49c
 	gogotypes "github.com/gogo/protobuf/types"
 
 	"github.com/tendermint/tendermint/libs/bytes"
@@ -44,10 +39,6 @@
 			}
 			return bz
 		default:
-<<<<<<< HEAD
-			fmt.Println("here", item)
-=======
->>>>>>> 74cae49c
 			return nil
 		}
 	}
