package types

import (
	"bytes"
	"errors"
	"fmt"
	"time"

	"github.com/tendermint/tendermint/crypto"
	tmbytes "github.com/tendermint/tendermint/libs/bytes"
	tmproto "github.com/tendermint/tendermint/proto/types"
)

const (
	// MaxVoteBytes is a maximum vote size (including amino overhead).
	MaxVoteBytes int64  = 211
	nilVoteStr   string = "nil-Vote"
)

var (
	ErrVoteUnexpectedStep            = errors.New("unexpected step")
	ErrVoteInvalidValidatorIndex     = errors.New("invalid validator index")
	ErrVoteInvalidValidatorAddress   = errors.New("invalid validator address")
	ErrVoteInvalidSignature          = errors.New("invalid signature")
	ErrVoteInvalidBlockHash          = errors.New("invalid block hash")
	ErrVoteNonDeterministicSignature = errors.New("non-deterministic signature")
	ErrVoteNil                       = errors.New("nil vote")
)

type ErrVoteConflictingVotes struct {
	*DuplicateVoteEvidence
}

func (err *ErrVoteConflictingVotes) Error() string {
	return fmt.Sprintf("Conflicting votes from validator %v", err.VoteA.ValidatorAddress)
}

func NewConflictingVoteError(val *Validator, vote1, vote2 *Vote) *ErrVoteConflictingVotes {
	return &ErrVoteConflictingVotes{
		NewDuplicateVoteEvidence(vote1, vote2),
	}
}

// Address is hex bytes.
type Address = crypto.Address

// Vote represents a prevote, precommit, or commit vote from validators for
// consensus.
type Vote struct {
<<<<<<< HEAD
	Type             tmproto.SignedMsgType `json:"type"`
	Height           int64                 `json:"height"`
	Round            int32                 `json:"round"`    // assume there will not be greater than 2_147_483_647 rounds
	BlockID          BlockID               `json:"block_id"` // zero if vote is nil.
	Timestamp        time.Time             `json:"timestamp"`
	ValidatorAddress Address               `json:"validator_address"`
	ValidatorIndex   int32                 `json:"validator_index"` // assume there will not be greater than 2_147_483_647 validators
	Signature        []byte                `json:"signature"`
=======
	Type             SignedMsgType `json:"type"`
	Height           int64         `json:"height"`
	Round            int32         `json:"round"`    // assume there will not be greater than 2_147_483_647 rounds
	BlockID          BlockID       `json:"block_id"` // zero if vote is nil.
	Timestamp        time.Time     `json:"timestamp"`
	ValidatorAddress Address       `json:"validator_address"`
	// assume there will not be greater than 2_147_483_647 validators
	ValidatorIndex uint32 `json:"validator_index"`
	Signature      []byte `json:"signature"`
>>>>>>> c661bf63
}

// CommitSig converts the Vote to a CommitSig.
func (vote *Vote) CommitSig() CommitSig {
	if vote == nil {
		return NewCommitSigAbsent()
	}

	var blockIDFlag tmproto.BlockIDFlag
	switch {
	case vote.BlockID.IsComplete():
		blockIDFlag = tmproto.BlockIDFlagCommit
	case vote.BlockID.IsZero():
		blockIDFlag = tmproto.BlockIDFlagNil
	default:
		panic(fmt.Sprintf("Invalid vote %v - expected BlockID to be either empty or complete", vote))
	}

	return CommitSig{
		BlockIDFlag:      blockIDFlag,
		ValidatorAddress: vote.ValidatorAddress,
		Timestamp:        vote.Timestamp,
		Signature:        vote.Signature,
	}
}

func (vote *Vote) SignBytes(chainID string) []byte {
	bz, err := cdc.MarshalBinaryLengthPrefixed(CanonicalizeVote(chainID, vote))
	if err != nil {
		panic(err)
	}
	return bz
}

func (vote *Vote) Copy() *Vote {
	voteCopy := *vote
	return &voteCopy
}

func (vote *Vote) String() string {
	if vote == nil {
		return nilVoteStr
	}

	var typeString string
	switch vote.Type {
	case tmproto.PrevoteType:
		typeString = "Prevote"
	case tmproto.PrecommitType:
		typeString = "Precommit"
	default:
		panic("Unknown vote type")
	}

	return fmt.Sprintf("Vote{%v:%X %v/%02d/%v(%v) %X %X @ %s}",
		vote.ValidatorIndex,
		tmbytes.Fingerprint(vote.ValidatorAddress),
		vote.Height,
		vote.Round,
		vote.Type,
		typeString,
		tmbytes.Fingerprint(vote.BlockID.Hash),
		tmbytes.Fingerprint(vote.Signature),
		CanonicalTime(vote.Timestamp),
	)
}

func (vote *Vote) Verify(chainID string, pubKey crypto.PubKey) error {
	if !bytes.Equal(pubKey.Address(), vote.ValidatorAddress) {
		return ErrVoteInvalidValidatorAddress
	}

	if !pubKey.VerifyBytes(vote.SignBytes(chainID), vote.Signature) {
		return ErrVoteInvalidSignature
	}
	return nil
}

// ValidateBasic performs basic validation.
func (vote *Vote) ValidateBasic() error {
	if !IsVoteTypeValid(vote.Type) {
		return errors.New("invalid Type")
	}
	if vote.Height < 0 {
		return errors.New("negative Height")
	}
	if vote.Round < 0 {
		return errors.New("negative Round")
	}

	// NOTE: Timestamp validation is subtle and handled elsewhere.

	if err := vote.BlockID.ValidateBasic(); err != nil {
		return fmt.Errorf("wrong BlockID: %v", err)
	}
	// BlockID.ValidateBasic would not err if we for instance have an empty hash but a
	// non-empty PartsSetHeader:
	if !vote.BlockID.IsZero() && !vote.BlockID.IsComplete() {
		return fmt.Errorf("blockID must be either empty or complete, got: %v", vote.BlockID)
	}
	if len(vote.ValidatorAddress) != crypto.AddressSize {
		return fmt.Errorf("expected ValidatorAddress size to be %d bytes, got %d bytes",
			crypto.AddressSize,
			len(vote.ValidatorAddress),
		)
	}
	if len(vote.Signature) == 0 {
		return errors.New("signature is missing")
	}
	if len(vote.Signature) > MaxSignatureSize {
		return fmt.Errorf("signature is too big (max: %d)", MaxSignatureSize)
	}
	return nil
}

// ToProto converts the handwritten type to proto generated type
// return type, nil if everything converts safely, otherwise nil, error
func (vote *Vote) ToProto() *tmproto.Vote {

	protoVote := tmproto.Vote{
		Type:   vote.Type,
		Height: vote.Height,
		Round:  vote.Round,
		BlockID: tmproto.BlockID{
			Hash: vote.BlockID.Hash,
			PartsHeader: tmproto.PartSetHeader{
				Total: vote.BlockID.PartsHeader.Total,
				Hash:  vote.BlockID.PartsHeader.Hash,
			},
		},
		Timestamp:        vote.Timestamp,
		ValidatorAddress: vote.ValidatorAddress,
		ValidatorIndex:   vote.ValidatorIndex,
		Signature:        vote.Signature,
	}

	return &protoVote
}

//FromProto converts a proto generetad type to a handwritten type
// return type, nil if everything converts safely, otherwise nil, error
func (vote *Vote) FromProto(pv tmproto.Vote) error {
	vote.Type = pv.Type
	vote.Height = pv.Height
	vote.Round = pv.Round
	vote.BlockID = BlockID{
		Hash: pv.BlockID.Hash,
		PartsHeader: PartSetHeader{
			Total: pv.BlockID.PartsHeader.GetTotal(),
			Hash:  pv.BlockID.PartsHeader.GetHash(),
		},
	}
	vote.Timestamp = pv.Timestamp
	vote.ValidatorAddress = pv.ValidatorAddress
	vote.ValidatorIndex = pv.ValidatorIndex
	vote.Signature = pv.Signature

	if err := vote.ValidateBasic(); err != nil {
		return err
	}

	return nil
}<|MERGE_RESOLUTION|>--- conflicted
+++ resolved
@@ -47,16 +47,6 @@
 // Vote represents a prevote, precommit, or commit vote from validators for
 // consensus.
 type Vote struct {
-<<<<<<< HEAD
-	Type             tmproto.SignedMsgType `json:"type"`
-	Height           int64                 `json:"height"`
-	Round            int32                 `json:"round"`    // assume there will not be greater than 2_147_483_647 rounds
-	BlockID          BlockID               `json:"block_id"` // zero if vote is nil.
-	Timestamp        time.Time             `json:"timestamp"`
-	ValidatorAddress Address               `json:"validator_address"`
-	ValidatorIndex   int32                 `json:"validator_index"` // assume there will not be greater than 2_147_483_647 validators
-	Signature        []byte                `json:"signature"`
-=======
 	Type             SignedMsgType `json:"type"`
 	Height           int64         `json:"height"`
 	Round            int32         `json:"round"`    // assume there will not be greater than 2_147_483_647 rounds
@@ -66,7 +56,6 @@
 	// assume there will not be greater than 2_147_483_647 validators
 	ValidatorIndex uint32 `json:"validator_index"`
 	Signature      []byte `json:"signature"`
->>>>>>> c661bf63
 }
 
 // CommitSig converts the Vote to a CommitSig.
