--- conflicted
+++ resolved
@@ -71,15 +71,7 @@
 }
 
 func (ext VoteExtensionToSign) IsEmpty() bool {
-<<<<<<< HEAD
-	if len(ext.AppDataToSign) != 0 {
-		return false
-	}
-
-	return true
-=======
 	return len(ext.AppDataToSign) == 0
->>>>>>> f4088491
 }
 
 // BytesPacked returns a bytes-packed representation for
