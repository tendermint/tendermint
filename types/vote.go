package types

import (
	"bytes"
	"errors"
	"fmt"
	"time"

	"github.com/gogo/protobuf/proto"

	"github.com/tendermint/tendermint/crypto"
	tmbytes "github.com/tendermint/tendermint/libs/bytes"
	tmproto "github.com/tendermint/tendermint/proto/types"
)

const (
	// MaxVoteBytes is a maximum vote size (including amino overhead).
	MaxVoteBytes int64  = 209
	nilVoteStr   string = "nil-Vote"
)

var (
	ErrVoteUnexpectedStep            = errors.New("unexpected step")
	ErrVoteInvalidValidatorIndex     = errors.New("invalid validator index")
	ErrVoteInvalidValidatorAddress   = errors.New("invalid validator address")
	ErrVoteInvalidSignature          = errors.New("invalid signature")
	ErrVoteInvalidBlockHash          = errors.New("invalid block hash")
	ErrVoteNonDeterministicSignature = errors.New("non-deterministic signature")
	ErrVoteNil                       = errors.New("nil vote")
)

type ErrVoteConflictingVotes struct {
	*DuplicateVoteEvidence
}

func (err *ErrVoteConflictingVotes) Error() string {
	return fmt.Sprintf("conflicting votes from validator %X", err.VoteA.ValidatorAddress)
}

func NewConflictingVoteError(val *Validator, vote1, vote2 *Vote) *ErrVoteConflictingVotes {
	return &ErrVoteConflictingVotes{
		NewDuplicateVoteEvidence(vote1, vote2),
	}
}

// Address is hex bytes.
type Address = crypto.Address

// Vote represents a prevote, precommit, or commit vote from validators for
// consensus.
type Vote struct {
	Type             tmproto.SignedMsgType `json:"type"`
	Height           int64                 `json:"height"`
	Round            int32                 `json:"round"`    // assume there will not be greater than 2_147_483_647 rounds
	BlockID          BlockID               `json:"block_id"` // zero if vote is nil.
	Timestamp        time.Time             `json:"timestamp"`
	ValidatorAddress Address               `json:"validator_address"`
	// assume there will not be greater than 2_147_483_647 validators
	ValidatorIndex uint32 `json:"validator_index"`
	Signature      []byte `json:"signature"`
}

// CommitSig converts the Vote to a CommitSig.
func (vote *Vote) CommitSig() CommitSig {
	if vote == nil {
		return NewCommitSigAbsent()
	}

	var blockIDFlag tmproto.BlockIDFlag
	switch {
	case vote.BlockID.IsComplete():
		blockIDFlag = tmproto.BlockIDFlagCommit
	case vote.BlockID.IsZero():
		blockIDFlag = tmproto.BlockIDFlagNil
	default:
		panic(fmt.Sprintf("Invalid vote %v - expected BlockID to be either empty or complete", vote))
	}

	return CommitSig{
		BlockIDFlag:      blockIDFlag,
		ValidatorAddress: vote.ValidatorAddress,
		Timestamp:        vote.Timestamp,
		Signature:        vote.Signature,
	}
}

func (vote *Vote) SignBytes(chainID string) []byte {
	pb := CanonicalizeVote(chainID, vote)
	bz, err := proto.Marshal(&pb)
	if err != nil {
		panic(err)
	}
	return bz
}

func (vote *Vote) Copy() *Vote {
	voteCopy := *vote
	return &voteCopy
}

func (vote *Vote) String() string {
	if vote == nil {
		return nilVoteStr
	}

	var typeString string
	switch vote.Type {
	case tmproto.PrevoteType:
		typeString = "Prevote"
	case tmproto.PrecommitType:
		typeString = "Precommit"
	default:
		panic("Unknown vote type")
	}

	return fmt.Sprintf("Vote{%v:%X %v/%02d/%v(%v) %X %X @ %s}",
		vote.ValidatorIndex,
		tmbytes.Fingerprint(vote.ValidatorAddress),
		vote.Height,
		vote.Round,
		vote.Type,
		typeString,
		tmbytes.Fingerprint(vote.BlockID.Hash),
		tmbytes.Fingerprint(vote.Signature),
		CanonicalTime(vote.Timestamp),
	)
}

func (vote *Vote) Verify(chainID string, pubKey crypto.PubKey) error {
	if !bytes.Equal(pubKey.Address(), vote.ValidatorAddress) {
		return ErrVoteInvalidValidatorAddress
	}

	if !pubKey.VerifyBytes(vote.SignBytes(chainID), vote.Signature) {
		return ErrVoteInvalidSignature
	}
	return nil
}

// ValidateBasic performs basic validation.
func (vote *Vote) ValidateBasic() error {
	if !IsVoteTypeValid(vote.Type) {
		return errors.New("invalid Type")
	}
	if vote.Height < 0 {
		return errors.New("negative Height")
	}
	if vote.Round < 0 {
		return errors.New("negative Round")
	}

	// NOTE: Timestamp validation is subtle and handled elsewhere.

	if err := vote.BlockID.ValidateBasic(); err != nil {
		return fmt.Errorf("wrong BlockID: %v", err)
	}
	// BlockID.ValidateBasic would not err if we for instance have an empty hash but a
	// non-empty PartsSetHeader:
	if !vote.BlockID.IsZero() && !vote.BlockID.IsComplete() {
		return fmt.Errorf("blockID must be either empty or complete, got: %v", vote.BlockID)
	}
	if len(vote.ValidatorAddress) != crypto.AddressSize {
		return fmt.Errorf("expected ValidatorAddress size to be %d bytes, got %d bytes",
			crypto.AddressSize,
			len(vote.ValidatorAddress),
		)
	}
	if len(vote.Signature) == 0 {
		return errors.New("signature is missing")
	}
	if len(vote.Signature) > MaxSignatureSize {
		return fmt.Errorf("signature is too big (max: %d)", MaxSignatureSize)
	}
	return nil
}

// ToProto converts the handwritten type to proto generated type
// return type, nil if everything converts safely, otherwise nil, error
func (vote *Vote) ToProto() *tmproto.Vote {
	if vote == nil {
		return nil
	}
	return &tmproto.Vote{
		Type:             vote.Type,
		Height:           vote.Height,
		Round:            vote.Round,
		BlockID:          vote.BlockID.ToProto(),
		Timestamp:        vote.Timestamp,
		ValidatorAddress: vote.ValidatorAddress,
		ValidatorIndex:   vote.ValidatorIndex,
		Signature:        vote.Signature,
	}
}

//FromProto converts a proto generetad type to a handwritten type
// return type, nil if everything converts safely, otherwise nil, error
func VoteFromProto(pv *tmproto.Vote) (*Vote, error) {
	if pv == nil {
		return nil, errors.New("nil vote")
	}

	blockID, err := BlockIDFromProto(&pv.BlockID)
	if err != nil {
		return nil, err
	}

	vote := new(Vote)
<<<<<<< HEAD
=======

>>>>>>> 80f052b9
	vote.Type = pv.Type
	vote.Height = pv.Height
	vote.Round = pv.Round
	vote.BlockID = *blockID
	vote.Timestamp = pv.Timestamp
	vote.ValidatorAddress = pv.ValidatorAddress
	vote.ValidatorIndex = pv.ValidatorIndex
	vote.Signature = pv.Signature

	return vote, vote.ValidateBasic()
}<|MERGE_RESOLUTION|>--- conflicted
+++ resolved
@@ -205,10 +205,7 @@
 	}
 
 	vote := new(Vote)
-<<<<<<< HEAD
-=======
-
->>>>>>> 80f052b9
+
 	vote.Type = pv.Type
 	vote.Height = pv.Height
 	vote.Round = pv.Round
