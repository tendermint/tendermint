--- conflicted
+++ resolved
@@ -51,20 +51,12 @@
 	}
 }
 
-<<<<<<< HEAD
-func GetSignedVoteExtension(ext *tmproto.VoteExtension) *tmproto.VoteExtensionToSign {
-=======
 func GetVoteExtensionToSign(ext *tmproto.VoteExtension) *tmproto.VoteExtensionToSign {
->>>>>>> 59a29f59
 	if ext == nil {
 		return nil
 	}
 	return &tmproto.VoteExtensionToSign{
-<<<<<<< HEAD
-		AppDataSigned: ext.AppDataSigned,
-=======
 		AppDataToSign: ext.AppDataToSign,
->>>>>>> 59a29f59
 	}
 }
 
