--- conflicted
+++ resolved
@@ -178,27 +178,17 @@
 		done := make(chan struct{})
 
 		go func() {
-<<<<<<< HEAD
-			msg := <-sub.Out()
-			data := msg.Data().(EventDataTx)
-			assert.Equal(t, int64(1), data.Height)
-			assert.Equal(t, uint32(0), data.Index)
-			assert.EqualValues(t, tx, data.Tx)
-			assert.Equal(t, result, data.Result)
-			close(done)
-=======
 			select {
 			case msg := <-sub.Out():
 				data := msg.Data().(EventDataTx)
 				assert.Equal(t, int64(1), data.Height)
 				assert.Equal(t, uint32(0), data.Index)
-				assert.Equal(t, tx, data.Tx)
+				assert.EqualValues(t, tx, data.Tx)
 				assert.Equal(t, result, data.Result)
 				close(done)
 			case <-time.After(1 * time.Second):
 				return
 			}
->>>>>>> 81c2798d
 		}()
 
 		err = eventBus.PublishEventTx(EventDataTx{abci.TxResult{
