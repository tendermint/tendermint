--- conflicted
+++ resolved
@@ -77,13 +77,8 @@
 			t.Error(err)
 		}
 	})
-
-<<<<<<< HEAD
 	block := MakeBlock(0, 0, nil, []Tx{}, nil, []Evidence{}, 0)
-=======
-	block := MakeBlock(0, []Tx{}, nil, []Evidence{})
 	blockID := BlockID{Hash: block.Hash(), PartSetHeader: block.MakePartSet(BlockPartSizeBytes).Header()}
->>>>>>> 97a3e44e
 	resultBeginBlock := abci.ResponseBeginBlock{
 		Events: []abci.Event{
 			{Type: "testType", Attributes: []abci.EventAttribute{{Key: "baz", Value: "1"}}},
