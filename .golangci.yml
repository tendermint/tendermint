linters:
  enable:
    - asciicheck
    - bodyclose
    - deadcode
    - depguard
    - dogsled
    - dupl
    - errcheck
    - exportloopref
    # - funlen
    # - gochecknoglobals
    # - gochecknoinits
    # - gocognit
    - goconst
    # - gocritic
    # - gocyclo
    # - godox
    - gofmt
    - goimports
    - revive
    - gosec
    - gosimple
    - govet
    - ineffassign
    # - interfacer
    - lll
    # - maligned
    - misspell
    - nakedret
    - nolintlint
    - prealloc
<<<<<<< HEAD
    # - scopelint
=======
>>>>>>> 97a3e44e
    - staticcheck
    - structcheck
    - stylecheck
    # - typecheck
    - unconvert
    # - unparam
    - unused
    - varcheck
    # - whitespace
    # - wsl

issues:
  exclude-rules:
    - path: _test\.go
      linters:
        - gosec
    - linters:
        - lll
      source: "https://"
  max-same-issues: 50

linters-settings:
  dogsled:
    max-blank-identifiers: 3
  golint:
    min-confidence: 0
  maligned:
    suggest-new: true
  misspell:
    locale: US<|MERGE_RESOLUTION|>--- conflicted
+++ resolved
@@ -30,10 +30,6 @@
     - nakedret
     - nolintlint
     - prealloc
-<<<<<<< HEAD
-    # - scopelint
-=======
->>>>>>> 97a3e44e
     - staticcheck
     - structcheck
     - stylecheck
