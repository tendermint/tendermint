# Go Coding Style Guide

In order to keep our code looking good with lots of programmers working on it, it helps to have a "style guide", so all
the code generally looks quite similar. This doesn't mean there is only one "right way" to write code, or even that this
standard is better than your style.  But if we agree to a number of stylistic practices, it makes it much easier to read
and modify new code. Please feel free to make suggestions if there's something you would like to add or modify.

We expect all contributors to be familiar with [Effective Go](https://golang.org/doc/effective_go.html)
(and it's recommended reading for all Go programmers anyways). Additionally, we generally agree with the suggestions
 in [Uber's style guide](https://github.com/uber-go/guide/blob/master/style.md) and use that as a starting point.


## Code Structure

Perhaps more key for code readability than good commenting is having the right structure. As a rule of thumb, try to write
in a logical order of importance, taking a little time to think how to order and divide the code such that someone could
scroll down and understand the functionality of it just as well as you do. A loose example of such order would be:

* Constants, global and package-level variables
* Main Struct
* Options (only if they are seen as critical to the struct else they should be placed in another file)
* Initialization / Start and stop of the service
* Msgs/Events
* Public Functions (In order of most important)
* Private/helper functions
* Auxiliary structs and function (can also be above private functions or in a separate file)

## General

* Use `gofmt` (or `goimport`) to format all code upon saving it.  (If you use VIM, check out vim-go).
* Use a linter (see below) and generally try to keep the linter happy (where it makes sense).
* Think about documentation, and try to leave godoc comments, when it will help new developers.
* Every package should have a high level doc.go file to describe the purpose of that package, its main functions, and any other relevant information.
* `TODO` should not be used. If important enough should be recorded as an issue.
* `BUG` / `FIXME` should be used sparingly to guide future developers on some of the vulnerabilities of the code.
* `XXX` can be used in work-in-progress (prefixed with "WIP:" on github) branches but they must be removed before approving a PR.
* Applications (e.g. clis/servers) *should* panic on unexpected unrecoverable errors and print a stack trace.

## Comments

* Use a space after comment deliminter (ex. `// your comment`).
* Many comments are not sentences. These should begin with a lower case letter and end without a period.
* Conversely, sentences in comments should be sentenced-cased and end with a period.

## Linters

These must be applied to all (Go) repos.

* [shellcheck](https://github.com/koalaman/shellcheck)
* [golangci-lint](https://github.com/golangci/golangci-lint) (covers all important linters)
    * See the `.golangci.yml` file in each repo for linter configuration.

## Various

* Reserve "Save" and "Load" for long-running persistence operations. When parsing bytes, use "Encode" or "Decode".
* Maintain consistency across the codebase.
* Functions that return functions should have the suffix `Fn`
* Names should not [stutter](https://blog.golang.org/package-names). For example, a struct generally shouldn’t have
  a field named after itself; e.g., this shouldn't occur:

``` golang
type middleware struct {
	middleware Middleware
}
```

* In comments, use "iff" to mean, "if and only if".
* Product names are capitalized, like "Tendermint", "Basecoin", "Protobuf", etc except in command lines: `tendermint --help`
* Acronyms are all capitalized, like "RPC", "gRPC", "API".  "MyID", rather than "MyId".
* Prefer errors.New() instead of fmt.Errorf() unless you're actually using the format feature with arguments.

## Importing Libraries

Sometimes it's necessary to rename libraries to avoid naming collisions or ambiguity.

* Use [goimports](https://godoc.org/golang.org/x/tools/cmd/goimports)
* Separate imports into blocks - one for the standard lib, one for external libs and one for application libs.
* Here are some common library labels for consistency:
    * dbm "github.com/tendermint/tm-db"
    * tmcmd "github.com/tendermint/tendermint/cmd/tendermint/commands"
    * tmcfg "github.com/tendermint/tendermint/config/tendermint"
    * tmtypes "github.com/tendermint/tendermint/types"
* Never use anonymous imports (the `.`), for example, `tmlibs/common` or anything else.
* When importing a pkg from the `tendermint/libs` directory, prefix the pkg alias with tm.
    * tmbits "github.com/tendermint/tendermint/libs/bits"
* tip: Use the `_` library import to import a library for initialization effects (side effects)

## Dependencies

* Dependencies should be pinned by a release tag, or specific commit, to avoid breaking `go get` when external dependencies are updated.
* Refer to the [contributing](CONTRIBUTING.md) document for more details

## Testing

* The first rule of testing is: we add tests to our code
* The second rule of testing is: we add tests to our code
* For Golang testing:
    * Make use of table driven testing where possible and not-cumbersome
        * [Inspiration](https://dave.cheney.net/2013/06/09/writing-table-driven-tests-in-go)
    * Make use of [assert](https://godoc.org/github.com/stretchr/testify/assert) and [require](https://godoc.org/github.com/stretchr/testify/require)
* When using mocks, it is recommended to use Testify [mock] (<https://pkg.go.dev/github.com/stretchr/testify/mock>
 ) along with [Mockery](https://github.com/vektra/mockery) for autogeneration

## Errors

* Ensure that errors are concise, clear and traceable.
* Use stdlib errors package.
* For wrapping errors, use `fmt.Errorf()` with `%w`.
* Panic is appropriate when an internal invariant of a system is broken, while all other cases (in particular,
  incorrect or invalid usage) should return errors.

## Config

* Currently the TOML filetype is being used for config files
* A good practice is to store per-user config files under `~/.[yourAppName]/config.toml`

## CLI

* When implementing a CLI use [Cobra](https://github.com/spf13/cobra) and [Viper](https://github.com/spf13/viper).
* Helper messages for commands and flags must be all lowercase.
* Instead of using pointer flags (eg. `FlagSet().StringVar`) use Viper to retrieve flag values (eg. `viper.GetString`)
    * The flag key used when setting and getting the flag should always be stored in a
   variable taking the form `FlagXxx` or `flagXxx`.
    * Flag short variable descriptions should always start with a lower case character as to remain consistent with
   the description provided in the default `--help` flag.

## Version

* Every repo should have a version/version.go file that mimics the Tendermint Core repo
* We read the value of the constant version in our build scripts and hence it has to be a string

## Non-Go Code

* All non-Go code (`*.proto`, `Makefile`, `*.sh`), where there is no common
   agreement on style, should be formatted according to
   [EditorConfig](http://editorconfig.org/) config:

<<<<<<< HEAD
   ```.
=======
   ```toml
>>>>>>> 42e4e8b5
   # top-most EditorConfig file
   root = true

   # Unix-style newlines with a newline ending every file
   [*]
   charset = utf-8
   end_of_line = lf
   insert_final_newline = true
   trim_trailing_whitespace = true

   [Makefile]
   indent_style = tab

   [*.sh]
   indent_style = tab

   [*.proto]
   indent_style = space
   indent_size = 2
   ```

   Make sure the file above (`.editorconfig`) are in the root directory of your
   repo and you have a [plugin for your
   editor](http://editorconfig.org/#download) installed.<|MERGE_RESOLUTION|>--- conflicted
+++ resolved
@@ -135,11 +135,7 @@
    agreement on style, should be formatted according to
    [EditorConfig](http://editorconfig.org/) config:
 
-<<<<<<< HEAD
-   ```.
-=======
    ```toml
->>>>>>> 42e4e8b5
    # top-most EditorConfig file
    root = true
 
