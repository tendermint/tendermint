--- conflicted
+++ resolved
@@ -35,14 +35,10 @@
 	// cancelled due to not pulling messages fast enough. Cause this might
 	// sometimes happen when there are no other subscribers.
 
-<<<<<<< HEAD
-	blocksHeaderSub, err := is.eventBus.SubscribeUnbuffered(context.Background(), subscriber, types.EventQueryNewBlockHeader)
-=======
 	blockHeadersSub, err := is.eventBus.SubscribeUnbuffered(
 		context.Background(),
 		subscriber,
 		types.EventQueryNewBlockHeader)
->>>>>>> 7bc5e1aa
 	if err != nil {
 		return err
 	}
@@ -54,7 +50,7 @@
 
 	go func() {
 		for {
-			msg := <-blocksHeaderSub.Out()
+			msg := <-blockHeadersSub.Out()
 			eventDataHeader := msg.Data().(types.EventDataNewBlockHeader)
 			batch := NewBatch(eventDataHeader.NumTxs)
 			for i := int64(0); i < eventDataHeader.NumTxs; i++ {
