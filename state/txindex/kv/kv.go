--- conflicted
+++ resolved
@@ -313,13 +313,8 @@
 
 	tmpHashes := make(map[string][]byte)
 
-<<<<<<< HEAD
 	switch {
 	case c.Op == syntax.TEq:
-=======
-	switch c.Op {
-	case query.OpEqual:
->>>>>>> cceea4de
 		it, err := dbm.IteratePrefix(txi.store, startKeyBz)
 		if err != nil {
 			panic(err)
@@ -341,11 +336,7 @@
 			panic(err)
 		}
 
-<<<<<<< HEAD
 	case c.Op == syntax.TExists:
-=======
-	case query.OpExists:
->>>>>>> cceea4de
 		// XXX: can't use startKeyBz here because c.Operand is nil
 		// (e.g. "account.owner/<nil>/" won't match w/ a single row)
 		it, err := dbm.IteratePrefix(txi.store, startKey(c.Tag))
@@ -369,11 +360,7 @@
 			panic(err)
 		}
 
-<<<<<<< HEAD
 	case c.Op == syntax.TContains:
-=======
-	case query.OpContains:
->>>>>>> cceea4de
 		// XXX: startKey does not apply here.
 		// For example, if startKey = "account.owner/an/" and search query = "account.owner CONTAINS an"
 		// we can't iterate with prefix "account.owner/an/" because we might miss keys like "account.owner/Ulan/"
