package state_test

import (
	"testing"
	"time"

	"github.com/stretchr/testify/assert"
	"github.com/stretchr/testify/require"
	"github.com/tendermint/tendermint/crypto"
	"github.com/tendermint/tendermint/libs/bytes"
	"github.com/tendermint/tendermint/proto/tendermint/version"

	"github.com/tendermint/tendermint/crypto/ed25519"
	"github.com/tendermint/tendermint/crypto/tmhash"
	"github.com/tendermint/tendermint/libs/log"
	memmock "github.com/tendermint/tendermint/mempool/mock"
	protostate "github.com/tendermint/tendermint/proto/tendermint/state"
	tmproto "github.com/tendermint/tendermint/proto/tendermint/types"
	sm "github.com/tendermint/tendermint/state"
	"github.com/tendermint/tendermint/state/mocks"
	"github.com/tendermint/tendermint/types"
	tmtime "github.com/tendermint/tendermint/types/time"
)

const validationTestsStopHeight int64 = 10

var defaultTestTime = time.Date(2019, 1, 1, 0, 0, 0, 0, time.UTC)

func TestValidateBlockHeader(t *testing.T) {
	proxyApp := newTestApp()
	require.NoError(t, proxyApp.Start())
	defer proxyApp.Stop()

	state, stateDB, privVals := makeState(3, 1)
	blockExec := sm.NewBlockExecutor(
		stateDB,
		log.TestingLogger(),
		proxyApp.Consensus(),
		memmock.Mempool{},
		sm.MockEvidencePool{},
	)
	lastCommit := types.NewCommit(0, 0, types.BlockID{}, nil)

	// some bad values
	wrongHash := tmhash.Sum([]byte("this hash is wrong"))
	wrongVersion1 := state.Version.Consensus
	wrongVersion1.Block += 2
	wrongVersion2 := state.Version.Consensus
	wrongVersion2.App += 2

	// Manipulation of any header field causes failure.
	testCases := []struct {
		name          string
		malleateBlock func(block *types.Block)
	}{
		{"Version wrong1", func(block *types.Block) { block.Version = wrongVersion1 }},
		{"Version wrong2", func(block *types.Block) { block.Version = wrongVersion2 }},
		{"ChainID wrong", func(block *types.Block) { block.ChainID = "not-the-real-one" }},
		{"Height wrong", func(block *types.Block) { block.Height += 10 }},
		{"Time wrong", func(block *types.Block) { block.Time = block.Time.Add(-time.Second * 1) }},

		{"LastBlockID wrong", func(block *types.Block) { block.LastBlockID.PartSetHeader.Total += 10 }},
		{"LastCommitHash wrong", func(block *types.Block) { block.LastCommitHash = wrongHash }},
		{"DataHash wrong", func(block *types.Block) { block.DataHash = wrongHash }},

		{"ValidatorsHash wrong", func(block *types.Block) { block.ValidatorsHash = wrongHash }},
		{"NextValidatorsHash wrong", func(block *types.Block) { block.NextValidatorsHash = wrongHash }},
		{"ConsensusHash wrong", func(block *types.Block) { block.ConsensusHash = wrongHash }},
		{"AppHash wrong", func(block *types.Block) { block.AppHash = wrongHash }},
		{"LastResultsHash wrong", func(block *types.Block) { block.LastResultsHash = wrongHash }},

		{"EvidenceHash wrong", func(block *types.Block) { block.EvidenceHash = wrongHash }},
		{"Proposer wrong", func(block *types.Block) { block.ProposerAddress = ed25519.GenPrivKey().PubKey().Address() }},
		{"Proposer invalid", func(block *types.Block) { block.ProposerAddress = []byte("wrong size") }},
	}

	// Build up state for multiple heights
	for height := int64(1); height < validationTestsStopHeight; height++ {
		proposerAddr := state.Validators.GetProposer().Address
		/*
			Invalid blocks don't pass
		*/
		for _, tc := range testCases {
			block, _ := state.MakeBlock(height, makeTxs(height), lastCommit, nil, proposerAddr)
			tc.malleateBlock(block)
			err := blockExec.ValidateBlock(state, block)
			require.Error(t, err, tc.name)
		}

		/*
			A good block passes
		*/
		var err error
		state, _, lastCommit, err = makeAndCommitGoodBlock(state, height, lastCommit, proposerAddr, blockExec, privVals, nil)
		require.NoError(t, err, "height %d", height)
	}
}

func TestValidateBlockCommit(t *testing.T) {
	proxyApp := newTestApp()
	require.NoError(t, proxyApp.Start())
	defer proxyApp.Stop()

	state, stateDB, privVals := makeState(1, 1)
	blockExec := sm.NewBlockExecutor(
		stateDB,
		log.TestingLogger(),
		proxyApp.Consensus(),
		memmock.Mempool{},
		sm.MockEvidencePool{},
	)
	lastCommit := types.NewCommit(0, 0, types.BlockID{}, nil)
	wrongSigsCommit := types.NewCommit(1, 0, types.BlockID{}, nil)
	badPrivVal := types.NewMockPV()

	for height := int64(1); height < validationTestsStopHeight; height++ {
		proposerAddr := state.Validators.GetProposer().Address
		if height > 1 {
			/*
				#2589: ensure state.LastValidators.VerifyCommit fails here
			*/
			// should be height-1 instead of height
			wrongHeightVote, err := types.MakeVote(
				height,
				state.LastBlockID,
				state.Validators,
				privVals[proposerAddr.String()],
				chainID,
				time.Now(),
			)
			require.NoError(t, err, "height %d", height)
			wrongHeightCommit := types.NewCommit(
				wrongHeightVote.Height,
				wrongHeightVote.Round,
				state.LastBlockID,
				[]types.CommitSig{wrongHeightVote.CommitSig()},
			)
			block, _ := state.MakeBlock(height, makeTxs(height), wrongHeightCommit, nil, proposerAddr)
			err = blockExec.ValidateBlock(state, block)
			_, isErrInvalidCommitHeight := err.(types.ErrInvalidCommitHeight)
			require.True(t, isErrInvalidCommitHeight, "expected ErrInvalidCommitHeight at height %d but got: %v", height, err)

			/*
				#2589: test len(block.LastCommit.Signatures) == state.LastValidators.Size()
			*/
			block, _ = state.MakeBlock(height, makeTxs(height), wrongSigsCommit, nil, proposerAddr)
			err = blockExec.ValidateBlock(state, block)
			_, isErrInvalidCommitSignatures := err.(types.ErrInvalidCommitSignatures)
			require.True(t, isErrInvalidCommitSignatures,
				"expected ErrInvalidCommitSignatures at height %d, but got: %v",
				height,
				err,
			)
		}

		/*
			A good block passes
		*/
		var err error
		var blockID types.BlockID
		state, blockID, lastCommit, err = makeAndCommitGoodBlock(
			state,
			height,
			lastCommit,
			proposerAddr,
			blockExec,
			privVals,
			nil,
		)
		require.NoError(t, err, "height %d", height)

		/*
			wrongSigsCommit is fine except for the extra bad precommit
		*/
		goodVote, err := types.MakeVote(height,
			blockID,
			state.Validators,
			privVals[proposerAddr.String()],
			chainID,
			time.Now(),
		)
		require.NoError(t, err, "height %d", height)

		bpvPubKey, err := badPrivVal.GetPubKey()
		require.NoError(t, err)

		badVote := &types.Vote{
			ValidatorAddress: bpvPubKey.Address(),
			ValidatorIndex:   0,
			Height:           height,
			Round:            0,
			Timestamp:        tmtime.Now(),
			Type:             tmproto.PrecommitType,
			BlockID:          blockID,
		}

		g := goodVote.ToProto()
		b := badVote.ToProto()

		err = badPrivVal.SignVote(chainID, g)
		require.NoError(t, err, "height %d", height)
		err = badPrivVal.SignVote(chainID, b)
		require.NoError(t, err, "height %d", height)

		goodVote.Signature, badVote.Signature = g.Signature, b.Signature

		wrongSigsCommit = types.NewCommit(goodVote.Height, goodVote.Round,
			blockID, []types.CommitSig{goodVote.CommitSig(), badVote.CommitSig()})
	}
}

func TestValidateBlockEvidence(t *testing.T) {
	proxyApp := newTestApp()
	require.NoError(t, proxyApp.Start())
	defer proxyApp.Stop()

	state, stateDB, privVals := makeState(4, 1)
	state.ConsensusParams.Evidence.MaxNum = 3
	blockExec := sm.NewBlockExecutor(
		stateDB,
		log.TestingLogger(),
		proxyApp.Consensus(),
		memmock.Mempool{},
		sm.MockEvidencePool{},
	)
	lastCommit := types.NewCommit(0, 0, types.BlockID{}, nil)

	for height := int64(1); height < validationTestsStopHeight; height++ {
		proposerAddr := state.Validators.GetProposer().Address
		maxNumEvidence := state.ConsensusParams.Evidence.MaxNum
		t.Log(maxNumEvidence)
		if height > 1 {
			/*
				A block with too much evidence fails
			*/
			require.True(t, maxNumEvidence > 2)
			evidence := make([]types.Evidence, 0)
			// one more than the maximum allowed evidence
			for i := uint32(0); i <= maxNumEvidence; i++ {
				evidence = append(evidence, types.NewMockDuplicateVoteEvidenceWithValidator(height, time.Now(), privVals[proposerAddr.String()], chainID))
			}
			block, _ := state.MakeBlock(height, makeTxs(height), lastCommit, evidence, proposerAddr)
			err := blockExec.ValidateBlock(state, block)
			_, ok := err.(*types.ErrEvidenceOverflow)
			require.True(t, ok, "expected error to be of type ErrEvidenceOverflow at height %d", height)
		}

		/*
			A good block with several pieces of good evidence passes
		*/
		require.True(t, maxNumEvidence > 2)
		evidence := make([]types.Evidence, 0)
		// precisely the amount of allowed evidence
		for i := int32(0); uint32(i) < maxNumEvidence; i++ {
			// make different evidence for each validator
			_, val := state.Validators.GetByIndex(i)
			evidence = append(evidence, types.NewMockDuplicateVoteEvidenceWithValidator(height, time.Now(), privVals[val.Address.String()], chainID))
		}

		var err error
		state, _, lastCommit, err = makeAndCommitGoodBlock(
			state,
			height,
			lastCommit,
			proposerAddr,
			blockExec,
			privVals,
			evidence,
		)
		require.NoError(t, err, "height %d", height)
	}
}

func TestValidateFailBlockOnCommittedEvidence(t *testing.T) {
	var height int64 = 1
	state, stateDB, privVals := makeState(2, int(height))
	_, val := state.Validators.GetByIndex(0)
	_, val2 := state.Validators.GetByIndex(1)
	ev := types.NewMockDuplicateVoteEvidenceWithValidator(height, defaultTestTime, privVals[val.Address.String()], chainID)
	ev2 := types.NewMockDuplicateVoteEvidenceWithValidator(height, defaultTestTime, privVals[val2.Address.String()], chainID)

	evpool := &mocks.EvidencePool{}
	evpool.On("IsPending", ev).Return(false)
	evpool.On("IsPending", ev2).Return(false)
	evpool.On("IsCommitted", ev).Return(false)
	evpool.On("IsCommitted", ev2).Return(true)

	blockExec := sm.NewBlockExecutor(
		stateDB, log.TestingLogger(),
		nil,
		nil,
		evpool)
	// A block with a couple pieces of evidence passes.
	block := makeBlock(state, height)
	block.Evidence.Evidence = []types.Evidence{ev, ev2}
	block.EvidenceHash = block.Evidence.Hash()
	err := blockExec.ValidateBlock(state, block)

	assert.Error(t, err)
	assert.IsType(t, err, &types.ErrEvidenceInvalid{})
}

func TestValidateAlreadyPendingEvidence(t *testing.T) {
	var height int64 = 1
	state, stateDB, privVals := makeState(2, int(height))
	_, val := state.Validators.GetByIndex(0)
	_, val2 := state.Validators.GetByIndex(1)
	ev := types.NewMockDuplicateVoteEvidenceWithValidator(height, defaultTestTime, privVals[val.Address.String()], chainID)
	ev2 := types.NewMockDuplicateVoteEvidenceWithValidator(height, defaultTestTime, privVals[val2.Address.String()], chainID)

	evpool := &mocks.EvidencePool{}
	evpool.On("IsPending", ev).Return(false)
	evpool.On("IsPending", ev2).Return(true)
	evpool.On("IsCommitted", ev).Return(false)
	evpool.On("IsCommitted", ev2).Return(false)

	blockExec := sm.NewBlockExecutor(
		stateDB, log.TestingLogger(),
		nil,
		nil,
		evpool)
	// A block with a couple pieces of evidence passes.
	block := makeBlock(state, height)
	// add one evidence seen before and one evidence that hasn't
	block.Evidence.Evidence = []types.Evidence{ev, ev2}
	block.EvidenceHash = block.Evidence.Hash()
	err := blockExec.ValidateBlock(state, block)

	assert.NoError(t, err)
}

func TestValidateDuplicateEvidenceShouldFail(t *testing.T) {
	var height int64 = 1
	state, stateDB, privVals := makeState(2, int(height))
	_, val := state.Validators.GetByIndex(0)
	_, val2 := state.Validators.GetByIndex(1)
	ev := types.NewMockDuplicateVoteEvidenceWithValidator(height, defaultTestTime, privVals[val.Address.String()], chainID)
	ev2 := types.NewMockDuplicateVoteEvidenceWithValidator(height, defaultTestTime, privVals[val2.Address.String()], chainID)

	blockExec := sm.NewBlockExecutor(
		stateDB, log.TestingLogger(),
		nil,
		nil,
		sm.MockEvidencePool{})
	// A block with a couple pieces of evidence passes.
	block := makeBlock(state, height)
	block.Evidence.Evidence = []types.Evidence{ev, ev2, ev2}
	block.EvidenceHash = block.Evidence.Hash()
	err := blockExec.ValidateBlock(state, block)

	assert.Error(t, err)
}

var blockID = types.BlockID{
	Hash: []byte("aaaaaaaaaaaaaaaaaaaaaaaaaaaaaaaa"),
	PartSetHeader: types.PartSetHeader{
		Total: 1,
		Hash:  []byte("aaaaaaaaaaaaaaaaaaaaaaaaaaaaaaaa"),
	},
}

func TestValidateUnseenAmnesiaEvidence(t *testing.T) {
	var height int64 = 1
	state, stateDB, vals := makeState(1, int(height))
	addr, val := state.Validators.GetByIndex(0)
	voteA := makeVote(height, 1, 0, addr, blockID)
	vA := voteA.ToProto()
	err := vals[val.Address.String()].SignVote(chainID, vA)
	voteA.Signature = vA.Signature
	require.NoError(t, err)
	voteB := makeVote(height, 2, 0, addr, types.BlockID{})
	vB := voteB.ToProto()
	err = vals[val.Address.String()].SignVote(chainID, vB)
	voteB.Signature = vB.Signature
	require.NoError(t, err)
	pe := &types.PotentialAmnesiaEvidence{
		VoteA: voteA,
		VoteB: voteB,
	}
	ae := &types.AmnesiaEvidence{
		PotentialAmnesiaEvidence: pe,
<<<<<<< HEAD
		Polc:                     types.EmptyPOLC(),
=======
		Polc:                     types.NewEmptyPOLC(),
>>>>>>> 5412426a
	}

	evpool := &mocks.EvidencePool{}
	evpool.On("IsPending", ae).Return(false)
	evpool.On("IsCommitted", ae).Return(false)
	evpool.On("AddEvidence", ae).Return(nil)
	evpool.On("AddEvidence", pe).Return(nil)

	blockExec := sm.NewBlockExecutor(
		stateDB, log.TestingLogger(),
		nil,
		nil,
		evpool)
	// A block with a couple pieces of evidence passes.
	block := makeBlock(state, height)
	block.Evidence.Evidence = []types.Evidence{ae}
	block.EvidenceHash = block.Evidence.Hash()
	err = blockExec.ValidateBlock(state, block)
	// if we don't have this evidence and it is has an empty polc then we expect to
	// start our own trial period first
	errMsg := "Invalid evidence: amnesia evidence is new and hasn't undergone trial period yet."
	if assert.Error(t, err) {
		assert.Equal(t, errMsg, err.Error()[:len(errMsg)])
	}
}

// Amnesia Evidence can be directly approved without needing to undergo the trial period
func TestValidatePrimedAmnesiaEvidence(t *testing.T) {
	var height int64 = 1
	state, stateDB, vals := makeState(1, int(height))
	addr, val := state.Validators.GetByIndex(0)
	voteA := makeVote(height, 1, 0, addr, blockID)
	voteA.Timestamp = time.Now().Add(1 * time.Minute)
	vA := voteA.ToProto()
	err := vals[val.Address.String()].SignVote(chainID, vA)
	require.NoError(t, err)
	voteA.Signature = vA.Signature
	voteB := makeVote(height, 2, 0, addr, types.BlockID{})
	vB := voteB.ToProto()
	err = vals[val.Address.String()].SignVote(chainID, vB)
	voteB.Signature = vB.Signature
	require.NoError(t, err)
	pe := &types.PotentialAmnesiaEvidence{
		VoteA: voteB,
		VoteB: voteA,
<<<<<<< HEAD
	}
	ae := &types.AmnesiaEvidence{
		PotentialAmnesiaEvidence: pe,
		Polc:                     types.EmptyPOLC(),
	}
=======
	}
	ae := &types.AmnesiaEvidence{
		PotentialAmnesiaEvidence: pe,
		Polc:                     types.NewEmptyPOLC(),
	}
>>>>>>> 5412426a

	evpool := &mocks.EvidencePool{}
	evpool.On("IsPending", ae).Return(false)
	evpool.On("IsCommitted", ae).Return(false)
	evpool.On("AddEvidence", ae).Return(nil)
	evpool.On("AddEvidence", pe).Return(nil)

	blockExec := sm.NewBlockExecutor(
		stateDB, log.TestingLogger(),
		nil,
		nil,
		evpool)
	// A block with a couple pieces of evidence passes.
	block := makeBlock(state, height)
	block.Evidence.Evidence = []types.Evidence{ae}
	block.EvidenceHash = block.Evidence.Hash()
	err = blockExec.ValidateBlock(state, block)
	// No error because this type of amnesia evidence is punishable
	// without the need of a trial period
	assert.NoError(t, err)
}

func TestVerifyEvidenceWrongAddress(t *testing.T) {
	var height int64 = 1
	state, stateDB, _ := makeState(1, int(height))
	ev := types.NewMockDuplicateVoteEvidence(height, defaultTestTime, chainID)

	blockExec := sm.NewBlockExecutor(
		stateDB, log.TestingLogger(),
		nil,
		nil,
		sm.MockEvidencePool{})
	// A block with a couple pieces of evidence passes.
	block := makeBlock(state, height)
	block.Evidence.Evidence = []types.Evidence{ev}
	block.EvidenceHash = block.Evidence.Hash()
	err := blockExec.ValidateBlock(state, block)
	errMsg := "Invalid evidence: address "
	if assert.Error(t, err) {
		assert.Equal(t, err.Error()[:len(errMsg)], errMsg)
	}
}

func TestVerifyEvidenceExpiredEvidence(t *testing.T) {
	var height int64 = 4
	state, stateDB, _ := makeState(1, int(height))
	state.ConsensusParams.Evidence.MaxAgeNumBlocks = 1
	ev := types.NewMockDuplicateVoteEvidence(1, defaultTestTime, chainID)
	err := sm.VerifyEvidence(stateDB, state, ev, nil)
	errMsg := "evidence from height 1 (created at: 2019-01-01 00:00:00 +0000 UTC) is too old"
	if assert.Error(t, err) {
		assert.Equal(t, err.Error()[:len(errMsg)], errMsg)
	}
}

func TestVerifyEvidenceWithAmnesiaEvidence(t *testing.T) {
	var height int64 = 1
	state, stateDB, vals := makeState(4, int(height))
	addr, val := state.Validators.GetByIndex(0)
	addr2, val2 := state.Validators.GetByIndex(1)
	voteA := makeVote(height, 1, 0, addr, types.BlockID{})
	vA := voteA.ToProto()
	err := vals[val.Address.String()].SignVote(chainID, vA)
	voteA.Signature = vA.Signature
	require.NoError(t, err)
	voteB := makeVote(height, 2, 0, addr, blockID)
	vB := voteB.ToProto()
	err = vals[val.Address.String()].SignVote(chainID, vB)
	voteB.Signature = vB.Signature
	require.NoError(t, err)
	voteC := makeVote(height, 2, 1, addr2, blockID)
	vC := voteC.ToProto()
	err = vals[val2.Address.String()].SignVote(chainID, vC)
	voteC.Signature = vC.Signature
	require.NoError(t, err)
	//var ae types.Evidence
	badAe := &types.AmnesiaEvidence{
		PotentialAmnesiaEvidence: &types.PotentialAmnesiaEvidence{
			VoteA: voteA,
			VoteB: voteB,
		},
		Polc: &types.ProofOfLockChange{
			Votes:  []*types.Vote{voteC},
			PubKey: val.PubKey,
		},
	}
	err = sm.VerifyEvidence(stateDB, state, badAe, nil)
	if assert.Error(t, err) {
		assert.Equal(t, err.Error(), "amnesia evidence contains invalid polc, err: "+
			"invalid commit -- insufficient voting power: got 1000, needed more than 2667")
	}
	addr3, val3 := state.Validators.GetByIndex(2)
	voteD := makeVote(height, 2, 2, addr3, blockID)
	vD := voteD.ToProto()
	err = vals[val3.Address.String()].SignVote(chainID, vD)
	require.NoError(t, err)
	voteD.Signature = vD.Signature
	addr4, val4 := state.Validators.GetByIndex(3)
	voteE := makeVote(height, 2, 3, addr4, blockID)
	vE := voteE.ToProto()
	err = vals[val4.Address.String()].SignVote(chainID, vE)
	voteE.Signature = vE.Signature
	require.NoError(t, err)

	goodAe := &types.AmnesiaEvidence{
		PotentialAmnesiaEvidence: &types.PotentialAmnesiaEvidence{
			VoteA: voteA,
			VoteB: voteB,
		},
		Polc: &types.ProofOfLockChange{
			Votes:  []*types.Vote{voteC, voteD, voteE},
			PubKey: val.PubKey,
		},
	}
	err = sm.VerifyEvidence(stateDB, state, goodAe, nil)
	assert.NoError(t, err)

	goodAe = &types.AmnesiaEvidence{
		PotentialAmnesiaEvidence: &types.PotentialAmnesiaEvidence{
			VoteA: voteA,
			VoteB: voteB,
		},
		Polc: types.NewEmptyPOLC(),
	}
	err = sm.VerifyEvidence(stateDB, state, goodAe, nil)
	assert.NoError(t, err)

}

func TestVerifyEvidenceWithLunaticValidatorEvidence(t *testing.T) {
	state, stateDB, vals := makeState(4, 4)
	state.ConsensusParams.Evidence.MaxAgeNumBlocks = 1
	addr, val := state.Validators.GetByIndex(0)
	h := &types.Header{
		Version:            version.Consensus{Block: 1, App: 2},
		ChainID:            chainID,
		Height:             3,
		Time:               defaultTestTime,
		LastBlockID:        blockID,
		LastCommitHash:     tmhash.Sum([]byte("last_commit_hash")),
		DataHash:           tmhash.Sum([]byte("data_hash")),
		ValidatorsHash:     tmhash.Sum([]byte("validators_hash")),
		NextValidatorsHash: tmhash.Sum([]byte("next_validators_hash")),
		ConsensusHash:      tmhash.Sum([]byte("consensus_hash")),
		AppHash:            tmhash.Sum([]byte("app_hash")),
		LastResultsHash:    tmhash.Sum([]byte("last_results_hash")),
		EvidenceHash:       tmhash.Sum([]byte("evidence_hash")),
		ProposerAddress:    crypto.AddressHash([]byte("proposer_address")),
	}
	vote := makeVote(3, 1, 0, addr, blockID)
	v := vote.ToProto()
	err := vals[val.Address.String()].SignVote(chainID, v)
	vote.Signature = v.Signature
	require.NoError(t, err)
	ev := &types.LunaticValidatorEvidence{
		Header:             h,
		Vote:               vote,
		InvalidHeaderField: "ConsensusHash",
	}
	err = ev.ValidateBasic()
	require.NoError(t, err)
	err = sm.VerifyEvidence(stateDB, state, ev, h)
	if assert.Error(t, err) {
		assert.Equal(t, "ConsensusHash matches committed hash", err.Error())
	}
}

func TestVerifyEvidenceWithPhantomValidatorEvidence(t *testing.T) {
	state, stateDB, vals := makeState(4, 4)
	state.ConsensusParams.Evidence.MaxAgeNumBlocks = 1
	addr, val := state.Validators.GetByIndex(0)
	vote := makeVote(3, 1, 0, addr, blockID)
	v := vote.ToProto()
	err := vals[val.Address.String()].SignVote(chainID, v)
	vote.Signature = v.Signature
	require.NoError(t, err)
	ev := &types.PhantomValidatorEvidence{
		Vote:                        vote,
		LastHeightValidatorWasInSet: 1,
	}
	err = ev.ValidateBasic()
	require.NoError(t, err)
	err = sm.VerifyEvidence(stateDB, state, ev, nil)
	if assert.Error(t, err) {
		assert.Equal(t, "address 576585A00DD4D58318255611D8AAC60E8E77CB32 was a validator at height 3", err.Error())
	}

	privVal := types.NewMockPV()
	pubKey, _ := privVal.GetPubKey()
	vote2 := makeVote(3, 1, 0, pubKey.Address(), blockID)
	v2 := vote2.ToProto()
	err = privVal.SignVote(chainID, v2)
	vote2.Signature = v2.Signature
	require.NoError(t, err)
	ev = &types.PhantomValidatorEvidence{
		Vote:                        vote2,
		LastHeightValidatorWasInSet: 1,
	}
	err = ev.ValidateBasic()
	assert.NoError(t, err)
	err = sm.VerifyEvidence(stateDB, state, ev, nil)
	if assert.Error(t, err) {
		assert.Equal(t, "last time validator was in the set at height 1, min: 2", err.Error())
	}

	ev = &types.PhantomValidatorEvidence{
		Vote:                        vote2,
		LastHeightValidatorWasInSet: 2,
	}
	err = ev.ValidateBasic()
	assert.NoError(t, err)
	err = sm.VerifyEvidence(stateDB, state, ev, nil)
	errMsg := "phantom validator"
	if assert.Error(t, err) {
		assert.Equal(t, errMsg, err.Error()[:len(errMsg)])
	}

	vals2, err := sm.LoadValidators(stateDB, 2)
	require.NoError(t, err)
	vals2.Validators = append(vals2.Validators, types.NewValidator(pubKey, 1000))
	valKey := []byte("validatorsKey:2")
	protoVals, err := vals2.ToProto()
	require.NoError(t, err)
	valInfo := &protostate.ValidatorsInfo{
		LastHeightChanged: 2,
		ValidatorSet:      protoVals,
	}

	bz, err := valInfo.Marshal()
	require.NoError(t, err)

	stateDB.Set(valKey, bz)
	ev = &types.PhantomValidatorEvidence{
		Vote:                        vote2,
		LastHeightValidatorWasInSet: 2,
	}
	err = ev.ValidateBasic()
	assert.NoError(t, err)
	err = sm.VerifyEvidence(stateDB, state, ev, nil)
	if !assert.NoError(t, err) {
		t.Log(err)
	}

}

func makeVote(height int64, round, index int32, addr bytes.HexBytes, blockID types.BlockID) *types.Vote {
	return &types.Vote{
		Type:             tmproto.SignedMsgType(2),
		Height:           height,
		Round:            round,
		BlockID:          blockID,
		Timestamp:        time.Now(),
		ValidatorAddress: addr,
		ValidatorIndex:   index,
	}
}<|MERGE_RESOLUTION|>--- conflicted
+++ resolved
@@ -379,11 +379,7 @@
 	}
 	ae := &types.AmnesiaEvidence{
 		PotentialAmnesiaEvidence: pe,
-<<<<<<< HEAD
-		Polc:                     types.EmptyPOLC(),
-=======
 		Polc:                     types.NewEmptyPOLC(),
->>>>>>> 5412426a
 	}
 
 	evpool := &mocks.EvidencePool{}
@@ -429,19 +425,11 @@
 	pe := &types.PotentialAmnesiaEvidence{
 		VoteA: voteB,
 		VoteB: voteA,
-<<<<<<< HEAD
-	}
-	ae := &types.AmnesiaEvidence{
-		PotentialAmnesiaEvidence: pe,
-		Polc:                     types.EmptyPOLC(),
-	}
-=======
 	}
 	ae := &types.AmnesiaEvidence{
 		PotentialAmnesiaEvidence: pe,
 		Polc:                     types.NewEmptyPOLC(),
 	}
->>>>>>> 5412426a
 
 	evpool := &mocks.EvidencePool{}
 	evpool.On("IsPending", ae).Return(false)
