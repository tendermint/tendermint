--- conflicted
+++ resolved
@@ -25,13 +25,8 @@
 		tx    types.Tx
 		isErr bool
 	}{
-<<<<<<< HEAD
-		{types.Tx(tmrand.Bytes(2187)), false},
-		{types.Tx(tmrand.Bytes(2188)), true},
-=======
 		{types.Tx(tmrand.Bytes(2151)), false},
 		{types.Tx(tmrand.Bytes(2152)), true},
->>>>>>> e1644d00
 		{types.Tx(tmrand.Bytes(3000)), true},
 	}
 
