package state

import (
	"fmt"
	"time"

	abci "github.com/tendermint/tendermint/abci/types"
	dbm "github.com/tendermint/tendermint/libs/db"
	"github.com/tendermint/tendermint/libs/fail"
	"github.com/tendermint/tendermint/libs/log"
	"github.com/tendermint/tendermint/proxy"
	"github.com/tendermint/tendermint/types"
)

//-----------------------------------------------------------------------------
// BlockExecutor handles block execution and state updates.
// It exposes ApplyBlock(), which validates & executes the block, updates state w/ ABCI responses,
// then commits and updates the mempool atomically, then saves state.

// BlockExecutor provides the context and accessories for properly executing a block.
type BlockExecutor struct {
	// save state, validators, consensus params, abci responses here
	db dbm.DB

	// execute the app against this
	proxyApp proxy.AppConnConsensus

	// events
	eventBus types.BlockEventPublisher

	// manage the mempool lock during commit
	// and update both with block results after commit.
	mempool Mempool
	evpool  EvidencePool

	logger log.Logger

	metrics *Metrics
}

type BlockExecutorOption func(executor *BlockExecutor)

func BlockExecutorWithMetrics(metrics *Metrics) BlockExecutorOption {
	return func(blockExec *BlockExecutor) {
		blockExec.metrics = metrics
	}
}

// NewBlockExecutor returns a new BlockExecutor with a NopEventBus.
// Call SetEventBus to provide one.
func NewBlockExecutor(db dbm.DB, logger log.Logger, proxyApp proxy.AppConnConsensus, mempool Mempool, evpool EvidencePool, options ...BlockExecutorOption) *BlockExecutor {
	res := &BlockExecutor{
		db:       db,
		proxyApp: proxyApp,
		eventBus: types.NopEventBus{},
		mempool:  mempool,
		evpool:   evpool,
		logger:   logger,
		metrics:  NopMetrics(),
	}

	for _, option := range options {
		option(res)
	}

	return res
}

// SetEventBus - sets the event bus for publishing block related events.
// If not called, it defaults to types.NopEventBus.
func (blockExec *BlockExecutor) SetEventBus(eventBus types.BlockEventPublisher) {
	blockExec.eventBus = eventBus
}

// CreateProposalBlock calls state.MakeBlock with evidence from the evpool
// and txs from the mempool. The max bytes must be big enough to fit the commit.
// Up to 1/10th of the block space is allcoated for maximum sized evidence.
// The rest is given to txs, up to the max gas.
func (blockExec *BlockExecutor) CreateProposalBlock(
	height int64,
	state State, commit *types.Commit,
	proposerAddr []byte,
) (*types.Block, *types.PartSet) {

	maxBytes := state.ConsensusParams.BlockSize.MaxBytes
	maxGas := state.ConsensusParams.BlockSize.MaxGas

	// Fetch a limited amount of valid evidence
	maxNumEvidence, _ := types.MaxEvidencePerBlock(maxBytes)
	evidence := blockExec.evpool.PendingEvidence(maxNumEvidence)

	// Fetch a limited amount of valid txs
	maxDataBytes := types.MaxDataBytes(maxBytes, state.Validators.Size(), len(evidence))
	txs := blockExec.mempool.ReapMaxBytesMaxGas(maxDataBytes, maxGas)

	return state.MakeBlock(height, txs, commit, evidence, proposerAddr)
}

// ValidateBlock validates the given block against the given state.
// If the block is invalid, it returns an error.
// Validation does not mutate state, but does require historical information from the stateDB,
// ie. to verify evidence from a validator at an old height.
func (blockExec *BlockExecutor) ValidateBlock(state State, block *types.Block) error {
	return validateBlock(blockExec.evpool, blockExec.db, state, block)
}

// ApplyBlock validates the block against the state, executes it against the app,
// fires the relevant events, commits the app, and saves the new state and responses.
// It's the only function that needs to be called
// from outside this package to process and commit an entire block.
// It takes a blockID to avoid recomputing the parts hash.
func (blockExec *BlockExecutor) ApplyBlock(state State, blockID types.BlockID, block *types.Block) (State, error) {

	if err := blockExec.ValidateBlock(state, block); err != nil {
		return state, ErrInvalidBlock(err)
	}

	startTime := time.Now().UnixNano()
	abciResponses, err := execBlockOnProxyApp(blockExec.logger, blockExec.proxyApp, block, state.LastValidators, blockExec.db)
	endTime := time.Now().UnixNano()
	blockExec.metrics.BlockProcessingTime.Observe(float64(endTime-startTime) / 1000000)
	if err != nil {
		return state, ErrProxyAppConn(err)
	}

	fail.Fail() // XXX

	// Save the results before we commit.
	saveABCIResponses(blockExec.db, block.Height, abciResponses)

	fail.Fail() // XXX

	// validate the validator updates and convert to tendermint types
	abciValUpdates := abciResponses.EndBlock.ValidatorUpdates
	err = validateValidatorUpdates(abciValUpdates, state.ConsensusParams.Validator)
	if err != nil {
		return state, fmt.Errorf("Error in validator updates: %v", err)
	}
	validatorUpdates, err := types.PB2TM.ValidatorUpdates(abciValUpdates)
	if err != nil {
		return state, err
	}
	if len(validatorUpdates) > 0 {
		blockExec.logger.Info("Updates to validators", "updates", types.ValidatorListString(validatorUpdates))
	}

	// Update the state with the block and responses.
	state, err = updateState(state, blockID, &block.Header, abciResponses, validatorUpdates)
	if err != nil {
		return state, fmt.Errorf("Commit failed for application: %v", err)
	}

	// Lock mempool, commit app state, update mempoool.
	appHash, err := blockExec.Commit(state, block)
	if err != nil {
		return state, fmt.Errorf("Commit failed for application: %v", err)
	}

	// Update evpool with the block and state.
	blockExec.evpool.Update(block, state)

	fail.Fail() // XXX

	// Update the app hash and save the state.
	state.AppHash = appHash
	SaveState(blockExec.db, state)

	fail.Fail() // XXX

	// Events are fired after everything else.
	// NOTE: if we crash between Commit and Save, events wont be fired during replay
	fireEvents(blockExec.logger, blockExec.eventBus, block, abciResponses, validatorUpdates)

	return state, nil
}

// Commit locks the mempool, runs the ABCI Commit message, and updates the
// mempool.
// It returns the result of calling abci.Commit (the AppHash), and an error.
// The Mempool must be locked during commit and update because state is
// typically reset on Commit and old txs must be replayed against committed
// state before new txs are run in the mempool, lest they be invalid.
func (blockExec *BlockExecutor) Commit(
	state State,
	block *types.Block,
) ([]byte, error) {
	blockExec.mempool.Lock()
	defer blockExec.mempool.Unlock()

	// while mempool is Locked, flush to ensure all async requests have completed
	// in the ABCI app before Commit.
	err := blockExec.mempool.FlushAppConn()
	if err != nil {
		blockExec.logger.Error("Client error during mempool.FlushAppConn", "err", err)
		return nil, err
	}

	// Commit block, get hash back
	res, err := blockExec.proxyApp.CommitSync()
	if err != nil {
		blockExec.logger.Error(
			"Client error during proxyAppConn.CommitSync",
			"err", err,
		)
		return nil, err
	}
	// ResponseCommit has no error code - just data

	blockExec.logger.Info(
		"Committed state",
		"height", block.Height,
		"txs", block.NumTxs,
		"appHash", fmt.Sprintf("%X", res.Data),
	)

	// Update mempool.
	err = blockExec.mempool.Update(
		block.Height,
		block.Txs,
		TxPreCheck(state),
		TxPostCheck(state),
	)

	return res.Data, err
}

//---------------------------------------------------------
// Helper functions for executing blocks and updating state

// Executes block's transactions on proxyAppConn.
// Returns a list of transaction results and updates to the validator set
func execBlockOnProxyApp(
	logger log.Logger,
	proxyAppConn proxy.AppConnConsensus,
	block *types.Block,
	lastValSet *types.ValidatorSet,
	stateDB dbm.DB,
) (*ABCIResponses, error) {
	var validTxs, invalidTxs = 0, 0

	txIndex := 0
	abciResponses := NewABCIResponses(block)

	// Execute transactions and get hash.
	proxyCb := func(req *abci.Request, res *abci.Response) {
		switch r := res.Value.(type) {
		case *abci.Response_DeliverTx:
			// TODO: make use of res.Log
			// TODO: make use of this info
			// Blocks may include invalid txs.
			txRes := r.DeliverTx
			if txRes.Code == abci.CodeTypeOK {
				validTxs++
			} else {
				logger.Debug("Invalid tx", "code", txRes.Code, "log", txRes.Log)
				invalidTxs++
			}
			abciResponses.DeliverTx[txIndex] = txRes
			txIndex++
		}
	}
	proxyAppConn.SetResponseCallback(proxyCb)

	commitInfo, byzVals := getBeginBlockValidatorInfo(block, lastValSet, stateDB)

	// Begin block
	var err error
	abciResponses.BeginBlock, err = proxyAppConn.BeginBlockSync(abci.RequestBeginBlock{
		Hash:                block.Hash(),
		Header:              types.TM2PB.Header(&block.Header),
		LastCommitInfo:      commitInfo,
		ByzantineValidators: byzVals,
	})
	if err != nil {
		logger.Error("Error in proxyAppConn.BeginBlock", "err", err)
		return nil, err
	}

	// Run txs of block.
	for _, tx := range block.Txs {
		proxyAppConn.DeliverTxAsync(tx)
		if err := proxyAppConn.Error(); err != nil {
			return nil, err
		}
	}

	// End block.
	abciResponses.EndBlock, err = proxyAppConn.EndBlockSync(abci.RequestEndBlock{Height: block.Height})
	if err != nil {
		logger.Error("Error in proxyAppConn.EndBlock", "err", err)
		return nil, err
	}

	logger.Info("Executed block", "height", block.Height, "validTxs", validTxs, "invalidTxs", invalidTxs)

	return abciResponses, nil
}

func getBeginBlockValidatorInfo(block *types.Block, lastValSet *types.ValidatorSet, stateDB dbm.DB) (abci.LastCommitInfo, []abci.Evidence) {

	// Sanity check that commit length matches validator set size -
	// only applies after first block
	if block.Height > 1 {
		precommitLen := len(block.LastCommit.Precommits)
		valSetLen := len(lastValSet.Validators)
		if precommitLen != valSetLen {
			// sanity check
			panic(fmt.Sprintf("precommit length (%d) doesn't match valset length (%d) at height %d\n\n%v\n\n%v",
				precommitLen, valSetLen, block.Height, block.LastCommit.Precommits, lastValSet.Validators))
		}
	}

	// Collect the vote info (list of validators and whether or not they signed).
	voteInfos := make([]abci.VoteInfo, len(lastValSet.Validators))
	for i, val := range lastValSet.Validators {
		var vote *types.CommitSig
		if i < len(block.LastCommit.Precommits) {
			vote = block.LastCommit.Precommits[i]
		}
		voteInfo := abci.VoteInfo{
			Validator:       types.TM2PB.Validator(val),
			SignedLastBlock: vote != nil,
		}
		voteInfos[i] = voteInfo
	}

	commitInfo := abci.LastCommitInfo{
		Round: int32(block.LastCommit.Round()),
		Votes: voteInfos,
	}

	byzVals := make([]abci.Evidence, len(block.Evidence.Evidence))
	for i, ev := range block.Evidence.Evidence {
		// We need the validator set. We already did this in validateBlock.
		// TODO: Should we instead cache the valset in the evidence itself and add
		// `SetValidatorSet()` and `ToABCI` methods ?
		valset, err := LoadValidators(stateDB, ev.Height())
		if err != nil {
			panic(err) // shouldn't happen
		}
		byzVals[i] = types.TM2PB.Evidence(ev, valset, block.Time)
	}

	return commitInfo, byzVals

}

func validateValidatorUpdates(abciUpdates []abci.ValidatorUpdate,
	params types.ValidatorParams) error {
	for _, valUpdate := range abciUpdates {
		if valUpdate.GetPower() < 0 {
			return fmt.Errorf("Voting power can't be negative %v", valUpdate)
		} else if valUpdate.GetPower() == 0 {
			// continue, since this is deleting the validator, and thus there is no
			// pubkey to check
			continue
		}

		// Check if validator's pubkey matches an ABCI type in the consensus params
		thisKeyType := valUpdate.PubKey.Type
		if !params.IsValidPubkeyType(thisKeyType) {
			return fmt.Errorf("Validator %v is using pubkey %s, which is unsupported for consensus",
				valUpdate, thisKeyType)
		}
	}
	return nil
}

<<<<<<< HEAD
// If more or equal than 1/3 of total voting power changed in one block, then
// a light client could never prove the transition externally. See
// ./lite/doc.go for details on how a light client tracks validators.
func updateValidators(currentSet *types.ValidatorSet, updates []*types.Validator) error {
	for _, valUpdate := range updates {
		// should already have been checked
		if valUpdate.VotingPower < 0 {
			return fmt.Errorf("Voting power can't be negative %v", valUpdate)
		}

		address := valUpdate.Address
		_, val := currentSet.GetByAddress(address)
		// valUpdate.VotingPower is ensured to be non-negative in validation method
		if valUpdate.VotingPower == 0 { // remove val
			_, removed := currentSet.Remove(address)
			if !removed {
				return fmt.Errorf("Failed to remove validator %X", address)
			}
		} else if val == nil { // add val
			// make sure we do not exceed MaxTotalVotingPower by adding this validator:
			totalVotingPower := currentSet.TotalVotingPower()
			updatedVotingPower := valUpdate.VotingPower + totalVotingPower
			overflow := updatedVotingPower > types.MaxTotalVotingPower || updatedVotingPower < 0
			if overflow {
				return fmt.Errorf(
					"Failed to add new validator %v. Adding it would exceed max allowed total voting power %v",
					valUpdate,
					types.MaxTotalVotingPower)
			}
			// TODO: issue #1558 update spec according to the following:
			// Set ProposerPriority to -C*totalVotingPower (with C ~= 1.125) to make sure validators can't
			// unbond/rebond to reset their (potentially previously negative) ProposerPriority to zero.
			//
			// Contract: totalVotingPower < MaxTotalVotingPower to ensure ProposerPriority does
			// not exceed the bounds of int64.
			//
			// Compute ProposerPriority = -1.125*totalVotingPower == -(totalVotingPower + (totalVotingPower >> 3)).
			valUpdate.ProposerPriority = -(totalVotingPower + (totalVotingPower >> 3))
			added := currentSet.Add(valUpdate)
			if !added {
				return fmt.Errorf("Failed to add new validator %v", valUpdate)
			}
		} else { // update val
			// make sure we do not exceed MaxTotalVotingPower by updating this validator:
			totalVotingPower := currentSet.TotalVotingPower()
			curVotingPower := val.VotingPower
			updatedVotingPower := totalVotingPower - curVotingPower + valUpdate.VotingPower
			overflow := updatedVotingPower > types.MaxTotalVotingPower || updatedVotingPower < 0
			if overflow {
				return fmt.Errorf(
					"Failed to update existing validator %v. Updating it would exceed max allowed total voting power %v",
					valUpdate,
					types.MaxTotalVotingPower)
			}

			updated := currentSet.Update(valUpdate)
			if !updated {
				return fmt.Errorf("Failed to update validator %X to %v", address, valUpdate)
			}
		}
	}

	if currentSet.IsNilOrEmpty() {
		return fmt.Errorf("Processing updates would delete all validators")
	}

	return nil
}

=======
>>>>>>> 021b5cc7
// updateState returns a new State updated according to the header and responses.
func updateState(
	state State,
	blockID types.BlockID,
	header *types.Header,
	abciResponses *ABCIResponses,
	validatorUpdates []*types.Validator,
) (State, error) {

	// Copy the valset so we can apply changes from EndBlock
	// and update s.LastValidators and s.Validators.
	nValSet := state.NextValidators.Copy()

	// Update the validator set with the latest abciResponses.
	lastHeightValsChanged := state.LastHeightValidatorsChanged
	if len(validatorUpdates) > 0 {
		err := nValSet.UpdateWithChangeSet(validatorUpdates)
		if err != nil {
			return state, fmt.Errorf("Error changing validator set: %v", err)
		}
		// Change results from this height but only applies to the next next height.
		lastHeightValsChanged = header.Height + 1 + 1
	}

	// Update validator proposer priority and set state variables.
	nValSet.IncrementProposerPriority(1)

	// Update the params with the latest abciResponses.
	nextParams := state.ConsensusParams
	lastHeightParamsChanged := state.LastHeightConsensusParamsChanged
	if abciResponses.EndBlock.ConsensusParamUpdates != nil {
		// NOTE: must not mutate s.ConsensusParams
		nextParams = state.ConsensusParams.Update(abciResponses.EndBlock.ConsensusParamUpdates)
		err := nextParams.Validate()
		if err != nil {
			return state, fmt.Errorf("Error updating consensus params: %v", err)
		}
		// Change results from this height but only applies to the next height.
		lastHeightParamsChanged = header.Height + 1
	}

	// TODO: allow app to upgrade version
	nextVersion := state.Version

	// NOTE: the AppHash has not been populated.
	// It will be filled on state.Save.
	return State{
		Version:                          nextVersion,
		ChainID:                          state.ChainID,
		LastBlockHeight:                  header.Height,
		LastBlockTotalTx:                 state.LastBlockTotalTx + header.NumTxs,
		LastBlockID:                      blockID,
		LastBlockTime:                    header.Time,
		NextValidators:                   nValSet,
		Validators:                       state.NextValidators.Copy(),
		LastValidators:                   state.Validators.Copy(),
		LastHeightValidatorsChanged:      lastHeightValsChanged,
		ConsensusParams:                  nextParams,
		LastHeightConsensusParamsChanged: lastHeightParamsChanged,
		LastResultsHash:                  abciResponses.ResultsHash(),
		AppHash:                          nil,
	}, nil
}

// Fire NewBlock, NewBlockHeader.
// Fire TxEvent for every tx.
// NOTE: if Tendermint crashes before commit, some or all of these events may be published again.
func fireEvents(logger log.Logger, eventBus types.BlockEventPublisher, block *types.Block, abciResponses *ABCIResponses, validatorUpdates []*types.Validator) {
	eventBus.PublishEventNewBlock(types.EventDataNewBlock{
		Block:            block,
		ResultBeginBlock: *abciResponses.BeginBlock,
		ResultEndBlock:   *abciResponses.EndBlock,
	})
	eventBus.PublishEventNewBlockHeader(types.EventDataNewBlockHeader{
		Header:           block.Header,
		ResultBeginBlock: *abciResponses.BeginBlock,
		ResultEndBlock:   *abciResponses.EndBlock,
	})

	for i, tx := range block.Data.Txs {
		eventBus.PublishEventTx(types.EventDataTx{types.TxResult{
			Height: block.Height,
			Index:  uint32(i),
			Tx:     tx,
			Result: *(abciResponses.DeliverTx[i]),
		}})
	}

	if len(validatorUpdates) > 0 {
		eventBus.PublishEventValidatorSetUpdates(
			types.EventDataValidatorSetUpdates{ValidatorUpdates: validatorUpdates})
	}
}

//----------------------------------------------------------------------------------------------------
// Execute block without state. TODO: eliminate

// ExecCommitBlock executes and commits a block on the proxyApp without validating or mutating the state.
// It returns the application root hash (result of abci.Commit).
func ExecCommitBlock(
	appConnConsensus proxy.AppConnConsensus,
	block *types.Block,
	logger log.Logger,
	lastValSet *types.ValidatorSet,
	stateDB dbm.DB,
) ([]byte, error) {
	_, err := execBlockOnProxyApp(logger, appConnConsensus, block, lastValSet, stateDB)
	if err != nil {
		logger.Error("Error executing block on proxy app", "height", block.Height, "err", err)
		return nil, err
	}
	// Commit block, get hash back
	res, err := appConnConsensus.CommitSync()
	if err != nil {
		logger.Error("Client error during proxyAppConn.CommitSync", "err", res)
		return nil, err
	}
	// ResponseCommit has no error or log, just data
	return res.Data, nil
}<|MERGE_RESOLUTION|>--- conflicted
+++ resolved
@@ -366,78 +366,6 @@
 	return nil
 }
 
-<<<<<<< HEAD
-// If more or equal than 1/3 of total voting power changed in one block, then
-// a light client could never prove the transition externally. See
-// ./lite/doc.go for details on how a light client tracks validators.
-func updateValidators(currentSet *types.ValidatorSet, updates []*types.Validator) error {
-	for _, valUpdate := range updates {
-		// should already have been checked
-		if valUpdate.VotingPower < 0 {
-			return fmt.Errorf("Voting power can't be negative %v", valUpdate)
-		}
-
-		address := valUpdate.Address
-		_, val := currentSet.GetByAddress(address)
-		// valUpdate.VotingPower is ensured to be non-negative in validation method
-		if valUpdate.VotingPower == 0 { // remove val
-			_, removed := currentSet.Remove(address)
-			if !removed {
-				return fmt.Errorf("Failed to remove validator %X", address)
-			}
-		} else if val == nil { // add val
-			// make sure we do not exceed MaxTotalVotingPower by adding this validator:
-			totalVotingPower := currentSet.TotalVotingPower()
-			updatedVotingPower := valUpdate.VotingPower + totalVotingPower
-			overflow := updatedVotingPower > types.MaxTotalVotingPower || updatedVotingPower < 0
-			if overflow {
-				return fmt.Errorf(
-					"Failed to add new validator %v. Adding it would exceed max allowed total voting power %v",
-					valUpdate,
-					types.MaxTotalVotingPower)
-			}
-			// TODO: issue #1558 update spec according to the following:
-			// Set ProposerPriority to -C*totalVotingPower (with C ~= 1.125) to make sure validators can't
-			// unbond/rebond to reset their (potentially previously negative) ProposerPriority to zero.
-			//
-			// Contract: totalVotingPower < MaxTotalVotingPower to ensure ProposerPriority does
-			// not exceed the bounds of int64.
-			//
-			// Compute ProposerPriority = -1.125*totalVotingPower == -(totalVotingPower + (totalVotingPower >> 3)).
-			valUpdate.ProposerPriority = -(totalVotingPower + (totalVotingPower >> 3))
-			added := currentSet.Add(valUpdate)
-			if !added {
-				return fmt.Errorf("Failed to add new validator %v", valUpdate)
-			}
-		} else { // update val
-			// make sure we do not exceed MaxTotalVotingPower by updating this validator:
-			totalVotingPower := currentSet.TotalVotingPower()
-			curVotingPower := val.VotingPower
-			updatedVotingPower := totalVotingPower - curVotingPower + valUpdate.VotingPower
-			overflow := updatedVotingPower > types.MaxTotalVotingPower || updatedVotingPower < 0
-			if overflow {
-				return fmt.Errorf(
-					"Failed to update existing validator %v. Updating it would exceed max allowed total voting power %v",
-					valUpdate,
-					types.MaxTotalVotingPower)
-			}
-
-			updated := currentSet.Update(valUpdate)
-			if !updated {
-				return fmt.Errorf("Failed to update validator %X to %v", address, valUpdate)
-			}
-		}
-	}
-
-	if currentSet.IsNilOrEmpty() {
-		return fmt.Errorf("Processing updates would delete all validators")
-	}
-
-	return nil
-}
-
-=======
->>>>>>> 021b5cc7
 // updateState returns a new State updated according to the header and responses.
 func updateState(
 	state State,
