package state

import (
	"errors"
	"fmt"
	"time"

	abcix "github.com/tendermint/tendermint/abcix/types"

	dbm "github.com/tendermint/tm-db"

	abci "github.com/tendermint/tendermint/abci/types"
<<<<<<< HEAD
	abcix "github.com/tendermint/tendermint/abcix/types"
	cfg "github.com/tendermint/tendermint/config"
=======
>>>>>>> 1d4c82cc
	cryptoenc "github.com/tendermint/tendermint/crypto/encoding"
	"github.com/tendermint/tendermint/libs/fail"
	"github.com/tendermint/tendermint/libs/log"
	mempl "github.com/tendermint/tendermint/mempool"
	tmstate "github.com/tendermint/tendermint/proto/tendermint/state"
	tmproto "github.com/tendermint/tendermint/proto/tendermint/types"
	"github.com/tendermint/tendermint/proxy"
	"github.com/tendermint/tendermint/types"
)

//-----------------------------------------------------------------------------
// BlockExecutor handles block execution and state updates.
// It exposes ApplyBlock(), which validates & executes the block, updates state w/ ABCI responses,
// then commits and updates the mempool atomically, then saves state.

var config = cfg.DefaultBaseConfig()

// BlockExecutor provides the context and accessories for properly executing a block.
type BlockExecutor struct {
	// save state, validators, consensus params, abci responses here
	db dbm.DB

	// execute the app against this
	proxyApp proxy.AppConnConsensus

	// events
	eventBus types.BlockEventPublisher

	// manage the mempool lock during commit
	// and update both with block results after commit.
	mempool mempl.Mempool
	evpool  EvidencePool

	logger log.Logger

	metrics *Metrics
}

type BlockExecutorOption func(executor *BlockExecutor)

func BlockExecutorWithMetrics(metrics *Metrics) BlockExecutorOption {
	return func(blockExec *BlockExecutor) {
		blockExec.metrics = metrics
	}
}

// NewBlockExecutor returns a new BlockExecutor with a NopEventBus.
// Call SetEventBus to provide one.
func NewBlockExecutor(
	db dbm.DB,
	logger log.Logger,
	proxyApp proxy.AppConnConsensus,
	mempool mempl.Mempool,
	evpool EvidencePool,
	options ...BlockExecutorOption,
) *BlockExecutor {
	res := &BlockExecutor{
		db:       db,
		proxyApp: proxyApp,
		eventBus: types.NopEventBus{},
		mempool:  mempool,
		evpool:   evpool,
		logger:   logger,
		metrics:  NopMetrics(),
	}

	for _, option := range options {
		option(res)
	}

	return res
}

func (blockExec *BlockExecutor) DB() dbm.DB {
	return blockExec.db
}

// SetEventBus - sets the event bus for publishing block related events.
// If not called, it defaults to types.NopEventBus.
func (blockExec *BlockExecutor) SetEventBus(eventBus types.BlockEventPublisher) {
	blockExec.eventBus = eventBus
}

// CreateProposalBlock calls state.MakeBlock with evidence from the evpool
// and txs from the mempool. The max bytes must be big enough to fit the commit.
// Up to 1/10th of the block space is allocated for maximum sized evidence.
// The rest is given to txs, up to the max gas.
func (blockExec *BlockExecutor) CreateProposalBlock(
	height int64,
	state State, commit *types.Commit,
	proposerAddr []byte,
	createBlockFromApp bool,
) (*types.Block, *types.PartSet) {
	var txs types.Txs
	var timestamp time.Time
	evidence := blockExec.evpool.PendingEvidence(state.ConsensusParams.Evidence.MaxNum)
	if createBlockFromApp {
		if height == 1 {
			timestamp = state.LastBlockTime // genesis time
		} else {
			timestamp = MedianTime(commit, state.LastValidators)
<<<<<<< HEAD
			lastValSet, err := LoadValidators(blockExec.db, height-1)
			if err != nil {
				panic(err)
			}

			// Sanity check that commit size matches validator set size - only applies
			// after first block.
			var (
				commitSize = commit.Size()
				valSetLen  = len(lastValSet.Validators)
			)
			if commitSize != valSetLen {
				panic(fmt.Sprintf("commit size (%d) doesn't match valset length (%d) at height %d\n\n%v\n\n%v",
					commitSize, valSetLen, height, commit.Signatures, lastValSet.Validators))
			}
			for i, val := range lastValSet.Validators {
				commitSig := commit.Signatures[i]
				voteInfos[i] = abcix.VoteInfo{
					Validator:       abcix.Validator(types.TM2PB.Validator(val)),
					SignedLastBlock: !commitSig.Absent(),
				}
			}
		}
		byzVals := make([]abcix.Evidence, len(evidence))
		for i, ev := range evidence {
			valset, err := LoadValidators(blockExec.db, ev.Height())
			if err != nil {
				panic(err)
			}
			byzVals[i] = types.TM2PB.XEvidence(ev, valset, timestamp)
		}

		lastCommitInfo := abcix.LastCommitInfo{
			Round: commit.Round,
			Votes: voteInfos,
=======
>>>>>>> 1d4c82cc
		}
		lastCommitInfo, byzVals := getCreateBlockValidatorInfo(timestamp, height, commit, evidence, blockExec.db)
		resp, err := blockExec.proxyApp.CreateBlockSync(abcix.RequestCreateBlock{
			Height:              height,
			LastCommitInfo:      lastCommitInfo,
			ByzantineValidators: byzVals,
			MempoolIter:         &abcix.MempoolIter{},
		})
		if err != nil {
			panic(err)
		}
		for _, txBytes := range resp.Txs {
			txs = append(txs, txBytes)
		}
	} else {
		maxBytes := state.ConsensusParams.Block.MaxBytes
		maxGas := state.ConsensusParams.Block.MaxGas
		// Fetch a limited amount of valid txs
		maxDataBytes := types.MaxDataBytes(maxBytes, state.Validators.Size(), len(evidence))
		txs = blockExec.mempool.ReapMaxBytesMaxGas(maxDataBytes, maxGas)
	}
	return state.MakeBlock(height, txs, commit, evidence, proposerAddr)
}

// ValidateBlock validates the given block against the given state.
// If the block is invalid, it returns an error.
// Validation does not mutate state, but does require historical information from the stateDB,
// ie. to verify evidence from a validator at an old height.
func (blockExec *BlockExecutor) ValidateBlock(state State, block *types.Block) error {
	return validateBlock(blockExec.evpool, blockExec.db, state, block)
}

// ApplyBlock validates the block against the state, executes it against the app,
// fires the relevant events, commits the app, and saves the new state and responses.
// It returns the new state and the block height to retain (pruning older blocks).
// It's the only function that needs to be called
// from outside this package to process and commit an entire block.
// It takes a blockID to avoid recomputing the parts hash.
func (blockExec *BlockExecutor) ApplyBlock(
	state State, blockID types.BlockID, block *types.Block,
) (State, int64, error) {

	if err := blockExec.ValidateBlock(state, block); err != nil {
		return state, 0, ErrInvalidBlock(err)
	}

	startTime := time.Now().UnixNano()
	abciResponses, err := execBlockOnProxyApp(blockExec.logger, blockExec.proxyApp, block, blockExec.db)
	endTime := time.Now().UnixNano()
	blockExec.metrics.BlockProcessingTime.Observe(float64(endTime-startTime) / 1000000)
	if err != nil {
		return state, 0, ErrProxyAppConn(err)
	}

	fail.Fail() // XXX

	// Save the results before we commit.
	SaveABCIResponses(blockExec.db, block.Height, abciResponses)

	fail.Fail() // XXX

	// validate the validator updates and convert to tendermint types
	abciValUpdates := abciResponses.ValidatorUpdates()
	err = validateValidatorUpdates(abciValUpdates, state.ConsensusParams.Validator)
	if err != nil {
		return state, 0, fmt.Errorf("error in validator updates: %v", err)
	}
	validatorUpdates, err := types.PB2TM.ValidatorUpdates(abciValUpdates)
	if err != nil {
		return state, 0, err
	}
	if len(validatorUpdates) > 0 {
		blockExec.logger.Info("Updates to validators", "updates", types.ValidatorListString(validatorUpdates))
	}

	// Update the state with the block and responses.
	state, err = updateState(state, blockID, &block.Header, abciResponses, validatorUpdates)
	if err != nil {
		return state, 0, fmt.Errorf("commit failed for application: %v", err)
	}

	// Lock mempool, commit app state, update mempoool.
	var appHash []byte
	var retainHeight int64
	if config.DeliverBlock {
		err = blockExec.mempoolUpdate(state, block, abciResponses.DeliverBlock)
		appHash = abciResponses.DeliverBlock.Data
		retainHeight = abciResponses.DeliverBlock.RetainHeight
	} else {
		appHash, retainHeight, err = blockExec.Commit(state, block, abciResponses.DeliverTxs)
	}

	if err != nil {
		return state, 0, fmt.Errorf("commit failed for application: %v", err)
	}

	// Update evpool with the block and state.
	blockExec.evpool.Update(block, state)

	fail.Fail() // XXX

	// Update the app hash and save the state.
	state.AppHash = appHash

	SaveState(blockExec.db, state)

	fail.Fail() // XXX

	// Events are fired after everything else.
	// NOTE: if we crash between Commit and Save, events wont be fired during replay
	fireEvents(blockExec.logger, blockExec.eventBus, block, abciResponses, validatorUpdates)

	return state, retainHeight, nil
}

// Commit locks the mempool, runs the ABCI Commit message, and updates the
// mempool. TODO: update comments
// It returns the result of calling abci.Commit (the AppHash) and the height to retain (if any).
// The Mempool must be locked during commit and update because state is
// typically reset on Commit and old txs must be replayed against committed
// state before new txs are run in the mempool, lest they be invalid.
func (blockExec *BlockExecutor) Commit(
	state State,
	block *types.Block,
	deliverTxResponses []*abci.ResponseDeliverTx,
) ([]byte, int64, error) {
	blockExec.mempool.Lock()
	defer blockExec.mempool.Unlock()

	// while mempool is Locked, flush to ensure all async requests have completed
	// in the ABCI app before Commit.
	err := blockExec.mempool.FlushAppConn()
	if err != nil {
		blockExec.logger.Error("Client error during mempool.FlushAppConn", "err", err)
		return nil, 0, err
	}

	// Commit block, get hash back
	res, err := blockExec.proxyApp.CommitSync()
	if err != nil {
		blockExec.logger.Error(
			"Client error during proxyAppConn.CommitSync",
			"err", err,
		)
		return nil, 0, err
	}
	// ResponseCommit has no error code - just data

	blockExec.logger.Info(
		"Committed state",
		"height", block.Height,
		"txs", len(block.Txs),
		"appHash", fmt.Sprintf("%X", res.Data),
	)

	// Update mempool.
	err = blockExec.mempool.Update(
		block.Height,
		block.Txs,
		deliverTxResponses,
		TxPreCheck(state),
		TxPostCheck(state),
	)

	return res.Data, res.RetainHeight, err
}

// MempoolUpdate without commit action
func (blockExec *BlockExecutor) mempoolUpdate(
	state State,
	block *types.Block,
	deliverBlockResponses *abcix.ResponseDeliverBlock,
) error {
	blockExec.mempool.Lock()
	defer blockExec.mempool.Unlock()

	// while mempool is Locked, flush to ensure all async requests have completed
	// in the ABCI app before Commit.
	err := blockExec.mempool.FlushAppConn()
	if err != nil {
		blockExec.logger.Error("Client error during mempool.FlushAppConn", "err", err)
		return err
	}
	var deliverTxs []*abci.ResponseDeliverTx
	for i, d := range deliverBlockResponses.DeliverTxs {
		tmstate.CopyFields(deliverTxs[i], d)
	}
	// Update mempool.
	err = blockExec.mempool.Update(
		block.Height,
		block.Txs,
		deliverTxs,
		TxPreCheck(state),
		TxPostCheck(state),
	)

	return err
}

//---------------------------------------------------------
// Helper functions for executing blocks and updating state

// Executes block's transactions on proxyAppConn.
// Returns a list of transaction results and updates to the validator set
func execBlockOnProxyApp(
	logger log.Logger,
	proxyAppConn proxy.AppConnConsensus,
	block *types.Block,
	stateDB dbm.DB,
) (*tmstate.ABCIResponses, error) {
	var validTxs, invalidTxs = 0, 0

	txIndex := 0
	abciResponses := new(tmstate.ABCIResponses)
	dtxs := make([]*abci.ResponseDeliverTx, len(block.Txs))
	abciResponses.UpdateDeliverTx(dtxs)

	// Execute transactions and get hash.
	proxyCb := func(req *abci.Request, res *abci.Response) {
		if r, ok := res.Value.(*abci.Response_DeliverTx); ok {
			// TODO: make use of res.Log
			// TODO: make use of this info
			// Blocks may include invalid txs.
			txRes := r.DeliverTx
			if txRes.Code == abci.CodeTypeOK {
				validTxs++
			} else {
				logger.Debug("Invalid tx", "code", txRes.Code, "log", txRes.Log)
				invalidTxs++
			}
			abciResponses.UpdateDeliverTxByIndex(txRes, txIndex)
			txIndex++
		}
	}
	proxyAppConn.SetResponseCallback(proxyCb)

	commitInfo, byzVals := getBeginBlockValidatorInfo(block, stateDB)
	pbh := block.Header.ToProto()
	var err error

	if config.DeliverBlock {
		// Deliver block.
		var txs [][]byte
		for _, tx := range block.Txs {
			txs = append(txs, tx)
		}
		var commitInfoX abcix.LastCommitInfo
		tmstate.CopyFields(commitInfoX, commitInfo)
		var byzValsX []abcix.Evidence
		for i, e := range byzVals {
			tmstate.CopyFields(byzValsX[i], e)
		}
		abciResponses.DeliverBlock, err = proxyAppConn.DeliverBlockSync(abcix.RequestDeliverBlock{
			Height:              block.Height,
			Hash:                block.Hash(),
			Header:              *pbh,
			LastCommitInfo:      commitInfoX,
			ByzantineValidators: byzValsX,
			Txs:                 txs,
		})
		if err != nil {
			logger.Error("Error in proxyAppConn.DeliverBlock", "err", err)
		}
	} else {
		// Begin block.
		if pbh == nil {
			return nil, errors.New("nil header")
		}
		abciResponses.BeginBlock, err = proxyAppConn.BeginBlockSync(abci.RequestBeginBlock{
			Hash:                block.Hash(),
			Header:              *pbh,
			LastCommitInfo:      commitInfo,
			ByzantineValidators: byzVals,
		})
		if err != nil {
			logger.Error("Error in proxyAppConn.BeginBlock", "err", err)
		}

		// Run txs of block.
		for _, tx := range block.Txs {
			proxyAppConn.DeliverTxAsync(abci.RequestDeliverTx{Tx: tx})
			if err := proxyAppConn.Error(); err != nil {
				return nil, err
			}
		}

		// End block.
		abciResponses.EndBlock, err = proxyAppConn.EndBlockSync(abci.RequestEndBlock{Height: block.Height})
		if err != nil {
			logger.Error("Error in proxyAppConn.EndBlock", "err", err)
			return nil, err
		}
	}

	logger.Info("Executed block", "height", block.Height, "validTxs", validTxs, "invalidTxs", invalidTxs)

	return abciResponses, nil
}

// TODO: In the future we may want to combine this part of code with BeginBlock
func getCreateBlockValidatorInfo(
	time time.Time,
	height int64,
	lastCommit *types.Commit,
	evidence []types.Evidence,
	stateDB dbm.DB,
) (abcix.LastCommitInfo, []abcix.Evidence) {
	voteInfos := make([]abcix.VoteInfo, lastCommit.Size())
	// block.Height=1 -> LastCommitInfo.Votes are empty.
	// Remember that the first LastCommit is intentionally empty, so it makes
	// sense for LastCommitInfo.Votes to also be empty.
	if height > 1 {
		lastValSet, err := LoadValidators(stateDB, height-1)
		if err != nil {
			panic(err)
		}

		var (
			commitSize = lastCommit.Size()
			valSetLen  = len(lastValSet.Validators)
		)
		if commitSize != valSetLen {
			panic(fmt.Sprintf("commit size (%d) doesn't match valset length (%d) at height %d\n\n%v\n\n%v",
				commitSize, valSetLen, height, lastCommit.Signatures, lastValSet.Validators))
		}

		for i, val := range lastValSet.Validators {
			commitSig := lastCommit.Signatures[i]
			voteInfos[i] = abcix.VoteInfo{
				Validator:       types.TM2PB.XValidator(val),
				SignedLastBlock: !commitSig.Absent(),
			}
		}
	}

	byzVals := make([]abcix.Evidence, len(evidence))
	for i, ev := range evidence {
		valset, err := LoadValidators(stateDB, ev.Height())
		if err != nil {
			panic(err)
		}
		byzVals[i] = types.TM2PB.XEvidence(ev, valset, time)
	}

	return abcix.LastCommitInfo{
		Round: lastCommit.Round,
		Votes: voteInfos,
	}, byzVals
}

func getBeginBlockValidatorInfo(block *types.Block, stateDB dbm.DB) (abci.LastCommitInfo, []abci.Evidence) {
	voteInfos := make([]abci.VoteInfo, block.LastCommit.Size())
	// block.Height=1 -> LastCommitInfo.Votes are empty.
	// Remember that the first LastCommit is intentionally empty, so it makes
	// sense for LastCommitInfo.Votes to also be empty.
	if block.Height > 1 {
		lastValSet, err := LoadValidators(stateDB, block.Height-1)
		if err != nil {
			panic(err)
		}

		// Sanity check that commit size matches validator set size - only applies
		// after first block.
		var (
			commitSize = block.LastCommit.Size()
			valSetLen  = len(lastValSet.Validators)
		)
		if commitSize != valSetLen {
			panic(fmt.Sprintf("commit size (%d) doesn't match valset length (%d) at height %d\n\n%v\n\n%v",
				commitSize, valSetLen, block.Height, block.LastCommit.Signatures, lastValSet.Validators))
		}

		for i, val := range lastValSet.Validators {
			commitSig := block.LastCommit.Signatures[i]
			voteInfos[i] = abci.VoteInfo{
				Validator:       types.TM2PB.Validator(val),
				SignedLastBlock: !commitSig.Absent(),
			}
		}
	}

	byzVals := make([]abci.Evidence, len(block.Evidence.Evidence))
	for i, ev := range block.Evidence.Evidence {
		// We need the validator set. We already did this in validateBlock.
		// TODO: Should we instead cache the valset in the evidence itself and add
		// `SetValidatorSet()` and `ToABCI` methods ?
		valset, err := LoadValidators(stateDB, ev.Height())
		if err != nil {
			panic(err)
		}
		byzVals[i] = types.TM2PB.Evidence(ev, valset, block.Time)
	}

	return abci.LastCommitInfo{
		Round: block.LastCommit.Round,
		Votes: voteInfos,
	}, byzVals
}

func validateValidatorUpdates(abciUpdates []abci.ValidatorUpdate,
	params tmproto.ValidatorParams) error {
	for _, valUpdate := range abciUpdates {
		if valUpdate.GetPower() < 0 {
			return fmt.Errorf("voting power can't be negative %v", valUpdate)
		} else if valUpdate.GetPower() == 0 {
			// continue, since this is deleting the validator, and thus there is no
			// pubkey to check
			continue
		}

		// Check if validator's pubkey matches an ABCI type in the consensus params
		pk, err := cryptoenc.PubKeyFromProto(valUpdate.PubKey)
		if err != nil {
			return err
		}

		if !types.IsValidPubkeyType(params, pk.Type()) {
			return fmt.Errorf("validator %v is using pubkey %s, which is unsupported for consensus",
				valUpdate, pk.Type())
		}
	}
	return nil
}

// updateState returns a new State updated according to the header and responses.
func updateState(
	state State,
	blockID types.BlockID,
	header *types.Header,
	abciResponses *tmstate.ABCIResponses,
	validatorUpdates []*types.Validator,
) (State, error) {

	// Copy the valset so we can apply changes from EndBlock
	// and update s.LastValidators and s.Validators.
	nValSet := state.NextValidators.Copy()

	// Update the validator set with the latest abciResponses.
	lastHeightValsChanged := state.LastHeightValidatorsChanged
	if len(validatorUpdates) > 0 {
		err := nValSet.UpdateWithChangeSet(validatorUpdates)
		if err != nil {
			return state, fmt.Errorf("error changing validator set: %v", err)
		}
		// Change results from this height but only applies to the next next height.
		lastHeightValsChanged = header.Height + 1 + 1
	}

	// Update validator proposer priority and set state variables.
	nValSet.IncrementProposerPriority(1)

	// Update the params with the latest abciResponses.
	nextParams := state.ConsensusParams
	lastHeightParamsChanged := state.LastHeightConsensusParamsChanged
	if abciResponses.ConsensusParamUpdates() != nil {
		// NOTE: must not mutate s.ConsensusParams
		nextParams = types.UpdateConsensusParams(state.ConsensusParams, abciResponses.ConsensusParamUpdates())
		err := types.ValidateConsensusParams(nextParams)
		if err != nil {
			return state, fmt.Errorf("error updating consensus params: %v", err)
		}

		state.Version.Consensus.App = nextParams.Version.AppVersion

		// Change results from this height but only applies to the next height.
		lastHeightParamsChanged = header.Height + 1
	}

	nextVersion := state.Version

	// NOTE: the AppHash has not been populated.
	// It will be filled on state.Save.
	return State{
		Version:                          nextVersion,
		ChainID:                          state.ChainID,
		LastBlockHeight:                  header.Height,
		LastBlockID:                      blockID,
		LastBlockTime:                    header.Time,
		NextValidators:                   nValSet,
		Validators:                       state.NextValidators.Copy(),
		LastValidators:                   state.Validators.Copy(),
		LastHeightValidatorsChanged:      lastHeightValsChanged,
		ConsensusParams:                  nextParams,
		LastHeightConsensusParamsChanged: lastHeightParamsChanged,
		LastResultsHash:                  ABCIResponsesResultsHash(abciResponses),
		AppHash:                          nil,
	}, nil
}

// Fire NewBlock, NewBlockHeader.
// Fire TxEvent for every tx.
// NOTE: if Tendermint crashes before commit, some or all of these events may be published again.
func fireEvents(
	logger log.Logger,
	eventBus types.BlockEventPublisher,
	block *types.Block,
	abciResponses *tmstate.ABCIResponses,
	validatorUpdates []*types.Validator,
) {
	eventBus.PublishEventNewBlock(types.EventDataNewBlock{
		Block:            block,
		ResultBeginBlock: *abciResponses.BeginBlock,
		ResultEndBlock:   *abciResponses.EndBlock,
	})
	eventBus.PublishEventNewBlockHeader(types.EventDataNewBlockHeader{
		Header:           block.Header,
		NumTxs:           int64(len(block.Txs)),
		ResultBeginBlock: *abciResponses.BeginBlock,
		ResultEndBlock:   *abciResponses.EndBlock,
	})

	for i, tx := range block.Data.Txs {
		eventBus.PublishEventTx(types.EventDataTx{TxResult: abci.TxResult{
			Height: block.Height,
			Index:  uint32(i),
			Tx:     tx,
			Result: *(abciResponses.DeliverTxs[i]),
		}})
	}

	if len(validatorUpdates) > 0 {
		eventBus.PublishEventValidatorSetUpdates(
			types.EventDataValidatorSetUpdates{ValidatorUpdates: validatorUpdates})
	}
}

//----------------------------------------------------------------------------------------------------
// Execute block without state. TODO: eliminate

// ExecCommitBlock executes and commits a block on the proxyApp without validating or mutating the state.
// It returns the application root hash (result of abci.Commit).
func ExecCommitBlock(
	appConnConsensus proxy.AppConnConsensus,
	block *types.Block,
	logger log.Logger,
	stateDB dbm.DB,
) ([]byte, error) {
	_, err := execBlockOnProxyApp(logger, appConnConsensus, block, stateDB)
	if err != nil {
		logger.Error("Error executing block on proxy app", "height", block.Height, "err", err)
		return nil, err
	}
	// Commit block, get hash back
	res, err := appConnConsensus.CommitSync()
	if err != nil {
		logger.Error("Client error during proxyAppConn.CommitSync", "err", res)
		return nil, err
	}
	// ResponseCommit has no error or log, just data
	return res.Data, nil
}<|MERGE_RESOLUTION|>--- conflicted
+++ resolved
@@ -10,11 +10,6 @@
 	dbm "github.com/tendermint/tm-db"
 
 	abci "github.com/tendermint/tendermint/abci/types"
-<<<<<<< HEAD
-	abcix "github.com/tendermint/tendermint/abcix/types"
-	cfg "github.com/tendermint/tendermint/config"
-=======
->>>>>>> 1d4c82cc
 	cryptoenc "github.com/tendermint/tendermint/crypto/encoding"
 	"github.com/tendermint/tendermint/libs/fail"
 	"github.com/tendermint/tendermint/libs/log"
@@ -116,44 +111,6 @@
 			timestamp = state.LastBlockTime // genesis time
 		} else {
 			timestamp = MedianTime(commit, state.LastValidators)
-<<<<<<< HEAD
-			lastValSet, err := LoadValidators(blockExec.db, height-1)
-			if err != nil {
-				panic(err)
-			}
-
-			// Sanity check that commit size matches validator set size - only applies
-			// after first block.
-			var (
-				commitSize = commit.Size()
-				valSetLen  = len(lastValSet.Validators)
-			)
-			if commitSize != valSetLen {
-				panic(fmt.Sprintf("commit size (%d) doesn't match valset length (%d) at height %d\n\n%v\n\n%v",
-					commitSize, valSetLen, height, commit.Signatures, lastValSet.Validators))
-			}
-			for i, val := range lastValSet.Validators {
-				commitSig := commit.Signatures[i]
-				voteInfos[i] = abcix.VoteInfo{
-					Validator:       abcix.Validator(types.TM2PB.Validator(val)),
-					SignedLastBlock: !commitSig.Absent(),
-				}
-			}
-		}
-		byzVals := make([]abcix.Evidence, len(evidence))
-		for i, ev := range evidence {
-			valset, err := LoadValidators(blockExec.db, ev.Height())
-			if err != nil {
-				panic(err)
-			}
-			byzVals[i] = types.TM2PB.XEvidence(ev, valset, timestamp)
-		}
-
-		lastCommitInfo := abcix.LastCommitInfo{
-			Round: commit.Round,
-			Votes: voteInfos,
-=======
->>>>>>> 1d4c82cc
 		}
 		lastCommitInfo, byzVals := getCreateBlockValidatorInfo(timestamp, height, commit, evidence, blockExec.db)
 		resp, err := blockExec.proxyApp.CreateBlockSync(abcix.RequestCreateBlock{
