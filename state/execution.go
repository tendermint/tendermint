package state

import (
	"fmt"
	"strings"
	"time"

	abci "github.com/tendermint/tendermint/abci/types"
	dbm "github.com/tendermint/tendermint/libs/db"
	"github.com/tendermint/tendermint/libs/fail"
	"github.com/tendermint/tendermint/libs/log"
	"github.com/tendermint/tendermint/proxy"
	"github.com/tendermint/tendermint/types"
)

//-----------------------------------------------------------------------------
// BlockExecutor handles block execution and state updates.
// It exposes ApplyBlock(), which validates & executes the block, updates state w/ ABCI responses,
// then commits and updates the mempool atomically, then saves state.

// BlockExecutor provides the context and accessories for properly executing a block.
type BlockExecutor struct {
	// save state, validators, consensus params, abci responses here
	db dbm.DB

	// execute the app against this
	proxyApp proxy.AppConnConsensus

	// events
	eventBus types.BlockEventPublisher

	// update these with block results after commit
	mempool Mempool
	evpool  EvidencePool

	logger log.Logger

	metrics *Metrics
}

type BlockExecutorOption func(executor *BlockExecutor)

func BlockExecutorWithMetrics(metrics *Metrics) BlockExecutorOption {
	return func(blockExec *BlockExecutor) {
		blockExec.metrics = metrics
	}
}

// NewBlockExecutor returns a new BlockExecutor with a NopEventBus.
// Call SetEventBus to provide one.
func NewBlockExecutor(db dbm.DB, logger log.Logger, proxyApp proxy.AppConnConsensus,
	mempool Mempool, evpool EvidencePool, options ...BlockExecutorOption) *BlockExecutor {
	res := &BlockExecutor{
		db:       db,
		proxyApp: proxyApp,
		eventBus: types.NopEventBus{},
		mempool:  mempool,
		evpool:   evpool,
		logger:   logger,
		metrics:  NopMetrics(),
	}

	for _, option := range options {
		option(res)
	}

	return res
}

// SetEventBus - sets the event bus for publishing block related events.
// If not called, it defaults to types.NopEventBus.
func (blockExec *BlockExecutor) SetEventBus(eventBus types.BlockEventPublisher) {
	blockExec.eventBus = eventBus
}

// ValidateBlock validates the given block against the given state.
// If the block is invalid, it returns an error.
// Validation does not mutate state, but does require historical information from the stateDB,
// ie. to verify evidence from a validator at an old height.
func (blockExec *BlockExecutor) ValidateBlock(state State, block *types.Block) error {
	return validateBlock(blockExec.db, state, block)
}

// ApplyBlock validates the block against the state, executes it against the app,
// fires the relevant events, commits the app, and saves the new state and responses.
// It's the only function that needs to be called
// from outside this package to process and commit an entire block.
// It takes a blockID to avoid recomputing the parts hash.
func (blockExec *BlockExecutor) ApplyBlock(state State, blockID types.BlockID, block *types.Block) (State, error) {

	if err := blockExec.ValidateBlock(state, block); err != nil {
		return state, ErrInvalidBlock(err)
	}

	startTime := time.Now().UnixNano()
	abciResponses, err := execBlockOnProxyApp(blockExec.logger, blockExec.proxyApp, block, state.LastValidators, blockExec.db)
	endTime := time.Now().UnixNano()
	blockExec.metrics.BlockProcessingTime.Observe(float64(endTime-startTime) / 1000000)
	if err != nil {
		return state, ErrProxyAppConn(err)
	}

	fail.Fail() // XXX

	// Save the results before we commit.
	saveABCIResponses(blockExec.db, block.Height, abciResponses)

	fail.Fail() // XXX

	// Update the state with the block and responses.
	state, err = updateState(blockExec.logger, state, blockID, &block.Header, abciResponses)
	if err != nil {
		return state, fmt.Errorf("Commit failed for application: %v", err)
	}

	// Lock mempool, commit app state, update mempoool.
	appHash, err := blockExec.Commit(state, block)
	if err != nil {
		return state, fmt.Errorf("Commit failed for application: %v", err)
	}

	// Update evpool with the block and state.
	blockExec.evpool.Update(block, state)

	fail.Fail() // XXX

	// Update the app hash and save the state.
	state.AppHash = appHash
	SaveState(blockExec.db, state)

	fail.Fail() // XXX

	// Events are fired after everything else.
	// NOTE: if we crash between Commit and Save, events wont be fired during replay
	fireEvents(blockExec.logger, blockExec.eventBus, block, abciResponses)

	return state, nil
}

// Commit locks the mempool, runs the ABCI Commit message, and updates the
// mempool.
// It returns the result of calling abci.Commit (the AppHash), and an error.
// The Mempool must be locked during commit and update because state is
// typically reset on Commit and old txs must be replayed against committed
// state before new txs are run in the mempool, lest they be invalid.
func (blockExec *BlockExecutor) Commit(
	state State,
	block *types.Block,
) ([]byte, error) {
	blockExec.mempool.Lock()
	defer blockExec.mempool.Unlock()

	// while mempool is Locked, flush to ensure all async requests have completed
	// in the ABCI app before Commit.
	err := blockExec.mempool.FlushAppConn()
	if err != nil {
		blockExec.logger.Error("Client error during mempool.FlushAppConn", "err", err)
		return nil, err
	}

	// Commit block, get hash back
	res, err := blockExec.proxyApp.CommitSync()
	if err != nil {
		blockExec.logger.Error(
			"Client error during proxyAppConn.CommitSync",
			"err", err,
		)
		return nil, err
	}
	// ResponseCommit has no error code - just data

	blockExec.logger.Info(
		"Committed state",
		"height", block.Height,
		"txs", block.NumTxs,
		"appHash", fmt.Sprintf("%X", res.Data),
	)

	// Update mempool.
	err = blockExec.mempool.Update(
		block.Height,
		block.Txs,
		TxPreCheck(state),
		TxPostCheck(state),
	)

	return res.Data, err
}

//---------------------------------------------------------
// Helper functions for executing blocks and updating state

// Executes block's transactions on proxyAppConn.
// Returns a list of transaction results and updates to the validator set
func execBlockOnProxyApp(
	logger log.Logger,
	proxyAppConn proxy.AppConnConsensus,
	block *types.Block,
	lastValSet *types.ValidatorSet,
	stateDB dbm.DB,
) (*ABCIResponses, error) {
	var validTxs, invalidTxs = 0, 0

	txIndex := 0
	abciResponses := NewABCIResponses(block)

	// Execute transactions and get hash.
	proxyCb := func(req *abci.Request, res *abci.Response) {
		switch r := res.Value.(type) {
		case *abci.Response_DeliverTx:
			// TODO: make use of res.Log
			// TODO: make use of this info
			// Blocks may include invalid txs.
			txRes := r.DeliverTx
			if txRes.Code == abci.CodeTypeOK {
				validTxs++
			} else {
				logger.Debug("Invalid tx", "code", txRes.Code, "log", txRes.Log)
				invalidTxs++
			}
			abciResponses.DeliverTx[txIndex] = txRes
			txIndex++
		}
	}
	proxyAppConn.SetResponseCallback(proxyCb)

	commitInfo, byzVals := getBeginBlockValidatorInfo(block, lastValSet, stateDB)

	// Begin block.
	_, err := proxyAppConn.BeginBlockSync(abci.RequestBeginBlock{
		Hash:                block.Hash(),
		Header:              types.TM2PB.Header(&block.Header),
		LastCommitInfo:      commitInfo,
		ByzantineValidators: byzVals,
	})
	if err != nil {
		logger.Error("Error in proxyAppConn.BeginBlock", "err", err)
		return nil, err
	}

	// Run txs of block.
	for _, tx := range block.Txs {
		proxyAppConn.DeliverTxAsync(tx)
		if err := proxyAppConn.Error(); err != nil {
			return nil, err
		}
	}

	// End block.
	abciResponses.EndBlock, err = proxyAppConn.EndBlockSync(abci.RequestEndBlock{Height: block.Height})
	if err != nil {
		logger.Error("Error in proxyAppConn.EndBlock", "err", err)
		return nil, err
	}

	logger.Info("Executed block", "height", block.Height, "validTxs", validTxs, "invalidTxs", invalidTxs)

	return abciResponses, nil
}

func getBeginBlockValidatorInfo(block *types.Block, lastValSet *types.ValidatorSet, stateDB dbm.DB) (abci.LastCommitInfo, []abci.Evidence) {

	// Sanity check that commit length matches validator set size -
	// only applies after first block
	if block.Height > 1 {
		precommitLen := len(block.LastCommit.Precommits)
		valSetLen := len(lastValSet.Validators)
		if precommitLen != valSetLen {
			// sanity check
			panic(fmt.Sprintf("precommit length (%d) doesn't match valset length (%d) at height %d\n\n%v\n\n%v",
				precommitLen, valSetLen, block.Height, block.LastCommit.Precommits, lastValSet.Validators))
		}
	}

	// Collect the vote info (list of validators and whether or not they signed).
	voteInfos := make([]abci.VoteInfo, len(lastValSet.Validators))
	for i, val := range lastValSet.Validators {
		var vote *types.Vote
		if i < len(block.LastCommit.Precommits) {
			vote = block.LastCommit.Precommits[i]
		}
		voteInfo := abci.VoteInfo{
			Validator:       types.TM2PB.Validator(val),
			SignedLastBlock: vote != nil,
		}
		voteInfos[i] = voteInfo
	}

	commitInfo := abci.LastCommitInfo{
		Round: int32(block.LastCommit.Round()),
		Votes: voteInfos,
	}

	byzVals := make([]abci.Evidence, len(block.Evidence.Evidence))
	for i, ev := range block.Evidence.Evidence {
		// We need the validator set. We already did this in validateBlock.
		// TODO: Should we instead cache the valset in the evidence itself and add
		// `SetValidatorSet()` and `ToABCI` methods ?
		valset, err := LoadValidators(stateDB, ev.Height())
		if err != nil {
			panic(err) // shouldn't happen
		}
		byzVals[i] = types.TM2PB.Evidence(ev, valset, block.Time)
	}

	return commitInfo, byzVals

}

func validateValidatorUpdates(abciUpdates []abci.ValidatorUpdate,
	params types.ValidatorParams) error {
	for _, valUpdate := range abciUpdates {
		if valUpdate.GetPower() < 0 {
			return fmt.Errorf("Voting power can't be negative %v", valUpdate)
		} else if valUpdate.GetPower() == 0 {
			// continue, since this is deleting the validator, and thus there is no
			// pubkey to check
			continue
		}

		// Check if validator's pubkey matches an ABCI type in the consensus params
		thisKeyType := valUpdate.PubKey.Type
		if !params.IsValidPubkeyType(thisKeyType) {
			return fmt.Errorf("Validator %v is using pubkey %s, which is unsupported for consensus",
				valUpdate, thisKeyType)
		}
	}
	return nil
}

// If more or equal than 1/3 of total voting power changed in one block, then
// a light client could never prove the transition externally. See
// ./lite/doc.go for details on how a light client tracks validators.
func updateValidators(currentSet *types.ValidatorSet, abciUpdates []abci.ValidatorUpdate) ([]*types.Validator, error) {
	updates, err := types.PB2TM.ValidatorUpdates(abciUpdates)
	if err != nil {
		return nil, err
	}

	// these are tendermint types now
	for _, valUpdate := range updates {
<<<<<<< HEAD
=======
		if valUpdate.VotingPower < 0 {
			return nil, fmt.Errorf("Voting power can't be negative %v", valUpdate)
		}

>>>>>>> fd8d1d6b
		address := valUpdate.Address
		_, val := currentSet.GetByAddress(address)
		// valUpdate.VotingPower is ensured to be non-negative in validation method
		if valUpdate.VotingPower == 0 {
			// remove val
			_, removed := currentSet.Remove(address)
			if !removed {
				return nil, fmt.Errorf("Failed to remove validator %X", address)
			}
		} else if val == nil {
			// add val
			added := currentSet.Add(valUpdate)
			if !added {
				return nil, fmt.Errorf("Failed to add new validator %v", valUpdate)
			}
		} else {
			// update val
			updated := currentSet.Update(valUpdate)
			if !updated {
				return nil, fmt.Errorf("Failed to update validator %X to %v", address, valUpdate)
			}
		}
	}
	return updates, nil
}

// updateState returns a new State updated according to the header and responses.
func updateState(
	logger log.Logger,
	state State,
	blockID types.BlockID,
	header *types.Header,
	abciResponses *ABCIResponses,
) (State, error) {

	// Copy the valset so we can apply changes from EndBlock
	// and update s.LastValidators and s.Validators.
	nValSet := state.NextValidators.Copy()

	// Update the validator set with the latest abciResponses.
	lastHeightValsChanged := state.LastHeightValidatorsChanged
	if len(abciResponses.EndBlock.ValidatorUpdates) > 0 {
<<<<<<< HEAD
		err := validateValidatorUpdates(abciResponses.EndBlock.ValidatorUpdates, state.ConsensusParams.Validator)
		if err != nil {
			return state, fmt.Errorf("Error in validator updates: %v", err)
		}
		err = updateValidators(nValSet, abciResponses.EndBlock.ValidatorUpdates)
=======
		validatorUpdates, err := updateValidators(nValSet, abciResponses.EndBlock.ValidatorUpdates)
>>>>>>> fd8d1d6b
		if err != nil {
			return state, fmt.Errorf("Error changing validator set: %v", err)
		}
		// Change results from this height but only applies to the next next height.
		lastHeightValsChanged = header.Height + 1 + 1

		logger.Info("Updates to validators", "updates", makeValidatorUpdatesLogString(validatorUpdates))
	}

	// Update validator accums and set state variables.
	nValSet.IncrementAccum(1)

	// Update the params with the latest abciResponses.
	nextParams := state.ConsensusParams
	lastHeightParamsChanged := state.LastHeightConsensusParamsChanged
	if abciResponses.EndBlock.ConsensusParamUpdates != nil {
		// NOTE: must not mutate s.ConsensusParams
		nextParams = state.ConsensusParams.Update(abciResponses.EndBlock.ConsensusParamUpdates)
		err := nextParams.Validate()
		if err != nil {
			return state, fmt.Errorf("Error updating consensus params: %v", err)
		}
		// Change results from this height but only applies to the next height.
		lastHeightParamsChanged = header.Height + 1
	}

	// TODO: allow app to upgrade version
	nextVersion := state.Version

	// NOTE: the AppHash has not been populated.
	// It will be filled on state.Save.
	return State{
		Version:                          nextVersion,
		ChainID:                          state.ChainID,
		LastBlockHeight:                  header.Height,
		LastBlockTotalTx:                 state.LastBlockTotalTx + header.NumTxs,
		LastBlockID:                      blockID,
		LastBlockTime:                    header.Time,
		NextValidators:                   nValSet,
		Validators:                       state.NextValidators.Copy(),
		LastValidators:                   state.Validators.Copy(),
		LastHeightValidatorsChanged:      lastHeightValsChanged,
		ConsensusParams:                  nextParams,
		LastHeightConsensusParamsChanged: lastHeightParamsChanged,
		LastResultsHash:                  abciResponses.ResultsHash(),
		AppHash:                          nil,
	}, nil
}

// Fire NewBlock, NewBlockHeader.
// Fire TxEvent for every tx.
// NOTE: if Tendermint crashes before commit, some or all of these events may be published again.
func fireEvents(logger log.Logger, eventBus types.BlockEventPublisher, block *types.Block, abciResponses *ABCIResponses) {
	eventBus.PublishEventNewBlock(types.EventDataNewBlock{block})
	eventBus.PublishEventNewBlockHeader(types.EventDataNewBlockHeader{block.Header})

	for i, tx := range block.Data.Txs {
		eventBus.PublishEventTx(types.EventDataTx{types.TxResult{
			Height: block.Height,
			Index:  uint32(i),
			Tx:     tx,
			Result: *(abciResponses.DeliverTx[i]),
		}})
	}

	abciValUpdates := abciResponses.EndBlock.ValidatorUpdates
	if len(abciValUpdates) > 0 {
		// if there were an error, we would've stopped in updateValidators
		updates, _ := types.PB2TM.ValidatorUpdates(abciValUpdates)
		eventBus.PublishEventValidatorSetUpdates(
			types.EventDataValidatorSetUpdates{ValidatorUpdates: updates})
	}
}

//----------------------------------------------------------------------------------------------------
// Execute block without state. TODO: eliminate

// ExecCommitBlock executes and commits a block on the proxyApp without validating or mutating the state.
// It returns the application root hash (result of abci.Commit).
func ExecCommitBlock(
	appConnConsensus proxy.AppConnConsensus,
	block *types.Block,
	logger log.Logger,
	lastValSet *types.ValidatorSet,
	stateDB dbm.DB,
) ([]byte, error) {
	_, err := execBlockOnProxyApp(logger, appConnConsensus, block, lastValSet, stateDB)
	if err != nil {
		logger.Error("Error executing block on proxy app", "height", block.Height, "err", err)
		return nil, err
	}
	// Commit block, get hash back
	res, err := appConnConsensus.CommitSync()
	if err != nil {
		logger.Error("Client error during proxyAppConn.CommitSync", "err", res)
		return nil, err
	}
	// ResponseCommit has no error or log, just data
	return res.Data, nil
}

// Make pretty string for validatorUpdates logging
func makeValidatorUpdatesLogString(vals []*types.Validator) string {
	chunks := make([]string, len(vals))
	for i, val := range vals {
		chunks[i] = fmt.Sprintf("%s:%d", val.Address, val.VotingPower)
	}

	return strings.Join(chunks, ",")
}<|MERGE_RESOLUTION|>--- conflicted
+++ resolved
@@ -339,13 +339,6 @@
 
 	// these are tendermint types now
 	for _, valUpdate := range updates {
-<<<<<<< HEAD
-=======
-		if valUpdate.VotingPower < 0 {
-			return nil, fmt.Errorf("Voting power can't be negative %v", valUpdate)
-		}
-
->>>>>>> fd8d1d6b
 		address := valUpdate.Address
 		_, val := currentSet.GetByAddress(address)
 		// valUpdate.VotingPower is ensured to be non-negative in validation method
@@ -388,15 +381,11 @@
 	// Update the validator set with the latest abciResponses.
 	lastHeightValsChanged := state.LastHeightValidatorsChanged
 	if len(abciResponses.EndBlock.ValidatorUpdates) > 0 {
-<<<<<<< HEAD
 		err := validateValidatorUpdates(abciResponses.EndBlock.ValidatorUpdates, state.ConsensusParams.Validator)
 		if err != nil {
 			return state, fmt.Errorf("Error in validator updates: %v", err)
 		}
-		err = updateValidators(nValSet, abciResponses.EndBlock.ValidatorUpdates)
-=======
 		validatorUpdates, err := updateValidators(nValSet, abciResponses.EndBlock.ValidatorUpdates)
->>>>>>> fd8d1d6b
 		if err != nil {
 			return state, fmt.Errorf("Error changing validator set: %v", err)
 		}
