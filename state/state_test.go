package state_test

import (
	"bytes"
	"fmt"
	"math"
	"math/big"
	"os"
	"testing"

	"github.com/stretchr/testify/assert"
	"github.com/stretchr/testify/require"

	abci "github.com/tendermint/tendermint/abci/types"
	"github.com/tendermint/tendermint/crypto/ed25519"
	cmn "github.com/tendermint/tendermint/libs/common"
	dbm "github.com/tendermint/tendermint/libs/db"
	sm "github.com/tendermint/tendermint/state"

	cfg "github.com/tendermint/tendermint/config"
	"github.com/tendermint/tendermint/types"
)

// setupTestCase does setup common to all test cases.
func setupTestCase(t *testing.T) (func(t *testing.T), dbm.DB, sm.State) {
	config := cfg.ResetTestRoot("state_")
	dbType := dbm.DBBackendType(config.DBBackend)
	stateDB := dbm.NewDB("state", dbType, config.DBDir())
	state, err := sm.LoadStateFromDBOrGenesisFile(stateDB, config.GenesisFile())
	assert.NoError(t, err, "expected no error on LoadStateFromDBOrGenesisFile")

	tearDown := func(t *testing.T) { os.RemoveAll(config.RootDir) }

	return tearDown, stateDB, state
}

// TestStateCopy tests the correct copying behaviour of State.
func TestStateCopy(t *testing.T) {
	tearDown, _, state := setupTestCase(t)
	defer tearDown(t)
	// nolint: vetshadow
	assert := assert.New(t)

	stateCopy := state.Copy()

	assert.True(state.Equals(stateCopy),
		fmt.Sprintf("expected state and its copy to be identical.\ngot: %v\nexpected: %v\n",
			stateCopy, state))

	stateCopy.LastBlockHeight++
	assert.False(state.Equals(stateCopy), fmt.Sprintf(`expected states to be different. got same
        %v`, state))
}

//TestMakeGenesisStateNilValidators tests state's consistency when genesis file's validators field is nil.
func TestMakeGenesisStateNilValidators(t *testing.T) {
	doc := types.GenesisDoc{
		ChainID:    "dummy",
		Validators: nil,
	}
	require.Nil(t, doc.ValidateAndComplete())
	state, err := sm.MakeGenesisState(&doc)
	require.Nil(t, err)
	require.Equal(t, 0, len(state.Validators.Validators))
	require.Equal(t, 0, len(state.NextValidators.Validators))
}

// TestStateSaveLoad tests saving and loading State from a db.
func TestStateSaveLoad(t *testing.T) {
	tearDown, stateDB, state := setupTestCase(t)
	defer tearDown(t)
	// nolint: vetshadow
	assert := assert.New(t)

	state.LastBlockHeight++
	sm.SaveState(stateDB, state)

	loadedState := sm.LoadState(stateDB)
	assert.True(state.Equals(loadedState),
		fmt.Sprintf("expected state and its copy to be identical.\ngot: %v\nexpected: %v\n",
			loadedState, state))
}

// TestABCIResponsesSaveLoad tests saving and loading ABCIResponses.
func TestABCIResponsesSaveLoad1(t *testing.T) {
	tearDown, stateDB, state := setupTestCase(t)
	defer tearDown(t)
	// nolint: vetshadow
	assert := assert.New(t)

	state.LastBlockHeight++

	// Build mock responses.
	block := makeBlock(state, 2)
	abciResponses := sm.NewABCIResponses(block)
	abciResponses.DeliverTx[0] = &abci.ResponseDeliverTx{Data: []byte("foo"), Events: nil}
	abciResponses.DeliverTx[1] = &abci.ResponseDeliverTx{Data: []byte("bar"), Log: "ok", Events: nil}
	abciResponses.EndBlock = &abci.ResponseEndBlock{ValidatorUpdates: []abci.ValidatorUpdate{
		types.TM2PB.NewValidatorUpdate(ed25519.GenPrivKey().PubKey(), 10),
	}}

	sm.SaveABCIResponses(stateDB, block.Height, abciResponses)
	loadedABCIResponses, err := sm.LoadABCIResponses(stateDB, block.Height)
	assert.Nil(err)
	assert.Equal(abciResponses, loadedABCIResponses,
		fmt.Sprintf("ABCIResponses don't match:\ngot:       %v\nexpected: %v\n",
			loadedABCIResponses, abciResponses))
}

// TestResultsSaveLoad tests saving and loading ABCI results.
func TestABCIResponsesSaveLoad2(t *testing.T) {
	tearDown, stateDB, _ := setupTestCase(t)
	defer tearDown(t)
	// nolint: vetshadow
	assert := assert.New(t)

	cases := [...]struct {
		// Height is implied to equal index+2,
		// as block 1 is created from genesis.
		added    []*abci.ResponseDeliverTx
		expected types.ABCIResults
	}{
		0: {
			nil,
			nil,
		},
		1: {
			[]*abci.ResponseDeliverTx{
				{Code: 32, Data: []byte("Hello"), Log: "Huh?"},
			},
			types.ABCIResults{
				{Code: 32, Data: []byte("Hello")},
			}},
		2: {
			[]*abci.ResponseDeliverTx{
				{Code: 383},
				{
					Data: []byte("Gotcha!"),
					Events: []abci.Event{
						{Type: "type1", Attributes: []cmn.KVPair{{Key: []byte("a"), Value: []byte("1")}}},
						{Type: "type2", Attributes: []cmn.KVPair{{Key: []byte("build"), Value: []byte("stuff")}}},
					},
				},
			},
			types.ABCIResults{
				{Code: 383, Data: nil},
				{Code: 0, Data: []byte("Gotcha!")},
			}},
		3: {
			nil,
			nil,
		},
	}

	// Query all before, this should return error.
	for i := range cases {
		h := int64(i + 1)
		res, err := sm.LoadABCIResponses(stateDB, h)
		assert.Error(err, "%d: %#v", i, res)
	}

	// Add all cases.
	for i, tc := range cases {
		h := int64(i + 1) // last block height, one below what we save
		responses := &sm.ABCIResponses{
			DeliverTx: tc.added,
			EndBlock:  &abci.ResponseEndBlock{},
		}
		sm.SaveABCIResponses(stateDB, h, responses)
	}

	// Query all before, should return expected value.
	for i, tc := range cases {
		h := int64(i + 1)
		res, err := sm.LoadABCIResponses(stateDB, h)
		assert.NoError(err, "%d", i)
		assert.Equal(tc.expected.Hash(), res.ResultsHash(), "%d", i)
	}
}

// TestValidatorSimpleSaveLoad tests saving and loading validators.
func TestValidatorSimpleSaveLoad(t *testing.T) {
	tearDown, stateDB, state := setupTestCase(t)
	defer tearDown(t)
	// nolint: vetshadow
	assert := assert.New(t)

	// Can't load anything for height 0.
	v, err := sm.LoadValidators(stateDB, 0)
	assert.IsType(sm.ErrNoValSetForHeight{}, err, "expected err at height 0")

	// Should be able to load for height 1.
	v, err = sm.LoadValidators(stateDB, 1)
	assert.Nil(err, "expected no err at height 1")
	assert.Equal(v.Hash(), state.Validators.Hash(), "expected validator hashes to match")

	// Should be able to load for height 2.
	v, err = sm.LoadValidators(stateDB, 2)
	assert.Nil(err, "expected no err at height 2")
	assert.Equal(v.Hash(), state.NextValidators.Hash(), "expected validator hashes to match")

	// Increment height, save; should be able to load for next & next next height.
	state.LastBlockHeight++
	nextHeight := state.LastBlockHeight + 1
	sm.SaveValidatorsInfo(stateDB, nextHeight+1, state.LastHeightValidatorsChanged, state.NextValidators)
	vp0, err := sm.LoadValidators(stateDB, nextHeight+0)
	assert.Nil(err, "expected no err")
	vp1, err := sm.LoadValidators(stateDB, nextHeight+1)
	assert.Nil(err, "expected no err")
	assert.Equal(vp0.Hash(), state.Validators.Hash(), "expected validator hashes to match")
	assert.Equal(vp1.Hash(), state.NextValidators.Hash(), "expected next validator hashes to match")
}

// TestValidatorChangesSaveLoad tests saving and loading a validator set with changes.
func TestOneValidatorChangesSaveLoad(t *testing.T) {
	tearDown, stateDB, state := setupTestCase(t)
	defer tearDown(t)

	// Change vals at these heights.
	changeHeights := []int64{1, 2, 4, 5, 10, 15, 16, 17, 20}
	N := len(changeHeights)

	// Build the validator history by running updateState
	// with the right validator set for each height.
	highestHeight := changeHeights[N-1] + 5
	changeIndex := 0
	_, val := state.Validators.GetByIndex(0)
	power := val.VotingPower
	var err error
	var validatorUpdates []*types.Validator
	for i := int64(1); i < highestHeight; i++ {
		// When we get to a change height, use the next pubkey.
		if changeIndex < len(changeHeights) && i == changeHeights[changeIndex] {
			changeIndex++
			power++
		}
		header, blockID, responses := makeHeaderPartsResponsesValPowerChange(state, power)
		validatorUpdates, err = types.PB2TM.ValidatorUpdates(responses.EndBlock.ValidatorUpdates)
		require.NoError(t, err)
		state, err = sm.UpdateState(state, blockID, &header, responses, validatorUpdates)
		require.NoError(t, err)
		nextHeight := state.LastBlockHeight + 1
		sm.SaveValidatorsInfo(stateDB, nextHeight+1, state.LastHeightValidatorsChanged, state.NextValidators)
	}

	// On each height change, increment the power by one.
	testCases := make([]int64, highestHeight)
	changeIndex = 0
	power = val.VotingPower
	for i := int64(1); i < highestHeight+1; i++ {
		// We get to the height after a change height use the next pubkey (note
		// our counter starts at 0 this time).
		if changeIndex < len(changeHeights) && i == changeHeights[changeIndex]+1 {
			changeIndex++
			power++
		}
		testCases[i-1] = power
	}

	for i, power := range testCases {
		v, err := sm.LoadValidators(stateDB, int64(i+1+1)) // +1 because vset changes delayed by 1 block.
		assert.Nil(t, err, fmt.Sprintf("expected no err at height %d", i))
		assert.Equal(t, v.Size(), 1, "validator set size is greater than 1: %d", v.Size())
		_, val := v.GetByIndex(0)

		assert.Equal(t, val.VotingPower, power, fmt.Sprintf(`unexpected powerat
                height %d`, i))
	}
}

func TestProposerFrequency(t *testing.T) {

	// some explicit test cases
	testCases := []struct {
		powers []int64
	}{
		// 2 vals
		{[]int64{1, 1}},
		{[]int64{1, 2}},
		{[]int64{1, 100}},
		{[]int64{5, 5}},
		{[]int64{5, 100}},
		{[]int64{50, 50}},
		{[]int64{50, 100}},
		{[]int64{1, 1000}},

		// 3 vals
		{[]int64{1, 1, 1}},
		{[]int64{1, 2, 3}},
		{[]int64{1, 2, 3}},
		{[]int64{1, 1, 10}},
		{[]int64{1, 1, 100}},
		{[]int64{1, 10, 100}},
		{[]int64{1, 1, 1000}},
		{[]int64{1, 10, 1000}},
		{[]int64{1, 100, 1000}},

		// 4 vals
		{[]int64{1, 1, 1, 1}},
		{[]int64{1, 2, 3, 4}},
		{[]int64{1, 1, 1, 10}},
		{[]int64{1, 1, 1, 100}},
		{[]int64{1, 1, 1, 1000}},
		{[]int64{1, 1, 10, 100}},
		{[]int64{1, 1, 10, 1000}},
		{[]int64{1, 1, 100, 1000}},
		{[]int64{1, 10, 100, 1000}},
	}

	for caseNum, testCase := range testCases {
		// run each case 5 times to sample different
		// initial priorities
		for i := 0; i < 5; i++ {
			valSet := genValSetWithPowers(testCase.powers)
			testProposerFreq(t, caseNum, valSet)
		}
	}

	// some random test cases with up to 100 validators
	maxVals := 100
	maxPower := 1000
	nTestCases := 5
	for i := 0; i < nTestCases; i++ {
		N := cmn.RandInt()%maxVals + 1
		vals := make([]*types.Validator, N)
		totalVotePower := int64(0)
		for j := 0; j < N; j++ {
			// make sure votePower > 0
			votePower := int64(cmn.RandInt()%maxPower) + 1
			totalVotePower += votePower
			privVal := types.NewMockPV()
			pubKey := privVal.GetPubKey()
			val := types.NewValidator(pubKey, votePower)
			val.ProposerPriority = cmn.RandInt64()
			vals[j] = val
		}
		valSet := types.NewValidatorSet(vals)
		valSet.RescalePriorities(totalVotePower)
		testProposerFreq(t, i, valSet)
	}
}

// new val set with given powers and random initial priorities
func genValSetWithPowers(powers []int64) *types.ValidatorSet {
	size := len(powers)
	vals := make([]*types.Validator, size)
	totalVotePower := int64(0)
	for i := 0; i < size; i++ {
		totalVotePower += powers[i]
		val := types.NewValidator(ed25519.GenPrivKey().PubKey(), powers[i])
		val.ProposerPriority = cmn.RandInt64()
		vals[i] = val
	}
	valSet := types.NewValidatorSet(vals)
	valSet.RescalePriorities(totalVotePower)
	return valSet
}

// test a proposer appears as frequently as expected
func testProposerFreq(t *testing.T, caseNum int, valSet *types.ValidatorSet) {
	N := valSet.Size()
	totalPower := valSet.TotalVotingPower()

	// run the proposer selection and track frequencies
	runMult := 1
	runs := int(totalPower) * runMult
	freqs := make([]int, N)
	for i := 0; i < runs; i++ {
		prop := valSet.GetProposer()
		idx, _ := valSet.GetByAddress(prop.Address)
		freqs[idx] += 1
		valSet.IncrementProposerPriority(1)
	}

	// assert frequencies match expected (max off by 1)
	for i, freq := range freqs {
		_, val := valSet.GetByIndex(i)
		expectFreq := int(val.VotingPower) * runMult
		gotFreq := freq
		abs := int(math.Abs(float64(expectFreq - gotFreq)))

		// max bound on expected vs seen freq was proven
		// to be 1 for the 2 validator case in
		// https://github.com/cwgoes/tm-proposer-idris
		// and inferred to generalize to N-1
		bound := N - 1
		require.True(t, abs <= bound, fmt.Sprintf("Case %d val %d (%d): got %d, expected %d", caseNum, i, N, gotFreq, expectFreq))
	}
}

// TestProposerPriorityDoesNotGetResetToZero assert that we preserve accum when calling updateState
// see https://github.com/tendermint/tendermint/issues/2718
func TestProposerPriorityDoesNotGetResetToZero(t *testing.T) {
	tearDown, _, state := setupTestCase(t)
	defer tearDown(t)
	val1VotingPower := int64(10)
	val1PubKey := ed25519.GenPrivKey().PubKey()
	val1 := &types.Validator{Address: val1PubKey.Address(), PubKey: val1PubKey, VotingPower: val1VotingPower}

	state.Validators = types.NewValidatorSet([]*types.Validator{val1})
	state.NextValidators = state.Validators

	// NewValidatorSet calls IncrementProposerPriority but uses on a copy of val1
	assert.EqualValues(t, 0, val1.ProposerPriority)

	block := makeBlock(state, state.LastBlockHeight+1)
<<<<<<< HEAD
	blockID := types.BlockID{block.Hash(), block.MakePartSet(testPartSize).Header()}
	abciResponses := &sm.ABCIResponses{
=======
	blockID := types.BlockID{Hash: block.Hash(), PartsHeader: block.MakePartSet(testPartSize).Header()}
	abciResponses := &ABCIResponses{
>>>>>>> 2e5b2a95
		EndBlock: &abci.ResponseEndBlock{ValidatorUpdates: nil},
	}
	validatorUpdates, err := types.PB2TM.ValidatorUpdates(abciResponses.EndBlock.ValidatorUpdates)
	require.NoError(t, err)
	updatedState, err := sm.UpdateState(state, blockID, &block.Header, abciResponses, validatorUpdates)
	assert.NoError(t, err)
	curTotal := val1VotingPower
	// one increment step and one validator: 0 + power - total_power == 0
	assert.Equal(t, 0+val1VotingPower-curTotal, updatedState.NextValidators.Validators[0].ProposerPriority)

	// add a validator
	val2PubKey := ed25519.GenPrivKey().PubKey()
	val2VotingPower := int64(100)
	updateAddVal := abci.ValidatorUpdate{PubKey: types.TM2PB.PubKey(val2PubKey), Power: val2VotingPower}
	validatorUpdates, err = types.PB2TM.ValidatorUpdates([]abci.ValidatorUpdate{updateAddVal})
	assert.NoError(t, err)
	updatedState2, err := sm.UpdateState(updatedState, blockID, &block.Header, abciResponses, validatorUpdates)
	assert.NoError(t, err)

	require.Equal(t, len(updatedState2.NextValidators.Validators), 2)
	_, updatedVal1 := updatedState2.NextValidators.GetByAddress(val1PubKey.Address())
	_, addedVal2 := updatedState2.NextValidators.GetByAddress(val2PubKey.Address())

	// adding a validator should not lead to a ProposerPriority equal to zero (unless the combination of averaging and
	// incrementing would cause so; which is not the case here)
	// Steps from adding new validator:
	// 0 - val1 prio is 0, TVP after add:
	wantVal1Prio := int64(0)
	totalPowerAfter := val1VotingPower + val2VotingPower
	// 1. Add - Val2 should be initially added with (-123) =>
	wantVal2Prio := -(totalPowerAfter + (totalPowerAfter >> 3))
	// 2. Scale - noop
	// 3. Center - with avg, resulting val2:-61, val1:62
	avg := big.NewInt(0).Add(big.NewInt(wantVal1Prio), big.NewInt(wantVal2Prio))
	avg.Div(avg, big.NewInt(2))
	wantVal2Prio = wantVal2Prio - avg.Int64() // -61
	wantVal1Prio = wantVal1Prio - avg.Int64() // 62

	// 4. Steps from IncrementProposerPriority
	wantVal1Prio = wantVal1Prio + val1VotingPower // 72
	wantVal2Prio = wantVal2Prio + val2VotingPower // 39
	wantVal1Prio = wantVal1Prio - totalPowerAfter // -38 as val1 is proposer

	assert.Equal(t, wantVal1Prio, updatedVal1.ProposerPriority)
	assert.Equal(t, wantVal2Prio, addedVal2.ProposerPriority)

	// Updating a validator does not reset the ProposerPriority to zero:
	// 1. Add - Val2 VotingPower change to 1 =>
	updatedVotingPowVal2 := int64(1)
	updateVal := abci.ValidatorUpdate{PubKey: types.TM2PB.PubKey(val2PubKey), Power: updatedVotingPowVal2}
	validatorUpdates, err = types.PB2TM.ValidatorUpdates([]abci.ValidatorUpdate{updateVal})
	assert.NoError(t, err)

	// this will cause the diff of priorities (77)
	// to be larger than threshold == 2*totalVotingPower (22):
	updatedState3, err := sm.UpdateState(updatedState2, blockID, &block.Header, abciResponses, validatorUpdates)
	assert.NoError(t, err)

	require.Equal(t, len(updatedState3.NextValidators.Validators), 2)
	_, prevVal1 := updatedState3.Validators.GetByAddress(val1PubKey.Address())
	_, prevVal2 := updatedState3.Validators.GetByAddress(val2PubKey.Address())
	_, updatedVal1 = updatedState3.NextValidators.GetByAddress(val1PubKey.Address())
	_, updatedVal2 := updatedState3.NextValidators.GetByAddress(val2PubKey.Address())

	// 2. Scale
	// old prios: v1(10):-38, v2(1):39
	wantVal1Prio = prevVal1.ProposerPriority
	wantVal2Prio = prevVal2.ProposerPriority
	// scale to diffMax = 22 = 2 * tvp, diff=39-(-38)=77
	// new totalPower
	totalPower := updatedVal1.VotingPower + updatedVal2.VotingPower
	dist := wantVal2Prio - wantVal1Prio
	// ratio := (dist + 2*totalPower - 1) / 2*totalPower = 98/22 = 4
	ratio := (dist + 2*totalPower - 1) / (2 * totalPower)
	// v1(10):-38/4, v2(1):39/4
	wantVal1Prio /= ratio // -9
	wantVal2Prio /= ratio // 9

	// 3. Center - noop
	// 4. IncrementProposerPriority() ->
	// v1(10):-9+10, v2(1):9+1 -> v2 proposer so subsract tvp(11)
	// v1(10):1, v2(1):-1
	wantVal2Prio += updatedVal2.VotingPower // 10 -> prop
	wantVal1Prio += updatedVal1.VotingPower // 1
	wantVal2Prio -= totalPower              // -1

	assert.Equal(t, wantVal2Prio, updatedVal2.ProposerPriority)
	assert.Equal(t, wantVal1Prio, updatedVal1.ProposerPriority)
}

func TestProposerPriorityProposerAlternates(t *testing.T) {
	// Regression test that would fail if the inner workings of
	// IncrementProposerPriority change.
	// Additionally, make sure that same power validators alternate if both
	// have the same voting power (and the 2nd was added later).
	tearDown, _, state := setupTestCase(t)
	defer tearDown(t)
	val1VotingPower := int64(10)
	val1PubKey := ed25519.GenPrivKey().PubKey()
	val1 := &types.Validator{Address: val1PubKey.Address(), PubKey: val1PubKey, VotingPower: val1VotingPower}

	// reset state validators to above validator
	state.Validators = types.NewValidatorSet([]*types.Validator{val1})
	state.NextValidators = state.Validators
	// we only have one validator:
	assert.Equal(t, val1PubKey.Address(), state.Validators.Proposer.Address)

	block := makeBlock(state, state.LastBlockHeight+1)
	blockID := types.BlockID{Hash: block.Hash(), PartsHeader: block.MakePartSet(testPartSize).Header()}
	// no updates:
	abciResponses := &sm.ABCIResponses{
		EndBlock: &abci.ResponseEndBlock{ValidatorUpdates: nil},
	}
	validatorUpdates, err := types.PB2TM.ValidatorUpdates(abciResponses.EndBlock.ValidatorUpdates)
	require.NoError(t, err)

	updatedState, err := sm.UpdateState(state, blockID, &block.Header, abciResponses, validatorUpdates)
	assert.NoError(t, err)

	// 0 + 10 (initial prio) - 10 (avg) - 10 (mostest - total) = -10
	totalPower := val1VotingPower
	wantVal1Prio := 0 + val1VotingPower - totalPower
	assert.Equal(t, wantVal1Prio, updatedState.NextValidators.Validators[0].ProposerPriority)
	assert.Equal(t, val1PubKey.Address(), updatedState.NextValidators.Proposer.Address)

	// add a validator with the same voting power as the first
	val2PubKey := ed25519.GenPrivKey().PubKey()
	updateAddVal := abci.ValidatorUpdate{PubKey: types.TM2PB.PubKey(val2PubKey), Power: val1VotingPower}
	validatorUpdates, err = types.PB2TM.ValidatorUpdates([]abci.ValidatorUpdate{updateAddVal})
	assert.NoError(t, err)

	updatedState2, err := sm.UpdateState(updatedState, blockID, &block.Header, abciResponses, validatorUpdates)
	assert.NoError(t, err)

	require.Equal(t, len(updatedState2.NextValidators.Validators), 2)
	assert.Equal(t, updatedState2.Validators, updatedState.NextValidators)

	// val1 will still be proposer as val2 just got added:
	assert.Equal(t, val1PubKey.Address(), updatedState.NextValidators.Proposer.Address)
	assert.Equal(t, updatedState2.Validators.Proposer.Address, updatedState2.NextValidators.Proposer.Address)
	assert.Equal(t, updatedState2.Validators.Proposer.Address, val1PubKey.Address())
	assert.Equal(t, updatedState2.NextValidators.Proposer.Address, val1PubKey.Address())

	_, updatedVal1 := updatedState2.NextValidators.GetByAddress(val1PubKey.Address())
	_, oldVal1 := updatedState2.Validators.GetByAddress(val1PubKey.Address())
	_, updatedVal2 := updatedState2.NextValidators.GetByAddress(val2PubKey.Address())

	// 1. Add
	val2VotingPower := val1VotingPower
	totalPower = val1VotingPower + val2VotingPower           // 20
	v2PrioWhenAddedVal2 := -(totalPower + (totalPower >> 3)) // -22
	// 2. Scale - noop
	// 3. Center
	avgSum := big.NewInt(0).Add(big.NewInt(v2PrioWhenAddedVal2), big.NewInt(oldVal1.ProposerPriority))
	avg := avgSum.Div(avgSum, big.NewInt(2))                   // -11
	expectedVal2Prio := v2PrioWhenAddedVal2 - avg.Int64()      // -11
	expectedVal1Prio := oldVal1.ProposerPriority - avg.Int64() // 11
	// 4. Increment
	expectedVal2Prio = expectedVal2Prio + val2VotingPower // -11 + 10 = -1
	expectedVal1Prio = expectedVal1Prio + val1VotingPower // 11 + 10 == 21
	expectedVal1Prio = expectedVal1Prio - totalPower      // 1, val1 proposer

	assert.EqualValues(t, expectedVal1Prio, updatedVal1.ProposerPriority)
	assert.EqualValues(t, expectedVal2Prio, updatedVal2.ProposerPriority, "unexpected proposer priority for validator: %v", updatedVal2)

	validatorUpdates, err = types.PB2TM.ValidatorUpdates(abciResponses.EndBlock.ValidatorUpdates)
	require.NoError(t, err)

	updatedState3, err := sm.UpdateState(updatedState2, blockID, &block.Header, abciResponses, validatorUpdates)
	assert.NoError(t, err)

	assert.Equal(t, updatedState3.Validators.Proposer.Address, updatedState3.NextValidators.Proposer.Address)

	assert.Equal(t, updatedState3.Validators, updatedState2.NextValidators)
	_, updatedVal1 = updatedState3.NextValidators.GetByAddress(val1PubKey.Address())
	_, updatedVal2 = updatedState3.NextValidators.GetByAddress(val2PubKey.Address())

	// val1 will still be proposer:
	assert.Equal(t, val1PubKey.Address(), updatedState3.NextValidators.Proposer.Address)

	// check if expected proposer prio is matched:
	// Increment
	expectedVal2Prio2 := expectedVal2Prio + val2VotingPower // -1 + 10 = 9
	expectedVal1Prio2 := expectedVal1Prio + val1VotingPower // 1 + 10 == 11
	expectedVal1Prio2 = expectedVal1Prio2 - totalPower      // -9, val1 proposer

	assert.EqualValues(t, expectedVal1Prio2, updatedVal1.ProposerPriority, "unexpected proposer priority for validator: %v", updatedVal2)
	assert.EqualValues(t, expectedVal2Prio2, updatedVal2.ProposerPriority, "unexpected proposer priority for validator: %v", updatedVal2)

	// no changes in voting power and both validators have same voting power
	// -> proposers should alternate:
	oldState := updatedState3
	abciResponses = &sm.ABCIResponses{
		EndBlock: &abci.ResponseEndBlock{ValidatorUpdates: nil},
	}
	validatorUpdates, err = types.PB2TM.ValidatorUpdates(abciResponses.EndBlock.ValidatorUpdates)
	require.NoError(t, err)

	oldState, err = sm.UpdateState(oldState, blockID, &block.Header, abciResponses, validatorUpdates)
	assert.NoError(t, err)
	expectedVal1Prio2 = 1
	expectedVal2Prio2 = -1
	expectedVal1Prio = -9
	expectedVal2Prio = 9

	for i := 0; i < 1000; i++ {
		// no validator updates:
		abciResponses := &sm.ABCIResponses{
			EndBlock: &abci.ResponseEndBlock{ValidatorUpdates: nil},
		}
		validatorUpdates, err = types.PB2TM.ValidatorUpdates(abciResponses.EndBlock.ValidatorUpdates)
		require.NoError(t, err)

		updatedState, err := sm.UpdateState(oldState, blockID, &block.Header, abciResponses, validatorUpdates)
		assert.NoError(t, err)
		// alternate (and cyclic priorities):
		assert.NotEqual(t, updatedState.Validators.Proposer.Address, updatedState.NextValidators.Proposer.Address, "iter: %v", i)
		assert.Equal(t, oldState.Validators.Proposer.Address, updatedState.NextValidators.Proposer.Address, "iter: %v", i)

		_, updatedVal1 = updatedState.NextValidators.GetByAddress(val1PubKey.Address())
		_, updatedVal2 = updatedState.NextValidators.GetByAddress(val2PubKey.Address())

		if i%2 == 0 {
			assert.Equal(t, updatedState.Validators.Proposer.Address, val2PubKey.Address())
			assert.Equal(t, expectedVal1Prio, updatedVal1.ProposerPriority) // -19
			assert.Equal(t, expectedVal2Prio, updatedVal2.ProposerPriority) // 0
		} else {
			assert.Equal(t, updatedState.Validators.Proposer.Address, val1PubKey.Address())
			assert.Equal(t, expectedVal1Prio2, updatedVal1.ProposerPriority) // -9
			assert.Equal(t, expectedVal2Prio2, updatedVal2.ProposerPriority) // -10
		}
		// update for next iteration:
		oldState = updatedState
	}
}

func TestLargeGenesisValidator(t *testing.T) {
	tearDown, _, state := setupTestCase(t)
	defer tearDown(t)

	genesisVotingPower := int64(types.MaxTotalVotingPower / 1000)
	genesisPubKey := ed25519.GenPrivKey().PubKey()
	// fmt.Println("genesis addr: ", genesisPubKey.Address())
	genesisVal := &types.Validator{Address: genesisPubKey.Address(), PubKey: genesisPubKey, VotingPower: genesisVotingPower}
	// reset state validators to above validator
	state.Validators = types.NewValidatorSet([]*types.Validator{genesisVal})
	state.NextValidators = state.Validators
	require.True(t, len(state.Validators.Validators) == 1)

	// update state a few times with no validator updates
	// asserts that the single validator's ProposerPrio stays the same
	oldState := state
	for i := 0; i < 10; i++ {
		// no updates:
		abciResponses := &sm.ABCIResponses{
			EndBlock: &abci.ResponseEndBlock{ValidatorUpdates: nil},
		}
		validatorUpdates, err := types.PB2TM.ValidatorUpdates(abciResponses.EndBlock.ValidatorUpdates)
		require.NoError(t, err)

		block := makeBlock(oldState, oldState.LastBlockHeight+1)
		blockID := types.BlockID{Hash: block.Hash(), PartsHeader: block.MakePartSet(testPartSize).Header()}

		updatedState, err := sm.UpdateState(oldState, blockID, &block.Header, abciResponses, validatorUpdates)
		require.NoError(t, err)
		// no changes in voting power (ProposerPrio += VotingPower == Voting in 1st round; than shiftByAvg == 0,
		// than -Total == -Voting)
		// -> no change in ProposerPrio (stays zero):
		assert.EqualValues(t, oldState.NextValidators, updatedState.NextValidators)
		assert.EqualValues(t, 0, updatedState.NextValidators.Proposer.ProposerPriority)

		oldState = updatedState
	}
	// add another validator, do a few iterations (create blocks),
	// add more validators with same voting power as the 2nd
	// let the genesis validator "unbond",
	// see how long it takes until the effect wears off and both begin to alternate
	// see: https://github.com/tendermint/tendermint/issues/2960
	firstAddedValPubKey := ed25519.GenPrivKey().PubKey()
	firstAddedValVotingPower := int64(10)
	firstAddedVal := abci.ValidatorUpdate{PubKey: types.TM2PB.PubKey(firstAddedValPubKey), Power: firstAddedValVotingPower}
	validatorUpdates, err := types.PB2TM.ValidatorUpdates([]abci.ValidatorUpdate{firstAddedVal})
	assert.NoError(t, err)
	abciResponses := &sm.ABCIResponses{
		EndBlock: &abci.ResponseEndBlock{ValidatorUpdates: []abci.ValidatorUpdate{firstAddedVal}},
	}
	block := makeBlock(oldState, oldState.LastBlockHeight+1)
<<<<<<< HEAD
	blockID := types.BlockID{block.Hash(), block.MakePartSet(testPartSize).Header()}
	updatedState, err := sm.UpdateState(oldState, blockID, &block.Header, abciResponses, validatorUpdates)
=======
	blockID := types.BlockID{Hash: block.Hash(), PartsHeader: block.MakePartSet(testPartSize).Header()}
	updatedState, err := updateState(oldState, blockID, &block.Header, abciResponses, validatorUpdates)
>>>>>>> 2e5b2a95
	require.NoError(t, err)

	lastState := updatedState
	for i := 0; i < 200; i++ {
		// no updates:
		abciResponses := &sm.ABCIResponses{
			EndBlock: &abci.ResponseEndBlock{ValidatorUpdates: nil},
		}
		validatorUpdates, err := types.PB2TM.ValidatorUpdates(abciResponses.EndBlock.ValidatorUpdates)
		require.NoError(t, err)

		block := makeBlock(lastState, lastState.LastBlockHeight+1)
		blockID := types.BlockID{Hash: block.Hash(), PartsHeader: block.MakePartSet(testPartSize).Header()}

		updatedStateInner, err := sm.UpdateState(lastState, blockID, &block.Header, abciResponses, validatorUpdates)
		require.NoError(t, err)
		lastState = updatedStateInner
	}
	// set state to last state of above iteration
	state = lastState

	// set oldState to state before above iteration
	oldState = updatedState
	_, oldGenesisVal := oldState.NextValidators.GetByAddress(genesisVal.Address)
	_, newGenesisVal := state.NextValidators.GetByAddress(genesisVal.Address)
	_, addedOldVal := oldState.NextValidators.GetByAddress(firstAddedValPubKey.Address())
	_, addedNewVal := state.NextValidators.GetByAddress(firstAddedValPubKey.Address())
	// expect large negative proposer priority for both (genesis validator decreased, 2nd validator increased):
	assert.True(t, oldGenesisVal.ProposerPriority > newGenesisVal.ProposerPriority)
	assert.True(t, addedOldVal.ProposerPriority < addedNewVal.ProposerPriority)

	// add 10 validators with the same voting power as the one added directly after genesis:
	for i := 0; i < 10; i++ {
		addedPubKey := ed25519.GenPrivKey().PubKey()

		addedVal := abci.ValidatorUpdate{PubKey: types.TM2PB.PubKey(addedPubKey), Power: firstAddedValVotingPower}
		validatorUpdates, err := types.PB2TM.ValidatorUpdates([]abci.ValidatorUpdate{addedVal})
		assert.NoError(t, err)

		abciResponses := &sm.ABCIResponses{
			EndBlock: &abci.ResponseEndBlock{ValidatorUpdates: []abci.ValidatorUpdate{addedVal}},
		}
		block := makeBlock(oldState, oldState.LastBlockHeight+1)
<<<<<<< HEAD
		blockID := types.BlockID{block.Hash(), block.MakePartSet(testPartSize).Header()}
		state, err = sm.UpdateState(state, blockID, &block.Header, abciResponses, validatorUpdates)
=======
		blockID := types.BlockID{Hash: block.Hash(), PartsHeader: block.MakePartSet(testPartSize).Header()}
		state, err = updateState(state, blockID, &block.Header, abciResponses, validatorUpdates)
>>>>>>> 2e5b2a95
		require.NoError(t, err)
	}
	require.Equal(t, 10+2, len(state.NextValidators.Validators))

	// remove genesis validator:
	removeGenesisVal := abci.ValidatorUpdate{PubKey: types.TM2PB.PubKey(genesisPubKey), Power: 0}
	abciResponses = &sm.ABCIResponses{
		EndBlock: &abci.ResponseEndBlock{ValidatorUpdates: []abci.ValidatorUpdate{removeGenesisVal}},
	}
	block = makeBlock(oldState, oldState.LastBlockHeight+1)
	blockID = types.BlockID{Hash: block.Hash(), PartsHeader: block.MakePartSet(testPartSize).Header()}
	validatorUpdates, err = types.PB2TM.ValidatorUpdates(abciResponses.EndBlock.ValidatorUpdates)
	require.NoError(t, err)
	updatedState, err = sm.UpdateState(state, blockID, &block.Header, abciResponses, validatorUpdates)
	require.NoError(t, err)
	// only the first added val (not the genesis val) should be left
	assert.Equal(t, 11, len(updatedState.NextValidators.Validators))

	// call update state until the effect for the 3rd added validator
	// being proposer for a long time after the genesis validator left wears off:
	curState := updatedState
	count := 0
	isProposerUnchanged := true
	for isProposerUnchanged {
		abciResponses := &sm.ABCIResponses{
			EndBlock: &abci.ResponseEndBlock{ValidatorUpdates: nil},
		}
		validatorUpdates, err = types.PB2TM.ValidatorUpdates(abciResponses.EndBlock.ValidatorUpdates)
		require.NoError(t, err)
		block = makeBlock(curState, curState.LastBlockHeight+1)
<<<<<<< HEAD
		blockID = types.BlockID{block.Hash(), block.MakePartSet(testPartSize).Header()}
		curState, err = sm.UpdateState(curState, blockID, &block.Header, abciResponses, validatorUpdates)
=======
		blockID = types.BlockID{Hash: block.Hash(), PartsHeader: block.MakePartSet(testPartSize).Header()}
		curState, err = updateState(curState, blockID, &block.Header, abciResponses, validatorUpdates)
>>>>>>> 2e5b2a95
		require.NoError(t, err)
		if !bytes.Equal(curState.Validators.Proposer.Address, curState.NextValidators.Proposer.Address) {
			isProposerUnchanged = false
		}
		count++
	}
	updatedState = curState
	// the proposer changes after this number of blocks
	firstProposerChangeExpectedAfter := 1
	assert.Equal(t, firstProposerChangeExpectedAfter, count)
	// store proposers here to see if we see them again in the same order:
	numVals := len(updatedState.Validators.Validators)
	proposers := make([]*types.Validator, numVals)
	for i := 0; i < 100; i++ {
		// no updates:
		abciResponses := &sm.ABCIResponses{
			EndBlock: &abci.ResponseEndBlock{ValidatorUpdates: nil},
		}
		validatorUpdates, err := types.PB2TM.ValidatorUpdates(abciResponses.EndBlock.ValidatorUpdates)
		require.NoError(t, err)

		block := makeBlock(updatedState, updatedState.LastBlockHeight+1)
		blockID := types.BlockID{Hash: block.Hash(), PartsHeader: block.MakePartSet(testPartSize).Header()}

		updatedState, err = sm.UpdateState(updatedState, blockID, &block.Header, abciResponses, validatorUpdates)
		require.NoError(t, err)
		if i > numVals { // expect proposers to cycle through after the first iteration (of numVals blocks):
			if proposers[i%numVals] == nil {
				proposers[i%numVals] = updatedState.NextValidators.Proposer
			} else {
				assert.Equal(t, proposers[i%numVals], updatedState.NextValidators.Proposer)
			}
		}
	}
}

func TestStoreLoadValidatorsIncrementsProposerPriority(t *testing.T) {
	const valSetSize = 2
	tearDown, stateDB, state := setupTestCase(t)
	defer tearDown(t)
	state.Validators = genValSet(valSetSize)
	state.NextValidators = state.Validators.CopyIncrementProposerPriority(1)
	sm.SaveState(stateDB, state)

	nextHeight := state.LastBlockHeight + 1

	v0, err := sm.LoadValidators(stateDB, nextHeight)
	assert.Nil(t, err)
	acc0 := v0.Validators[0].ProposerPriority

	v1, err := sm.LoadValidators(stateDB, nextHeight+1)
	assert.Nil(t, err)
	acc1 := v1.Validators[0].ProposerPriority

	assert.NotEqual(t, acc1, acc0, "expected ProposerPriority value to change between heights")
}

// TestValidatorChangesSaveLoad tests saving and loading a validator set with
// changes.
func TestManyValidatorChangesSaveLoad(t *testing.T) {
	const valSetSize = 7
	tearDown, stateDB, state := setupTestCase(t)
	defer tearDown(t)
	require.Equal(t, int64(0), state.LastBlockHeight)
	state.Validators = genValSet(valSetSize)
	state.NextValidators = state.Validators.CopyIncrementProposerPriority(1)
	sm.SaveState(stateDB, state)

	_, valOld := state.Validators.GetByIndex(0)
	var pubkeyOld = valOld.PubKey
	pubkey := ed25519.GenPrivKey().PubKey()

	// Swap the first validator with a new one (validator set size stays the same).
	header, blockID, responses := makeHeaderPartsResponsesValPubKeyChange(state, pubkey)

	// Save state etc.
	var err error
	var validatorUpdates []*types.Validator
	validatorUpdates, err = types.PB2TM.ValidatorUpdates(responses.EndBlock.ValidatorUpdates)
	require.NoError(t, err)
	state, err = sm.UpdateState(state, blockID, &header, responses, validatorUpdates)
	require.Nil(t, err)
	nextHeight := state.LastBlockHeight + 1
	sm.SaveValidatorsInfo(stateDB, nextHeight+1, state.LastHeightValidatorsChanged, state.NextValidators)

	// Load nextheight, it should be the oldpubkey.
	v0, err := sm.LoadValidators(stateDB, nextHeight)
	assert.Nil(t, err)
	assert.Equal(t, valSetSize, v0.Size())
	index, val := v0.GetByAddress(pubkeyOld.Address())
	assert.NotNil(t, val)
	if index < 0 {
		t.Fatal("expected to find old validator")
	}

	// Load nextheight+1, it should be the new pubkey.
	v1, err := sm.LoadValidators(stateDB, nextHeight+1)
	assert.Nil(t, err)
	assert.Equal(t, valSetSize, v1.Size())
	index, val = v1.GetByAddress(pubkey.Address())
	assert.NotNil(t, val)
	if index < 0 {
		t.Fatal("expected to find newly added validator")
	}
}

func TestStateMakeBlock(t *testing.T) {
	tearDown, _, state := setupTestCase(t)
	defer tearDown(t)

	proposerAddress := state.Validators.GetProposer().Address
	stateVersion := state.Version.Consensus
	block := makeBlock(state, 2)

	// test we set some fields
	assert.Equal(t, stateVersion, block.Version)
	assert.Equal(t, proposerAddress, block.ProposerAddress)
}

// TestConsensusParamsChangesSaveLoad tests saving and loading consensus params
// with changes.
func TestConsensusParamsChangesSaveLoad(t *testing.T) {
	tearDown, stateDB, state := setupTestCase(t)
	defer tearDown(t)

	// Change vals at these heights.
	changeHeights := []int64{1, 2, 4, 5, 10, 15, 16, 17, 20}
	N := len(changeHeights)

	// Each valset is just one validator.
	// create list of them.
	params := make([]types.ConsensusParams, N+1)
	params[0] = state.ConsensusParams
	for i := 1; i < N+1; i++ {
		params[i] = *types.DefaultConsensusParams()
		params[i].Block.MaxBytes += int64(i)
	}

	// Build the params history by running updateState
	// with the right params set for each height.
	highestHeight := changeHeights[N-1] + 5
	changeIndex := 0
	cp := params[changeIndex]
	var err error
	var validatorUpdates []*types.Validator
	for i := int64(1); i < highestHeight; i++ {
		// When we get to a change height, use the next params.
		if changeIndex < len(changeHeights) && i == changeHeights[changeIndex] {
			changeIndex++
			cp = params[changeIndex]
		}
		header, blockID, responses := makeHeaderPartsResponsesParams(state, cp)
		validatorUpdates, err = types.PB2TM.ValidatorUpdates(responses.EndBlock.ValidatorUpdates)
		require.NoError(t, err)
		state, err = sm.UpdateState(state, blockID, &header, responses, validatorUpdates)

		require.Nil(t, err)
		nextHeight := state.LastBlockHeight + 1
		sm.SaveConsensusParamsInfo(stateDB, nextHeight, state.LastHeightConsensusParamsChanged, state.ConsensusParams)
	}

	// Make all the test cases by using the same params until after the change.
	testCases := make([]paramsChangeTestCase, highestHeight)
	changeIndex = 0
	cp = params[changeIndex]
	for i := int64(1); i < highestHeight+1; i++ {
		// We get to the height after a change height use the next pubkey (note
		// our counter starts at 0 this time).
		if changeIndex < len(changeHeights) && i == changeHeights[changeIndex]+1 {
			changeIndex++
			cp = params[changeIndex]
		}
		testCases[i-1] = paramsChangeTestCase{i, cp}
	}

	for _, testCase := range testCases {
		p, err := sm.LoadConsensusParams(stateDB, testCase.height)
		assert.Nil(t, err, fmt.Sprintf("expected no err at height %d", testCase.height))
		assert.Equal(t, testCase.params, p, fmt.Sprintf(`unexpected consensus params at
                height %d`, testCase.height))
	}
}

func TestApplyUpdates(t *testing.T) {
	initParams := makeConsensusParams(1, 2, 3, 4)

	cases := [...]struct {
		init     types.ConsensusParams
		updates  abci.ConsensusParams
		expected types.ConsensusParams
	}{
		0: {initParams, abci.ConsensusParams{}, initParams},
		1: {initParams, abci.ConsensusParams{}, initParams},
		2: {initParams,
			abci.ConsensusParams{
				Block: &abci.BlockParams{
					MaxBytes: 44,
					MaxGas:   55,
				},
			},
			makeConsensusParams(44, 55, 3, 4)},
		3: {initParams,
			abci.ConsensusParams{
				Evidence: &abci.EvidenceParams{
					MaxAge: 66,
				},
			},
			makeConsensusParams(1, 2, 3, 66)},
	}

	for i, tc := range cases {
		res := tc.init.Update(&(tc.updates))
		assert.Equal(t, tc.expected, res, "case %d", i)
	}
<<<<<<< HEAD
=======
}

func makeHeaderPartsResponsesValPubKeyChange(state State, height int64,
	pubkey crypto.PubKey) (types.Header, types.BlockID, *ABCIResponses) {

	block := makeBlock(state, state.LastBlockHeight+1)
	abciResponses := &ABCIResponses{
		EndBlock: &abci.ResponseEndBlock{ValidatorUpdates: nil},
	}

	// If the pubkey is new, remove the old and add the new.
	_, val := state.NextValidators.GetByIndex(0)
	if !bytes.Equal(pubkey.Bytes(), val.PubKey.Bytes()) {
		abciResponses.EndBlock = &abci.ResponseEndBlock{
			ValidatorUpdates: []abci.ValidatorUpdate{
				types.TM2PB.NewValidatorUpdate(val.PubKey, 0),
				types.TM2PB.NewValidatorUpdate(pubkey, 10),
			},
		}
	}

	return block.Header, types.BlockID{Hash: block.Hash(), PartsHeader: types.PartSetHeader{}}, abciResponses
}

func makeHeaderPartsResponsesValPowerChange(state State, height int64,
	power int64) (types.Header, types.BlockID, *ABCIResponses) {

	block := makeBlock(state, state.LastBlockHeight+1)
	abciResponses := &ABCIResponses{
		EndBlock: &abci.ResponseEndBlock{ValidatorUpdates: nil},
	}

	// If the pubkey is new, remove the old and add the new.
	_, val := state.NextValidators.GetByIndex(0)
	if val.VotingPower != power {
		abciResponses.EndBlock = &abci.ResponseEndBlock{
			ValidatorUpdates: []abci.ValidatorUpdate{
				types.TM2PB.NewValidatorUpdate(val.PubKey, power),
			},
		}
	}

	return block.Header, types.BlockID{Hash: block.Hash(), PartsHeader: types.PartSetHeader{}}, abciResponses
}

func makeHeaderPartsResponsesParams(state State, height int64,
	params types.ConsensusParams) (types.Header, types.BlockID, *ABCIResponses) {

	block := makeBlock(state, state.LastBlockHeight+1)
	abciResponses := &ABCIResponses{
		EndBlock: &abci.ResponseEndBlock{ConsensusParamUpdates: types.TM2PB.ConsensusParams(&params)},
	}
	return block.Header, types.BlockID{Hash: block.Hash(), PartsHeader: types.PartSetHeader{}}, abciResponses
}

type paramsChangeTestCase struct {
	height int64
	params types.ConsensusParams
>>>>>>> 2e5b2a95
}<|MERGE_RESOLUTION|>--- conflicted
+++ resolved
@@ -10,7 +10,6 @@
 
 	"github.com/stretchr/testify/assert"
 	"github.com/stretchr/testify/require"
-
 	abci "github.com/tendermint/tendermint/abci/types"
 	"github.com/tendermint/tendermint/crypto/ed25519"
 	cmn "github.com/tendermint/tendermint/libs/common"
@@ -404,13 +403,8 @@
 	assert.EqualValues(t, 0, val1.ProposerPriority)
 
 	block := makeBlock(state, state.LastBlockHeight+1)
-<<<<<<< HEAD
-	blockID := types.BlockID{block.Hash(), block.MakePartSet(testPartSize).Header()}
+	blockID := types.BlockID{Hash: block.Hash(), PartsHeader: block.MakePartSet(testPartSize).Header()}
 	abciResponses := &sm.ABCIResponses{
-=======
-	blockID := types.BlockID{Hash: block.Hash(), PartsHeader: block.MakePartSet(testPartSize).Header()}
-	abciResponses := &ABCIResponses{
->>>>>>> 2e5b2a95
 		EndBlock: &abci.ResponseEndBlock{ValidatorUpdates: nil},
 	}
 	validatorUpdates, err := types.PB2TM.ValidatorUpdates(abciResponses.EndBlock.ValidatorUpdates)
@@ -698,13 +692,8 @@
 		EndBlock: &abci.ResponseEndBlock{ValidatorUpdates: []abci.ValidatorUpdate{firstAddedVal}},
 	}
 	block := makeBlock(oldState, oldState.LastBlockHeight+1)
-<<<<<<< HEAD
 	blockID := types.BlockID{block.Hash(), block.MakePartSet(testPartSize).Header()}
 	updatedState, err := sm.UpdateState(oldState, blockID, &block.Header, abciResponses, validatorUpdates)
-=======
-	blockID := types.BlockID{Hash: block.Hash(), PartsHeader: block.MakePartSet(testPartSize).Header()}
-	updatedState, err := updateState(oldState, blockID, &block.Header, abciResponses, validatorUpdates)
->>>>>>> 2e5b2a95
 	require.NoError(t, err)
 
 	lastState := updatedState
@@ -748,13 +737,8 @@
 			EndBlock: &abci.ResponseEndBlock{ValidatorUpdates: []abci.ValidatorUpdate{addedVal}},
 		}
 		block := makeBlock(oldState, oldState.LastBlockHeight+1)
-<<<<<<< HEAD
 		blockID := types.BlockID{block.Hash(), block.MakePartSet(testPartSize).Header()}
 		state, err = sm.UpdateState(state, blockID, &block.Header, abciResponses, validatorUpdates)
-=======
-		blockID := types.BlockID{Hash: block.Hash(), PartsHeader: block.MakePartSet(testPartSize).Header()}
-		state, err = updateState(state, blockID, &block.Header, abciResponses, validatorUpdates)
->>>>>>> 2e5b2a95
 		require.NoError(t, err)
 	}
 	require.Equal(t, 10+2, len(state.NextValidators.Validators))
@@ -785,13 +769,8 @@
 		validatorUpdates, err = types.PB2TM.ValidatorUpdates(abciResponses.EndBlock.ValidatorUpdates)
 		require.NoError(t, err)
 		block = makeBlock(curState, curState.LastBlockHeight+1)
-<<<<<<< HEAD
 		blockID = types.BlockID{block.Hash(), block.MakePartSet(testPartSize).Header()}
 		curState, err = sm.UpdateState(curState, blockID, &block.Header, abciResponses, validatorUpdates)
-=======
-		blockID = types.BlockID{Hash: block.Hash(), PartsHeader: block.MakePartSet(testPartSize).Header()}
-		curState, err = updateState(curState, blockID, &block.Header, abciResponses, validatorUpdates)
->>>>>>> 2e5b2a95
 		require.NoError(t, err)
 		if !bytes.Equal(curState.Validators.Proposer.Address, curState.NextValidators.Proposer.Address) {
 			isProposerUnchanged = false
@@ -1006,65 +985,4 @@
 		res := tc.init.Update(&(tc.updates))
 		assert.Equal(t, tc.expected, res, "case %d", i)
 	}
-<<<<<<< HEAD
-=======
-}
-
-func makeHeaderPartsResponsesValPubKeyChange(state State, height int64,
-	pubkey crypto.PubKey) (types.Header, types.BlockID, *ABCIResponses) {
-
-	block := makeBlock(state, state.LastBlockHeight+1)
-	abciResponses := &ABCIResponses{
-		EndBlock: &abci.ResponseEndBlock{ValidatorUpdates: nil},
-	}
-
-	// If the pubkey is new, remove the old and add the new.
-	_, val := state.NextValidators.GetByIndex(0)
-	if !bytes.Equal(pubkey.Bytes(), val.PubKey.Bytes()) {
-		abciResponses.EndBlock = &abci.ResponseEndBlock{
-			ValidatorUpdates: []abci.ValidatorUpdate{
-				types.TM2PB.NewValidatorUpdate(val.PubKey, 0),
-				types.TM2PB.NewValidatorUpdate(pubkey, 10),
-			},
-		}
-	}
-
-	return block.Header, types.BlockID{Hash: block.Hash(), PartsHeader: types.PartSetHeader{}}, abciResponses
-}
-
-func makeHeaderPartsResponsesValPowerChange(state State, height int64,
-	power int64) (types.Header, types.BlockID, *ABCIResponses) {
-
-	block := makeBlock(state, state.LastBlockHeight+1)
-	abciResponses := &ABCIResponses{
-		EndBlock: &abci.ResponseEndBlock{ValidatorUpdates: nil},
-	}
-
-	// If the pubkey is new, remove the old and add the new.
-	_, val := state.NextValidators.GetByIndex(0)
-	if val.VotingPower != power {
-		abciResponses.EndBlock = &abci.ResponseEndBlock{
-			ValidatorUpdates: []abci.ValidatorUpdate{
-				types.TM2PB.NewValidatorUpdate(val.PubKey, power),
-			},
-		}
-	}
-
-	return block.Header, types.BlockID{Hash: block.Hash(), PartsHeader: types.PartSetHeader{}}, abciResponses
-}
-
-func makeHeaderPartsResponsesParams(state State, height int64,
-	params types.ConsensusParams) (types.Header, types.BlockID, *ABCIResponses) {
-
-	block := makeBlock(state, state.LastBlockHeight+1)
-	abciResponses := &ABCIResponses{
-		EndBlock: &abci.ResponseEndBlock{ConsensusParamUpdates: types.TM2PB.ConsensusParams(&params)},
-	}
-	return block.Header, types.BlockID{Hash: block.Hash(), PartsHeader: types.PartSetHeader{}}, abciResponses
-}
-
-type paramsChangeTestCase struct {
-	height int64
-	params types.ConsensusParams
->>>>>>> 2e5b2a95
 }