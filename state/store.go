package state

import (
	"errors"
	"fmt"

	"github.com/gogo/protobuf/proto"
	dbm "github.com/tendermint/tm-db"

	abci "github.com/tendermint/tendermint/abci/types"
	tmmath "github.com/tendermint/tendermint/libs/math"
	tmos "github.com/tendermint/tendermint/libs/os"
	tmstate "github.com/tendermint/tendermint/proto/tendermint/state"
	tmproto "github.com/tendermint/tendermint/proto/tendermint/types"
	"github.com/tendermint/tendermint/types"
)

const (
	// persist validators every valSetCheckpointInterval blocks to avoid
	// LoadValidators taking too much time.
	// https://github.com/tendermint/tendermint/pull/3438
	// 100000 results in ~ 100ms to get 100 validators (see BenchmarkLoadValidators)
	valSetCheckpointInterval = 100000
)

//------------------------------------------------------------------------

func calcValidatorsKey(height int64) []byte {
	return []byte(fmt.Sprintf("validatorsKey:%v", height))
}

func calcConsensusParamsKey(height int64) []byte {
	return []byte(fmt.Sprintf("consensusParamsKey:%v", height))
}

func calcABCIResponsesKey(height int64) []byte {
	return []byte(fmt.Sprintf("abciResponsesKey:%v", height))
}

//----------------------

<<<<<<< HEAD
=======
var (
	lastABCIResponseKey = []byte("lastABCIResponseKey")
)

>>>>>>> 27404910
//go:generate ../scripts/mockery_generate.sh Store

// Store defines the state store interface
//
// It is used to retrieve current state and save and load ABCI responses,
// validators and consensus parameters
type Store interface {
	// LoadFromDBOrGenesisFile loads the most recent state.
	// If the chain is new it will use the genesis file from the provided genesis file path as the current state.
	LoadFromDBOrGenesisFile(string) (State, error)
	// LoadFromDBOrGenesisDoc loads the most recent state.
	// If the chain is new it will use the genesis doc as the current state.
	LoadFromDBOrGenesisDoc(*types.GenesisDoc) (State, error)
	// Load loads the current state of the blockchain
	Load() (State, error)
	// LoadValidators loads the validator set at a given height
	LoadValidators(int64) (*types.ValidatorSet, error)
	// LoadABCIResponses loads the abciResponse for a given height
	LoadABCIResponses(int64) (*tmstate.ABCIResponses, error)
	// LoadLastABCIResponse loads the last abciResponse for a given height
	LoadLastABCIResponse(int64) (*tmstate.ABCIResponses, error)
	// LoadConsensusParams loads the consensus params for a given height
	LoadConsensusParams(int64) (tmproto.ConsensusParams, error)
	// Save overwrites the previous state with the updated one
	Save(State) error
	// SaveABCIResponses saves ABCIResponses for a given height
	SaveABCIResponses(int64, *tmstate.ABCIResponses) error
	// Bootstrap is used for bootstrapping state when not starting from a initial height.
	Bootstrap(State) error
	// PruneStates takes the height from which to start prning and which height stop at
	PruneStates(int64, int64) error
	// Close closes the connection with the database
	Close() error
}

// dbStore wraps a db (github.com/tendermint/tm-db)
type dbStore struct {
	db dbm.DB

	StoreOptions
}

type StoreOptions struct {

	// DiscardABCIResponses determines whether or not the store
	// retains all ABCIResponses. If DiscardABCiResponses is enabled,
	// the store will maintain only the response object from the latest
	// height.
	DiscardABCIResponses bool
}

var _ Store = (*dbStore)(nil)

// NewStore creates the dbStore of the state pkg.
func NewStore(db dbm.DB, options StoreOptions) Store {
	return dbStore{db, options}
}

// LoadStateFromDBOrGenesisFile loads the most recent state from the database,
// or creates a new one from the given genesisFilePath.
func (store dbStore) LoadFromDBOrGenesisFile(genesisFilePath string) (State, error) {
	state, err := store.Load()
	if err != nil {
		return State{}, err
	}
	if state.IsEmpty() {
		var err error
		state, err = MakeGenesisStateFromFile(genesisFilePath)
		if err != nil {
			return state, err
		}
	}

	return state, nil
}

// LoadStateFromDBOrGenesisDoc loads the most recent state from the database,
// or creates a new one from the given genesisDoc.
func (store dbStore) LoadFromDBOrGenesisDoc(genesisDoc *types.GenesisDoc) (State, error) {
	state, err := store.Load()
	if err != nil {
		return State{}, err
	}

	if state.IsEmpty() {
		var err error
		state, err = MakeGenesisState(genesisDoc)
		if err != nil {
			return state, err
		}
	}

	return state, nil
}

// LoadState loads the State from the database.
func (store dbStore) Load() (State, error) {
	return store.loadState(stateKey)
}

func (store dbStore) loadState(key []byte) (state State, err error) {
	buf, err := store.db.Get(key)
	if err != nil {
		return state, err
	}
	if len(buf) == 0 {
		return state, nil
	}

	sp := new(tmstate.State)

	err = proto.Unmarshal(buf, sp)
	if err != nil {
		// DATA HAS BEEN CORRUPTED OR THE SPEC HAS CHANGED
		tmos.Exit(fmt.Sprintf(`LoadState: Data has been corrupted or its spec has changed:
		%v\n`, err))
	}

	sm, err := FromProto(sp)
	if err != nil {
		return state, err
	}

	return *sm, nil
}

// Save persists the State, the ValidatorsInfo, and the ConsensusParamsInfo to the database.
// This flushes the writes (e.g. calls SetSync).
func (store dbStore) Save(state State) error {
	return store.save(state, stateKey)
}

func (store dbStore) save(state State, key []byte) error {
	nextHeight := state.LastBlockHeight + 1
	// If first block, save validators for the block.
	if nextHeight == 1 {
		nextHeight = state.InitialHeight
		// This extra logic due to Tendermint validator set changes being delayed 1 block.
		// It may get overwritten due to InitChain validator updates.
		if err := store.saveValidatorsInfo(nextHeight, nextHeight, state.Validators); err != nil {
			return err
		}
	}
	// Save next validators.
	if err := store.saveValidatorsInfo(nextHeight+1, state.LastHeightValidatorsChanged, state.NextValidators); err != nil {
		return err
	}

	// Save next consensus params.
	if err := store.saveConsensusParamsInfo(nextHeight,
		state.LastHeightConsensusParamsChanged, state.ConsensusParams); err != nil {
		return err
	}
	err := store.db.SetSync(key, state.Bytes())
	if err != nil {
		return err
	}
	return nil
}

// BootstrapState saves a new state, used e.g. by state sync when starting from non-zero height.
func (store dbStore) Bootstrap(state State) error {
	height := state.LastBlockHeight + 1
	if height == 1 {
		height = state.InitialHeight
	}

	if height > 1 && !state.LastValidators.IsNilOrEmpty() {
		if err := store.saveValidatorsInfo(height-1, height-1, state.LastValidators); err != nil {
			return err
		}
	}

	if err := store.saveValidatorsInfo(height, height, state.Validators); err != nil {
		return err
	}

	if err := store.saveValidatorsInfo(height+1, height+1, state.NextValidators); err != nil {
		return err
	}

	if err := store.saveConsensusParamsInfo(height,
		state.LastHeightConsensusParamsChanged, state.ConsensusParams); err != nil {
		return err
	}

	return store.db.SetSync(stateKey, state.Bytes())
}

// PruneStates deletes states between the given heights (including from, excluding to). It is not
// guaranteed to delete all states, since the last checkpointed state and states being pointed to by
// e.g. `LastHeightChanged` must remain. The state at to must also exist.
//
// The from parameter is necessary since we can't do a key scan in a performant way due to the key
// encoding not preserving ordering: https://github.com/tendermint/tendermint/issues/4567
// This will cause some old states to be left behind when doing incremental partial prunes,
// specifically older checkpoints and LastHeightChanged targets.
func (store dbStore) PruneStates(from int64, to int64) error {
	if from <= 0 || to <= 0 {
		return fmt.Errorf("from height %v and to height %v must be greater than 0", from, to)
	}
	if from >= to {
		return fmt.Errorf("from height %v must be lower than to height %v", from, to)
	}
	valInfo, err := loadValidatorsInfo(store.db, to)
	if err != nil {
		return fmt.Errorf("validators at height %v not found: %w", to, err)
	}
	paramsInfo, err := store.loadConsensusParamsInfo(to)
	if err != nil {
		return fmt.Errorf("consensus params at height %v not found: %w", to, err)
	}

	keepVals := make(map[int64]bool)
	if valInfo.ValidatorSet == nil {
		keepVals[valInfo.LastHeightChanged] = true
		keepVals[lastStoredHeightFor(to, valInfo.LastHeightChanged)] = true // keep last checkpoint too
	}
	keepParams := make(map[int64]bool)
	if paramsInfo.ConsensusParams.Equal(&tmproto.ConsensusParams{}) {
		keepParams[paramsInfo.LastHeightChanged] = true
	}

	batch := store.db.NewBatch()
	defer batch.Close()
	pruned := uint64(0)

	// We have to delete in reverse order, to avoid deleting previous heights that have validator
	// sets and consensus params that we may need to retrieve.
	for h := to - 1; h >= from; h-- {
		// For heights we keep, we must make sure they have the full validator set or consensus
		// params, otherwise they will panic if they're retrieved directly (instead of
		// indirectly via a LastHeightChanged pointer).
		if keepVals[h] {
			v, err := loadValidatorsInfo(store.db, h)
			if err != nil || v.ValidatorSet == nil {
				vip, err := store.LoadValidators(h)
				if err != nil {
					return err
				}

				pvi, err := vip.ToProto()
				if err != nil {
					return err
				}

				v.ValidatorSet = pvi
				v.LastHeightChanged = h

				bz, err := v.Marshal()
				if err != nil {
					return err
				}
				err = batch.Set(calcValidatorsKey(h), bz)
				if err != nil {
					return err
				}
			}
		} else {
			err = batch.Delete(calcValidatorsKey(h))
			if err != nil {
				return err
			}
		}

		if keepParams[h] {
			p, err := store.loadConsensusParamsInfo(h)
			if err != nil {
				return err
			}

			if p.ConsensusParams.Equal(&tmproto.ConsensusParams{}) {
				p.ConsensusParams, err = store.LoadConsensusParams(h)
				if err != nil {
					return err
				}

				p.LastHeightChanged = h
				bz, err := p.Marshal()
				if err != nil {
					return err
				}

				err = batch.Set(calcConsensusParamsKey(h), bz)
				if err != nil {
					return err
				}
			}
		} else {
			err = batch.Delete(calcConsensusParamsKey(h))
			if err != nil {
				return err
			}
		}

		err = batch.Delete(calcABCIResponsesKey(h))
		if err != nil {
			return err
		}
		pruned++

		// avoid batches growing too large by flushing to database regularly
		if pruned%1000 == 0 && pruned > 0 {
			err := batch.Write()
			if err != nil {
				return err
			}
			batch.Close()
			batch = store.db.NewBatch()
			defer batch.Close()
		}
	}

	err = batch.WriteSync()
	if err != nil {
		return err
	}

	return nil
}

//------------------------------------------------------------------------

// ABCIResponsesResultsHash returns the root hash of a Merkle tree of
// ResponseDeliverTx responses (see ABCIResults.Hash)
//
// See merkle.SimpleHashFromByteSlices
func ABCIResponsesResultsHash(ar *tmstate.ABCIResponses) []byte {
	return types.NewResults(ar.DeliverTxs).Hash()
}

// LoadABCIResponses loads the ABCIResponses for the given height from the
// database. If the node has DiscardABCIResponses set to true, ErrABCIResponsesNotPersisted
// is persisted. If not found, ErrNoABCIResponsesForHeight is returned.
func (store dbStore) LoadABCIResponses(height int64) (*tmstate.ABCIResponses, error) {
	if store.DiscardABCIResponses {
		return nil, ErrABCIResponsesNotPersisted
	}

	buf, err := store.db.Get(calcABCIResponsesKey(height))
	if err != nil {
		return nil, err
	}
	if len(buf) == 0 {

		return nil, ErrNoABCIResponsesForHeight{height}
	}

	abciResponses := new(tmstate.ABCIResponses)
	err = abciResponses.Unmarshal(buf)
	if err != nil {
		// DATA HAS BEEN CORRUPTED OR THE SPEC HAS CHANGED
		tmos.Exit(fmt.Sprintf(`LoadABCIResponses: Data has been corrupted or its spec has
                changed: %v\n`, err))
	}
	// TODO: ensure that buf is completely read.

	return abciResponses, nil
}

// LoadLastABCIResponses loads the ABCIResponses from the most recent height.
// The height parameter is used to ensure that the response corresponds to the latest height.
// If not, an error is returned.
//
// This method is used for recovering in the case that we called the Commit ABCI
// method on the application but crashed before persisting the results.
func (store dbStore) LoadLastABCIResponse(height int64) (*tmstate.ABCIResponses, error) {
	bz, err := store.db.Get(lastABCIResponseKey)
	if err != nil {
		return nil, err
	}

	if len(bz) == 0 {
		return nil, errors.New("no last ABCI response has been persisted")
	}

	abciResponse := new(tmstate.ABCIResponsesInfo)
	err = abciResponse.Unmarshal(bz)
	if err != nil {
		tmos.Exit(fmt.Sprintf(`LoadLastABCIResponses: Data has been corrupted or its spec has
			changed: %v\n`, err))
	}

	// Here we validate the result by comparing its height to the expected height.
	if height != abciResponse.GetHeight() {
		return nil, errors.New("expected height %d but last stored abci responses was at height %d")
	}

	return abciResponse.AbciResponses, nil
}

// SaveABCIResponses persists the ABCIResponses to the database.
// This is useful in case we crash after app.Commit and before s.Save().
// Responses are indexed by height so they can also be loaded later to produce
// Merkle proofs.
//
// CONTRACT: height must be monotonically increasing every time this is called.
func (store dbStore) SaveABCIResponses(height int64, abciResponses *tmstate.ABCIResponses) error {
	var dtxs []*abci.ResponseDeliverTx
	// strip nil values,
	for _, tx := range abciResponses.DeliverTxs {
		if tx != nil {
			dtxs = append(dtxs, tx)
		}
	}
	abciResponses.DeliverTxs = dtxs

	// If the flag is false then we save the ABCIResponse. This can be used for the /BlockResults
	// query or to reindex an event using the command line.
	if !store.DiscardABCIResponses {
		bz, err := abciResponses.Marshal()
		if err != nil {
			return err
		}
		if err := store.db.Set(calcABCIResponsesKey(height), bz); err != nil {
			return err
		}
	}

	// We always save the last ABCI response for crash recovery.
	// This overwrites the previous saved ABCI Response.
	response := &tmstate.ABCIResponsesInfo{
		AbciResponses: abciResponses,
		Height:        height,
	}
	bz, err := response.Marshal()
	if err != nil {
		return err
	}

	return store.db.SetSync(lastABCIResponseKey, bz)
}

//-----------------------------------------------------------------------------

// LoadValidators loads the ValidatorSet for a given height.
// Returns ErrNoValSetForHeight if the validator set can't be found for this height.
func (store dbStore) LoadValidators(height int64) (*types.ValidatorSet, error) {
	valInfo, err := loadValidatorsInfo(store.db, height)
	if err != nil {
		return nil, ErrNoValSetForHeight{height}
	}
	if valInfo.ValidatorSet == nil {
		lastStoredHeight := lastStoredHeightFor(height, valInfo.LastHeightChanged)
		valInfo2, err := loadValidatorsInfo(store.db, lastStoredHeight)
		if err != nil || valInfo2.ValidatorSet == nil {
			return nil,
				fmt.Errorf("couldn't find validators at height %d (height %d was originally requested): %w",
					lastStoredHeight,
					height,
					err,
				)
		}

		vs, err := types.ValidatorSetFromProto(valInfo2.ValidatorSet)
		if err != nil {
			return nil, err
		}

		vs.IncrementProposerPriority(tmmath.SafeConvertInt32(height - lastStoredHeight)) // mutate
		vi2, err := vs.ToProto()
		if err != nil {
			return nil, err
		}

		valInfo2.ValidatorSet = vi2
		valInfo = valInfo2
	}

	vip, err := types.ValidatorSetFromProto(valInfo.ValidatorSet)
	if err != nil {
		return nil, err
	}

	return vip, nil
}

func lastStoredHeightFor(height, lastHeightChanged int64) int64 {
	checkpointHeight := height - height%valSetCheckpointInterval
	return tmmath.MaxInt64(checkpointHeight, lastHeightChanged)
}

// CONTRACT: Returned ValidatorsInfo can be mutated.
func loadValidatorsInfo(db dbm.DB, height int64) (*tmstate.ValidatorsInfo, error) {
	buf, err := db.Get(calcValidatorsKey(height))
	if err != nil {
		return nil, err
	}

	if len(buf) == 0 {
		return nil, errors.New("no last ABCI response has been persisted")
	}

	v := new(tmstate.ValidatorsInfo)
	err = v.Unmarshal(buf)
	if err != nil {
		// DATA HAS BEEN CORRUPTED OR THE SPEC HAS CHANGED
		tmos.Exit(fmt.Sprintf(`LoadValidators: Data has been corrupted or its spec has changed:
        %v\n`, err))
	}
	// TODO: ensure that buf is completely read.

	return v, nil
}

// saveValidatorsInfo persists the validator set.
//
// `height` is the effective height for which the validator is responsible for
// signing. It should be called from s.Save(), right before the state itself is
// persisted.
func (store dbStore) saveValidatorsInfo(height, lastHeightChanged int64, valSet *types.ValidatorSet) error {
	if lastHeightChanged > height {
		return errors.New("lastHeightChanged cannot be greater than ValidatorsInfo height")
	}
	valInfo := &tmstate.ValidatorsInfo{
		LastHeightChanged: lastHeightChanged,
	}
	// Only persist validator set if it was updated or checkpoint height (see
	// valSetCheckpointInterval) is reached.
	if height == lastHeightChanged || height%valSetCheckpointInterval == 0 {
		pv, err := valSet.ToProto()
		if err != nil {
			return err
		}
		valInfo.ValidatorSet = pv
	}

	bz, err := valInfo.Marshal()
	if err != nil {
		return err
	}

	err = store.db.Set(calcValidatorsKey(height), bz)
	if err != nil {
		return err
	}

	return nil
}

//-----------------------------------------------------------------------------

// ConsensusParamsInfo represents the latest consensus params, or the last height it changed

// LoadConsensusParams loads the ConsensusParams for a given height.
func (store dbStore) LoadConsensusParams(height int64) (tmproto.ConsensusParams, error) {
	empty := tmproto.ConsensusParams{}

	paramsInfo, err := store.loadConsensusParamsInfo(height)
	if err != nil {
		return empty, fmt.Errorf("could not find consensus params for height #%d: %w", height, err)
	}

	if paramsInfo.ConsensusParams.Equal(&empty) {
		paramsInfo2, err := store.loadConsensusParamsInfo(paramsInfo.LastHeightChanged)
		if err != nil {
			return empty, fmt.Errorf(
				"couldn't find consensus params at height %d as last changed from height %d: %w",
				paramsInfo.LastHeightChanged,
				height,
				err,
			)
		}

		paramsInfo = paramsInfo2
	}

	return paramsInfo.ConsensusParams, nil
}

func (store dbStore) loadConsensusParamsInfo(height int64) (*tmstate.ConsensusParamsInfo, error) {
	buf, err := store.db.Get(calcConsensusParamsKey(height))
	if err != nil {
		return nil, err
	}
	if len(buf) == 0 {
		return nil, errors.New("no last ABCI response has been persisted")
	}

	paramsInfo := new(tmstate.ConsensusParamsInfo)
	if err = paramsInfo.Unmarshal(buf); err != nil {
		// DATA HAS BEEN CORRUPTED OR THE SPEC HAS CHANGED
		tmos.Exit(fmt.Sprintf(`LoadConsensusParams: Data has been corrupted or its spec has changed:
                %v\n`, err))
	}
	// TODO: ensure that buf is completely read.

	return paramsInfo, nil
}

// saveConsensusParamsInfo persists the consensus params for the next block to disk.
// It should be called from s.Save(), right before the state itself is persisted.
// If the consensus params did not change after processing the latest block,
// only the last height for which they changed is persisted.
func (store dbStore) saveConsensusParamsInfo(nextHeight, changeHeight int64, params tmproto.ConsensusParams) error {
	paramsInfo := &tmstate.ConsensusParamsInfo{
		LastHeightChanged: changeHeight,
	}

	if changeHeight == nextHeight {
		paramsInfo.ConsensusParams = params
	}
	bz, err := paramsInfo.Marshal()
	if err != nil {
		return err
	}

	err = store.db.Set(calcConsensusParamsKey(nextHeight), bz)
	if err != nil {
		return err
	}

	return nil
}

func (store dbStore) Close() error {
	return store.db.Close()
}<|MERGE_RESOLUTION|>--- conflicted
+++ resolved
@@ -39,13 +39,10 @@
 
 //----------------------
 
-<<<<<<< HEAD
-=======
 var (
 	lastABCIResponseKey = []byte("lastABCIResponseKey")
 )
 
->>>>>>> 27404910
 //go:generate ../scripts/mockery_generate.sh Store
 
 // Store defines the state store interface
