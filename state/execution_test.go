package state_test

import (
	"context"
	"testing"
	"time"

	"github.com/stretchr/testify/assert"
	"github.com/stretchr/testify/mock"
	"github.com/stretchr/testify/require"

	abci "github.com/tendermint/tendermint/abci/types"
	"github.com/tendermint/tendermint/crypto"
	"github.com/tendermint/tendermint/crypto/ed25519"
	cryptoenc "github.com/tendermint/tendermint/crypto/encoding"
	"github.com/tendermint/tendermint/crypto/tmhash"
	mmock "github.com/tendermint/tendermint/internal/mempool/mock"
	"github.com/tendermint/tendermint/libs/log"
	tmtime "github.com/tendermint/tendermint/libs/time"
	"github.com/tendermint/tendermint/proxy"
	sm "github.com/tendermint/tendermint/state"
	"github.com/tendermint/tendermint/state/mocks"
	sf "github.com/tendermint/tendermint/state/test/factory"
	"github.com/tendermint/tendermint/store"
	"github.com/tendermint/tendermint/types"
	"github.com/tendermint/tendermint/version"
	dbm "github.com/tendermint/tm-db"
)

var (
	chainID             = "execution_chain"
	testPartSize uint32 = 65536
)

func TestApplyBlock(t *testing.T) {
	app := &testApp{}
	cc := proxy.NewLocalClientCreator(app)
	proxyApp := proxy.NewAppConns(cc)
	err := proxyApp.Start()
	require.Nil(t, err)
	defer proxyApp.Stop() //nolint:errcheck // ignore for tests

	state, stateDB, _ := makeState(1, 1)
	stateStore := sm.NewStore(stateDB)
	blockStore := store.NewBlockStore(dbm.NewMemDB())
	blockExec := sm.NewBlockExecutor(stateStore, log.TestingLogger(), proxyApp.Consensus(),
		mmock.Mempool{}, sm.EmptyEvidencePool{}, blockStore)

	block := sf.MakeBlock(state, 1, new(types.Commit))
	blockID := types.BlockID{Hash: block.Hash(), PartSetHeader: block.MakePartSet(testPartSize).Header()}

	state, err = blockExec.ApplyBlock(state, blockID, block)
	require.Nil(t, err)

	// TODO check state and mempool
	assert.EqualValues(t, 1, state.Version.Consensus.App, "App version wasn't updated")
}

// TestBeginBlockValidators ensures we send absent validators list.
func TestBeginBlockValidators(t *testing.T) {
	app := &testApp{}
	cc := proxy.NewLocalClientCreator(app)
	proxyApp := proxy.NewAppConns(cc)
	err := proxyApp.Start()
	require.Nil(t, err)
	defer proxyApp.Stop() //nolint:errcheck // no need to check error again

	state, stateDB, _ := makeState(2, 2)
	stateStore := sm.NewStore(stateDB)

	prevHash := state.LastBlockID.Hash
	prevParts := types.PartSetHeader{}
	prevBlockID := types.BlockID{Hash: prevHash, PartSetHeader: prevParts}

	var (
		now        = tmtime.Now()
		commitSig0 = types.NewCommitSigForBlock(
			[]byte("Signature1"),
			state.Validators.Validators[0].Address,
			now,
<<<<<<< HEAD
			types.VoteExtensionToSign{},
		)
=======
      types.VoteExtensionToSign{},
    )
>>>>>>> 53d29f61
		commitSig1 = types.NewCommitSigForBlock(
			[]byte("Signature2"),
			state.Validators.Validators[1].Address,
			now,
<<<<<<< HEAD
			types.VoteExtensionToSign{},
		)
=======
      types.VoteExtensionToSign{},
    )
>>>>>>> 53d29f61
		absentSig = types.NewCommitSigAbsent()
	)

	testCases := []struct {
		desc                     string
		lastCommitSigs           []types.CommitSig
		expectedAbsentValidators []int
	}{
		{"none absent", []types.CommitSig{commitSig0, commitSig1}, []int{}},
		{"one absent", []types.CommitSig{commitSig0, absentSig}, []int{1}},
		{"multiple absent", []types.CommitSig{absentSig, absentSig}, []int{0, 1}},
	}

	for _, tc := range testCases {
		lastCommit := types.NewCommit(1, 0, prevBlockID, tc.lastCommitSigs)

		// block for height 2
		block := sf.MakeBlock(state, 2, lastCommit)

		_, err = sm.ExecCommitBlock(nil, proxyApp.Consensus(), block, log.TestingLogger(), stateStore, 1, state)
		require.Nil(t, err, tc.desc)

		// -> app receives a list of validators with a bool indicating if they signed
		ctr := 0
		for i, v := range app.CommitVotes {
			if ctr < len(tc.expectedAbsentValidators) &&
				tc.expectedAbsentValidators[ctr] == i {

				assert.False(t, v.SignedLastBlock)
				ctr++
			} else {
				assert.True(t, v.SignedLastBlock)
			}
		}
	}
}

// TestBeginBlockByzantineValidators ensures we send byzantine validators list.
func TestBeginBlockByzantineValidators(t *testing.T) {
	app := &testApp{}
	cc := proxy.NewLocalClientCreator(app)
	proxyApp := proxy.NewAppConns(cc)
	err := proxyApp.Start()
	require.Nil(t, err)
	defer proxyApp.Stop() //nolint:errcheck // ignore for tests

	state, stateDB, privVals := makeState(1, 1)
	stateStore := sm.NewStore(stateDB)

	defaultEvidenceTime := time.Date(2019, 1, 1, 0, 0, 0, 0, time.UTC)
	privVal := privVals[state.Validators.Validators[0].Address.String()]
	blockID := makeBlockID([]byte("headerhash"), 1000, []byte("partshash"))
	header := &types.Header{
		Version:            version.Consensus{Block: version.BlockProtocol, App: 1},
		ChainID:            state.ChainID,
		Height:             10,
		Time:               defaultEvidenceTime,
		LastBlockID:        blockID,
		LastCommitHash:     crypto.CRandBytes(tmhash.Size),
		DataHash:           crypto.CRandBytes(tmhash.Size),
		ValidatorsHash:     state.Validators.Hash(),
		NextValidatorsHash: state.Validators.Hash(),
		ConsensusHash:      crypto.CRandBytes(tmhash.Size),
		AppHash:            crypto.CRandBytes(tmhash.Size),
		LastResultsHash:    crypto.CRandBytes(tmhash.Size),
		EvidenceHash:       crypto.CRandBytes(tmhash.Size),
		ProposerAddress:    crypto.CRandBytes(crypto.AddressSize),
	}

	// we don't need to worry about validating the evidence as long as they pass validate basic
	dve := types.NewMockDuplicateVoteEvidenceWithValidator(3, defaultEvidenceTime, privVal, state.ChainID)
	dve.ValidatorPower = 1000
	lcae := &types.LightClientAttackEvidence{
		ConflictingBlock: &types.LightBlock{
			SignedHeader: &types.SignedHeader{
				Header: header,
				Commit: types.NewCommit(10, 0, makeBlockID(header.Hash(), 100, []byte("partshash")), []types.CommitSig{{
					BlockIDFlag:      types.BlockIDFlagNil,
					ValidatorAddress: crypto.AddressHash([]byte("validator_address")),
					Timestamp:        defaultEvidenceTime,
					Signature:        crypto.CRandBytes(types.MaxSignatureSize),
				}}),
			},
			ValidatorSet: state.Validators,
		},
		CommonHeight:        8,
		ByzantineValidators: []*types.Validator{state.Validators.Validators[0]},
		TotalVotingPower:    12,
		Timestamp:           defaultEvidenceTime,
	}

	ev := []types.Evidence{dve, lcae}

	abciEv := []abci.Evidence{
		{
			Type:             abci.EvidenceType_DUPLICATE_VOTE,
			Height:           3,
			Time:             defaultEvidenceTime,
			Validator:        types.TM2PB.Validator(state.Validators.Validators[0]),
			TotalVotingPower: 10,
		},
		{
			Type:             abci.EvidenceType_LIGHT_CLIENT_ATTACK,
			Height:           8,
			Time:             defaultEvidenceTime,
			Validator:        types.TM2PB.Validator(state.Validators.Validators[0]),
			TotalVotingPower: 12,
		},
	}

	evpool := &mocks.EvidencePool{}
	evpool.On("PendingEvidence", mock.AnythingOfType("int64")).Return(ev, int64(100))
	evpool.On("Update", mock.AnythingOfType("state.State"), mock.AnythingOfType("types.EvidenceList")).Return()
	evpool.On("CheckEvidence", mock.AnythingOfType("types.EvidenceList")).Return(nil)

	blockStore := store.NewBlockStore(dbm.NewMemDB())

	blockExec := sm.NewBlockExecutor(stateStore, log.TestingLogger(), proxyApp.Consensus(),
		mmock.Mempool{}, evpool, blockStore)

	block := sf.MakeBlock(state, 1, new(types.Commit))
	block.Evidence = types.EvidenceData{Evidence: ev}
	block.Header.EvidenceHash = block.Evidence.Hash()
	blockID = types.BlockID{Hash: block.Hash(), PartSetHeader: block.MakePartSet(testPartSize).Header()}

	_, err = blockExec.ApplyBlock(state, blockID, block)
	require.Nil(t, err)

	// TODO check state and mempool
	assert.Equal(t, abciEv, app.ByzantineValidators)
}

func TestValidateValidatorUpdates(t *testing.T) {
	pubkey1 := ed25519.GenPrivKey().PubKey()
	pubkey2 := ed25519.GenPrivKey().PubKey()
	pk1, err := cryptoenc.PubKeyToProto(pubkey1)
	assert.NoError(t, err)
	pk2, err := cryptoenc.PubKeyToProto(pubkey2)
	assert.NoError(t, err)

	defaultValidatorParams := types.ValidatorParams{PubKeyTypes: []string{types.ABCIPubKeyTypeEd25519}}

	testCases := []struct {
		name string

		abciUpdates     []abci.ValidatorUpdate
		validatorParams types.ValidatorParams

		shouldErr bool
	}{
		{
			"adding a validator is OK",
			[]abci.ValidatorUpdate{{PubKey: pk2, Power: 20}},
			defaultValidatorParams,
			false,
		},
		{
			"updating a validator is OK",
			[]abci.ValidatorUpdate{{PubKey: pk1, Power: 20}},
			defaultValidatorParams,
			false,
		},
		{
			"removing a validator is OK",
			[]abci.ValidatorUpdate{{PubKey: pk2, Power: 0}},
			defaultValidatorParams,
			false,
		},
		{
			"adding a validator with negative power results in error",
			[]abci.ValidatorUpdate{{PubKey: pk2, Power: -100}},
			defaultValidatorParams,
			true,
		},
	}

	for _, tc := range testCases {
		tc := tc
		t.Run(tc.name, func(t *testing.T) {
			err := sm.ValidateValidatorUpdates(tc.abciUpdates, tc.validatorParams)
			if tc.shouldErr {
				assert.Error(t, err)
			} else {
				assert.NoError(t, err)
			}
		})
	}
}

func TestUpdateValidators(t *testing.T) {
	pubkey1 := ed25519.GenPrivKey().PubKey()
	val1 := types.NewValidator(pubkey1, 10)
	pubkey2 := ed25519.GenPrivKey().PubKey()
	val2 := types.NewValidator(pubkey2, 20)

	pk, err := cryptoenc.PubKeyToProto(pubkey1)
	require.NoError(t, err)
	pk2, err := cryptoenc.PubKeyToProto(pubkey2)
	require.NoError(t, err)

	testCases := []struct {
		name string

		currentSet  *types.ValidatorSet
		abciUpdates []abci.ValidatorUpdate

		resultingSet *types.ValidatorSet
		shouldErr    bool
	}{
		{
			"adding a validator is OK",
			types.NewValidatorSet([]*types.Validator{val1}),
			[]abci.ValidatorUpdate{{PubKey: pk2, Power: 20}},
			types.NewValidatorSet([]*types.Validator{val1, val2}),
			false,
		},
		{
			"updating a validator is OK",
			types.NewValidatorSet([]*types.Validator{val1}),
			[]abci.ValidatorUpdate{{PubKey: pk, Power: 20}},
			types.NewValidatorSet([]*types.Validator{types.NewValidator(pubkey1, 20)}),
			false,
		},
		{
			"removing a validator is OK",
			types.NewValidatorSet([]*types.Validator{val1, val2}),
			[]abci.ValidatorUpdate{{PubKey: pk2, Power: 0}},
			types.NewValidatorSet([]*types.Validator{val1}),
			false,
		},
		{
			"removing a non-existing validator results in error",
			types.NewValidatorSet([]*types.Validator{val1}),
			[]abci.ValidatorUpdate{{PubKey: pk2, Power: 0}},
			types.NewValidatorSet([]*types.Validator{val1}),
			true,
		},
	}

	for _, tc := range testCases {
		tc := tc
		t.Run(tc.name, func(t *testing.T) {
			updates, err := types.PB2TM.ValidatorUpdates(tc.abciUpdates)
			assert.NoError(t, err)
			err = tc.currentSet.UpdateWithChangeSet(updates)
			if tc.shouldErr {
				assert.Error(t, err)
			} else {
				assert.NoError(t, err)
				require.Equal(t, tc.resultingSet.Size(), tc.currentSet.Size())

				assert.Equal(t, tc.resultingSet.TotalVotingPower(), tc.currentSet.TotalVotingPower())

				assert.Equal(t, tc.resultingSet.Validators[0].Address, tc.currentSet.Validators[0].Address)
				if tc.resultingSet.Size() > 1 {
					assert.Equal(t, tc.resultingSet.Validators[1].Address, tc.currentSet.Validators[1].Address)
				}
			}
		})
	}
}

// TestEndBlockValidatorUpdates ensures we update validator set and send an event.
func TestEndBlockValidatorUpdates(t *testing.T) {
	app := &testApp{}
	cc := proxy.NewLocalClientCreator(app)
	proxyApp := proxy.NewAppConns(cc)
	err := proxyApp.Start()
	require.Nil(t, err)
	defer proxyApp.Stop() //nolint:errcheck // ignore for tests

	state, stateDB, _ := makeState(1, 1)
	stateStore := sm.NewStore(stateDB)
	blockStore := store.NewBlockStore(dbm.NewMemDB())

	blockExec := sm.NewBlockExecutor(
		stateStore,
		log.TestingLogger(),
		proxyApp.Consensus(),
		mmock.Mempool{},
		sm.EmptyEvidencePool{},
		blockStore,
	)

	eventBus := types.NewEventBus()
	err = eventBus.Start()
	require.NoError(t, err)
	defer eventBus.Stop() //nolint:errcheck // ignore for tests

	blockExec.SetEventBus(eventBus)

	updatesSub, err := eventBus.Subscribe(
		context.Background(),
		"TestEndBlockValidatorUpdates",
		types.EventQueryValidatorSetUpdates,
	)
	require.NoError(t, err)

	block := sf.MakeBlock(state, 1, new(types.Commit))
	blockID := types.BlockID{Hash: block.Hash(), PartSetHeader: block.MakePartSet(testPartSize).Header()}

	pubkey := ed25519.GenPrivKey().PubKey()
	pk, err := cryptoenc.PubKeyToProto(pubkey)
	require.NoError(t, err)
	app.ValidatorUpdates = []abci.ValidatorUpdate{
		{PubKey: pk, Power: 10},
	}

	state, err = blockExec.ApplyBlock(state, blockID, block)
	require.Nil(t, err)
	// test new validator was added to NextValidators
	if assert.Equal(t, state.Validators.Size()+1, state.NextValidators.Size()) {
		idx, _ := state.NextValidators.GetByAddress(pubkey.Address())
		if idx < 0 {
			t.Fatalf("can't find address %v in the set %v", pubkey.Address(), state.NextValidators)
		}
	}

	// test we threw an event
	select {
	case msg := <-updatesSub.Out():
		event, ok := msg.Data().(types.EventDataValidatorSetUpdates)
		require.True(t, ok, "Expected event of type EventDataValidatorSetUpdates, got %T", msg.Data())
		if assert.NotEmpty(t, event.ValidatorUpdates) {
			assert.Equal(t, pubkey, event.ValidatorUpdates[0].PubKey)
			assert.EqualValues(t, 10, event.ValidatorUpdates[0].VotingPower)
		}
	case <-updatesSub.Canceled():
		t.Fatalf("updatesSub was canceled (reason: %v)", updatesSub.Err())
	case <-time.After(1 * time.Second):
		t.Fatal("Did not receive EventValidatorSetUpdates within 1 sec.")
	}
}

// TestEndBlockValidatorUpdatesResultingInEmptySet checks that processing validator updates that
// would result in empty set causes no panic, an error is raised and NextValidators is not updated
func TestEndBlockValidatorUpdatesResultingInEmptySet(t *testing.T) {
	app := &testApp{}
	cc := proxy.NewLocalClientCreator(app)
	proxyApp := proxy.NewAppConns(cc)
	err := proxyApp.Start()
	require.Nil(t, err)
	defer proxyApp.Stop() //nolint:errcheck // ignore for tests

	state, stateDB, _ := makeState(1, 1)
	stateStore := sm.NewStore(stateDB)
	blockStore := store.NewBlockStore(dbm.NewMemDB())
	blockExec := sm.NewBlockExecutor(
		stateStore,
		log.TestingLogger(),
		proxyApp.Consensus(),
		mmock.Mempool{},
		sm.EmptyEvidencePool{},
		blockStore,
	)

	block := sf.MakeBlock(state, 1, new(types.Commit))
	blockID := types.BlockID{Hash: block.Hash(), PartSetHeader: block.MakePartSet(testPartSize).Header()}

	vp, err := cryptoenc.PubKeyToProto(state.Validators.Validators[0].PubKey)
	require.NoError(t, err)
	// Remove the only validator
	app.ValidatorUpdates = []abci.ValidatorUpdate{
		{PubKey: vp, Power: 0},
	}

	assert.NotPanics(t, func() { state, err = blockExec.ApplyBlock(state, blockID, block) })
	assert.NotNil(t, err)
	assert.NotEmpty(t, state.NextValidators.Validators)
}

func makeBlockID(hash []byte, partSetSize uint32, partSetHash []byte) types.BlockID {
	var (
		h   = make([]byte, tmhash.Size)
		psH = make([]byte, tmhash.Size)
	)
	copy(h, hash)
	copy(psH, partSetHash)
	return types.BlockID{
		Hash: h,
		PartSetHeader: types.PartSetHeader{
			Total: partSetSize,
			Hash:  psH,
		},
	}
}<|MERGE_RESOLUTION|>--- conflicted
+++ resolved
@@ -78,24 +78,14 @@
 			[]byte("Signature1"),
 			state.Validators.Validators[0].Address,
 			now,
-<<<<<<< HEAD
 			types.VoteExtensionToSign{},
 		)
-=======
-      types.VoteExtensionToSign{},
-    )
->>>>>>> 53d29f61
 		commitSig1 = types.NewCommitSigForBlock(
 			[]byte("Signature2"),
 			state.Validators.Validators[1].Address,
 			now,
-<<<<<<< HEAD
-			types.VoteExtensionToSign{},
-		)
-=======
       types.VoteExtensionToSign{},
     )
->>>>>>> 53d29f61
 		absentSig = types.NewCommitSigAbsent()
 	)
 
