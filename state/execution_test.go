package state_test

import (
	"context"
	"testing"
	"time"

	"github.com/stretchr/testify/assert"
	"github.com/stretchr/testify/require"

	"github.com/tendermint/tendermint/abci/example/kvstore"
	abci "github.com/tendermint/tendermint/abci/types"
	"github.com/tendermint/tendermint/crypto/ed25519"
	"github.com/tendermint/tendermint/crypto/secp256k1"
	"github.com/tendermint/tendermint/libs/log"
	"github.com/tendermint/tendermint/mock"
	"github.com/tendermint/tendermint/proxy"
	sm "github.com/tendermint/tendermint/state"
	"github.com/tendermint/tendermint/types"
	tmtime "github.com/tendermint/tendermint/types/time"
)

var (
	chainID             = "execution_chain"
	testPartSize uint32 = 65536
	nTxsPerBlock        = 10
)

func TestApplyBlock(t *testing.T) {
	cc := proxy.NewLocalClientCreator(kvstore.NewApplication())
	proxyApp := proxy.NewAppConns(cc)
	err := proxyApp.Start()
	require.Nil(t, err)
	defer proxyApp.Stop()

	state, stateDB, _ := makeState(1, 1)

	blockExec := sm.NewBlockExecutor(stateDB, log.TestingLogger(), proxyApp.Consensus(),
		mock.Mempool{}, sm.MockEvidencePool{})

	block := makeBlock(state, 1)
	blockID := types.BlockID{Hash: block.Hash(), PartsHeader: block.MakePartSet(testPartSize).Header()}

	//nolint:ineffassign
	state, err = blockExec.ApplyBlock(state, blockID, block)
	require.Nil(t, err)

	// TODO check state and mempool
}

// TestBeginBlockValidators ensures we send absent validators list.
func TestBeginBlockValidators(t *testing.T) {
	app := &testApp{}
	cc := proxy.NewLocalClientCreator(app)
	proxyApp := proxy.NewAppConns(cc)
	err := proxyApp.Start()
	require.Nil(t, err)
	defer proxyApp.Stop()

	state, stateDB, _ := makeState(2, 2)

	prevHash := state.LastBlockID.Hash
	prevParts := types.PartSetHeader{}
	prevBlockID := types.BlockID{Hash: prevHash, PartsHeader: prevParts}

	var (
		now        = tmtime.Now()
		commitSig0 = types.NewCommitSigForBlock(
			[]byte("Signature1"),
			state.Validators.Validators[0].Address,
			now)
		commitSig1 = types.NewCommitSigForBlock(
			[]byte("Signature2"),
			state.Validators.Validators[1].Address,
			now)
		absentSig = types.NewCommitSigAbsent()
	)

	testCases := []struct {
		desc                     string
		lastCommitSigs           []types.CommitSig
		expectedAbsentValidators []int
	}{
		{"none absent", []types.CommitSig{commitSig0, commitSig1}, []int{}},
		{"one absent", []types.CommitSig{commitSig0, absentSig}, []int{1}},
		{"multiple absent", []types.CommitSig{absentSig, absentSig}, []int{0, 1}},
	}

	for _, tc := range testCases {
		lastCommit := types.NewCommit(1, 0, prevBlockID, tc.lastCommitSigs)

		// block for height 2
		block, _ := state.MakeBlock(2, makeTxs(2), lastCommit, nil, state.Validators.GetProposer().Address)

		_, err = sm.ExecCommitBlock(proxyApp.Consensus(), block, log.TestingLogger(), stateDB)
		require.Nil(t, err, tc.desc)

		// -> app receives a list of validators with a bool indicating if they signed
		ctr := 0
		for i, v := range app.CommitVotes {
			if ctr < len(tc.expectedAbsentValidators) &&
				tc.expectedAbsentValidators[ctr] == i {

				assert.False(t, v.SignedLastBlock)
				ctr++
			} else {
				assert.True(t, v.SignedLastBlock)
			}
		}
	}
}

// TestBeginBlockByzantineValidators ensures we send byzantine validators list.
func TestBeginBlockByzantineValidators(t *testing.T) {
	app := &testApp{}
	cc := proxy.NewLocalClientCreator(app)
	proxyApp := proxy.NewAppConns(cc)
	err := proxyApp.Start()
	require.Nil(t, err)
	defer proxyApp.Stop()

	state, stateDB, _ := makeState(2, 12)

	prevHash := state.LastBlockID.Hash
	prevParts := types.PartSetHeader{}
	prevBlockID := types.BlockID{Hash: prevHash, PartsHeader: prevParts}

<<<<<<< HEAD
	height1, idx1, val1 := int64(8), uint32(0), state.Validators.Validators[0].Address
	height2, idx2, val2 := int64(3), uint32(1), state.Validators.Validators[1].Address
=======
	height1, idx1, val1 := int64(8), int32(0), state.Validators.Validators[0].Address
	height2, idx2, val2 := int64(3), int32(1), state.Validators.Validators[1].Address
>>>>>>> 9cf40bfa
	ev1 := types.NewMockEvidence(height1, time.Now(), idx1, val1)
	ev2 := types.NewMockEvidence(height2, time.Now(), idx2, val2)

	now := tmtime.Now()
	valSet := state.Validators
	testCases := []struct {
		desc                        string
		evidence                    []types.Evidence
		expectedByzantineValidators []abci.Evidence
	}{
		{"none byzantine", []types.Evidence{}, []abci.Evidence{}},
		{"one byzantine", []types.Evidence{ev1}, []abci.Evidence{types.TM2PB.Evidence(ev1, valSet, now)}},
		{"multiple byzantine", []types.Evidence{ev1, ev2}, []abci.Evidence{
			types.TM2PB.Evidence(ev1, valSet, now),
			types.TM2PB.Evidence(ev2, valSet, now)}},
	}

	var (
		commitSig0 = types.NewCommitSigForBlock(
			[]byte("Signature1"),
			state.Validators.Validators[0].Address,
			now)
		commitSig1 = types.NewCommitSigForBlock(
			[]byte("Signature2"),
			state.Validators.Validators[1].Address,
			now)
	)
	commitSigs := []types.CommitSig{commitSig0, commitSig1}
	lastCommit := types.NewCommit(9, 0, prevBlockID, commitSigs)
	for _, tc := range testCases {

		block, _ := state.MakeBlock(10, makeTxs(2), lastCommit, nil, state.Validators.GetProposer().Address)
		block.Time = now
		block.Evidence.Evidence = tc.evidence
		_, err = sm.ExecCommitBlock(proxyApp.Consensus(), block, log.TestingLogger(), stateDB)
		require.Nil(t, err, tc.desc)

		// -> app must receive an index of the byzantine validator
		assert.Equal(t, tc.expectedByzantineValidators, app.ByzantineValidators, tc.desc)
	}
}

func TestValidateValidatorUpdates(t *testing.T) {
	pubkey1 := ed25519.GenPrivKey().PubKey()
	pubkey2 := ed25519.GenPrivKey().PubKey()

	secpKey := secp256k1.GenPrivKey().PubKey()

	defaultValidatorParams := types.ValidatorParams{PubKeyTypes: []string{types.ABCIPubKeyTypeEd25519}}

	testCases := []struct {
		name string

		abciUpdates     []abci.ValidatorUpdate
		validatorParams types.ValidatorParams

		shouldErr bool
	}{
		{
			"adding a validator is OK",

			[]abci.ValidatorUpdate{{PubKey: types.TM2PB.PubKey(pubkey2), Power: 20}},
			defaultValidatorParams,

			false,
		},
		{
			"updating a validator is OK",

			[]abci.ValidatorUpdate{{PubKey: types.TM2PB.PubKey(pubkey1), Power: 20}},
			defaultValidatorParams,

			false,
		},
		{
			"removing a validator is OK",

			[]abci.ValidatorUpdate{{PubKey: types.TM2PB.PubKey(pubkey2), Power: 0}},
			defaultValidatorParams,

			false,
		},
		{
			"adding a validator with negative power results in error",

			[]abci.ValidatorUpdate{{PubKey: types.TM2PB.PubKey(pubkey2), Power: -100}},
			defaultValidatorParams,

			true,
		},
		{
			"adding a validator with pubkey thats not in validator params results in error",

			[]abci.ValidatorUpdate{{PubKey: types.TM2PB.PubKey(secpKey), Power: -100}},
			defaultValidatorParams,

			true,
		},
	}

	for _, tc := range testCases {
		tc := tc
		t.Run(tc.name, func(t *testing.T) {
			err := sm.ValidateValidatorUpdates(tc.abciUpdates, tc.validatorParams)
			if tc.shouldErr {
				assert.Error(t, err)
			} else {
				assert.NoError(t, err)
			}
		})
	}
}

func TestUpdateValidators(t *testing.T) {
	pubkey1 := ed25519.GenPrivKey().PubKey()
	val1 := types.NewValidator(pubkey1, 10)
	pubkey2 := ed25519.GenPrivKey().PubKey()
	val2 := types.NewValidator(pubkey2, 20)

	testCases := []struct {
		name string

		currentSet  *types.ValidatorSet
		abciUpdates []abci.ValidatorUpdate

		resultingSet *types.ValidatorSet
		shouldErr    bool
	}{
		{
			"adding a validator is OK",

			types.NewValidatorSet([]*types.Validator{val1}),
			[]abci.ValidatorUpdate{{PubKey: types.TM2PB.PubKey(pubkey2), Power: 20}},

			types.NewValidatorSet([]*types.Validator{val1, val2}),
			false,
		},
		{
			"updating a validator is OK",

			types.NewValidatorSet([]*types.Validator{val1}),
			[]abci.ValidatorUpdate{{PubKey: types.TM2PB.PubKey(pubkey1), Power: 20}},

			types.NewValidatorSet([]*types.Validator{types.NewValidator(pubkey1, 20)}),
			false,
		},
		{
			"removing a validator is OK",

			types.NewValidatorSet([]*types.Validator{val1, val2}),
			[]abci.ValidatorUpdate{{PubKey: types.TM2PB.PubKey(pubkey2), Power: 0}},

			types.NewValidatorSet([]*types.Validator{val1}),
			false,
		},
		{
			"removing a non-existing validator results in error",

			types.NewValidatorSet([]*types.Validator{val1}),
			[]abci.ValidatorUpdate{{PubKey: types.TM2PB.PubKey(pubkey2), Power: 0}},

			types.NewValidatorSet([]*types.Validator{val1}),
			true,
		},
	}

	for _, tc := range testCases {
		tc := tc
		t.Run(tc.name, func(t *testing.T) {
			updates, err := types.PB2TM.ValidatorUpdates(tc.abciUpdates)
			assert.NoError(t, err)
			err = tc.currentSet.UpdateWithChangeSet(updates)
			if tc.shouldErr {
				assert.Error(t, err)
			} else {
				assert.NoError(t, err)
				require.Equal(t, tc.resultingSet.Size(), tc.currentSet.Size())

				assert.Equal(t, tc.resultingSet.TotalVotingPower(), tc.currentSet.TotalVotingPower())

				assert.Equal(t, tc.resultingSet.Validators[0].Address, tc.currentSet.Validators[0].Address)
				if tc.resultingSet.Size() > 1 {
					assert.Equal(t, tc.resultingSet.Validators[1].Address, tc.currentSet.Validators[1].Address)
				}
			}
		})
	}
}

// TestEndBlockValidatorUpdates ensures we update validator set and send an event.
func TestEndBlockValidatorUpdates(t *testing.T) {
	app := &testApp{}
	cc := proxy.NewLocalClientCreator(app)
	proxyApp := proxy.NewAppConns(cc)
	err := proxyApp.Start()
	require.Nil(t, err)
	defer proxyApp.Stop()

	state, stateDB, _ := makeState(1, 1)

	blockExec := sm.NewBlockExecutor(
		stateDB,
		log.TestingLogger(),
		proxyApp.Consensus(),
		mock.Mempool{},
		sm.MockEvidencePool{},
	)

	eventBus := types.NewEventBus()
	err = eventBus.Start()
	require.NoError(t, err)
	defer eventBus.Stop()
	blockExec.SetEventBus(eventBus)

	updatesSub, err := eventBus.Subscribe(
		context.Background(),
		"TestEndBlockValidatorUpdates",
		types.EventQueryValidatorSetUpdates,
	)
	require.NoError(t, err)

	block := makeBlock(state, 1)
	blockID := types.BlockID{Hash: block.Hash(), PartsHeader: block.MakePartSet(testPartSize).Header()}

	pubkey := ed25519.GenPrivKey().PubKey()
	app.ValidatorUpdates = []abci.ValidatorUpdate{
		{PubKey: types.TM2PB.PubKey(pubkey), Power: 10},
	}

	state, err = blockExec.ApplyBlock(state, blockID, block)
	require.Nil(t, err)

	// test new validator was added to NextValidators
	if assert.Equal(t, state.Validators.Size()+1, state.NextValidators.Size()) {
		_, _, err := state.NextValidators.GetByAddress(pubkey.Address())
		if err != nil {
			t.Fatalf("can't find address %v in the set %v", pubkey.Address(), state.NextValidators)
		}
	}

	// test we threw an event
	select {
	case msg := <-updatesSub.Out():
		event, ok := msg.Data().(types.EventDataValidatorSetUpdates)
		require.True(t, ok, "Expected event of type EventDataValidatorSetUpdates, got %T", msg.Data())
		if assert.NotEmpty(t, event.ValidatorUpdates) {
			assert.Equal(t, pubkey, event.ValidatorUpdates[0].PubKey)
			assert.EqualValues(t, 10, event.ValidatorUpdates[0].VotingPower)
		}
	case <-updatesSub.Cancelled():
		t.Fatalf("updatesSub was cancelled (reason: %v)", updatesSub.Err())
	case <-time.After(1 * time.Second):
		t.Fatal("Did not receive EventValidatorSetUpdates within 1 sec.")
	}
}

// TestEndBlockValidatorUpdatesResultingInEmptySet checks that processing validator updates that
// would result in empty set causes no panic, an error is raised and NextValidators is not updated
func TestEndBlockValidatorUpdatesResultingInEmptySet(t *testing.T) {
	app := &testApp{}
	cc := proxy.NewLocalClientCreator(app)
	proxyApp := proxy.NewAppConns(cc)
	err := proxyApp.Start()
	require.Nil(t, err)
	defer proxyApp.Stop()

	state, stateDB, _ := makeState(1, 1)
	blockExec := sm.NewBlockExecutor(
		stateDB,
		log.TestingLogger(),
		proxyApp.Consensus(),
		mock.Mempool{},
		sm.MockEvidencePool{},
	)

	block := makeBlock(state, 1)
	blockID := types.BlockID{Hash: block.Hash(), PartsHeader: block.MakePartSet(testPartSize).Header()}

	// Remove the only validator
	app.ValidatorUpdates = []abci.ValidatorUpdate{
		{PubKey: types.TM2PB.PubKey(state.Validators.Validators[0].PubKey), Power: 0},
	}

	assert.NotPanics(t, func() { state, err = blockExec.ApplyBlock(state, blockID, block) })
	assert.NotNil(t, err)
	assert.NotEmpty(t, state.NextValidators.Validators)

}<|MERGE_RESOLUTION|>--- conflicted
+++ resolved
@@ -125,13 +125,8 @@
 	prevParts := types.PartSetHeader{}
 	prevBlockID := types.BlockID{Hash: prevHash, PartsHeader: prevParts}
 
-<<<<<<< HEAD
 	height1, idx1, val1 := int64(8), uint32(0), state.Validators.Validators[0].Address
 	height2, idx2, val2 := int64(3), uint32(1), state.Validators.Validators[1].Address
-=======
-	height1, idx1, val1 := int64(8), int32(0), state.Validators.Validators[0].Address
-	height2, idx2, val2 := int64(3), int32(1), state.Validators.Validators[1].Address
->>>>>>> 9cf40bfa
 	ev1 := types.NewMockEvidence(height1, time.Now(), idx1, val1)
 	ev2 := types.NewMockEvidence(height2, time.Now(), idx2, val2)
 
