package state

import (
	"github.com/tendermint/tendermint/types"
)

//------------------------------------------------------
// blockchain services types
// NOTE: Interfaces used by RPC must be thread safe!
//------------------------------------------------------

//------------------------------------------------------
// blockstore

// BlockStore defines the interface used by the ConsensusState.
type BlockStore interface {
	Base() int64
	Height() int64
	Size() int64

	LoadBlockMeta(height int64) *types.BlockMeta
	LoadBlock(height int64) *types.Block

	SaveBlock(block *types.Block, blockParts *types.PartSet, seenCommit *types.Commit)

	PruneBlocks(height int64) (uint64, error)

	LoadBlockByHash(hash []byte) *types.Block
	LoadBlockPart(height int64, index int) *types.Part

	LoadBlockCommit(height int64) *types.Commit
	LoadSeenCommit(height int64) *types.Commit
}

//-----------------------------------------------------------------------------
// evidence pool

//go:generate mockery -case underscore -name EvidencePool

// EvidencePool defines the EvidencePool interface used by the ConsensusState.
// Get/Set/Commit
type EvidencePool interface {
	PendingEvidence(uint32) []types.Evidence
	AddEvidence(types.Evidence) error
	Update(*types.Block, State)
	IsCommitted(types.Evidence) bool
	IsPending(types.Evidence) bool
}

type MockEvidencePool struct{}

<<<<<<< HEAD
func (m MockEvidencePool) PendingEvidence(uint32) []types.Evidence { return nil }
func (m MockEvidencePool) AddEvidence(types.Evidence) error        { return nil }
func (m MockEvidencePool) Update(*types.Block, State)              {}
func (m MockEvidencePool) IsCommitted(types.Evidence) bool         { return false }
=======
func (me MockEvidencePool) PendingEvidence(int64) []types.Evidence { return nil }
func (me MockEvidencePool) AddEvidence(types.Evidence) error       { return nil }
func (me MockEvidencePool) Update(*types.Block, State)             {}
func (me MockEvidencePool) IsCommitted(types.Evidence) bool        { return false }
func (me MockEvidencePool) IsPending(types.Evidence) bool          { return false }
>>>>>>> 25890a66
<|MERGE_RESOLUTION|>--- conflicted
+++ resolved
@@ -47,17 +47,11 @@
 	IsPending(types.Evidence) bool
 }
 
+// MockEvidencePool is an empty implementation of EvidencePool, useful for testing.
 type MockEvidencePool struct{}
 
-<<<<<<< HEAD
-func (m MockEvidencePool) PendingEvidence(uint32) []types.Evidence { return nil }
-func (m MockEvidencePool) AddEvidence(types.Evidence) error        { return nil }
-func (m MockEvidencePool) Update(*types.Block, State)              {}
-func (m MockEvidencePool) IsCommitted(types.Evidence) bool         { return false }
-=======
-func (me MockEvidencePool) PendingEvidence(int64) []types.Evidence { return nil }
+func (me MockEvidencePool) PendingEvidence(uint32) []types.Evidence { return nil }
 func (me MockEvidencePool) AddEvidence(types.Evidence) error       { return nil }
 func (me MockEvidencePool) Update(*types.Block, State)             {}
 func (me MockEvidencePool) IsCommitted(types.Evidence) bool        { return false }
-func (me MockEvidencePool) IsPending(types.Evidence) bool          { return false }
->>>>>>> 25890a66
+func (me MockEvidencePool) IsPending(types.Evidence) bool          { return false }