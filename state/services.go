--- conflicted
+++ resolved
@@ -43,18 +43,5 @@
 	Update(*types.Block, State)
 	// IsCommitted indicates if this evidence was already marked committed in another block.
 	IsCommitted(types.Evidence) bool
-<<<<<<< HEAD
-}
-
-// MockEvidencePool is an empty implementation of EvidencePool, useful for testing.
-type MockEvidencePool struct{}
-
-func (m MockEvidencePool) PendingEvidence(int64) []types.Evidence { return nil }
-func (m MockEvidencePool) AddEvidence(types.Evidence) error       { return nil }
-func (m MockEvidencePool) Update(*types.Block, State)             {}
-func (m MockEvidencePool) IsCommitted(types.Evidence) bool        { return false }
-func (m MockEvidencePool) AddPOLC(types.ProofOfLockChange) error  { return nil }
-=======
 	IsPending(types.Evidence) bool
-}
->>>>>>> ffc73ba0
+}