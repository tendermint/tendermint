package state_test

import (
	"bytes"
	"fmt"
	"time"

	dbm "github.com/tendermint/tm-db"

	abci "github.com/tendermint/tendermint/abci/types"
	"github.com/tendermint/tendermint/crypto"
	"github.com/tendermint/tendermint/crypto/ed25519"
	tmrand "github.com/tendermint/tendermint/libs/rand"
	"github.com/tendermint/tendermint/proxy"
	sm "github.com/tendermint/tendermint/state"
	"github.com/tendermint/tendermint/types"
	tmtime "github.com/tendermint/tendermint/types/time"
)

type paramsChangeTestCase struct {
	height int64
	params types.ConsensusParams
}

<<<<<<< HEAD
// always returns true if asked if any evidence was already committed.
type mockEvPoolAlwaysCommitted struct{}

func (m mockEvPoolAlwaysCommitted) PendingEvidence(uint32) []types.Evidence { return nil }
func (m mockEvPoolAlwaysCommitted) AddEvidence(types.Evidence) error        { return nil }
func (m mockEvPoolAlwaysCommitted) Update(*types.Block, sm.State)           {}
func (m mockEvPoolAlwaysCommitted) IsCommitted(types.Evidence) bool         { return true }

=======
>>>>>>> 25890a66
func newTestApp() proxy.AppConns {
	app := &testApp{}
	cc := proxy.NewLocalClientCreator(app)
	return proxy.NewAppConns(cc)
}

func makeAndCommitGoodBlock(
	state sm.State,
	height int64,
	lastCommit *types.Commit,
	proposerAddr []byte,
	blockExec *sm.BlockExecutor,
	privVals map[string]types.PrivValidator,
	evidence []types.Evidence) (sm.State, types.BlockID, *types.Commit, error) {
	// A good block passes
	state, blockID, err := makeAndApplyGoodBlock(state, height, lastCommit, proposerAddr, blockExec, evidence)
	if err != nil {
		return state, types.BlockID{}, nil, err
	}

	// Simulate a lastCommit for this block from all validators for the next height
	commit, err := makeValidCommit(height, blockID, state.Validators, privVals)
	if err != nil {
		return state, types.BlockID{}, nil, err
	}
	return state, blockID, commit, nil
}

func makeAndApplyGoodBlock(state sm.State, height int64, lastCommit *types.Commit, proposerAddr []byte,
	blockExec *sm.BlockExecutor, evidence []types.Evidence) (sm.State, types.BlockID, error) {
	block, _ := state.MakeBlock(height, makeTxs(height), lastCommit, evidence, proposerAddr)
	if err := blockExec.ValidateBlock(state, block); err != nil {
		return state, types.BlockID{}, err
	}
	blockID := types.BlockID{Hash: block.Hash(),
		PartsHeader: types.PartSetHeader{Total: 3, Hash: tmrand.Bytes(32)}}
	state, _, err := blockExec.ApplyBlock(state, blockID, block)
	if err != nil {
		return state, types.BlockID{}, err
	}
	return state, blockID, nil
}

func makeValidCommit(
	height int64,
	blockID types.BlockID,
	vals *types.ValidatorSet,
	privVals map[string]types.PrivValidator,
) (*types.Commit, error) {
	sigs := make([]types.CommitSig, 0)
	for i := 0; i < vals.Size(); i++ {
		_, val := vals.GetByIndex(i)
		vote, err := types.MakeVote(height, blockID, vals, privVals[val.Address.String()], chainID, time.Now())
		if err != nil {
			return nil, err
		}
		sigs = append(sigs, vote.CommitSig())
	}
	return types.NewCommit(height, 0, blockID, sigs), nil
}

// make some bogus txs
func makeTxs(height int64) (txs []types.Tx) {
	for i := 0; i < nTxsPerBlock; i++ {
		txs = append(txs, types.Tx([]byte{byte(height), byte(i)}))
	}
	return txs
}

func makeState(nVals, height int) (sm.State, dbm.DB, map[string]types.PrivValidator) {
	vals := make([]types.GenesisValidator, nVals)
	privVals := make(map[string]types.PrivValidator, nVals)
	for i := 0; i < nVals; i++ {
		secret := []byte(fmt.Sprintf("test%d", i))
		pk := ed25519.GenPrivKeyFromSecret(secret)
		valAddr := pk.PubKey().Address()
		vals[i] = types.GenesisValidator{
			Address: valAddr,
			PubKey:  pk.PubKey(),
			Power:   1000,
			Name:    fmt.Sprintf("test%d", i),
		}
		privVals[valAddr.String()] = types.NewMockPVWithParams(pk, false, false)
	}
	s, _ := sm.MakeGenesisState(&types.GenesisDoc{
		ChainID:    chainID,
		Validators: vals,
		AppHash:    nil,
	})

	stateDB := dbm.NewMemDB()
	sm.SaveState(stateDB, s)

	for i := 1; i < height; i++ {
		s.LastBlockHeight++
		s.LastValidators = s.Validators.Copy()
		sm.SaveState(stateDB, s)
	}
	return s, stateDB, privVals
}

func makeBlock(state sm.State, height int64) *types.Block {
	block, _ := state.MakeBlock(
		height,
		makeTxs(state.LastBlockHeight),
		new(types.Commit),
		nil,
		state.Validators.GetProposer().Address,
	)
	return block
}

func genValSet(size int) *types.ValidatorSet {
	vals := make([]*types.Validator, size)
	for i := 0; i < size; i++ {
		vals[i] = types.NewValidator(ed25519.GenPrivKey().PubKey(), 10)
	}
	return types.NewValidatorSet(vals)
}

func makeConsensusParams(
	blockBytes, blockGas int64,
	blockTimeIotaMs int64,
	evidenceAge int64,
) types.ConsensusParams {
	return types.ConsensusParams{
		Block: types.BlockParams{
			MaxBytes:   blockBytes,
			MaxGas:     blockGas,
			TimeIotaMs: blockTimeIotaMs,
		},
		Evidence: types.EvidenceParams{
			MaxAgeNumBlocks: evidenceAge,
			MaxAgeDuration:  time.Duration(evidenceAge),
		},
	}
}

func makeHeaderPartsResponsesValPubKeyChange(
	state sm.State,
	pubkey crypto.PubKey,
) (types.Header, types.BlockID, *sm.ABCIResponses) {

	block := makeBlock(state, state.LastBlockHeight+1)
	abciResponses := &sm.ABCIResponses{
		EndBlock: &abci.ResponseEndBlock{ValidatorUpdates: nil},
	}

	// If the pubkey is new, remove the old and add the new.
	_, val := state.NextValidators.GetByIndex(0)
	if !bytes.Equal(pubkey.Bytes(), val.PubKey.Bytes()) {
		abciResponses.EndBlock = &abci.ResponseEndBlock{
			ValidatorUpdates: []abci.ValidatorUpdate{
				types.TM2PB.NewValidatorUpdate(val.PubKey, 0),
				types.TM2PB.NewValidatorUpdate(pubkey, 10),
			},
		}
	}

	return block.Header, types.BlockID{Hash: block.Hash(), PartsHeader: types.PartSetHeader{}}, abciResponses
}

func makeHeaderPartsResponsesValPowerChange(
	state sm.State,
	power int64,
) (types.Header, types.BlockID, *sm.ABCIResponses) {

	block := makeBlock(state, state.LastBlockHeight+1)
	abciResponses := &sm.ABCIResponses{
		EndBlock: &abci.ResponseEndBlock{ValidatorUpdates: nil},
	}

	// If the pubkey is new, remove the old and add the new.
	_, val := state.NextValidators.GetByIndex(0)
	if val.VotingPower != power {
		abciResponses.EndBlock = &abci.ResponseEndBlock{
			ValidatorUpdates: []abci.ValidatorUpdate{
				types.TM2PB.NewValidatorUpdate(val.PubKey, power),
			},
		}
	}

	return block.Header, types.BlockID{Hash: block.Hash(), PartsHeader: types.PartSetHeader{}}, abciResponses
}

func makeHeaderPartsResponsesParams(
	state sm.State,
	params types.ConsensusParams,
) (types.Header, types.BlockID, *sm.ABCIResponses) {

	block := makeBlock(state, state.LastBlockHeight+1)
	abciResponses := &sm.ABCIResponses{
		EndBlock: &abci.ResponseEndBlock{ConsensusParamUpdates: types.TM2PB.ConsensusParams(&params)},
	}
	return block.Header, types.BlockID{Hash: block.Hash(), PartsHeader: types.PartSetHeader{}}, abciResponses
}

func randomGenesisDoc() *types.GenesisDoc {
	pubkey := ed25519.GenPrivKey().PubKey()
	return &types.GenesisDoc{
		GenesisTime: tmtime.Now(),
		ChainID:     "abc",
		Validators: []types.GenesisValidator{
			{
				Address: pubkey.Address(),
				PubKey:  pubkey,
				Power:   10,
				Name:    "myval",
			},
		},
		ConsensusParams: types.DefaultConsensusParams(),
	}
}

//----------------------------------------------------------------------------

type testApp struct {
	abci.BaseApplication

	CommitVotes         []abci.VoteInfo
	ByzantineValidators []abci.Evidence
	ValidatorUpdates    []abci.ValidatorUpdate
}

var _ abci.Application = (*testApp)(nil)

func (app *testApp) Info(req abci.RequestInfo) (resInfo abci.ResponseInfo) {
	return abci.ResponseInfo{}
}

func (app *testApp) BeginBlock(req abci.RequestBeginBlock) abci.ResponseBeginBlock {
	app.CommitVotes = req.LastCommitInfo.Votes
	app.ByzantineValidators = req.ByzantineValidators
	return abci.ResponseBeginBlock{}
}

func (app *testApp) EndBlock(req abci.RequestEndBlock) abci.ResponseEndBlock {
	return abci.ResponseEndBlock{ValidatorUpdates: app.ValidatorUpdates}
}

func (app *testApp) DeliverTx(req abci.RequestDeliverTx) abci.ResponseDeliverTx {
	return abci.ResponseDeliverTx{Events: []abci.Event{}}
}

func (app *testApp) CheckTx(req abci.RequestCheckTx) abci.ResponseCheckTx {
	return abci.ResponseCheckTx{}
}

func (app *testApp) Commit() abci.ResponseCommit {
	return abci.ResponseCommit{}
}

func (app *testApp) Query(reqQuery abci.RequestQuery) (resQuery abci.ResponseQuery) {
	return
}<|MERGE_RESOLUTION|>--- conflicted
+++ resolved
@@ -22,17 +22,6 @@
 	params types.ConsensusParams
 }
 
-<<<<<<< HEAD
-// always returns true if asked if any evidence was already committed.
-type mockEvPoolAlwaysCommitted struct{}
-
-func (m mockEvPoolAlwaysCommitted) PendingEvidence(uint32) []types.Evidence { return nil }
-func (m mockEvPoolAlwaysCommitted) AddEvidence(types.Evidence) error        { return nil }
-func (m mockEvPoolAlwaysCommitted) Update(*types.Block, sm.State)           {}
-func (m mockEvPoolAlwaysCommitted) IsCommitted(types.Evidence) bool         { return true }
-
-=======
->>>>>>> 25890a66
 func newTestApp() proxy.AppConns {
 	app := &testApp{}
 	cc := proxy.NewLocalClientCreator(app)
