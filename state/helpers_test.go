package state_test

import (
	"bytes"
	"fmt"
	"time"

	dbm "github.com/tendermint/tm-db"

	abci "github.com/tendermint/tendermint/abci/types"
	"github.com/tendermint/tendermint/crypto"
	"github.com/tendermint/tendermint/crypto/ed25519"
	tmrand "github.com/tendermint/tendermint/libs/rand"
	tmstate "github.com/tendermint/tendermint/proto/state"
	tmproto "github.com/tendermint/tendermint/proto/types"
	"github.com/tendermint/tendermint/proxy"
	sm "github.com/tendermint/tendermint/state"
	"github.com/tendermint/tendermint/types"
	tmtime "github.com/tendermint/tendermint/types/time"
)

type paramsChangeTestCase struct {
	height int64
	params tmproto.ConsensusParams
}

func newTestApp() proxy.AppConns {
	app := &testApp{}
	cc := proxy.NewLocalClientCreator(app)
	return proxy.NewAppConns(cc)
}

func makeAndCommitGoodBlock(
	state sm.State,
	height int64,
	lastCommit *types.Commit,
	proposerAddr []byte,
	blockExec *sm.BlockExecutor,
	privVals map[string]types.PrivValidator,
	evidence []types.Evidence) (sm.State, types.BlockID, *types.Commit, error) {
	// A good block passes
	state, blockID, err := makeAndApplyGoodBlock(state, height, lastCommit, proposerAddr, blockExec, evidence)
	if err != nil {
		return state, types.BlockID{}, nil, err
	}

	// Simulate a lastCommit for this block from all validators for the next height
	commit, err := makeValidCommit(height, blockID, state.Validators, privVals)
	if err != nil {
		return state, types.BlockID{}, nil, err
	}
	return state, blockID, commit, nil
}

func makeAndApplyGoodBlock(state sm.State, height int64, lastCommit *types.Commit, proposerAddr []byte,
	blockExec *sm.BlockExecutor, evidence []types.Evidence) (sm.State, types.BlockID, error) {
	block, _ := state.MakeBlock(height, makeTxs(height), lastCommit, evidence, proposerAddr)
	if err := blockExec.ValidateBlock(state, block); err != nil {
		return state, types.BlockID{}, err
	}
	blockID := types.BlockID{Hash: block.Hash(),
		PartsHeader: types.PartSetHeader{Total: 3, Hash: tmrand.Bytes(32)}}
	state, _, err := blockExec.ApplyBlock(state, blockID, block)
	if err != nil {
		return state, types.BlockID{}, err
	}
	return state, blockID, nil
}

func makeValidCommit(
	height int64,
	blockID types.BlockID,
	vals *types.ValidatorSet,
	privVals map[string]types.PrivValidator,
) (*types.Commit, error) {
	sigs := make([]types.CommitSig, 0)
	for i := 0; i < vals.Size(); i++ {
		_, val := vals.GetByIndex(uint32(i))
		vote, err := types.MakeVote(height, blockID, vals, privVals[val.Address.String()], chainID, time.Now())
		if err != nil {
			return nil, err
		}
		sigs = append(sigs, vote.CommitSig())
	}
	return types.NewCommit(height, 0, blockID, sigs), nil
}

// make some bogus txs
func makeTxs(height int64) (txs []types.Tx) {
	for i := 0; i < nTxsPerBlock; i++ {
		txs = append(txs, types.Tx([]byte{byte(height), byte(i)}))
	}
	return txs
}

func makeState(nVals, height int) (sm.State, dbm.DB, map[string]types.PrivValidator) {
	vals := make([]types.GenesisValidator, nVals)
	privVals := make(map[string]types.PrivValidator, nVals)
	for i := 0; i < nVals; i++ {
		secret := []byte(fmt.Sprintf("test%d", i))
		pk := ed25519.GenPrivKeyFromSecret(secret)
		valAddr := pk.PubKey().Address()
		vals[i] = types.GenesisValidator{
			Address: valAddr,
			PubKey:  pk.PubKey(),
			Power:   1000,
			Name:    fmt.Sprintf("test%d", i),
		}
		privVals[valAddr.String()] = types.NewMockPVWithParams(pk, false, false)
	}
	s, _ := sm.MakeGenesisState(&types.GenesisDoc{
		ChainID:    chainID,
		Validators: vals,
		AppHash:    nil,
	})

	stateDB := dbm.NewMemDB()
	sm.SaveState(stateDB, s)

	for i := 1; i < height; i++ {
		s.LastBlockHeight++
		s.LastValidators = s.Validators.Copy()
		sm.SaveState(stateDB, s)
	}

	return s, stateDB, privVals
}

func makeBlock(state sm.State, height int64) *types.Block {
	block, _ := state.MakeBlock(
		height,
		makeTxs(state.LastBlockHeight),
		new(types.Commit),
		nil,
		state.Validators.GetProposer().Address,
	)
	return block
}

func genValSet(size int) *types.ValidatorSet {
	vals := make([]*types.Validator, size)
	for i := 0; i < size; i++ {
		vals[i] = types.NewValidator(ed25519.GenPrivKey().PubKey(), 10)
	}
	return types.NewValidatorSet(vals)
}

func makeConsensusParams(
	blockBytes, blockGas int64,
	blockTimeIotaMs int64,
	evidenceAge int64,
<<<<<<< HEAD
) tmproto.ConsensusParams {
	return tmproto.ConsensusParams{
		Block: tmproto.BlockParams{
=======
	maxNumEvidence uint32,
) types.ConsensusParams {
	return types.ConsensusParams{
		Block: types.BlockParams{
>>>>>>> c0682a3b
			MaxBytes:   blockBytes,
			MaxGas:     blockGas,
			TimeIotaMs: blockTimeIotaMs,
		},
		Evidence: tmproto.EvidenceParams{
			MaxAgeNumBlocks: evidenceAge,
			MaxAgeDuration:  time.Duration(evidenceAge),
			MaxNum:          maxNumEvidence,
		},
	}
}

func makeHeaderPartsResponsesValPubKeyChange(
	state sm.State,
	pubkey crypto.PubKey,
) (types.Header, types.BlockID, *tmstate.ABCIResponses) {

	block := makeBlock(state, state.LastBlockHeight+1)
	abciResponses := &tmstate.ABCIResponses{
		EndBlock: &abci.ResponseEndBlock{ValidatorUpdates: nil},
	}
	// If the pubkey is new, remove the old and add the new.
	_, val := state.NextValidators.GetByIndex(0)
	if !bytes.Equal(pubkey.Bytes(), val.PubKey.Bytes()) {
		abciResponses.EndBlock = &abci.ResponseEndBlock{
			ValidatorUpdates: []abci.ValidatorUpdate{
				types.TM2PB.NewValidatorUpdate(val.PubKey, 0),
				types.TM2PB.NewValidatorUpdate(pubkey, 10),
			},
		}
	}

	return block.Header, types.BlockID{Hash: block.Hash(), PartsHeader: types.PartSetHeader{}}, abciResponses
}

func makeHeaderPartsResponsesValPowerChange(
	state sm.State,
	power int64,
) (types.Header, types.BlockID, *tmstate.ABCIResponses) {

	block := makeBlock(state, state.LastBlockHeight+1)
	abciResponses := &tmstate.ABCIResponses{
		EndBlock: &abci.ResponseEndBlock{ValidatorUpdates: nil},
	}

	// If the pubkey is new, remove the old and add the new.
	_, val := state.NextValidators.GetByIndex(0)
	if val.VotingPower != power {
		abciResponses.EndBlock = &abci.ResponseEndBlock{
			ValidatorUpdates: []abci.ValidatorUpdate{
				types.TM2PB.NewValidatorUpdate(val.PubKey, power),
			},
		}
	}

	return block.Header, types.BlockID{Hash: block.Hash(), PartsHeader: types.PartSetHeader{}}, abciResponses
}

func makeHeaderPartsResponsesParams(
	state sm.State,
	params tmproto.ConsensusParams,
) (types.Header, types.BlockID, *tmstate.ABCIResponses) {

	block := makeBlock(state, state.LastBlockHeight+1)
	abciResponses := &tmstate.ABCIResponses{
		EndBlock: &abci.ResponseEndBlock{ConsensusParamUpdates: types.TM2PB.ConsensusParams(&params)},
	}
	return block.Header, types.BlockID{Hash: block.Hash(), PartsHeader: types.PartSetHeader{}}, abciResponses
}

func randomGenesisDoc() *types.GenesisDoc {
	pubkey := ed25519.GenPrivKey().PubKey()
	return &types.GenesisDoc{
		GenesisTime: tmtime.Now(),
		ChainID:     "abc",
		Validators: []types.GenesisValidator{
			{
				Address: pubkey.Address(),
				PubKey:  pubkey,
				Power:   10,
				Name:    "myval",
			},
		},
		ConsensusParams: types.DefaultConsensusParams(),
	}
}

//----------------------------------------------------------------------------

type testApp struct {
	abci.BaseApplication

	CommitVotes         []abci.VoteInfo
	ByzantineValidators []abci.Evidence
	ValidatorUpdates    []abci.ValidatorUpdate
}

var _ abci.Application = (*testApp)(nil)

func (app *testApp) Info(req abci.RequestInfo) (resInfo abci.ResponseInfo) {
	return abci.ResponseInfo{}
}

func (app *testApp) BeginBlock(req abci.RequestBeginBlock) abci.ResponseBeginBlock {
	app.CommitVotes = req.LastCommitInfo.Votes
	app.ByzantineValidators = req.ByzantineValidators
	return abci.ResponseBeginBlock{}
}

func (app *testApp) EndBlock(req abci.RequestEndBlock) abci.ResponseEndBlock {
	return abci.ResponseEndBlock{ValidatorUpdates: app.ValidatorUpdates}
}

func (app *testApp) DeliverTx(req abci.RequestDeliverTx) abci.ResponseDeliverTx {
	return abci.ResponseDeliverTx{Events: []abci.Event{}}
}

func (app *testApp) CheckTx(req abci.RequestCheckTx) abci.ResponseCheckTx {
	return abci.ResponseCheckTx{}
}

func (app *testApp) Commit() abci.ResponseCommit {
	return abci.ResponseCommit{}
}

func (app *testApp) Query(reqQuery abci.RequestQuery) (resQuery abci.ResponseQuery) {
	return
}<|MERGE_RESOLUTION|>--- conflicted
+++ resolved
@@ -149,16 +149,10 @@
 	blockBytes, blockGas int64,
 	blockTimeIotaMs int64,
 	evidenceAge int64,
-<<<<<<< HEAD
+	maxNumEvidence uint32,
 ) tmproto.ConsensusParams {
 	return tmproto.ConsensusParams{
 		Block: tmproto.BlockParams{
-=======
-	maxNumEvidence uint32,
-) types.ConsensusParams {
-	return types.ConsensusParams{
-		Block: types.BlockParams{
->>>>>>> c0682a3b
 			MaxBytes:   blockBytes,
 			MaxGas:     blockGas,
 			TimeIotaMs: blockTimeIotaMs,
