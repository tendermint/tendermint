--- conflicted
+++ resolved
@@ -208,15 +208,7 @@
 			state.LastBlockTime.Add(evidenceParams.MaxAgeDuration),
 		)
 	}
-<<<<<<< HEAD
-
-	// TODO: function should compare with the header the node received of the same height not the latest height because
-	// the validator hashes could potentially be different anyway and this could mean that nodes could falsely
-	// create evidence against an honest node
 	if ev, ok := evidence.(types.LunaticValidatorEvidence); ok {
-=======
-	if ev, ok := evidence.(*types.LunaticValidatorEvidence); ok {
->>>>>>> 99985278
 		if err := ev.VerifyHeader(committedHeader); err != nil {
 			return err
 		}
