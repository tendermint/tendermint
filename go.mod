module github.com/tendermint/tendermint

go 1.18

require (
	github.com/BurntSushi/toml v1.2.1
	github.com/adlio/schema v1.3.3
	github.com/cenkalti/backoff v2.2.1+incompatible // indirect
	github.com/fortytw2/leaktest v1.3.0
	github.com/go-kit/kit v0.12.0
	github.com/go-kit/log v0.2.1
	github.com/go-logfmt/logfmt v0.5.1
	github.com/golang/protobuf v1.5.2
	github.com/golangci/golangci-lint v1.50.1
	github.com/google/orderedcode v0.0.1
	github.com/gorilla/websocket v1.5.0
	github.com/informalsystems/tm-load-test v1.0.0
	github.com/lib/pq v1.10.7
	github.com/libp2p/go-buffer-pool v0.1.0
	github.com/minio/highwayhash v1.0.2
	github.com/ory/dockertest v3.3.5+incompatible
	github.com/pkg/errors v0.9.1
	github.com/pointlander/peg v1.0.1
	github.com/prometheus/client_golang v1.14.0
	github.com/prometheus/client_model v0.3.0
	github.com/prometheus/common v0.37.0
	github.com/rcrowley/go-metrics v0.0.0-20201227073835-cf1acfcdf475
	github.com/rs/cors v1.8.2
	github.com/sasha-s/go-deadlock v0.3.1
	github.com/snikch/goodman v0.0.0-20171125024755-10e37e294daa
	github.com/spf13/cobra v1.6.1
	github.com/spf13/viper v1.14.0
	github.com/stretchr/testify v1.8.1
<<<<<<< HEAD
	golang.org/x/crypto v0.2.0
=======
	github.com/tendermint/tm-db v0.6.6
	golang.org/x/crypto v0.3.0
>>>>>>> 12f0c4a6
	golang.org/x/net v0.2.0
	google.golang.org/grpc v1.51.0
)

require (
	github.com/bufbuild/buf v1.9.0
	github.com/creachadair/taskgroup v0.3.2
	github.com/syndtr/goleveldb v1.0.1-0.20210819022825-2ae1ddf74ef7
)

require (
	github.com/btcsuite/btcd/btcec/v2 v2.3.2
	github.com/btcsuite/btcd/btcutil v1.1.3
	github.com/cosmos/gogoproto v1.4.3
	github.com/gofrs/uuid v4.3.1+incompatible
	github.com/google/btree v1.0.0
	github.com/google/uuid v1.3.0
	github.com/oasisprotocol/curve25519-voi v0.0.0-20220708102147-0a8a51822cae
	github.com/vektra/mockery/v2 v2.15.0
	gonum.org/v1/gonum v0.12.0
	google.golang.org/protobuf v1.28.2-0.20220831092852-f930b1dc76e8
)

require (
	4d63.com/gochecknoglobals v0.1.0 // indirect
	github.com/Abirdcfly/dupword v0.0.7 // indirect
	github.com/Antonboom/errname v0.1.7 // indirect
	github.com/Antonboom/nilnil v0.1.1 // indirect
	github.com/Azure/go-ansiterm v0.0.0-20210617225240-d185dfc1b5a1 // indirect
	github.com/Djarvur/go-err113 v0.0.0-20210108212216-aea10b59be24 // indirect
	github.com/GaijinEntertainment/go-exhaustruct/v2 v2.3.0 // indirect
	github.com/Masterminds/semver v1.5.0 // indirect
	github.com/Microsoft/go-winio v0.6.0 // indirect
	github.com/Nvveen/Gotty v0.0.0-20120604004816-cd527374f1e5 // indirect
	github.com/OpenPeeDeeP/depguard v1.1.1 // indirect
	github.com/alexkohler/prealloc v1.0.0 // indirect
	github.com/alingse/asasalint v0.0.11 // indirect
	github.com/ashanbrown/forbidigo v1.3.0 // indirect
	github.com/ashanbrown/makezero v1.1.1 // indirect
	github.com/beorn7/perks v1.0.1 // indirect
	github.com/bkielbasa/cyclop v1.2.0 // indirect
	github.com/blizzy78/varnamelen v0.8.0 // indirect
	github.com/bombsimon/wsl/v3 v3.3.0 // indirect
	github.com/breml/bidichk v0.2.3 // indirect
	github.com/breml/errchkjson v0.3.0 // indirect
	github.com/bufbuild/connect-go v1.0.0 // indirect
	github.com/bufbuild/protocompile v0.1.0 // indirect
	github.com/butuzov/ireturn v0.1.1 // indirect
	github.com/cespare/xxhash/v2 v2.1.2 // indirect
	github.com/charithe/durationcheck v0.0.9 // indirect
	github.com/chavacava/garif v0.0.0-20220630083739-93517212f375 // indirect
	github.com/containerd/containerd v1.6.8 // indirect
	github.com/containerd/continuity v0.3.0 // indirect
	github.com/containerd/typeurl v1.0.2 // indirect
	github.com/cpuguy83/go-md2man/v2 v2.0.2 // indirect
	github.com/curioswitch/go-reassign v0.2.0 // indirect
	github.com/daixiang0/gci v0.8.1 // indirect
	github.com/davecgh/go-spew v1.1.1 // indirect
	github.com/decred/dcrd/dcrec/secp256k1/v4 v4.0.1 // indirect
	github.com/denis-tingaikin/go-header v0.4.3 // indirect
	github.com/docker/distribution v2.8.1+incompatible // indirect
	github.com/docker/docker v20.10.19+incompatible // indirect
	github.com/docker/go-connections v0.4.0 // indirect
	github.com/docker/go-units v0.5.0 // indirect
	github.com/esimonov/ifshort v1.0.4 // indirect
	github.com/ettle/strcase v0.1.1 // indirect
	github.com/fatih/color v1.13.0 // indirect
	github.com/fatih/structtag v1.2.0 // indirect
	github.com/firefart/nonamedreturns v1.0.4 // indirect
	github.com/fsnotify/fsnotify v1.6.0 // indirect
	github.com/fzipp/gocyclo v0.6.0 // indirect
	github.com/go-chi/chi/v5 v5.0.7 // indirect
	github.com/go-critic/go-critic v0.6.5 // indirect
	github.com/go-logr/logr v1.2.3 // indirect
	github.com/go-logr/stdr v1.2.2 // indirect
	github.com/go-toolsmith/astcast v1.0.0 // indirect
	github.com/go-toolsmith/astcopy v1.0.2 // indirect
	github.com/go-toolsmith/astequal v1.0.3 // indirect
	github.com/go-toolsmith/astfmt v1.0.0 // indirect
	github.com/go-toolsmith/astp v1.0.0 // indirect
	github.com/go-toolsmith/strparse v1.0.0 // indirect
	github.com/go-toolsmith/typep v1.0.2 // indirect
	github.com/go-xmlfmt/xmlfmt v0.0.0-20191208150333-d5b6f63a941b // indirect
	github.com/gobwas/glob v0.2.3 // indirect
	github.com/gofrs/flock v0.8.1 // indirect
	github.com/gogo/protobuf v1.3.2 // indirect
	github.com/golang/groupcache v0.0.0-20210331224755-41bb18bfe9da // indirect
	github.com/golang/snappy v0.0.4 // indirect
	github.com/golangci/check v0.0.0-20180506172741-cfe4005ccda2 // indirect
	github.com/golangci/dupl v0.0.0-20180902072040-3e9179ac440a // indirect
	github.com/golangci/go-misc v0.0.0-20220329215616-d24fe342adfe // indirect
	github.com/golangci/gofmt v0.0.0-20220901101216-f2edd75033f2 // indirect
	github.com/golangci/lint-1 v0.0.0-20191013205115-297bf364a8e0 // indirect
	github.com/golangci/maligned v0.0.0-20180506175553-b1d89398deca // indirect
	github.com/golangci/misspell v0.3.5 // indirect
	github.com/golangci/revgrep v0.0.0-20220804021717-745bb2f7c2e6 // indirect
	github.com/golangci/unconvert v0.0.0-20180507085042-28b1c447d1f4 // indirect
	github.com/google/go-cmp v0.5.9 // indirect
	github.com/gordonklaus/ineffassign v0.0.0-20210914165742-4cc7213b9bc8 // indirect
	github.com/gostaticanalysis/analysisutil v0.7.1 // indirect
	github.com/gostaticanalysis/comment v1.4.2 // indirect
	github.com/gostaticanalysis/forcetypeassert v0.1.0 // indirect
	github.com/gostaticanalysis/nilerr v0.1.1 // indirect
	github.com/grpc-ecosystem/go-grpc-middleware v1.3.0 // indirect
	github.com/hashicorp/errwrap v1.1.0 // indirect
	github.com/hashicorp/go-multierror v1.1.1 // indirect
	github.com/hashicorp/go-version v1.6.0 // indirect
	github.com/hashicorp/hcl v1.0.0 // indirect
	github.com/hexops/gotextdiff v1.0.3 // indirect
	github.com/inconshreveable/mousetrap v1.0.1 // indirect
	github.com/jdxcode/netrc v0.0.0-20210204082910-926c7f70242a // indirect
	github.com/jgautheron/goconst v1.5.1 // indirect
	github.com/jingyugao/rowserrcheck v1.1.1 // indirect
	github.com/jirfag/go-printf-func-name v0.0.0-20200119135958-7558a9eaa5af // indirect
	github.com/julz/importas v0.1.0 // indirect
	github.com/kisielk/errcheck v1.6.2 // indirect
	github.com/kisielk/gotool v1.0.0 // indirect
	github.com/kkHAIKE/contextcheck v1.1.3 // indirect
	github.com/klauspost/compress v1.15.11 // indirect
	github.com/klauspost/pgzip v1.2.5 // indirect
	github.com/kulti/thelper v0.6.3 // indirect
	github.com/kunwardeep/paralleltest v1.0.6 // indirect
	github.com/kyoh86/exportloopref v0.1.8 // indirect
	github.com/ldez/gomoddirectives v0.2.3 // indirect
	github.com/ldez/tagliatelle v0.3.1 // indirect
	github.com/leonklingele/grouper v1.1.0 // indirect
	github.com/lufeee/execinquery v1.2.1 // indirect
	github.com/magiconair/properties v1.8.6 // indirect
	github.com/maratori/testableexamples v1.0.0 // indirect
	github.com/maratori/testpackage v1.1.0 // indirect
	github.com/matoous/godox v0.0.0-20210227103229-6504466cf951 // indirect
	github.com/mattn/go-colorable v0.1.13 // indirect
	github.com/mattn/go-isatty v0.0.16 // indirect
	github.com/mattn/go-runewidth v0.0.9 // indirect
	github.com/matttproud/golang_protobuf_extensions v1.0.2-0.20181231171920-c182affec369 // indirect
	github.com/mbilski/exhaustivestruct v1.2.0 // indirect
	github.com/mgechev/revive v1.2.4 // indirect
	github.com/mitchellh/go-homedir v1.1.0 // indirect
	github.com/mitchellh/mapstructure v1.5.0 // indirect
	github.com/moby/buildkit v0.10.4 // indirect
	github.com/moby/term v0.0.0-20220808134915-39b0c02b01ae // indirect
	github.com/moricho/tparallel v0.2.1 // indirect
	github.com/morikuni/aec v1.0.0 // indirect
	github.com/nakabonne/nestif v0.3.1 // indirect
	github.com/nbutton23/zxcvbn-go v0.0.0-20210217022336-fa2cb2858354 // indirect
	github.com/nishanths/exhaustive v0.8.3 // indirect
	github.com/nishanths/predeclared v0.2.2 // indirect
	github.com/olekukonko/tablewriter v0.0.5 // indirect
	github.com/opencontainers/go-digest v1.0.0 // indirect
	github.com/opencontainers/image-spec v1.1.0-rc2 // indirect
	github.com/opencontainers/runc v1.1.3 // indirect
	github.com/pelletier/go-toml v1.9.5 // indirect
	github.com/pelletier/go-toml/v2 v2.0.5 // indirect
	github.com/petermattis/goid v0.0.0-20180202154549-b0b1615b78e5 // indirect
	github.com/phayes/checkstyle v0.0.0-20170904204023-bfd46e6a821d // indirect
	github.com/pkg/browser v0.0.0-20210911075715-681adbf594b8 // indirect
	github.com/pkg/profile v1.6.0 // indirect
	github.com/pmezard/go-difflib v1.0.0 // indirect
	github.com/pointlander/compress v1.1.1-0.20190518213731-ff44bd196cc3 // indirect
	github.com/pointlander/jetset v1.0.1-0.20190518214125-eee7eff80bd4 // indirect
	github.com/polyfloyd/go-errorlint v1.0.5 // indirect
	github.com/prometheus/procfs v0.8.0 // indirect
	github.com/quasilyte/go-ruleguard v0.3.18 // indirect
	github.com/quasilyte/gogrep v0.0.0-20220828223005-86e4605de09f // indirect
	github.com/quasilyte/regex/syntax v0.0.0-20200407221936-30656e2c4a95 // indirect
	github.com/quasilyte/stdinfo v0.0.0-20220114132959-f7386bf02567 // indirect
	github.com/rs/zerolog v1.27.0 // indirect
	github.com/russross/blackfriday/v2 v2.1.0 // indirect
	github.com/ryancurrah/gomodguard v1.2.4 // indirect
	github.com/ryanrolds/sqlclosecheck v0.3.0 // indirect
	github.com/sanposhiho/wastedassign/v2 v2.0.6 // indirect
	github.com/sashamelentyev/interfacebloat v1.1.0 // indirect
	github.com/sashamelentyev/usestdlibvars v1.20.0 // indirect
	github.com/satori/go.uuid v1.2.0 // indirect
	github.com/securego/gosec/v2 v2.13.1 // indirect
	github.com/shazow/go-diff v0.0.0-20160112020656-b6b7b6733b8c // indirect
	github.com/sirupsen/logrus v1.9.0 // indirect
	github.com/sivchari/containedctx v1.0.2 // indirect
	github.com/sivchari/nosnakecase v1.7.0 // indirect
	github.com/sivchari/tenv v1.7.0 // indirect
	github.com/sonatard/noctx v0.0.1 // indirect
	github.com/sourcegraph/go-diff v0.6.1 // indirect
	github.com/spf13/afero v1.9.2 // indirect
	github.com/spf13/cast v1.5.0 // indirect
	github.com/spf13/jwalterweatherman v1.1.0 // indirect
	github.com/spf13/pflag v1.0.5 // indirect
	github.com/ssgreg/nlreturn/v2 v2.2.1 // indirect
	github.com/stbenjam/no-sprintf-host-port v0.1.1 // indirect
	github.com/stretchr/objx v0.5.0 // indirect
	github.com/subosito/gotenv v1.4.1 // indirect
	github.com/tdakkota/asciicheck v0.1.1 // indirect
	github.com/tetafro/godot v1.4.11 // indirect
	github.com/timakin/bodyclose v0.0.0-20210704033933-f49887972144 // indirect
	github.com/timonwong/loggercheck v0.9.3 // indirect
	github.com/tomarrell/wrapcheck/v2 v2.7.0 // indirect
	github.com/tommy-muehle/go-mnd/v2 v2.5.1 // indirect
	github.com/ultraware/funlen v0.0.3 // indirect
	github.com/ultraware/whitespace v0.0.5 // indirect
	github.com/uudashr/gocognit v1.0.6 // indirect
	github.com/yagipy/maintidx v1.0.0 // indirect
	github.com/yeya24/promlinter v0.2.0 // indirect
	gitlab.com/bosi/decorder v0.2.3 // indirect
	go.opencensus.io v0.23.0 // indirect
	go.opentelemetry.io/contrib/instrumentation/google.golang.org/grpc/otelgrpc v0.36.3 // indirect
	go.opentelemetry.io/otel v1.11.0 // indirect
	go.opentelemetry.io/otel/metric v0.32.3 // indirect
	go.opentelemetry.io/otel/trace v1.11.0 // indirect
	go.uber.org/atomic v1.10.0 // indirect
	go.uber.org/multierr v1.8.0 // indirect
	go.uber.org/zap v1.23.0 // indirect
	golang.org/x/exp v0.0.0-20220722155223-a9213eeb770e // indirect
	golang.org/x/exp/typeparams v0.0.0-20220827204233-334a2380cb91 // indirect
	golang.org/x/mod v0.6.0 // indirect
	golang.org/x/sync v0.1.0 // indirect
	golang.org/x/sys v0.2.0 // indirect
	golang.org/x/term v0.2.0 // indirect
	golang.org/x/text v0.4.0 // indirect
	golang.org/x/tools v0.2.0 // indirect
	google.golang.org/genproto v0.0.0-20221024183307-1bc688fe9f3e // indirect
	gopkg.in/ini.v1 v1.67.0 // indirect
	gopkg.in/yaml.v2 v2.4.0 // indirect
	gopkg.in/yaml.v3 v3.0.1 // indirect
	honnef.co/go/tools v0.3.3 // indirect
	mvdan.cc/gofumpt v0.4.0 // indirect
	mvdan.cc/interfacer v0.0.0-20180901003855-c20040233aed // indirect
	mvdan.cc/lint v0.0.0-20170908181259-adc824a0674b // indirect
	mvdan.cc/unparam v0.0.0-20220706161116-678bad134442 // indirect
)

retract [v0.35.0, v0.35.9] // See https://github.com/tendermint/tendermint/discussions/9155<|MERGE_RESOLUTION|>--- conflicted
+++ resolved
@@ -31,12 +31,7 @@
 	github.com/spf13/cobra v1.6.1
 	github.com/spf13/viper v1.14.0
 	github.com/stretchr/testify v1.8.1
-<<<<<<< HEAD
-	golang.org/x/crypto v0.2.0
-=======
-	github.com/tendermint/tm-db v0.6.6
 	golang.org/x/crypto v0.3.0
->>>>>>> 12f0c4a6
 	golang.org/x/net v0.2.0
 	google.golang.org/grpc v1.51.0
 )
