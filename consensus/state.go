--- conflicted
+++ resolved
@@ -1095,13 +1095,8 @@
 
 	// If a block is locked, prevote that.
 	if cs.LockedBlock != nil {
-<<<<<<< HEAD
-		logger.Info("enterPrevote: Block was locked")
+		logger.Info("enterPrevote: Already locked on a block, prevoting locked block")
 		cs.signAddVote(tmproto.PrevoteType, cs.LockedBlock.Hash(), cs.LockedBlockParts.Header())
-=======
-		logger.Info("enterPrevote: Already locked on a block, prevoting locked block")
-		cs.signAddVote(types.PrevoteType, cs.LockedBlock.Hash(), cs.LockedBlockParts.Header())
->>>>>>> 81c2798d
 		return
 	}
 
