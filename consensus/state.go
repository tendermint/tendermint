package consensus

import (
	"bytes"
	"errors"
	"fmt"
	"reflect"
	"runtime/debug"
	"sync"
	"time"

	fail "github.com/ebuchman/fail-test"
	cmn "github.com/tendermint/tendermint/libs/common"
	"github.com/tendermint/tendermint/libs/log"
	tmtime "github.com/tendermint/tendermint/types/time"

	cfg "github.com/tendermint/tendermint/config"
	cstypes "github.com/tendermint/tendermint/consensus/types"
	tmevents "github.com/tendermint/tendermint/libs/events"
	"github.com/tendermint/tendermint/p2p"
	sm "github.com/tendermint/tendermint/state"
	"github.com/tendermint/tendermint/types"
)

//-----------------------------------------------------------------------------
// Config

const (
	proposalHeartbeatIntervalSeconds = 2
)

//-----------------------------------------------------------------------------
// Errors

var (
	ErrInvalidProposalSignature = errors.New("Error invalid proposal signature")
	ErrInvalidProposalPOLRound  = errors.New("Error invalid proposal POL round")
	ErrAddingVote               = errors.New("Error adding vote")
	ErrVoteHeightMismatch       = errors.New("Error vote height mismatch")
)

//-----------------------------------------------------------------------------

var (
	msgQueueSize = 1000
)

// msgs from the reactor which may update the state
type msgInfo struct {
	Msg    ConsensusMessage `json:"msg"`
	PeerID p2p.ID           `json:"peer_key"`
}

// internally generated messages which may update the state
type timeoutInfo struct {
	Duration time.Duration         `json:"duration"`
	Height   int64                 `json:"height"`
	Round    int                   `json:"round"`
	Step     cstypes.RoundStepType `json:"step"`
}

func (ti *timeoutInfo) String() string {
	return fmt.Sprintf("%v ; %d/%d %v", ti.Duration, ti.Height, ti.Round, ti.Step)
}

// ConsensusState handles execution of the consensus algorithm.
// It processes votes and proposals, and upon reaching agreement,
// commits blocks to the chain and executes them against the application.
// The internal state machine receives input from peers, the internal validator, and from a timer.
type ConsensusState struct {
	cmn.BaseService

	// config details
	config        *cfg.ConsensusConfig
	privValidator types.PrivValidator // for signing votes

	// services for creating and executing blocks
	blockExec  *sm.BlockExecutor
	blockStore sm.BlockStore
	mempool    sm.Mempool
	evpool     sm.EvidencePool

	// internal state
	mtx sync.RWMutex
	cstypes.RoundState
	state sm.State // State until height-1.

	// state changes may be triggered by: msgs from peers,
	// msgs from ourself, or by timeouts
	peerMsgQueue     chan msgInfo
	internalMsgQueue chan msgInfo
	timeoutTicker    TimeoutTicker

	// information about about added votes and block parts are written on this channel
	// so statistics can be computed by reactor
	statsMsgQueue chan msgInfo

	// we use eventBus to trigger msg broadcasts in the reactor,
	// and to notify external subscribers, eg. through a websocket
	eventBus *types.EventBus

	// a Write-Ahead Log ensures we can recover from any kind of crash
	// and helps us avoid signing conflicting votes
	wal          WAL
	replayMode   bool // so we don't log signing errors during replay
	doWALCatchup bool // determines if we even try to do the catchup

	// for tests where we want to limit the number of transitions the state makes
	nSteps int

	// some functions can be overwritten for testing
	decideProposal func(height int64, round int)
	doPrevote      func(height int64, round int)
	setProposal    func(proposal *types.Proposal) error

	// closed when we finish shutting down
	done chan struct{}

	// synchronous pubsub between consensus state and reactor.
	// state only emits EventNewRoundStep, EventVote and EventProposalHeartbeat
	evsw tmevents.EventSwitch

	// for reporting metrics
	metrics *Metrics
}

// CSOption sets an optional parameter on the ConsensusState.
type CSOption func(*ConsensusState)

// NewConsensusState returns a new ConsensusState.
func NewConsensusState(
	config *cfg.ConsensusConfig,
	state sm.State,
	blockExec *sm.BlockExecutor,
	blockStore sm.BlockStore,
	mempool sm.Mempool,
	evpool sm.EvidencePool,
	options ...CSOption,
) *ConsensusState {
	cs := &ConsensusState{
		config:           config,
		blockExec:        blockExec,
		blockStore:       blockStore,
		mempool:          mempool,
		peerMsgQueue:     make(chan msgInfo, msgQueueSize),
		internalMsgQueue: make(chan msgInfo, msgQueueSize),
		timeoutTicker:    NewTimeoutTicker(),
		statsMsgQueue:    make(chan msgInfo, msgQueueSize),
		done:             make(chan struct{}),
		doWALCatchup:     true,
		wal:              nilWAL{},
		evpool:           evpool,
		evsw:             tmevents.NewEventSwitch(),
		metrics:          NopMetrics(),
	}
	// set function defaults (may be overwritten before calling Start)
	cs.decideProposal = cs.defaultDecideProposal
	cs.doPrevote = cs.defaultDoPrevote
	cs.setProposal = cs.defaultSetProposal

	cs.updateToState(state)

	// Don't call scheduleRound0 yet.
	// We do that upon Start().
	cs.reconstructLastCommit(state)
	cs.BaseService = *cmn.NewBaseService(nil, "ConsensusState", cs)
	for _, option := range options {
		option(cs)
	}
	return cs
}

//----------------------------------------
// Public interface

// SetLogger implements Service.
func (cs *ConsensusState) SetLogger(l log.Logger) {
	cs.BaseService.Logger = l
	cs.timeoutTicker.SetLogger(l)
}

// SetEventBus sets event bus.
func (cs *ConsensusState) SetEventBus(b *types.EventBus) {
	cs.eventBus = b
	cs.blockExec.SetEventBus(b)
}

// WithMetrics sets the metrics.
func WithMetrics(metrics *Metrics) CSOption {
	return func(cs *ConsensusState) { cs.metrics = metrics }
}

// String returns a string.
func (cs *ConsensusState) String() string {
	// better not to access shared variables
	return fmt.Sprintf("ConsensusState") //(H:%v R:%v S:%v", cs.Height, cs.Round, cs.Step)
}

// GetState returns a copy of the chain state.
func (cs *ConsensusState) GetState() sm.State {
	cs.mtx.RLock()
	defer cs.mtx.RUnlock()
	return cs.state.Copy()
}

// GetLastHeight returns the last height committed.
// If there were no blocks, returns 0.
func (cs *ConsensusState) GetLastHeight() int64 {
	cs.mtx.Lock()
	defer cs.mtx.Unlock()

	return cs.RoundState.Height - 1
}

// GetRoundState returns a shallow copy of the internal consensus state.
func (cs *ConsensusState) GetRoundState() *cstypes.RoundState {
	cs.mtx.RLock()
	defer cs.mtx.RUnlock()

	rs := cs.RoundState // copy
	return &rs
}

// GetRoundStateJSON returns a json of RoundState, marshalled using go-amino.
func (cs *ConsensusState) GetRoundStateJSON() ([]byte, error) {
	cs.mtx.RLock()
	defer cs.mtx.RUnlock()

	return cdc.MarshalJSON(cs.RoundState)
}

// GetRoundStateSimpleJSON returns a json of RoundStateSimple, marshalled using go-amino.
func (cs *ConsensusState) GetRoundStateSimpleJSON() ([]byte, error) {
	cs.mtx.RLock()
	defer cs.mtx.RUnlock()

	return cdc.MarshalJSON(cs.RoundState.RoundStateSimple())
}

// GetValidators returns a copy of the current validators.
func (cs *ConsensusState) GetValidators() (int64, []*types.Validator) {
	cs.mtx.RLock()
	defer cs.mtx.RUnlock()
	return cs.state.LastBlockHeight, cs.state.Validators.Copy().Validators
}

// SetPrivValidator sets the private validator account for signing votes.
func (cs *ConsensusState) SetPrivValidator(priv types.PrivValidator) {
	cs.mtx.Lock()
	defer cs.mtx.Unlock()
	cs.privValidator = priv
}

// SetTimeoutTicker sets the local timer. It may be useful to overwrite for testing.
func (cs *ConsensusState) SetTimeoutTicker(timeoutTicker TimeoutTicker) {
	cs.mtx.Lock()
	defer cs.mtx.Unlock()
	cs.timeoutTicker = timeoutTicker
}

// LoadCommit loads the commit for a given height.
func (cs *ConsensusState) LoadCommit(height int64) *types.Commit {
	cs.mtx.RLock()
	defer cs.mtx.RUnlock()
	if height == cs.blockStore.Height() {
		return cs.blockStore.LoadSeenCommit(height)
	}
	return cs.blockStore.LoadBlockCommit(height)
}

// OnStart implements cmn.Service.
// It loads the latest state via the WAL, and starts the timeout and receive routines.
func (cs *ConsensusState) OnStart() error {
	if err := cs.evsw.Start(); err != nil {
		return err
	}

	// we may set the WAL in testing before calling Start,
	// so only OpenWAL if its still the nilWAL
	if _, ok := cs.wal.(nilWAL); ok {
		walFile := cs.config.WalFile()
		wal, err := cs.OpenWAL(walFile)
		if err != nil {
			cs.Logger.Error("Error loading ConsensusState wal", "err", err.Error())
			return err
		}
		cs.wal = wal
	}

	// we need the timeoutRoutine for replay so
	// we don't block on the tick chan.
	// NOTE: we will get a build up of garbage go routines
	// firing on the tockChan until the receiveRoutine is started
	// to deal with them (by that point, at most one will be valid)
	if err := cs.timeoutTicker.Start(); err != nil {
		return err
	}

	// we may have lost some votes if the process crashed
	// reload from consensus log to catchup
	if cs.doWALCatchup {
		if err := cs.catchupReplay(cs.Height); err != nil {
			cs.Logger.Error("Error on catchup replay. Proceeding to start ConsensusState anyway", "err", err.Error())
			// NOTE: if we ever do return an error here,
			// make sure to stop the timeoutTicker
		}
	}

	// now start the receiveRoutine
	go cs.receiveRoutine(0)

	// schedule the first round!
	// use GetRoundState so we don't race the receiveRoutine for access
	cs.scheduleRound0(cs.GetRoundState())

	return nil
}

// timeoutRoutine: receive requests for timeouts on tickChan and fire timeouts on tockChan
// receiveRoutine: serializes processing of proposoals, block parts, votes; coordinates state transitions
func (cs *ConsensusState) startRoutines(maxSteps int) {
	err := cs.timeoutTicker.Start()
	if err != nil {
		cs.Logger.Error("Error starting timeout ticker", "err", err)
		return
	}
	go cs.receiveRoutine(maxSteps)
}

// OnStop implements cmn.Service. It stops all routines and waits for the WAL to finish.
func (cs *ConsensusState) OnStop() {
	cs.evsw.Stop()
	cs.timeoutTicker.Stop()
}

// Wait waits for the the main routine to return.
// NOTE: be sure to Stop() the event switch and drain
// any event channels or this may deadlock
func (cs *ConsensusState) Wait() {
	<-cs.done
}

// OpenWAL opens a file to log all consensus messages and timeouts for deterministic accountability
func (cs *ConsensusState) OpenWAL(walFile string) (WAL, error) {
	wal, err := NewWAL(walFile)
	if err != nil {
		cs.Logger.Error("Failed to open WAL for consensus state", "wal", walFile, "err", err)
		return nil, err
	}
	wal.SetLogger(cs.Logger.With("wal", walFile))
	if err := wal.Start(); err != nil {
		return nil, err
	}
	return wal, nil
}

//------------------------------------------------------------
// Public interface for passing messages into the consensus state, possibly causing a state transition.
// If peerID == "", the msg is considered internal.
// Messages are added to the appropriate queue (peer or internal).
// If the queue is full, the function may block.
// TODO: should these return anything or let callers just use events?

// AddVote inputs a vote.
func (cs *ConsensusState) AddVote(vote *types.Vote, peerID p2p.ID) (added bool, err error) {
	if peerID == "" {
		cs.internalMsgQueue <- msgInfo{&VoteMessage{vote}, ""}
	} else {
		cs.peerMsgQueue <- msgInfo{&VoteMessage{vote}, peerID}
	}

	// TODO: wait for event?!
	return false, nil
}

// SetProposal inputs a proposal.
func (cs *ConsensusState) SetProposal(proposal *types.Proposal, peerID p2p.ID) error {

	if peerID == "" {
		cs.internalMsgQueue <- msgInfo{&ProposalMessage{proposal}, ""}
	} else {
		cs.peerMsgQueue <- msgInfo{&ProposalMessage{proposal}, peerID}
	}

	// TODO: wait for event?!
	return nil
}

// AddProposalBlockPart inputs a part of the proposal block.
func (cs *ConsensusState) AddProposalBlockPart(height int64, round int, part *types.Part, peerID p2p.ID) error {

	if peerID == "" {
		cs.internalMsgQueue <- msgInfo{&BlockPartMessage{height, round, part}, ""}
	} else {
		cs.peerMsgQueue <- msgInfo{&BlockPartMessage{height, round, part}, peerID}
	}

	// TODO: wait for event?!
	return nil
}

// SetProposalAndBlock inputs the proposal and all block parts.
func (cs *ConsensusState) SetProposalAndBlock(proposal *types.Proposal, block *types.Block, parts *types.PartSet, peerID p2p.ID) error {
	if err := cs.SetProposal(proposal, peerID); err != nil {
		return err
	}
	for i := 0; i < parts.Total(); i++ {
		part := parts.GetPart(i)
		if err := cs.AddProposalBlockPart(proposal.Height, proposal.Round, part, peerID); err != nil {
			return err
		}
	}
	return nil
}

//------------------------------------------------------------
// internal functions for managing the state

func (cs *ConsensusState) updateHeight(height int64) {
	cs.metrics.Height.Set(float64(height))
	cs.Height = height
}

func (cs *ConsensusState) updateRoundStep(round int, step cstypes.RoundStepType) {
	cs.Round = round
	cs.Step = step
}

// enterNewRound(height, 0) at cs.StartTime.
func (cs *ConsensusState) scheduleRound0(rs *cstypes.RoundState) {
	//cs.Logger.Info("scheduleRound0", "now", tmtime.Now(), "startTime", cs.StartTime)
	sleepDuration := rs.StartTime.Sub(tmtime.Now()) // nolint: gotype, gosimple
	cs.scheduleTimeout(sleepDuration, rs.Height, 0, cstypes.RoundStepNewHeight)
}

// Attempt to schedule a timeout (by sending timeoutInfo on the tickChan)
func (cs *ConsensusState) scheduleTimeout(duration time.Duration, height int64, round int, step cstypes.RoundStepType) {
	cs.timeoutTicker.ScheduleTimeout(timeoutInfo{duration, height, round, step})
}

// send a msg into the receiveRoutine regarding our own proposal, block part, or vote
func (cs *ConsensusState) sendInternalMessage(mi msgInfo) {
	select {
	case cs.internalMsgQueue <- mi:
	default:
		// NOTE: using the go-routine means our votes can
		// be processed out of order.
		// TODO: use CList here for strict determinism and
		// attempt push to internalMsgQueue in receiveRoutine
		cs.Logger.Info("Internal msg queue is full. Using a go-routine")
		go func() { cs.internalMsgQueue <- mi }()
	}
}

// Reconstruct LastCommit from SeenCommit, which we saved along with the block,
// (which happens even before saving the state)
func (cs *ConsensusState) reconstructLastCommit(state sm.State) {
	if state.LastBlockHeight == 0 {
		return
	}
	seenCommit := cs.blockStore.LoadSeenCommit(state.LastBlockHeight)
	lastPrecommits := types.NewVoteSet(state.ChainID, state.LastBlockHeight, seenCommit.Round(), types.VoteTypePrecommit, state.LastValidators)
	for _, precommit := range seenCommit.Precommits {
		if precommit == nil {
			continue
		}
		added, err := lastPrecommits.AddVote(precommit)
		if !added || err != nil {
			cmn.PanicCrisis(fmt.Sprintf("Failed to reconstruct LastCommit: %v", err))
		}
	}
	if !lastPrecommits.HasTwoThirdsMajority() {
		cmn.PanicSanity("Failed to reconstruct LastCommit: Does not have +2/3 maj")
	}
	cs.LastCommit = lastPrecommits
}

// Updates ConsensusState and increments height to match that of state.
// The round becomes 0 and cs.Step becomes cstypes.RoundStepNewHeight.
func (cs *ConsensusState) updateToState(state sm.State) {
	if cs.CommitRound > -1 && 0 < cs.Height && cs.Height != state.LastBlockHeight {
		cmn.PanicSanity(fmt.Sprintf("updateToState() expected state height of %v but found %v",
			cs.Height, state.LastBlockHeight))
	}
	if !cs.state.IsEmpty() && cs.state.LastBlockHeight+1 != cs.Height {
		// This might happen when someone else is mutating cs.state.
		// Someone forgot to pass in state.Copy() somewhere?!
		cmn.PanicSanity(fmt.Sprintf("Inconsistent cs.state.LastBlockHeight+1 %v vs cs.Height %v",
			cs.state.LastBlockHeight+1, cs.Height))
	}

	// If state isn't further out than cs.state, just ignore.
	// This happens when SwitchToConsensus() is called in the reactor.
	// We don't want to reset e.g. the Votes, but we still want to
	// signal the new round step, because other services (eg. mempool)
	// depend on having an up-to-date peer state!
	if !cs.state.IsEmpty() && (state.LastBlockHeight <= cs.state.LastBlockHeight) {
		cs.Logger.Info("Ignoring updateToState()", "newHeight", state.LastBlockHeight+1, "oldHeight", cs.state.LastBlockHeight+1)
		cs.newStep()
		return
	}

	// Reset fields based on state.
	validators := state.Validators
	lastPrecommits := (*types.VoteSet)(nil)
	if cs.CommitRound > -1 && cs.Votes != nil {
		if !cs.Votes.Precommits(cs.CommitRound).HasTwoThirdsMajority() {
			cmn.PanicSanity("updateToState(state) called but last Precommit round didn't have +2/3")
		}
		lastPrecommits = cs.Votes.Precommits(cs.CommitRound)
	}

	// Next desired block height
	height := state.LastBlockHeight + 1

	// RoundState fields
	cs.updateHeight(height)
	cs.updateRoundStep(0, cstypes.RoundStepNewHeight)
	if cs.CommitTime.IsZero() {
		// "Now" makes it easier to sync up dev nodes.
		// We add timeoutCommit to allow transactions
		// to be gathered for the first block.
		// And alternative solution that relies on clocks:
		//  cs.StartTime = state.LastBlockTime.Add(timeoutCommit)
		cs.StartTime = cs.config.Commit(tmtime.Now())
	} else {
		cs.StartTime = cs.config.Commit(cs.CommitTime)
	}

	cs.Validators = validators
	cs.Proposal = nil
	cs.ProposalBlock = nil
	cs.ProposalBlockParts = nil
	cs.LockedRound = 0
	cs.LockedBlock = nil
	cs.LockedBlockParts = nil
	cs.ValidRound = 0
	cs.ValidBlock = nil
	cs.ValidBlockParts = nil
	cs.Votes = cstypes.NewHeightVoteSet(state.ChainID, height, validators)
	cs.CommitRound = -1
	cs.LastCommit = lastPrecommits
	cs.LastValidators = state.LastValidators

	cs.state = state

	// Finally, broadcast RoundState
	cs.newStep()
}

func (cs *ConsensusState) newStep() {
	rs := cs.RoundStateEvent()
	cs.wal.Write(rs)
	cs.nSteps++
	// newStep is called by updateToState in NewConsensusState before the eventBus is set!
	if cs.eventBus != nil {
		cs.eventBus.PublishEventNewRoundStep(rs)
		cs.evsw.FireEvent(types.EventNewRoundStep, &cs.RoundState)
	}
}

//-----------------------------------------
// the main go routines

// receiveRoutine handles messages which may cause state transitions.
// it's argument (n) is the number of messages to process before exiting - use 0 to run forever
// It keeps the RoundState and is the only thing that updates it.
// Updates (state transitions) happen on timeouts, complete proposals, and 2/3 majorities.
// ConsensusState must be locked before any internal state is updated.
func (cs *ConsensusState) receiveRoutine(maxSteps int) {
	onExit := func(cs *ConsensusState) {
		// NOTE: the internalMsgQueue may have signed messages from our
		// priv_val that haven't hit the WAL, but its ok because
		// priv_val tracks LastSig

		// close wal now that we're done writing to it
		cs.wal.Stop()
		cs.wal.Wait()

		close(cs.done)
	}

	defer func() {
		if r := recover(); r != nil {
			cs.Logger.Error("CONSENSUS FAILURE!!!", "err", r, "stack", string(debug.Stack()))
			// stop gracefully
			//
			// NOTE: We most probably shouldn't be running any further when there is
			// some unexpected panic. Some unknown error happened, and so we don't
			// know if that will result in the validator signing an invalid thing. It
			// might be worthwhile to explore a mechanism for manual resuming via
			// some console or secure RPC system, but for now, halting the chain upon
			// unexpected consensus bugs sounds like the better option.
			onExit(cs)
		}
	}()

	for {
		if maxSteps > 0 {
			if cs.nSteps >= maxSteps {
				cs.Logger.Info("reached max steps. exiting receive routine")
				cs.nSteps = 0
				return
			}
		}
		rs := cs.RoundState
		var mi msgInfo

		select {
		case <-cs.mempool.TxsAvailable():
			cs.handleTxsAvailable()
		case mi = <-cs.peerMsgQueue:
			cs.wal.Write(mi)
			// handles proposals, block parts, votes
			// may generate internal events (votes, complete proposals, 2/3 majorities)
			cs.handleMsg(mi)
		case mi = <-cs.internalMsgQueue:
			cs.wal.WriteSync(mi) // NOTE: fsync
			// handles proposals, block parts, votes
			cs.handleMsg(mi)
		case ti := <-cs.timeoutTicker.Chan(): // tockChan:
			cs.wal.Write(ti)
			// if the timeout is relevant to the rs
			// go to the next step
			cs.handleTimeout(ti, rs)
		case <-cs.Quit():
			onExit(cs)
			return
		}
	}
}

// state transitions on complete-proposal, 2/3-any, 2/3-one
func (cs *ConsensusState) handleMsg(mi msgInfo) {
	cs.mtx.Lock()
	defer cs.mtx.Unlock()

	var err error
	msg, peerID := mi.Msg, mi.PeerID
	switch msg := msg.(type) {
	case *ProposalMessage:
		// will not cause transition.
		// once proposal is set, we can receive block parts
		err = cs.setProposal(msg.Proposal)
	case *BlockPartMessage:
		// if the proposal is complete, we'll enterPrevote or tryFinalizeCommit
		added, err := cs.addProposalBlockPart(msg, peerID)
		if added {
			cs.statsMsgQueue <- mi
		}

		if err != nil && msg.Round != cs.Round {
			cs.Logger.Debug("Received block part from wrong round", "height", cs.Height, "csRound", cs.Round, "blockRound", msg.Round)
			err = nil
		}
	case *VoteMessage:
		// attempt to add the vote and dupeout the validator if its a duplicate signature
		// if the vote gives us a 2/3-any or 2/3-one, we transition
<<<<<<< HEAD
		err = cs.tryAddVote(msg.Vote, peerID)
=======
		added, err := cs.tryAddVote(msg.Vote, peerID)
		if added {
			cs.statsMsgQueue <- mi
		}

>>>>>>> eb0da7f9
		if err == ErrAddingVote {
			// TODO: punish peer
			// We probably don't want to stop the peer here. The vote does not
			// necessarily comes from a malicious peer but can be just broadcasted by
			// a typical peer.
			// https://github.com/tendermint/tendermint/issues/1281
		}

		// NOTE: the vote is broadcast to peers by the reactor listening
		// for vote events

		// TODO: If rs.Height == vote.Height && rs.Round < vote.Round,
		// the peer is sending us CatchupCommit precommits.
		// We could make note of this and help filter in broadcastHasVoteMessage().
	default:
		cs.Logger.Error("Unknown msg type", reflect.TypeOf(msg))
	}
	if err != nil {
		cs.Logger.Error("Error with msg", "height", cs.Height, "round", cs.Round, "type", reflect.TypeOf(msg), "peer", peerID, "err", err, "msg", msg)
	}
}

func (cs *ConsensusState) handleTimeout(ti timeoutInfo, rs cstypes.RoundState) {
	cs.Logger.Debug("Received tock", "timeout", ti.Duration, "height", ti.Height, "round", ti.Round, "step", ti.Step)

	// timeouts must be for current height, round, step
	if ti.Height != rs.Height || ti.Round < rs.Round || (ti.Round == rs.Round && ti.Step < rs.Step) {
		cs.Logger.Debug("Ignoring tock because we're ahead", "height", rs.Height, "round", rs.Round, "step", rs.Step)
		return
	}

	// the timeout will now cause a state transition
	cs.mtx.Lock()
	defer cs.mtx.Unlock()

	switch ti.Step {
	case cstypes.RoundStepNewHeight:
		// NewRound event fired from enterNewRound.
		// XXX: should we fire timeout here (for timeout commit)?
		cs.enterNewRound(ti.Height, 0)
	case cstypes.RoundStepNewRound:
		cs.enterPropose(ti.Height, 0)
	case cstypes.RoundStepPropose:
		cs.eventBus.PublishEventTimeoutPropose(cs.RoundStateEvent())
		cs.enterPrevote(ti.Height, ti.Round)
	case cstypes.RoundStepPrevoteWait:
		cs.eventBus.PublishEventTimeoutWait(cs.RoundStateEvent())
		cs.enterPrecommit(ti.Height, ti.Round)
	case cstypes.RoundStepPrecommitWait:
		cs.eventBus.PublishEventTimeoutWait(cs.RoundStateEvent())
		cs.enterNewRound(ti.Height, ti.Round+1)
	default:
		panic(fmt.Sprintf("Invalid timeout step: %v", ti.Step))
	}

}

func (cs *ConsensusState) handleTxsAvailable() {
	cs.mtx.Lock()
	defer cs.mtx.Unlock()
	// we only need to do this for round 0
	cs.enterPropose(cs.Height, 0)
}

//-----------------------------------------------------------------------------
// State functions
// Used internally by handleTimeout and handleMsg to make state transitions

// Enter: `timeoutNewHeight` by startTime (commitTime+timeoutCommit),
// 	or, if SkipTimeout==true, after receiving all precommits from (height,round-1)
// Enter: `timeoutPrecommits` after any +2/3 precommits from (height,round-1)
// Enter: +2/3 precommits for nil at (height,round-1)
// Enter: +2/3 prevotes any or +2/3 precommits for block or any from (height, round)
// NOTE: cs.StartTime was already set for height.
func (cs *ConsensusState) enterNewRound(height int64, round int) {
	logger := cs.Logger.With("height", height, "round", round)

	if cs.Height != height || round < cs.Round || (cs.Round == round && cs.Step != cstypes.RoundStepNewHeight) {
		logger.Debug(fmt.Sprintf("enterNewRound(%v/%v): Invalid args. Current step: %v/%v/%v", height, round, cs.Height, cs.Round, cs.Step))
		return
	}

	if now := tmtime.Now(); cs.StartTime.After(now) {
		logger.Info("Need to set a buffer and log message here for sanity.", "startTime", cs.StartTime, "now", now)
	}

	logger.Info(fmt.Sprintf("enterNewRound(%v/%v). Current: %v/%v/%v", height, round, cs.Height, cs.Round, cs.Step))

	// Increment validators if necessary
	validators := cs.Validators
	if cs.Round < round {
		validators = validators.Copy()
		validators.IncrementAccum(round - cs.Round)
	}

	// Setup new round
	// we don't fire newStep for this step,
	// but we fire an event, so update the round step first
	cs.updateRoundStep(round, cstypes.RoundStepNewRound)
	cs.Validators = validators
	if round == 0 {
		// We've already reset these upon new height,
		// and meanwhile we might have received a proposal
		// for round 0.
	} else {
		logger.Info("Resetting Proposal info")
		cs.Proposal = nil
		cs.ProposalBlock = nil
		cs.ProposalBlockParts = nil
	}
	cs.Votes.SetRound(round + 1) // also track next round (round+1) to allow round-skipping

	cs.eventBus.PublishEventNewRound(cs.RoundStateEvent())
	cs.metrics.Rounds.Set(float64(round))

	// Wait for txs to be available in the mempool
	// before we enterPropose in round 0. If the last block changed the app hash,
	// we may need an empty "proof" block, and enterPropose immediately.
	waitForTxs := cs.config.WaitForTxs() && round == 0 && !cs.needProofBlock(height)
	if waitForTxs {
		if cs.config.CreateEmptyBlocksInterval > 0 {
			cs.scheduleTimeout(cs.config.EmptyBlocksInterval(), height, round, cstypes.RoundStepNewRound)
		}
		go cs.proposalHeartbeat(height, round)
	} else {
		cs.enterPropose(height, round)
	}
}

// needProofBlock returns true on the first height (so the genesis app hash is signed right away)
// and where the last block (height-1) caused the app hash to change
func (cs *ConsensusState) needProofBlock(height int64) bool {
	if height == 1 {
		return true
	}

	lastBlockMeta := cs.blockStore.LoadBlockMeta(height - 1)
	return !bytes.Equal(cs.state.AppHash, lastBlockMeta.Header.AppHash)
}

func (cs *ConsensusState) proposalHeartbeat(height int64, round int) {
	counter := 0
	addr := cs.privValidator.GetAddress()
	valIndex, _ := cs.Validators.GetByAddress(addr)
	chainID := cs.state.ChainID
	for {
		rs := cs.GetRoundState()
		// if we've already moved on, no need to send more heartbeats
		if rs.Step > cstypes.RoundStepNewRound || rs.Round > round || rs.Height > height {
			return
		}
		heartbeat := &types.Heartbeat{
			Height:           rs.Height,
			Round:            rs.Round,
			Sequence:         counter,
			ValidatorAddress: addr,
			ValidatorIndex:   valIndex,
		}
		cs.privValidator.SignHeartbeat(chainID, heartbeat)
		cs.eventBus.PublishEventProposalHeartbeat(types.EventDataProposalHeartbeat{heartbeat})
		cs.evsw.FireEvent(types.EventProposalHeartbeat, heartbeat)
		counter++
		time.Sleep(proposalHeartbeatIntervalSeconds * time.Second)
	}
}

// Enter (CreateEmptyBlocks): from enterNewRound(height,round)
// Enter (CreateEmptyBlocks, CreateEmptyBlocksInterval > 0 ): after enterNewRound(height,round), after timeout of CreateEmptyBlocksInterval
// Enter (!CreateEmptyBlocks) : after enterNewRound(height,round), once txs are in the mempool
func (cs *ConsensusState) enterPropose(height int64, round int) {
	logger := cs.Logger.With("height", height, "round", round)

	if cs.Height != height || round < cs.Round || (cs.Round == round && cstypes.RoundStepPropose <= cs.Step) {
		logger.Debug(fmt.Sprintf("enterPropose(%v/%v): Invalid args. Current step: %v/%v/%v", height, round, cs.Height, cs.Round, cs.Step))
		return
	}
	logger.Info(fmt.Sprintf("enterPropose(%v/%v). Current: %v/%v/%v", height, round, cs.Height, cs.Round, cs.Step))

	defer func() {
		// Done enterPropose:
		cs.updateRoundStep(round, cstypes.RoundStepPropose)
		cs.newStep()

		// If we have the whole proposal + POL, then goto Prevote now.
		// else, we'll enterPrevote when the rest of the proposal is received (in AddProposalBlockPart),
		// or else after timeoutPropose
		if cs.isProposalComplete() {
			cs.enterPrevote(height, cs.Round)
		}
	}()

	// If we don't get the proposal and all block parts quick enough, enterPrevote
	cs.scheduleTimeout(cs.config.Propose(round), height, round, cstypes.RoundStepPropose)

	// Nothing more to do if we're not a validator
	if cs.privValidator == nil {
		logger.Debug("This node is not a validator")
		return
	}

	// if not a validator, we're done
	if !cs.Validators.HasAddress(cs.privValidator.GetAddress()) {
		logger.Debug("This node is not a validator", "addr", cs.privValidator.GetAddress(), "vals", cs.Validators)
		return
	}
	logger.Debug("This node is a validator")

	if cs.isProposer() {
		logger.Info("enterPropose: Our turn to propose", "proposer", cs.Validators.GetProposer().Address, "privValidator", cs.privValidator)
		cs.decideProposal(height, round)
	} else {
		logger.Info("enterPropose: Not our turn to propose", "proposer", cs.Validators.GetProposer().Address, "privValidator", cs.privValidator)
	}
}

func (cs *ConsensusState) isProposer() bool {
	return bytes.Equal(cs.Validators.GetProposer().Address, cs.privValidator.GetAddress())
}

func (cs *ConsensusState) defaultDecideProposal(height int64, round int) {
	var block *types.Block
	var blockParts *types.PartSet

	// Decide on block
	if cs.LockedBlock != nil {
		// If we're locked onto a block, just choose that.
		block, blockParts = cs.LockedBlock, cs.LockedBlockParts
	} else if cs.ValidBlock != nil {
		// If there is valid block, choose that.
		block, blockParts = cs.ValidBlock, cs.ValidBlockParts
	} else {
		// Create a new proposal block from state/txs from the mempool.
		block, blockParts = cs.createProposalBlock()
		if block == nil { // on error
			return
		}
	}

	// Make proposal
	polRound, polBlockID := cs.Votes.POLInfo()
	proposal := types.NewProposal(height, round, blockParts.Header(), polRound, polBlockID)
	if err := cs.privValidator.SignProposal(cs.state.ChainID, proposal); err == nil {
		// Set fields
		/*  fields set by setProposal and addBlockPart
		cs.Proposal = proposal
		cs.ProposalBlock = block
		cs.ProposalBlockParts = blockParts
		*/

		// send proposal and block parts on internal msg queue
		cs.sendInternalMessage(msgInfo{&ProposalMessage{proposal}, ""})
		for i := 0; i < blockParts.Total(); i++ {
			part := blockParts.GetPart(i)
			cs.sendInternalMessage(msgInfo{&BlockPartMessage{cs.Height, cs.Round, part}, ""})
		}
		cs.Logger.Info("Signed proposal", "height", height, "round", round, "proposal", proposal)
		cs.Logger.Debug(fmt.Sprintf("Signed proposal block: %v", block))
	} else {
		if !cs.replayMode {
			cs.Logger.Error("enterPropose: Error signing proposal", "height", height, "round", round, "err", err)
		}
	}
}

// Returns true if the proposal block is complete &&
// (if POLRound was proposed, we have +2/3 prevotes from there).
func (cs *ConsensusState) isProposalComplete() bool {
	if cs.Proposal == nil || cs.ProposalBlock == nil {
		return false
	}
	// we have the proposal. if there's a POLRound,
	// make sure we have the prevotes from it too
	if cs.Proposal.POLRound < 0 {
		return true
	}
	// if this is false the proposer is lying or we haven't received the POL yet
	return cs.Votes.Prevotes(cs.Proposal.POLRound).HasTwoThirdsMajority()

}

// Create the next block to propose and return it.
// We really only need to return the parts, but the block
// is returned for convenience so we can log the proposal block.
// Returns nil block upon error.
// NOTE: keep it side-effect free for clarity.
func (cs *ConsensusState) createProposalBlock() (block *types.Block, blockParts *types.PartSet) {
	var commit *types.Commit
	if cs.Height == 1 {
		// We're creating a proposal for the first block.
		// The commit is empty, but not nil.
		commit = &types.Commit{}
	} else if cs.LastCommit.HasTwoThirdsMajority() {
		// Make the commit from LastCommit
		commit = cs.LastCommit.MakeCommit()
	} else {
		// This shouldn't happen.
		cs.Logger.Error("enterPropose: Cannot propose anything: No commit for the previous block.")
		return
	}

	maxBytes := cs.state.ConsensusParams.BlockSize.MaxBytes
	maxGas := cs.state.ConsensusParams.BlockSize.MaxGas
	// bound evidence to 1/10th of the block
	evidence := cs.evpool.PendingEvidence(types.MaxEvidenceBytesPerBlock(maxBytes))
	// Mempool validated transactions
	txs := cs.mempool.ReapMaxBytesMaxGas(types.MaxDataBytes(
		maxBytes,
		cs.state.Validators.Size(),
		len(evidence),
	), maxGas)
	proposerAddr := cs.privValidator.GetAddress()
	block, parts := cs.state.MakeBlock(cs.Height, txs, commit, evidence, proposerAddr)

	return block, parts
}

// Enter: `timeoutPropose` after entering Propose.
// Enter: proposal block and POL is ready.
// Enter: any +2/3 prevotes for future round.
// Prevote for LockedBlock if we're locked, or ProposalBlock if valid.
// Otherwise vote nil.
func (cs *ConsensusState) enterPrevote(height int64, round int) {
	if cs.Height != height || round < cs.Round || (cs.Round == round && cstypes.RoundStepPrevote <= cs.Step) {
		cs.Logger.Debug(fmt.Sprintf("enterPrevote(%v/%v): Invalid args. Current step: %v/%v/%v", height, round, cs.Height, cs.Round, cs.Step))
		return
	}

	defer func() {
		// Done enterPrevote:
		cs.updateRoundStep(round, cstypes.RoundStepPrevote)
		cs.newStep()
	}()

	// fire event for how we got here
	if cs.isProposalComplete() {
		cs.eventBus.PublishEventCompleteProposal(cs.RoundStateEvent())
	} else {
		// we received +2/3 prevotes for a future round
		// TODO: catchup event?
	}

	cs.Logger.Info(fmt.Sprintf("enterPrevote(%v/%v). Current: %v/%v/%v", height, round, cs.Height, cs.Round, cs.Step))

	// Sign and broadcast vote as necessary
	cs.doPrevote(height, round)

	// Once `addVote` hits any +2/3 prevotes, we will go to PrevoteWait
	// (so we have more time to try and collect +2/3 prevotes for a single block)
}

func (cs *ConsensusState) defaultDoPrevote(height int64, round int) {
	logger := cs.Logger.With("height", height, "round", round)
	// If a block is locked, prevote that.
	if cs.LockedBlock != nil {
		logger.Info("enterPrevote: Block was locked")
		cs.signAddVote(types.VoteTypePrevote, cs.LockedBlock.Hash(), cs.LockedBlockParts.Header())
		return
	}

	// If ProposalBlock is nil, prevote nil.
	if cs.ProposalBlock == nil {
		logger.Info("enterPrevote: ProposalBlock is nil")
		cs.signAddVote(types.VoteTypePrevote, nil, types.PartSetHeader{})
		return
	}

	// Validate proposal block
	err := cs.blockExec.ValidateBlock(cs.state, cs.ProposalBlock)
	if err != nil {
		// ProposalBlock is invalid, prevote nil.
		logger.Error("enterPrevote: ProposalBlock is invalid", "err", err)
		cs.signAddVote(types.VoteTypePrevote, nil, types.PartSetHeader{})
		return
	}

	// Prevote cs.ProposalBlock
	// NOTE: the proposal signature is validated when it is received,
	// and the proposal block parts are validated as they are received (against the merkle hash in the proposal)
	logger.Info("enterPrevote: ProposalBlock is valid")
	cs.signAddVote(types.VoteTypePrevote, cs.ProposalBlock.Hash(), cs.ProposalBlockParts.Header())
}

// Enter: any +2/3 prevotes at next round.
func (cs *ConsensusState) enterPrevoteWait(height int64, round int) {
	logger := cs.Logger.With("height", height, "round", round)

	if cs.Height != height || round < cs.Round || (cs.Round == round && cstypes.RoundStepPrevoteWait <= cs.Step) {
		logger.Debug(fmt.Sprintf("enterPrevoteWait(%v/%v): Invalid args. Current step: %v/%v/%v", height, round, cs.Height, cs.Round, cs.Step))
		return
	}
	if !cs.Votes.Prevotes(round).HasTwoThirdsAny() {
		cmn.PanicSanity(fmt.Sprintf("enterPrevoteWait(%v/%v), but Prevotes does not have any +2/3 votes", height, round))
	}
	logger.Info(fmt.Sprintf("enterPrevoteWait(%v/%v). Current: %v/%v/%v", height, round, cs.Height, cs.Round, cs.Step))

	defer func() {
		// Done enterPrevoteWait:
		cs.updateRoundStep(round, cstypes.RoundStepPrevoteWait)
		cs.newStep()
	}()

	// Wait for some more prevotes; enterPrecommit
	cs.scheduleTimeout(cs.config.Prevote(round), height, round, cstypes.RoundStepPrevoteWait)
}

// Enter: `timeoutPrevote` after any +2/3 prevotes.
// Enter: +2/3 precomits for block or nil.
// Enter: any +2/3 precommits for next round.
// Lock & precommit the ProposalBlock if we have enough prevotes for it (a POL in this round)
// else, unlock an existing lock and precommit nil if +2/3 of prevotes were nil,
// else, precommit nil otherwise.
func (cs *ConsensusState) enterPrecommit(height int64, round int) {
	logger := cs.Logger.With("height", height, "round", round)

	if cs.Height != height || round < cs.Round || (cs.Round == round && cstypes.RoundStepPrecommit <= cs.Step) {
		logger.Debug(fmt.Sprintf("enterPrecommit(%v/%v): Invalid args. Current step: %v/%v/%v", height, round, cs.Height, cs.Round, cs.Step))
		return
	}

	logger.Info(fmt.Sprintf("enterPrecommit(%v/%v). Current: %v/%v/%v", height, round, cs.Height, cs.Round, cs.Step))

	defer func() {
		// Done enterPrecommit:
		cs.updateRoundStep(round, cstypes.RoundStepPrecommit)
		cs.newStep()
	}()

	// check for a polka
	blockID, ok := cs.Votes.Prevotes(round).TwoThirdsMajority()

	// If we don't have a polka, we must precommit nil.
	if !ok {
		if cs.LockedBlock != nil {
			logger.Info("enterPrecommit: No +2/3 prevotes during enterPrecommit while we're locked. Precommitting nil")
		} else {
			logger.Info("enterPrecommit: No +2/3 prevotes during enterPrecommit. Precommitting nil.")
		}
		cs.signAddVote(types.VoteTypePrecommit, nil, types.PartSetHeader{})
		return
	}

	// At this point +2/3 prevoted for a particular block or nil.
	cs.eventBus.PublishEventPolka(cs.RoundStateEvent())

	// the latest POLRound should be this round.
	polRound, _ := cs.Votes.POLInfo()
	if polRound < round {
		cmn.PanicSanity(fmt.Sprintf("This POLRound should be %v but got %v", round, polRound))
	}

	// +2/3 prevoted nil. Unlock and precommit nil.
	if len(blockID.Hash) == 0 {
		if cs.LockedBlock == nil {
			logger.Info("enterPrecommit: +2/3 prevoted for nil.")
		} else {
			logger.Info("enterPrecommit: +2/3 prevoted for nil. Unlocking")
			cs.LockedRound = 0
			cs.LockedBlock = nil
			cs.LockedBlockParts = nil
			cs.eventBus.PublishEventUnlock(cs.RoundStateEvent())
		}
		cs.signAddVote(types.VoteTypePrecommit, nil, types.PartSetHeader{})
		return
	}

	// At this point, +2/3 prevoted for a particular block.

	// If we're already locked on that block, precommit it, and update the LockedRound
	if cs.LockedBlock.HashesTo(blockID.Hash) {
		logger.Info("enterPrecommit: +2/3 prevoted locked block. Relocking")
		cs.LockedRound = round
		cs.eventBus.PublishEventRelock(cs.RoundStateEvent())
		cs.signAddVote(types.VoteTypePrecommit, blockID.Hash, blockID.PartsHeader)
		return
	}

	// If +2/3 prevoted for proposal block, stage and precommit it
	if cs.ProposalBlock.HashesTo(blockID.Hash) {
		logger.Info("enterPrecommit: +2/3 prevoted proposal block. Locking", "hash", blockID.Hash)
		// Validate the block.
		if err := cs.blockExec.ValidateBlock(cs.state, cs.ProposalBlock); err != nil {
			cmn.PanicConsensus(fmt.Sprintf("enterPrecommit: +2/3 prevoted for an invalid block: %v", err))
		}
		cs.LockedRound = round
		cs.LockedBlock = cs.ProposalBlock
		cs.LockedBlockParts = cs.ProposalBlockParts
		cs.eventBus.PublishEventLock(cs.RoundStateEvent())
		cs.signAddVote(types.VoteTypePrecommit, blockID.Hash, blockID.PartsHeader)
		return
	}

	// There was a polka in this round for a block we don't have.
	// Fetch that block, unlock, and precommit nil.
	// The +2/3 prevotes for this round is the POL for our unlock.
	// TODO: In the future save the POL prevotes for justification.
	cs.LockedRound = 0
	cs.LockedBlock = nil
	cs.LockedBlockParts = nil
	if !cs.ProposalBlockParts.HasHeader(blockID.PartsHeader) {
		cs.ProposalBlock = nil
		cs.ProposalBlockParts = types.NewPartSetFromHeader(blockID.PartsHeader)
	}
	cs.eventBus.PublishEventUnlock(cs.RoundStateEvent())
	cs.signAddVote(types.VoteTypePrecommit, nil, types.PartSetHeader{})
}

// Enter: any +2/3 precommits for next round.
func (cs *ConsensusState) enterPrecommitWait(height int64, round int) {
	logger := cs.Logger.With("height", height, "round", round)

	if cs.Height != height || round < cs.Round || (cs.Round == round && cstypes.RoundStepPrecommitWait <= cs.Step) {
		logger.Debug(fmt.Sprintf("enterPrecommitWait(%v/%v): Invalid args. Current step: %v/%v/%v", height, round, cs.Height, cs.Round, cs.Step))
		return
	}
	if !cs.Votes.Precommits(round).HasTwoThirdsAny() {
		cmn.PanicSanity(fmt.Sprintf("enterPrecommitWait(%v/%v), but Precommits does not have any +2/3 votes", height, round))
	}
	logger.Info(fmt.Sprintf("enterPrecommitWait(%v/%v). Current: %v/%v/%v", height, round, cs.Height, cs.Round, cs.Step))

	defer func() {
		// Done enterPrecommitWait:
		cs.updateRoundStep(round, cstypes.RoundStepPrecommitWait)
		cs.newStep()
	}()

	// Wait for some more precommits; enterNewRound
	cs.scheduleTimeout(cs.config.Precommit(round), height, round, cstypes.RoundStepPrecommitWait)

}

// Enter: +2/3 precommits for block
func (cs *ConsensusState) enterCommit(height int64, commitRound int) {
	logger := cs.Logger.With("height", height, "commitRound", commitRound)

	if cs.Height != height || cstypes.RoundStepCommit <= cs.Step {
		logger.Debug(fmt.Sprintf("enterCommit(%v/%v): Invalid args. Current step: %v/%v/%v", height, commitRound, cs.Height, cs.Round, cs.Step))
		return
	}
	logger.Info(fmt.Sprintf("enterCommit(%v/%v). Current: %v/%v/%v", height, commitRound, cs.Height, cs.Round, cs.Step))

	defer func() {
		// Done enterCommit:
		// keep cs.Round the same, commitRound points to the right Precommits set.
		cs.updateRoundStep(cs.Round, cstypes.RoundStepCommit)
		cs.CommitRound = commitRound
		cs.CommitTime = tmtime.Now()
		cs.newStep()

		// Maybe finalize immediately.
		cs.tryFinalizeCommit(height)
	}()

	blockID, ok := cs.Votes.Precommits(commitRound).TwoThirdsMajority()
	if !ok {
		cmn.PanicSanity("RunActionCommit() expects +2/3 precommits")
	}

	// The Locked* fields no longer matter.
	// Move them over to ProposalBlock if they match the commit hash,
	// otherwise they'll be cleared in updateToState.
	if cs.LockedBlock.HashesTo(blockID.Hash) {
		logger.Info("Commit is for locked block. Set ProposalBlock=LockedBlock", "blockHash", blockID.Hash)
		cs.ProposalBlock = cs.LockedBlock
		cs.ProposalBlockParts = cs.LockedBlockParts
	}

	// If we don't have the block being committed, set up to get it.
	if !cs.ProposalBlock.HashesTo(blockID.Hash) {
		if !cs.ProposalBlockParts.HasHeader(blockID.PartsHeader) {
			logger.Info("Commit is for a block we don't know about. Set ProposalBlock=nil", "proposal", cs.ProposalBlock.Hash(), "commit", blockID.Hash)
			// We're getting the wrong block.
			// Set up ProposalBlockParts and keep waiting.
			cs.ProposalBlock = nil
			cs.ProposalBlockParts = types.NewPartSetFromHeader(blockID.PartsHeader)
		} else {
			// We just need to keep waiting.
		}
	}
}

// If we have the block AND +2/3 commits for it, finalize.
func (cs *ConsensusState) tryFinalizeCommit(height int64) {
	logger := cs.Logger.With("height", height)

	if cs.Height != height {
		cmn.PanicSanity(fmt.Sprintf("tryFinalizeCommit() cs.Height: %v vs height: %v", cs.Height, height))
	}

	blockID, ok := cs.Votes.Precommits(cs.CommitRound).TwoThirdsMajority()
	if !ok || len(blockID.Hash) == 0 {
		logger.Error("Attempt to finalize failed. There was no +2/3 majority, or +2/3 was for <nil>.")
		return
	}
	if !cs.ProposalBlock.HashesTo(blockID.Hash) {
		// TODO: this happens every time if we're not a validator (ugly logs)
		// TODO: ^^ wait, why does it matter that we're a validator?
		logger.Info("Attempt to finalize failed. We don't have the commit block.", "proposal-block", cs.ProposalBlock.Hash(), "commit-block", blockID.Hash)
		return
	}

	//	go
	cs.finalizeCommit(height)
}

// Increment height and goto cstypes.RoundStepNewHeight
func (cs *ConsensusState) finalizeCommit(height int64) {
	if cs.Height != height || cs.Step != cstypes.RoundStepCommit {
		cs.Logger.Debug(fmt.Sprintf("finalizeCommit(%v): Invalid args. Current step: %v/%v/%v", height, cs.Height, cs.Round, cs.Step))
		return
	}

	blockID, ok := cs.Votes.Precommits(cs.CommitRound).TwoThirdsMajority()
	block, blockParts := cs.ProposalBlock, cs.ProposalBlockParts

	if !ok {
		cmn.PanicSanity(fmt.Sprintf("Cannot finalizeCommit, commit does not have two thirds majority"))
	}
	if !blockParts.HasHeader(blockID.PartsHeader) {
		cmn.PanicSanity(fmt.Sprintf("Expected ProposalBlockParts header to be commit header"))
	}
	if !block.HashesTo(blockID.Hash) {
		cmn.PanicSanity(fmt.Sprintf("Cannot finalizeCommit, ProposalBlock does not hash to commit hash"))
	}
	if err := cs.blockExec.ValidateBlock(cs.state, block); err != nil {
		cmn.PanicConsensus(fmt.Sprintf("+2/3 committed an invalid block: %v", err))
	}

	cs.Logger.Info(fmt.Sprintf("Finalizing commit of block with %d txs", block.NumTxs),
		"height", block.Height, "hash", block.Hash(), "root", block.AppHash)
	cs.Logger.Info(fmt.Sprintf("%v", block))

	fail.Fail() // XXX

	// Save to blockStore.
	if cs.blockStore.Height() < block.Height {
		// NOTE: the seenCommit is local justification to commit this block,
		// but may differ from the LastCommit included in the next block
		precommits := cs.Votes.Precommits(cs.CommitRound)
		seenCommit := precommits.MakeCommit()
		cs.blockStore.SaveBlock(block, blockParts, seenCommit)
	} else {
		// Happens during replay if we already saved the block but didn't commit
		cs.Logger.Info("Calling finalizeCommit on already stored block", "height", block.Height)
	}

	fail.Fail() // XXX

	// Write EndHeightMessage{} for this height, implying that the blockstore
	// has saved the block.
	//
	// If we crash before writing this EndHeightMessage{}, we will recover by
	// running ApplyBlock during the ABCI handshake when we restart.  If we
	// didn't save the block to the blockstore before writing
	// EndHeightMessage{}, we'd have to change WAL replay -- currently it
	// complains about replaying for heights where an #ENDHEIGHT entry already
	// exists.
	//
	// Either way, the ConsensusState should not be resumed until we
	// successfully call ApplyBlock (ie. later here, or in Handshake after
	// restart).
	cs.wal.WriteSync(EndHeightMessage{height}) // NOTE: fsync

	fail.Fail() // XXX

	// Create a copy of the state for staging and an event cache for txs.
	stateCopy := cs.state.Copy()

	// Execute and commit the block, update and save the state, and update the mempool.
	// NOTE The block.AppHash wont reflect these txs until the next block.
	var err error
	stateCopy, err = cs.blockExec.ApplyBlock(stateCopy, types.BlockID{block.Hash(), blockParts.Header()}, block)
	if err != nil {
		cs.Logger.Error("Error on ApplyBlock. Did the application crash? Please restart tendermint", "err", err)
		err := cmn.Kill()
		if err != nil {
			cs.Logger.Error("Failed to kill this process - please do so manually", "err", err)
		}
		return
	}

	fail.Fail() // XXX

	// must be called before we update state
	cs.recordMetrics(height, block)

	// NewHeightStep!
	cs.updateToState(stateCopy)

	fail.Fail() // XXX

	// cs.StartTime is already set.
	// Schedule Round0 to start soon.
	cs.scheduleRound0(&cs.RoundState)

	// By here,
	// * cs.Height has been increment to height+1
	// * cs.Step is now cstypes.RoundStepNewHeight
	// * cs.StartTime is set to when we will start round0.
}

func (cs *ConsensusState) recordMetrics(height int64, block *types.Block) {
	cs.metrics.Validators.Set(float64(cs.Validators.Size()))
	cs.metrics.ValidatorsPower.Set(float64(cs.Validators.TotalVotingPower()))
	missingValidators := 0
	missingValidatorsPower := int64(0)
	for i, val := range cs.Validators.Validators {
		var vote *types.Vote
		if i < len(block.LastCommit.Precommits) {
			vote = block.LastCommit.Precommits[i]
		}
		if vote == nil {
			missingValidators++
			missingValidatorsPower += val.VotingPower
		}
	}
	cs.metrics.MissingValidators.Set(float64(missingValidators))
	cs.metrics.MissingValidatorsPower.Set(float64(missingValidatorsPower))
	cs.metrics.ByzantineValidators.Set(float64(len(block.Evidence.Evidence)))
	byzantineValidatorsPower := int64(0)
	for _, ev := range block.Evidence.Evidence {
		if _, val := cs.Validators.GetByAddress(ev.Address()); val != nil {
			byzantineValidatorsPower += val.VotingPower
		}
	}
	cs.metrics.ByzantineValidatorsPower.Set(float64(byzantineValidatorsPower))

	if height > 1 {
		lastBlockMeta := cs.blockStore.LoadBlockMeta(height - 1)
		cs.metrics.BlockIntervalSeconds.Set(
			block.Time.Sub(lastBlockMeta.Header.Time).Seconds(),
		)
	}

	cs.metrics.NumTxs.Set(float64(block.NumTxs))
	cs.metrics.BlockSizeBytes.Set(float64(block.Size()))
	cs.metrics.TotalTxs.Set(float64(block.TotalTxs))
}

//-----------------------------------------------------------------------------

func (cs *ConsensusState) defaultSetProposal(proposal *types.Proposal) error {
	// Already have one
	// TODO: possibly catch double proposals
	if cs.Proposal != nil {
		return nil
	}

	// Does not apply
	if proposal.Height != cs.Height || proposal.Round != cs.Round {
		return nil
	}

	// We don't care about the proposal if we're already in cstypes.RoundStepCommit.
	if cstypes.RoundStepCommit <= cs.Step {
		return nil
	}

	// Verify POLRound, which must be -1 or between 0 and proposal.Round exclusive.
	if proposal.POLRound != -1 &&
		(proposal.POLRound < 0 || proposal.Round <= proposal.POLRound) {
		return ErrInvalidProposalPOLRound
	}

	// Verify signature
	if !cs.Validators.GetProposer().PubKey.VerifyBytes(proposal.SignBytes(cs.state.ChainID), proposal.Signature) {
		return ErrInvalidProposalSignature
	}

	cs.Proposal = proposal
	cs.ProposalBlockParts = types.NewPartSetFromHeader(proposal.BlockPartsHeader)
	cs.Logger.Info("Received proposal", "proposal", proposal)
	return nil
}

// NOTE: block is not necessarily valid.
// Asynchronously triggers either enterPrevote (before we timeout of propose) or tryFinalizeCommit, once we have the full block.
func (cs *ConsensusState) addProposalBlockPart(msg *BlockPartMessage, peerID p2p.ID) (added bool, err error) {
	height, round, part := msg.Height, msg.Round, msg.Part

	// Blocks might be reused, so round mismatch is OK
	if cs.Height != height {
		cs.Logger.Debug("Received block part from wrong height", "height", height, "round", round)
		return false, nil
	}

	// We're not expecting a block part.
	if cs.ProposalBlockParts == nil {
		// NOTE: this can happen when we've gone to a higher round and
		// then receive parts from the previous round - not necessarily a bad peer.
		cs.Logger.Info("Received a block part when we're not expecting any",
			"height", height, "round", round, "index", part.Index, "peer", peerID)
		return false, nil
	}

	added, err = cs.ProposalBlockParts.AddPart(part)
	if err != nil {
		return added, err
	}
	if added && cs.ProposalBlockParts.IsComplete() {
		// Added and completed!
		_, err = cdc.UnmarshalBinaryReader(
			cs.ProposalBlockParts.GetReader(),
			&cs.ProposalBlock,
			int64(cs.state.ConsensusParams.BlockSize.MaxBytes),
		)
		if err != nil {
			return added, err
		}
		// NOTE: it's possible to receive complete proposal blocks for future rounds without having the proposal
		cs.Logger.Info("Received complete proposal block", "height", cs.ProposalBlock.Height, "hash", cs.ProposalBlock.Hash())

		// Update Valid* if we can.
		prevotes := cs.Votes.Prevotes(cs.Round)
		blockID, hasTwoThirds := prevotes.TwoThirdsMajority()
		if hasTwoThirds && !blockID.IsZero() && (cs.ValidRound < cs.Round) {
			if cs.ProposalBlock.HashesTo(blockID.Hash) {
				cs.Logger.Info("Updating valid block to new proposal block",
					"valid-round", cs.Round, "valid-block-hash", cs.ProposalBlock.Hash())
				cs.ValidRound = cs.Round
				cs.ValidBlock = cs.ProposalBlock
				cs.ValidBlockParts = cs.ProposalBlockParts
			}
			// TODO: In case there is +2/3 majority in Prevotes set for some
			// block and cs.ProposalBlock contains different block, either
			// proposer is faulty or voting power of faulty processes is more
			// than 1/3. We should trigger in the future accountability
			// procedure at this point.
		}

		if cs.Step <= cstypes.RoundStepPropose && cs.isProposalComplete() {
			// Move onto the next step
			cs.enterPrevote(height, cs.Round)
		} else if cs.Step == cstypes.RoundStepCommit {
			// If we're waiting on the proposal block...
			cs.tryFinalizeCommit(height)
		}
		return added, nil
	}
	return added, nil
}

// Attempt to add the vote. if its a duplicate signature, dupeout the validator
func (cs *ConsensusState) tryAddVote(vote *types.Vote, peerID p2p.ID) (bool, error) {
	added, err := cs.addVote(vote, peerID)
	if err != nil {
		// If the vote height is off, we'll just ignore it,
		// But if it's a conflicting sig, add it to the cs.evpool.
		// If it's otherwise invalid, punish peer.
		if err == ErrVoteHeightMismatch {
			return added, err
		} else if voteErr, ok := err.(*types.ErrVoteConflictingVotes); ok {
			if bytes.Equal(vote.ValidatorAddress, cs.privValidator.GetAddress()) {
				cs.Logger.Error("Found conflicting vote from ourselves. Did you unsafe_reset a validator?", "height", vote.Height, "round", vote.Round, "type", vote.Type)
				return added, err
			}
			cs.evpool.AddEvidence(voteErr.DuplicateVoteEvidence)
			return added, err
		} else {
			// Probably an invalid signature / Bad peer.
			// Seems this can also err sometimes with "Unexpected step" - perhaps not from a bad peer ?
			cs.Logger.Error("Error attempting to add vote", "err", err)
			return added, ErrAddingVote
		}
	}
	return added, nil
}

//-----------------------------------------------------------------------------

func (cs *ConsensusState) addVote(vote *types.Vote, peerID p2p.ID) (added bool, err error) {
	cs.Logger.Debug("addVote", "voteHeight", vote.Height, "voteType", vote.Type, "valIndex", vote.ValidatorIndex, "csHeight", cs.Height)

	// A precommit for the previous height?
	// These come in while we wait timeoutCommit
	if vote.Height+1 == cs.Height {
		if !(cs.Step == cstypes.RoundStepNewHeight && vote.Type == types.VoteTypePrecommit) {
			// TODO: give the reason ..
			// fmt.Errorf("tryAddVote: Wrong height, not a LastCommit straggler commit.")
			return added, ErrVoteHeightMismatch
		}
		added, err = cs.LastCommit.AddVote(vote)
		if !added {
			return added, err
		}

		cs.Logger.Info(fmt.Sprintf("Added to lastPrecommits: %v", cs.LastCommit.StringShort()))
		cs.eventBus.PublishEventVote(types.EventDataVote{vote})
		cs.evsw.FireEvent(types.EventVote, vote)

		// if we can skip timeoutCommit and have all the votes now,
		if cs.config.SkipTimeoutCommit && cs.LastCommit.HasAll() {
			// go straight to new round (skip timeout commit)
			// cs.scheduleTimeout(time.Duration(0), cs.Height, 0, cstypes.RoundStepNewHeight)
			cs.enterNewRound(cs.Height, 0)
		}

		return
	}

	// Height mismatch is ignored.
	// Not necessarily a bad peer, but not favourable behaviour.
	if vote.Height != cs.Height {
		err = ErrVoteHeightMismatch
		cs.Logger.Info("Vote ignored and not added", "voteHeight", vote.Height, "csHeight", cs.Height, "err", err)
		return
	}

	height := cs.Height
	added, err = cs.Votes.AddVote(vote, peerID)
	if !added {
		// Either duplicate, or error upon cs.Votes.AddByIndex()
		return
	}

	cs.eventBus.PublishEventVote(types.EventDataVote{vote})
	cs.evsw.FireEvent(types.EventVote, vote)

	switch vote.Type {
	case types.VoteTypePrevote:
		prevotes := cs.Votes.Prevotes(vote.Round)
		cs.Logger.Info("Added to prevote", "vote", vote, "prevotes", prevotes.StringShort())

		// If +2/3 prevotes for a block or nil for *any* round:
		if blockID, ok := prevotes.TwoThirdsMajority(); ok {

			// There was a polka!
			// If we're locked but this is a recent polka, unlock.
			// If it matches our ProposalBlock, update the ValidBlock

			// Unlock if `cs.LockedRound < vote.Round <= cs.Round`
			// NOTE: If vote.Round > cs.Round, we'll deal with it when we get to vote.Round
			if (cs.LockedBlock != nil) &&
				(cs.LockedRound < vote.Round) &&
				(vote.Round <= cs.Round) &&
				!cs.LockedBlock.HashesTo(blockID.Hash) {

				cs.Logger.Info("Unlocking because of POL.", "lockedRound", cs.LockedRound, "POLRound", vote.Round)
				cs.LockedRound = 0
				cs.LockedBlock = nil
				cs.LockedBlockParts = nil
				cs.eventBus.PublishEventUnlock(cs.RoundStateEvent())
			}

			// Update Valid* if we can.
			// NOTE: our proposal block may be nil or not what received a polka..
			// TODO: we may want to still update the ValidBlock and obtain it via gossipping
			if !blockID.IsZero() &&
				(cs.ValidRound < vote.Round) &&
				(vote.Round <= cs.Round) &&
				cs.ProposalBlock.HashesTo(blockID.Hash) {

				cs.Logger.Info("Updating ValidBlock because of POL.", "validRound", cs.ValidRound, "POLRound", vote.Round)
				cs.ValidRound = vote.Round
				cs.ValidBlock = cs.ProposalBlock
				cs.ValidBlockParts = cs.ProposalBlockParts
			}
		}

		// If +2/3 prevotes for *anything* for this or future round:
		if cs.Round <= vote.Round && prevotes.HasTwoThirdsAny() {
			// Round-skip over to PrevoteWait or goto Precommit.
			cs.enterNewRound(height, vote.Round) // if the vote is ahead of us
			if prevotes.HasTwoThirdsMajority() {
				cs.enterPrecommit(height, vote.Round)
			} else {
				cs.enterPrevote(height, vote.Round) // if the vote is ahead of us
				cs.enterPrevoteWait(height, vote.Round)
			}
		} else if cs.Proposal != nil && 0 <= cs.Proposal.POLRound && cs.Proposal.POLRound == vote.Round {
			// If the proposal is now complete, enter prevote of cs.Round.
			if cs.isProposalComplete() {
				cs.enterPrevote(height, cs.Round)
			}
		}

	case types.VoteTypePrecommit:
		precommits := cs.Votes.Precommits(vote.Round)
		cs.Logger.Info("Added to precommit", "vote", vote, "precommits", precommits.StringShort())
		blockID, ok := precommits.TwoThirdsMajority()
		if ok {
			if len(blockID.Hash) == 0 {
				cs.enterNewRound(height, vote.Round+1)
			} else {
				cs.enterNewRound(height, vote.Round)
				cs.enterPrecommit(height, vote.Round)
				cs.enterCommit(height, vote.Round)

				if cs.config.SkipTimeoutCommit && precommits.HasAll() {
					// if we have all the votes now,
					// go straight to new round (skip timeout commit)
					// cs.scheduleTimeout(time.Duration(0), cs.Height, 0, cstypes.RoundStepNewHeight)
					cs.enterNewRound(cs.Height, 0)
				}

			}
		} else if cs.Round <= vote.Round && precommits.HasTwoThirdsAny() {
			cs.enterNewRound(height, vote.Round)
			cs.enterPrecommit(height, vote.Round)
			cs.enterPrecommitWait(height, vote.Round)
		}
	default:
		panic(fmt.Sprintf("Unexpected vote type %X", vote.Type)) // go-wire should prevent this.
	}

	return
}

func (cs *ConsensusState) signVote(type_ byte, hash []byte, header types.PartSetHeader) (*types.Vote, error) {
	addr := cs.privValidator.GetAddress()
	valIndex, _ := cs.Validators.GetByAddress(addr)

	vote := &types.Vote{
		ValidatorAddress: addr,
		ValidatorIndex:   valIndex,
		Height:           cs.Height,
		Round:            cs.Round,
		Timestamp:        cs.voteTime(),
		Type:             type_,
		BlockID:          types.BlockID{hash, header},
	}
	err := cs.privValidator.SignVote(cs.state.ChainID, vote)
	return vote, err
}

func (cs *ConsensusState) voteTime() time.Time {
	now := tmtime.Now()
	minVoteTime := now
	// TODO: We should remove next line in case we don't vote for v in case cs.ProposalBlock == nil,
	// even if cs.LockedBlock != nil. See https://github.com/tendermint/spec.
	if cs.LockedBlock != nil {
		minVoteTime = cs.config.MinValidVoteTime(cs.LockedBlock.Time)
	} else if cs.ProposalBlock != nil {
		minVoteTime = cs.config.MinValidVoteTime(cs.ProposalBlock.Time)
	}

	if now.After(minVoteTime) {
		return now
	}
	return minVoteTime
}

// sign the vote and publish on internalMsgQueue
func (cs *ConsensusState) signAddVote(type_ byte, hash []byte, header types.PartSetHeader) *types.Vote {
	// if we don't have a key or we're not in the validator set, do nothing
	if cs.privValidator == nil || !cs.Validators.HasAddress(cs.privValidator.GetAddress()) {
		return nil
	}
	vote, err := cs.signVote(type_, hash, header)
	if err == nil {
		cs.sendInternalMessage(msgInfo{&VoteMessage{vote}, ""})
		cs.Logger.Info("Signed and pushed vote", "height", cs.Height, "round", cs.Round, "vote", vote, "err", err)
		return vote
	}
	//if !cs.replayMode {
	cs.Logger.Error("Error signing vote", "height", cs.Height, "round", cs.Round, "vote", vote, "err", err)
	//}
	return nil
}

//---------------------------------------------------------

func CompareHRS(h1 int64, r1 int, s1 cstypes.RoundStepType, h2 int64, r2 int, s2 cstypes.RoundStepType) int {
	if h1 < h2 {
		return -1
	} else if h1 > h2 {
		return 1
	}
	if r1 < r2 {
		return -1
	} else if r1 > r2 {
		return 1
	}
	if s1 < s2 {
		return -1
	} else if s1 > s2 {
		return 1
	}
	return 0
}<|MERGE_RESOLUTION|>--- conflicted
+++ resolved
@@ -656,15 +656,11 @@
 	case *VoteMessage:
 		// attempt to add the vote and dupeout the validator if its a duplicate signature
 		// if the vote gives us a 2/3-any or 2/3-one, we transition
-<<<<<<< HEAD
-		err = cs.tryAddVote(msg.Vote, peerID)
-=======
 		added, err := cs.tryAddVote(msg.Vote, peerID)
 		if added {
 			cs.statsMsgQueue <- mi
 		}
 
->>>>>>> eb0da7f9
 		if err == ErrAddingVote {
 			// TODO: punish peer
 			// We probably don't want to stop the peer here. The vote does not
