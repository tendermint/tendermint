package consensus

import (
	"bytes"
	"fmt"
	"reflect"
	"runtime/debug"
	"sync"
	"time"

	"github.com/pkg/errors"

	cmn "github.com/tendermint/tendermint/libs/common"
	"github.com/tendermint/tendermint/libs/fail"
	"github.com/tendermint/tendermint/libs/log"
	tmtime "github.com/tendermint/tendermint/types/time"

	cfg "github.com/tendermint/tendermint/config"
	cstypes "github.com/tendermint/tendermint/consensus/types"
	tmevents "github.com/tendermint/tendermint/libs/events"
	"github.com/tendermint/tendermint/p2p"
	sm "github.com/tendermint/tendermint/state"
	"github.com/tendermint/tendermint/types"
)

//-----------------------------------------------------------------------------
// Errors

var (
	ErrInvalidProposalSignature = errors.New("Error invalid proposal signature")
	ErrInvalidProposalPOLRound  = errors.New("Error invalid proposal POL round")
	ErrAddingVote               = errors.New("Error adding vote")
	ErrVoteHeightMismatch       = errors.New("Error vote height mismatch")
)

//-----------------------------------------------------------------------------

var (
	msgQueueSize = 1000
)

// msgs from the reactor which may update the state
type msgInfo struct {
	Msg    ConsensusMessage `json:"msg"`
	PeerID p2p.ID           `json:"peer_key"`
}

// internally generated messages which may update the state
type timeoutInfo struct {
	Duration time.Duration         `json:"duration"`
	Height   int64                 `json:"height"`
	Round    int                   `json:"round"`
	Step     cstypes.RoundStepType `json:"step"`
}

func (ti *timeoutInfo) String() string {
	return fmt.Sprintf("%v ; %d/%d %v", ti.Duration, ti.Height, ti.Round, ti.Step)
}

// interface to the mempool
type txNotifier interface {
	TxsAvailable() <-chan struct{}
}

// interface to the evidence pool
type evidencePool interface {
	AddEvidence(types.Evidence) error
}

// ConsensusState handles execution of the consensus algorithm.
// It processes votes and proposals, and upon reaching agreement,
// commits blocks to the chain and executes them against the application.
// The internal state machine receives input from peers, the internal validator, and from a timer.
type ConsensusState struct {
	cmn.BaseService

	// config details
	config        *cfg.ConsensusConfig
	privValidator types.PrivValidator // for signing votes

	// store blocks and commits
	blockStore sm.BlockStore

	// create and execute blocks
	blockExec *sm.BlockExecutor

	// notify us if txs are available
	txNotifier txNotifier

	// add evidence to the pool
	// when it's detected
	evpool evidencePool

	// internal state
	mtx sync.RWMutex
	cstypes.RoundState
	state sm.State // State until height-1.

	// state changes may be triggered by: msgs from peers,
	// msgs from ourself, or by timeouts
	peerMsgQueue     chan msgInfo
	internalMsgQueue chan msgInfo
	timeoutTicker    TimeoutTicker

	// information about about added votes and block parts are written on this channel
	// so statistics can be computed by reactor
	statsMsgQueue chan msgInfo

	// we use eventBus to trigger msg broadcasts in the reactor,
	// and to notify external subscribers, eg. through a websocket
	eventBus *types.EventBus

	// a Write-Ahead Log ensures we can recover from any kind of crash
	// and helps us avoid signing conflicting votes
	wal          WAL
	replayMode   bool // so we don't log signing errors during replay
	doWALCatchup bool // determines if we even try to do the catchup

	// for tests where we want to limit the number of transitions the state makes
	nSteps int

	// some functions can be overwritten for testing
	decideProposal func(height int64, round int)
	doPrevote      func(height int64, round int)
	setProposal    func(proposal *types.Proposal) error

	// closed when we finish shutting down
	done chan struct{}

	// synchronous pubsub between consensus state and reactor.
	// state only emits EventNewRoundStep and EventVote
	evsw tmevents.EventSwitch

	// for reporting metrics
	metrics *Metrics
}

// StateOption sets an optional parameter on the ConsensusState.
type StateOption func(*ConsensusState)

// NewConsensusState returns a new ConsensusState.
func NewConsensusState(
	config *cfg.ConsensusConfig,
	state sm.State,
	blockExec *sm.BlockExecutor,
	blockStore sm.BlockStore,
	txNotifier txNotifier,
	evpool evidencePool,
	options ...StateOption,
) *ConsensusState {
	cs := &ConsensusState{
		config:           config,
		blockExec:        blockExec,
		blockStore:       blockStore,
		txNotifier:       txNotifier,
		peerMsgQueue:     make(chan msgInfo, msgQueueSize),
		internalMsgQueue: make(chan msgInfo, msgQueueSize),
		timeoutTicker:    NewTimeoutTicker(),
		statsMsgQueue:    make(chan msgInfo, msgQueueSize),
		done:             make(chan struct{}),
		doWALCatchup:     true,
		wal:              nilWAL{},
		evpool:           evpool,
		evsw:             tmevents.NewEventSwitch(),
		metrics:          NopMetrics(),
	}
	// set function defaults (may be overwritten before calling Start)
	cs.decideProposal = cs.defaultDecideProposal
	cs.doPrevote = cs.defaultDoPrevote
	cs.setProposal = cs.defaultSetProposal

	cs.updateToState(state)

	// Don't call scheduleRound0 yet.
	// We do that upon Start().
	cs.reconstructLastCommit(state)
	cs.BaseService = *cmn.NewBaseService(nil, "ConsensusState", cs)
	for _, option := range options {
		option(cs)
	}
	return cs
}

//----------------------------------------
// Public interface

// SetLogger implements Service.
func (cs *ConsensusState) SetLogger(l log.Logger) {
	cs.BaseService.Logger = l
	cs.timeoutTicker.SetLogger(l)
}

// SetEventBus sets event bus.
func (cs *ConsensusState) SetEventBus(b *types.EventBus) {
	cs.eventBus = b
	cs.blockExec.SetEventBus(b)
}

// StateMetrics sets the metrics.
func StateMetrics(metrics *Metrics) StateOption {
	return func(cs *ConsensusState) { cs.metrics = metrics }
}

// String returns a string.
func (cs *ConsensusState) String() string {
	// better not to access shared variables
	return fmt.Sprintf("ConsensusState") //(H:%v R:%v S:%v", cs.Height, cs.Round, cs.Step)
}

// GetState returns a copy of the chain state.
func (cs *ConsensusState) GetState() sm.State {
	cs.mtx.RLock()
	defer cs.mtx.RUnlock()
	return cs.state.Copy()
}

// GetLastHeight returns the last height committed.
// If there were no blocks, returns 0.
func (cs *ConsensusState) GetLastHeight() int64 {
	cs.mtx.RLock()
	defer cs.mtx.RUnlock()
	return cs.RoundState.Height - 1
}

// GetRoundState returns a shallow copy of the internal consensus state.
func (cs *ConsensusState) GetRoundState() *cstypes.RoundState {
	cs.mtx.RLock()
	rs := cs.RoundState // copy
	cs.mtx.RUnlock()
	return &rs
}

// GetRoundStateJSON returns a json of RoundState, marshalled using go-amino.
func (cs *ConsensusState) GetRoundStateJSON() ([]byte, error) {
	cs.mtx.RLock()
	defer cs.mtx.RUnlock()
	return cdc.MarshalJSON(cs.RoundState)
}

// GetRoundStateSimpleJSON returns a json of RoundStateSimple, marshalled using go-amino.
func (cs *ConsensusState) GetRoundStateSimpleJSON() ([]byte, error) {
	cs.mtx.RLock()
	defer cs.mtx.RUnlock()
	return cdc.MarshalJSON(cs.RoundState.RoundStateSimple())
}

// GetValidators returns a copy of the current validators.
func (cs *ConsensusState) GetValidators() (int64, []*types.Validator) {
	cs.mtx.RLock()
	defer cs.mtx.RUnlock()
	return cs.state.LastBlockHeight, cs.state.Validators.Copy().Validators
}

// SetPrivValidator sets the private validator account for signing votes.
func (cs *ConsensusState) SetPrivValidator(priv types.PrivValidator) {
	cs.mtx.Lock()
	cs.privValidator = priv
	cs.mtx.Unlock()
}

// SetTimeoutTicker sets the local timer. It may be useful to overwrite for testing.
func (cs *ConsensusState) SetTimeoutTicker(timeoutTicker TimeoutTicker) {
	cs.mtx.Lock()
	cs.timeoutTicker = timeoutTicker
	cs.mtx.Unlock()
}

// LoadCommit loads the commit for a given height.
func (cs *ConsensusState) LoadCommit(height int64) *types.Commit {
	cs.mtx.RLock()
	defer cs.mtx.RUnlock()
	if height == cs.blockStore.Height() {
		return cs.blockStore.LoadSeenCommit(height)
	}
	return cs.blockStore.LoadBlockCommit(height)
}

// OnStart implements cmn.Service.
// It loads the latest state via the WAL, and starts the timeout and receive routines.
func (cs *ConsensusState) OnStart() error {
	if err := cs.evsw.Start(); err != nil {
		return err
	}

	// we may set the WAL in testing before calling Start,
	// so only OpenWAL if its still the nilWAL
	if _, ok := cs.wal.(nilWAL); ok {
		walFile := cs.config.WalFile()
		wal, err := cs.OpenWAL(walFile)
		if err != nil {
			cs.Logger.Error("Error loading ConsensusState wal", "err", err.Error())
			return err
		}
		cs.wal = wal
	}

	// we need the timeoutRoutine for replay so
	// we don't block on the tick chan.
	// NOTE: we will get a build up of garbage go routines
	// firing on the tockChan until the receiveRoutine is started
	// to deal with them (by that point, at most one will be valid)
	if err := cs.timeoutTicker.Start(); err != nil {
		return err
	}

	// we may have lost some votes if the process crashed
	// reload from consensus log to catchup
	if cs.doWALCatchup {
		if err := cs.catchupReplay(cs.Height); err != nil {
			// don't try to recover from data corruption error
			if IsDataCorruptionError(err) {
				cs.Logger.Error("Encountered corrupt WAL file", "err", err.Error())
				cs.Logger.Error("Please repair the WAL file before restarting")
				fmt.Println(`You can attempt to repair the WAL as follows:

----
WALFILE=~/.tendermint/data/cs.wal/wal
cp $WALFILE ${WALFILE}.bak # backup the file
go run scripts/wal2json/main.go $WALFILE > wal.json # this will panic, but can be ignored
rm $WALFILE # remove the corrupt file
go run scripts/json2wal/main.go wal.json $WALFILE # rebuild the file without corruption
----`)

				return err
			}

			cs.Logger.Error("Error on catchup replay. Proceeding to start ConsensusState anyway", "err", err.Error())
			// NOTE: if we ever do return an error here,
			// make sure to stop the timeoutTicker
		}
	}

	// now start the receiveRoutine
	go cs.receiveRoutine(0)

	// schedule the first round!
	// use GetRoundState so we don't race the receiveRoutine for access
	cs.scheduleRound0(cs.GetRoundState())

	return nil
}

// timeoutRoutine: receive requests for timeouts on tickChan and fire timeouts on tockChan
// receiveRoutine: serializes processing of proposoals, block parts, votes; coordinates state transitions
func (cs *ConsensusState) startRoutines(maxSteps int) {
	err := cs.timeoutTicker.Start()
	if err != nil {
		cs.Logger.Error("Error starting timeout ticker", "err", err)
		return
	}
	go cs.receiveRoutine(maxSteps)
}

// OnStop implements cmn.Service.
func (cs *ConsensusState) OnStop() {
	cs.evsw.Stop()
	cs.timeoutTicker.Stop()
	// WAL is stopped in receiveRoutine.
}

// Wait waits for the the main routine to return.
// NOTE: be sure to Stop() the event switch and drain
// any event channels or this may deadlock
func (cs *ConsensusState) Wait() {
	<-cs.done
}

// OpenWAL opens a file to log all consensus messages and timeouts for deterministic accountability
func (cs *ConsensusState) OpenWAL(walFile string) (WAL, error) {
	wal, err := NewWAL(walFile)
	if err != nil {
		cs.Logger.Error("Failed to open WAL for consensus state", "wal", walFile, "err", err)
		return nil, err
	}
	wal.SetLogger(cs.Logger.With("wal", walFile))
	if err := wal.Start(); err != nil {
		return nil, err
	}
	return wal, nil
}

//------------------------------------------------------------
// Public interface for passing messages into the consensus state, possibly causing a state transition.
// If peerID == "", the msg is considered internal.
// Messages are added to the appropriate queue (peer or internal).
// If the queue is full, the function may block.
// TODO: should these return anything or let callers just use events?

// AddVote inputs a vote.
func (cs *ConsensusState) AddVote(vote *types.Vote, peerID p2p.ID) (added bool, err error) {
	if peerID == "" {
		cs.internalMsgQueue <- msgInfo{&VoteMessage{vote}, ""}
	} else {
		cs.peerMsgQueue <- msgInfo{&VoteMessage{vote}, peerID}
	}

	// TODO: wait for event?!
	return false, nil
}

// SetProposal inputs a proposal.
func (cs *ConsensusState) SetProposal(proposal *types.Proposal, peerID p2p.ID) error {

	if peerID == "" {
		cs.internalMsgQueue <- msgInfo{&ProposalMessage{proposal}, ""}
	} else {
		cs.peerMsgQueue <- msgInfo{&ProposalMessage{proposal}, peerID}
	}

	// TODO: wait for event?!
	return nil
}

// AddProposalBlockPart inputs a part of the proposal block.
func (cs *ConsensusState) AddProposalBlockPart(height int64, round int, part *types.Part, peerID p2p.ID) error {

	if peerID == "" {
		cs.internalMsgQueue <- msgInfo{&BlockPartMessage{height, round, part}, ""}
	} else {
		cs.peerMsgQueue <- msgInfo{&BlockPartMessage{height, round, part}, peerID}
	}

	// TODO: wait for event?!
	return nil
}

// SetProposalAndBlock inputs the proposal and all block parts.
func (cs *ConsensusState) SetProposalAndBlock(proposal *types.Proposal, block *types.Block, parts *types.PartSet, peerID p2p.ID) error {
	if err := cs.SetProposal(proposal, peerID); err != nil {
		return err
	}
	for i := 0; i < parts.Total(); i++ {
		part := parts.GetPart(i)
		if err := cs.AddProposalBlockPart(proposal.Height, proposal.Round, part, peerID); err != nil {
			return err
		}
	}
	return nil
}

//------------------------------------------------------------
// internal functions for managing the state

func (cs *ConsensusState) updateHeight(height int64) {
	cs.metrics.Height.Set(float64(height))
	cs.Height = height
}

func (cs *ConsensusState) updateRoundStep(round int, step cstypes.RoundStepType) {
	cs.Round = round
	cs.Step = step
}

// enterNewRound(height, 0) at cs.StartTime.
func (cs *ConsensusState) scheduleRound0(rs *cstypes.RoundState) {
	//cs.Logger.Info("scheduleRound0", "now", tmtime.Now(), "startTime", cs.StartTime)
	sleepDuration := rs.StartTime.Sub(tmtime.Now())
	cs.scheduleTimeout(sleepDuration, rs.Height, 0, cstypes.RoundStepNewHeight)
}

// Attempt to schedule a timeout (by sending timeoutInfo on the tickChan)
func (cs *ConsensusState) scheduleTimeout(duration time.Duration, height int64, round int, step cstypes.RoundStepType) {
	cs.timeoutTicker.ScheduleTimeout(timeoutInfo{duration, height, round, step})
}

// send a msg into the receiveRoutine regarding our own proposal, block part, or vote
func (cs *ConsensusState) sendInternalMessage(mi msgInfo) {
	select {
	case cs.internalMsgQueue <- mi:
	default:
		// NOTE: using the go-routine means our votes can
		// be processed out of order.
		// TODO: use CList here for strict determinism and
		// attempt push to internalMsgQueue in receiveRoutine
		cs.Logger.Info("Internal msg queue is full. Using a go-routine")
		go func() { cs.internalMsgQueue <- mi }()
	}
}

// Reconstruct LastCommit from SeenCommit, which we saved along with the block,
// (which happens even before saving the state)
func (cs *ConsensusState) reconstructLastCommit(state sm.State) {
	if state.LastBlockHeight == 0 {
		return
	}
	seenCommit := cs.blockStore.LoadSeenCommit(state.LastBlockHeight)
<<<<<<< HEAD
	lastPrecommits := seenCommit.ToVoteSet(state.ChainID, state.LastValidators)
=======
	lastPrecommits := types.NewVoteSet(state.ChainID, state.LastBlockHeight, seenCommit.Round(), types.PrecommitType, state.LastValidators)
	for _, precommit := range seenCommit.Precommits {
		if precommit == nil {
			continue
		}
		added, err := lastPrecommits.AddVote(seenCommit.ToVote(precommit))
		if !added || err != nil {
			panic(fmt.Sprintf("Failed to reconstruct LastCommit: %v", err))
		}
	}
>>>>>>> 7b162f5c
	if !lastPrecommits.HasTwoThirdsMajority() {
		panic("Failed to reconstruct LastCommit: Does not have +2/3 maj")
	}
	cs.LastCommit = lastPrecommits
}

// Updates ConsensusState and increments height to match that of state.
// The round becomes 0 and cs.Step becomes cstypes.RoundStepNewHeight.
func (cs *ConsensusState) updateToState(state sm.State) {
	if cs.CommitRound > -1 && 0 < cs.Height && cs.Height != state.LastBlockHeight {
		panic(fmt.Sprintf("updateToState() expected state height of %v but found %v",
			cs.Height, state.LastBlockHeight))
	}
	if !cs.state.IsEmpty() && cs.state.LastBlockHeight+1 != cs.Height {
		// This might happen when someone else is mutating cs.state.
		// Someone forgot to pass in state.Copy() somewhere?!
		panic(fmt.Sprintf("Inconsistent cs.state.LastBlockHeight+1 %v vs cs.Height %v",
			cs.state.LastBlockHeight+1, cs.Height))
	}

	// If state isn't further out than cs.state, just ignore.
	// This happens when SwitchToConsensus() is called in the reactor.
	// We don't want to reset e.g. the Votes, but we still want to
	// signal the new round step, because other services (eg. txNotifier)
	// depend on having an up-to-date peer state!
	if !cs.state.IsEmpty() && (state.LastBlockHeight <= cs.state.LastBlockHeight) {
		cs.Logger.Info("Ignoring updateToState()", "newHeight", state.LastBlockHeight+1, "oldHeight", cs.state.LastBlockHeight+1)
		cs.newStep()
		return
	}

	// Reset fields based on state.
	validators := state.Validators
	lastPrecommits := (*types.VoteSet)(nil)
	if cs.CommitRound > -1 && cs.Votes != nil {
		if !cs.Votes.Precommits(cs.CommitRound).HasTwoThirdsMajority() {
			panic("updateToState(state) called but last Precommit round didn't have +2/3")
		}
		lastPrecommits = cs.Votes.Precommits(cs.CommitRound)
	}

	// Next desired block height
	height := state.LastBlockHeight + 1

	// RoundState fields
	cs.updateHeight(height)
	cs.updateRoundStep(0, cstypes.RoundStepNewHeight)
	if cs.CommitTime.IsZero() {
		// "Now" makes it easier to sync up dev nodes.
		// We add timeoutCommit to allow transactions
		// to be gathered for the first block.
		// And alternative solution that relies on clocks:
		//  cs.StartTime = state.LastBlockTime.Add(timeoutCommit)
		cs.StartTime = cs.config.Commit(tmtime.Now())
	} else {
		cs.StartTime = cs.config.Commit(cs.CommitTime)
	}

	cs.Validators = validators
	cs.Proposal = nil
	cs.ProposalBlock = nil
	cs.ProposalBlockParts = nil
	cs.LockedRound = -1
	cs.LockedBlock = nil
	cs.LockedBlockParts = nil
	cs.ValidRound = -1
	cs.ValidBlock = nil
	cs.ValidBlockParts = nil
	cs.Votes = cstypes.NewHeightVoteSet(state.ChainID, height, validators)
	cs.CommitRound = -1
	cs.LastCommit = lastPrecommits
	cs.LastValidators = state.LastValidators
	cs.TriggeredTimeoutPrecommit = false

	cs.state = state

	// Finally, broadcast RoundState
	cs.newStep()
}

func (cs *ConsensusState) newStep() {
	rs := cs.RoundStateEvent()
	cs.wal.Write(rs)
	cs.nSteps++
	// newStep is called by updateToState in NewConsensusState before the eventBus is set!
	if cs.eventBus != nil {
		cs.eventBus.PublishEventNewRoundStep(rs)
		cs.evsw.FireEvent(types.EventNewRoundStep, &cs.RoundState)
	}
}

//-----------------------------------------
// the main go routines

// receiveRoutine handles messages which may cause state transitions.
// it's argument (n) is the number of messages to process before exiting - use 0 to run forever
// It keeps the RoundState and is the only thing that updates it.
// Updates (state transitions) happen on timeouts, complete proposals, and 2/3 majorities.
// ConsensusState must be locked before any internal state is updated.
func (cs *ConsensusState) receiveRoutine(maxSteps int) {
	onExit := func(cs *ConsensusState) {
		// NOTE: the internalMsgQueue may have signed messages from our
		// priv_val that haven't hit the WAL, but its ok because
		// priv_val tracks LastSig

		// close wal now that we're done writing to it
		cs.wal.Stop()
		cs.wal.Wait()

		close(cs.done)
	}

	defer func() {
		if r := recover(); r != nil {
			cs.Logger.Error("CONSENSUS FAILURE!!!", "err", r, "stack", string(debug.Stack()))
			// stop gracefully
			//
			// NOTE: We most probably shouldn't be running any further when there is
			// some unexpected panic. Some unknown error happened, and so we don't
			// know if that will result in the validator signing an invalid thing. It
			// might be worthwhile to explore a mechanism for manual resuming via
			// some console or secure RPC system, but for now, halting the chain upon
			// unexpected consensus bugs sounds like the better option.
			onExit(cs)
		}
	}()

	for {
		if maxSteps > 0 {
			if cs.nSteps >= maxSteps {
				cs.Logger.Info("reached max steps. exiting receive routine")
				cs.nSteps = 0
				return
			}
		}
		rs := cs.RoundState
		var mi msgInfo

		select {
		case <-cs.txNotifier.TxsAvailable():
			cs.handleTxsAvailable()
		case mi = <-cs.peerMsgQueue:
			cs.wal.Write(mi)
			// handles proposals, block parts, votes
			// may generate internal events (votes, complete proposals, 2/3 majorities)
			cs.handleMsg(mi)
		case mi = <-cs.internalMsgQueue:
			cs.wal.WriteSync(mi) // NOTE: fsync

			if _, ok := mi.Msg.(*VoteMessage); ok {
				// we actually want to simulate failing during
				// the previous WriteSync, but this isn't easy to do.
				// Equivalent would be to fail here and manually remove
				// some bytes from the end of the wal.
				fail.Fail() // XXX
			}

			// handles proposals, block parts, votes
			cs.handleMsg(mi)
		case ti := <-cs.timeoutTicker.Chan(): // tockChan:
			cs.wal.Write(ti)
			// if the timeout is relevant to the rs
			// go to the next step
			cs.handleTimeout(ti, rs)
		case <-cs.Quit():
			onExit(cs)
			return
		}
	}
}

// state transitions on complete-proposal, 2/3-any, 2/3-one
func (cs *ConsensusState) handleMsg(mi msgInfo) {
	cs.mtx.Lock()
	defer cs.mtx.Unlock()

	var (
		added bool
		err   error
	)
	msg, peerID := mi.Msg, mi.PeerID
	switch msg := msg.(type) {
	case *ProposalMessage:
		// will not cause transition.
		// once proposal is set, we can receive block parts
		err = cs.setProposal(msg.Proposal)
	case *BlockPartMessage:
		// if the proposal is complete, we'll enterPrevote or tryFinalizeCommit
		added, err = cs.addProposalBlockPart(msg, peerID)
		if added {
			cs.statsMsgQueue <- mi
		}

		if err != nil && msg.Round != cs.Round {
			cs.Logger.Debug("Received block part from wrong round", "height", cs.Height, "csRound", cs.Round, "blockRound", msg.Round)
			err = nil
		}
	case *VoteMessage:
		// attempt to add the vote and dupeout the validator if its a duplicate signature
		// if the vote gives us a 2/3-any or 2/3-one, we transition
		added, err = cs.tryAddVote(msg.Vote, peerID)
		if added {
			cs.statsMsgQueue <- mi
		}

		if err == ErrAddingVote {
			// TODO: punish peer
			// We probably don't want to stop the peer here. The vote does not
			// necessarily comes from a malicious peer but can be just broadcasted by
			// a typical peer.
			// https://github.com/tendermint/tendermint/issues/1281
		}

		// NOTE: the vote is broadcast to peers by the reactor listening
		// for vote events

		// TODO: If rs.Height == vote.Height && rs.Round < vote.Round,
		// the peer is sending us CatchupCommit precommits.
		// We could make note of this and help filter in broadcastHasVoteMessage().
	default:
		cs.Logger.Error("Unknown msg type", "type", reflect.TypeOf(msg))
		return
	}

	if err != nil {
		// Causes TestReactorValidatorSetChanges to timeout
		// https://github.com/tendermint/tendermint/issues/3406
		// cs.Logger.Error("Error with msg", "height", cs.Height, "round", cs.Round,
		// 	"peer", peerID, "err", err, "msg", msg)
	}
}

func (cs *ConsensusState) handleTimeout(ti timeoutInfo, rs cstypes.RoundState) {
	cs.Logger.Debug("Received tock", "timeout", ti.Duration, "height", ti.Height, "round", ti.Round, "step", ti.Step)

	// timeouts must be for current height, round, step
	if ti.Height != rs.Height || ti.Round < rs.Round || (ti.Round == rs.Round && ti.Step < rs.Step) {
		cs.Logger.Debug("Ignoring tock because we're ahead", "height", rs.Height, "round", rs.Round, "step", rs.Step)
		return
	}

	// the timeout will now cause a state transition
	cs.mtx.Lock()
	defer cs.mtx.Unlock()

	switch ti.Step {
	case cstypes.RoundStepNewHeight:
		// NewRound event fired from enterNewRound.
		// XXX: should we fire timeout here (for timeout commit)?
		cs.enterNewRound(ti.Height, 0)
	case cstypes.RoundStepNewRound:
		cs.enterPropose(ti.Height, 0)
	case cstypes.RoundStepPropose:
		cs.eventBus.PublishEventTimeoutPropose(cs.RoundStateEvent())
		cs.enterPrevote(ti.Height, ti.Round)
	case cstypes.RoundStepPrevoteWait:
		cs.eventBus.PublishEventTimeoutWait(cs.RoundStateEvent())
		cs.enterPrecommit(ti.Height, ti.Round)
	case cstypes.RoundStepPrecommitWait:
		cs.eventBus.PublishEventTimeoutWait(cs.RoundStateEvent())
		cs.enterPrecommit(ti.Height, ti.Round)
		cs.enterNewRound(ti.Height, ti.Round+1)
	default:
		panic(fmt.Sprintf("Invalid timeout step: %v", ti.Step))
	}

}

func (cs *ConsensusState) handleTxsAvailable() {
	cs.mtx.Lock()
	defer cs.mtx.Unlock()
	// we only need to do this for round 0
	cs.enterNewRound(cs.Height, 0)
	cs.enterPropose(cs.Height, 0)
}

//-----------------------------------------------------------------------------
// State functions
// Used internally by handleTimeout and handleMsg to make state transitions

// Enter: `timeoutNewHeight` by startTime (commitTime+timeoutCommit),
// 	or, if SkipTimeout==true, after receiving all precommits from (height,round-1)
// Enter: `timeoutPrecommits` after any +2/3 precommits from (height,round-1)
// Enter: +2/3 precommits for nil at (height,round-1)
// Enter: +2/3 prevotes any or +2/3 precommits for block or any from (height, round)
// NOTE: cs.StartTime was already set for height.
func (cs *ConsensusState) enterNewRound(height int64, round int) {
	logger := cs.Logger.With("height", height, "round", round)

	if cs.Height != height || round < cs.Round || (cs.Round == round && cs.Step != cstypes.RoundStepNewHeight) {
		logger.Debug(fmt.Sprintf("enterNewRound(%v/%v): Invalid args. Current step: %v/%v/%v", height, round, cs.Height, cs.Round, cs.Step))
		return
	}

	if now := tmtime.Now(); cs.StartTime.After(now) {
		logger.Info("Need to set a buffer and log message here for sanity.", "startTime", cs.StartTime, "now", now)
	}

	logger.Info(fmt.Sprintf("enterNewRound(%v/%v). Current: %v/%v/%v", height, round, cs.Height, cs.Round, cs.Step))

	// Increment validators if necessary
	validators := cs.Validators
	if cs.Round < round {
		validators = validators.Copy()
		validators.IncrementProposerPriority(round - cs.Round)
	}

	// Setup new round
	// we don't fire newStep for this step,
	// but we fire an event, so update the round step first
	cs.updateRoundStep(round, cstypes.RoundStepNewRound)
	cs.Validators = validators
	if round == 0 {
		// We've already reset these upon new height,
		// and meanwhile we might have received a proposal
		// for round 0.
	} else {
		logger.Info("Resetting Proposal info")
		cs.Proposal = nil
		cs.ProposalBlock = nil
		cs.ProposalBlockParts = nil
	}
	cs.Votes.SetRound(round + 1) // also track next round (round+1) to allow round-skipping
	cs.TriggeredTimeoutPrecommit = false

	cs.eventBus.PublishEventNewRound(cs.NewRoundEvent())
	cs.metrics.Rounds.Set(float64(round))

	// Wait for txs to be available in the mempool
	// before we enterPropose in round 0. If the last block changed the app hash,
	// we may need an empty "proof" block, and enterPropose immediately.
	waitForTxs := cs.config.WaitForTxs() && round == 0 && !cs.needProofBlock(height)
	if waitForTxs {
		if cs.config.CreateEmptyBlocksInterval > 0 {
			cs.scheduleTimeout(cs.config.CreateEmptyBlocksInterval, height, round,
				cstypes.RoundStepNewRound)
		}
	} else {
		cs.enterPropose(height, round)
	}
}

// needProofBlock returns true on the first height (so the genesis app hash is signed right away)
// and where the last block (height-1) caused the app hash to change
func (cs *ConsensusState) needProofBlock(height int64) bool {
	if height == 1 {
		return true
	}

	lastBlockMeta := cs.blockStore.LoadBlockMeta(height - 1)
	return !bytes.Equal(cs.state.AppHash, lastBlockMeta.Header.AppHash)
}

// Enter (CreateEmptyBlocks): from enterNewRound(height,round)
// Enter (CreateEmptyBlocks, CreateEmptyBlocksInterval > 0 ): after enterNewRound(height,round), after timeout of CreateEmptyBlocksInterval
// Enter (!CreateEmptyBlocks) : after enterNewRound(height,round), once txs are in the mempool
func (cs *ConsensusState) enterPropose(height int64, round int) {
	logger := cs.Logger.With("height", height, "round", round)

	if cs.Height != height || round < cs.Round || (cs.Round == round && cstypes.RoundStepPropose <= cs.Step) {
		logger.Debug(fmt.Sprintf("enterPropose(%v/%v): Invalid args. Current step: %v/%v/%v", height, round, cs.Height, cs.Round, cs.Step))
		return
	}
	logger.Info(fmt.Sprintf("enterPropose(%v/%v). Current: %v/%v/%v", height, round, cs.Height, cs.Round, cs.Step))

	defer func() {
		// Done enterPropose:
		cs.updateRoundStep(round, cstypes.RoundStepPropose)
		cs.newStep()

		// If we have the whole proposal + POL, then goto Prevote now.
		// else, we'll enterPrevote when the rest of the proposal is received (in AddProposalBlockPart),
		// or else after timeoutPropose
		if cs.isProposalComplete() {
			cs.enterPrevote(height, cs.Round)
		}
	}()

	// If we don't get the proposal and all block parts quick enough, enterPrevote
	cs.scheduleTimeout(cs.config.Propose(round), height, round, cstypes.RoundStepPropose)

	// Nothing more to do if we're not a validator
	if cs.privValidator == nil {
		logger.Debug("This node is not a validator")
		return
	}

	// if not a validator, we're done
	address := cs.privValidator.GetPubKey().Address()
	if !cs.Validators.HasAddress(address) {
		logger.Debug("This node is not a validator", "addr", address, "vals", cs.Validators)
		return
	}
	logger.Debug("This node is a validator")

	if cs.isProposer(address) {
		logger.Info("enterPropose: Our turn to propose", "proposer", cs.Validators.GetProposer().Address, "privValidator", cs.privValidator)
		cs.decideProposal(height, round)
	} else {
		logger.Info("enterPropose: Not our turn to propose", "proposer", cs.Validators.GetProposer().Address, "privValidator", cs.privValidator)
	}
}

func (cs *ConsensusState) isProposer(address []byte) bool {
	return bytes.Equal(cs.Validators.GetProposer().Address, address)
}

func (cs *ConsensusState) defaultDecideProposal(height int64, round int) {
	var block *types.Block
	var blockParts *types.PartSet

	// Decide on block
	if cs.ValidBlock != nil {
		// If there is valid block, choose that.
		block, blockParts = cs.ValidBlock, cs.ValidBlockParts
	} else {
		// Create a new proposal block from state/txs from the mempool.
		block, blockParts = cs.createProposalBlock()
		if block == nil { // on error
			return
		}
	}

	// Flush the WAL. Otherwise, we may not recompute the same proposal to sign, and the privValidator will refuse to sign anything.
	cs.wal.FlushAndSync()

	// Make proposal
	propBlockId := types.BlockID{Hash: block.Hash(), PartsHeader: blockParts.Header()}
	proposal := types.NewProposal(height, round, cs.ValidRound, propBlockId)
	if err := cs.privValidator.SignProposal(cs.state.ChainID, proposal); err == nil {

		// send proposal and block parts on internal msg queue
		cs.sendInternalMessage(msgInfo{&ProposalMessage{proposal}, ""})
		for i := 0; i < blockParts.Total(); i++ {
			part := blockParts.GetPart(i)
			cs.sendInternalMessage(msgInfo{&BlockPartMessage{cs.Height, cs.Round, part}, ""})
		}
		cs.Logger.Info("Signed proposal", "height", height, "round", round, "proposal", proposal)
		cs.Logger.Debug(fmt.Sprintf("Signed proposal block: %v", block))
	} else {
		if !cs.replayMode {
			cs.Logger.Error("enterPropose: Error signing proposal", "height", height, "round", round, "err", err)
		}
	}
}

// Returns true if the proposal block is complete &&
// (if POLRound was proposed, we have +2/3 prevotes from there).
func (cs *ConsensusState) isProposalComplete() bool {
	if cs.Proposal == nil || cs.ProposalBlock == nil {
		return false
	}
	// we have the proposal. if there's a POLRound,
	// make sure we have the prevotes from it too
	if cs.Proposal.POLRound < 0 {
		return true
	}
	// if this is false the proposer is lying or we haven't received the POL yet
	return cs.Votes.Prevotes(cs.Proposal.POLRound).HasTwoThirdsMajority()

}

// Create the next block to propose and return it.
// We really only need to return the parts, but the block
// is returned for convenience so we can log the proposal block.
// Returns nil block upon error.
// NOTE: keep it side-effect free for clarity.
func (cs *ConsensusState) createProposalBlock() (block *types.Block, blockParts *types.PartSet) {
	var commit *types.Commit
	if cs.Height == 1 {
		// We're creating a proposal for the first block.
		// The commit is empty, but not nil.
		commit = types.NewCommit(types.BlockID{}, nil)
	} else if cs.LastCommit.HasTwoThirdsMajority() {
		// Make the commit from LastCommit
		commit = cs.LastCommit.MakeCommit()
	} else {
		// This shouldn't happen.
		cs.Logger.Error("enterPropose: Cannot propose anything: No commit for the previous block.")
		return
	}

	proposerAddr := cs.privValidator.GetPubKey().Address()
	return cs.blockExec.CreateProposalBlock(cs.Height, cs.state, commit, proposerAddr)
}

// Enter: `timeoutPropose` after entering Propose.
// Enter: proposal block and POL is ready.
// Prevote for LockedBlock if we're locked, or ProposalBlock if valid.
// Otherwise vote nil.
func (cs *ConsensusState) enterPrevote(height int64, round int) {
	if cs.Height != height || round < cs.Round || (cs.Round == round && cstypes.RoundStepPrevote <= cs.Step) {
		cs.Logger.Debug(fmt.Sprintf("enterPrevote(%v/%v): Invalid args. Current step: %v/%v/%v", height, round, cs.Height, cs.Round, cs.Step))
		return
	}

	defer func() {
		// Done enterPrevote:
		cs.updateRoundStep(round, cstypes.RoundStepPrevote)
		cs.newStep()
	}()

	cs.Logger.Info(fmt.Sprintf("enterPrevote(%v/%v). Current: %v/%v/%v", height, round, cs.Height, cs.Round, cs.Step))

	// Sign and broadcast vote as necessary
	cs.doPrevote(height, round)

	// Once `addVote` hits any +2/3 prevotes, we will go to PrevoteWait
	// (so we have more time to try and collect +2/3 prevotes for a single block)
}

func (cs *ConsensusState) defaultDoPrevote(height int64, round int) {
	logger := cs.Logger.With("height", height, "round", round)

	// If a block is locked, prevote that.
	if cs.LockedBlock != nil {
		logger.Info("enterPrevote: Block was locked")
		cs.signAddVote(types.PrevoteType, cs.LockedBlock.Hash(), cs.LockedBlockParts.Header())
		return
	}

	// If ProposalBlock is nil, prevote nil.
	if cs.ProposalBlock == nil {
		logger.Info("enterPrevote: ProposalBlock is nil")
		cs.signAddVote(types.PrevoteType, nil, types.PartSetHeader{})
		return
	}

	// Validate proposal block
	err := cs.blockExec.ValidateBlock(cs.state, cs.ProposalBlock)
	if err != nil {
		// ProposalBlock is invalid, prevote nil.
		logger.Error("enterPrevote: ProposalBlock is invalid", "err", err)
		cs.signAddVote(types.PrevoteType, nil, types.PartSetHeader{})
		return
	}

	// Prevote cs.ProposalBlock
	// NOTE: the proposal signature is validated when it is received,
	// and the proposal block parts are validated as they are received (against the merkle hash in the proposal)
	logger.Info("enterPrevote: ProposalBlock is valid")
	cs.signAddVote(types.PrevoteType, cs.ProposalBlock.Hash(), cs.ProposalBlockParts.Header())
}

// Enter: any +2/3 prevotes at next round.
func (cs *ConsensusState) enterPrevoteWait(height int64, round int) {
	logger := cs.Logger.With("height", height, "round", round)

	if cs.Height != height || round < cs.Round || (cs.Round == round && cstypes.RoundStepPrevoteWait <= cs.Step) {
		logger.Debug(fmt.Sprintf("enterPrevoteWait(%v/%v): Invalid args. Current step: %v/%v/%v", height, round, cs.Height, cs.Round, cs.Step))
		return
	}
	if !cs.Votes.Prevotes(round).HasTwoThirdsAny() {
		panic(fmt.Sprintf("enterPrevoteWait(%v/%v), but Prevotes does not have any +2/3 votes", height, round))
	}
	logger.Info(fmt.Sprintf("enterPrevoteWait(%v/%v). Current: %v/%v/%v", height, round, cs.Height, cs.Round, cs.Step))

	defer func() {
		// Done enterPrevoteWait:
		cs.updateRoundStep(round, cstypes.RoundStepPrevoteWait)
		cs.newStep()
	}()

	// Wait for some more prevotes; enterPrecommit
	cs.scheduleTimeout(cs.config.Prevote(round), height, round, cstypes.RoundStepPrevoteWait)
}

// Enter: `timeoutPrevote` after any +2/3 prevotes.
// Enter: `timeoutPrecommit` after any +2/3 precommits.
// Enter: +2/3 precomits for block or nil.
// Lock & precommit the ProposalBlock if we have enough prevotes for it (a POL in this round)
// else, unlock an existing lock and precommit nil if +2/3 of prevotes were nil,
// else, precommit nil otherwise.
func (cs *ConsensusState) enterPrecommit(height int64, round int) {
	logger := cs.Logger.With("height", height, "round", round)

	if cs.Height != height || round < cs.Round || (cs.Round == round && cstypes.RoundStepPrecommit <= cs.Step) {
		logger.Debug(fmt.Sprintf("enterPrecommit(%v/%v): Invalid args. Current step: %v/%v/%v", height, round, cs.Height, cs.Round, cs.Step))
		return
	}

	logger.Info(fmt.Sprintf("enterPrecommit(%v/%v). Current: %v/%v/%v", height, round, cs.Height, cs.Round, cs.Step))

	defer func() {
		// Done enterPrecommit:
		cs.updateRoundStep(round, cstypes.RoundStepPrecommit)
		cs.newStep()
	}()

	// check for a polka
	blockID, ok := cs.Votes.Prevotes(round).TwoThirdsMajority()

	// If we don't have a polka, we must precommit nil.
	if !ok {
		if cs.LockedBlock != nil {
			logger.Info("enterPrecommit: No +2/3 prevotes during enterPrecommit while we're locked. Precommitting nil")
		} else {
			logger.Info("enterPrecommit: No +2/3 prevotes during enterPrecommit. Precommitting nil.")
		}
		cs.signAddVote(types.PrecommitType, nil, types.PartSetHeader{})
		return
	}

	// At this point +2/3 prevoted for a particular block or nil.
	cs.eventBus.PublishEventPolka(cs.RoundStateEvent())

	// the latest POLRound should be this round.
	polRound, _ := cs.Votes.POLInfo()
	if polRound < round {
		panic(fmt.Sprintf("This POLRound should be %v but got %v", round, polRound))
	}

	// +2/3 prevoted nil. Unlock and precommit nil.
	if len(blockID.Hash) == 0 {
		if cs.LockedBlock == nil {
			logger.Info("enterPrecommit: +2/3 prevoted for nil.")
		} else {
			logger.Info("enterPrecommit: +2/3 prevoted for nil. Unlocking")
			cs.LockedRound = -1
			cs.LockedBlock = nil
			cs.LockedBlockParts = nil
			cs.eventBus.PublishEventUnlock(cs.RoundStateEvent())
		}
		cs.signAddVote(types.PrecommitType, nil, types.PartSetHeader{})
		return
	}

	// At this point, +2/3 prevoted for a particular block.

	// If we're already locked on that block, precommit it, and update the LockedRound
	if cs.LockedBlock.HashesTo(blockID.Hash) {
		logger.Info("enterPrecommit: +2/3 prevoted locked block. Relocking")
		cs.LockedRound = round
		cs.eventBus.PublishEventRelock(cs.RoundStateEvent())
		cs.signAddVote(types.PrecommitType, blockID.Hash, blockID.PartsHeader)
		return
	}

	// If +2/3 prevoted for proposal block, stage and precommit it
	if cs.ProposalBlock.HashesTo(blockID.Hash) {
		logger.Info("enterPrecommit: +2/3 prevoted proposal block. Locking", "hash", blockID.Hash)
		// Validate the block.
		if err := cs.blockExec.ValidateBlock(cs.state, cs.ProposalBlock); err != nil {
			panic(fmt.Sprintf("enterPrecommit: +2/3 prevoted for an invalid block: %v", err))
		}
		cs.LockedRound = round
		cs.LockedBlock = cs.ProposalBlock
		cs.LockedBlockParts = cs.ProposalBlockParts
		cs.eventBus.PublishEventLock(cs.RoundStateEvent())
		cs.signAddVote(types.PrecommitType, blockID.Hash, blockID.PartsHeader)
		return
	}

	// There was a polka in this round for a block we don't have.
	// Fetch that block, unlock, and precommit nil.
	// The +2/3 prevotes for this round is the POL for our unlock.
	// TODO: In the future save the POL prevotes for justification.
	cs.LockedRound = -1
	cs.LockedBlock = nil
	cs.LockedBlockParts = nil
	if !cs.ProposalBlockParts.HasHeader(blockID.PartsHeader) {
		cs.ProposalBlock = nil
		cs.ProposalBlockParts = types.NewPartSetFromHeader(blockID.PartsHeader)
	}
	cs.eventBus.PublishEventUnlock(cs.RoundStateEvent())
	cs.signAddVote(types.PrecommitType, nil, types.PartSetHeader{})
}

// Enter: any +2/3 precommits for next round.
func (cs *ConsensusState) enterPrecommitWait(height int64, round int) {
	logger := cs.Logger.With("height", height, "round", round)

	if cs.Height != height || round < cs.Round || (cs.Round == round && cs.TriggeredTimeoutPrecommit) {
		logger.Debug(
			fmt.Sprintf(
				"enterPrecommitWait(%v/%v): Invalid args. "+
					"Current state is Height/Round: %v/%v/, TriggeredTimeoutPrecommit:%v",
				height, round, cs.Height, cs.Round, cs.TriggeredTimeoutPrecommit))
		return
	}
	if !cs.Votes.Precommits(round).HasTwoThirdsAny() {
		panic(fmt.Sprintf("enterPrecommitWait(%v/%v), but Precommits does not have any +2/3 votes", height, round))
	}
	logger.Info(fmt.Sprintf("enterPrecommitWait(%v/%v). Current: %v/%v/%v", height, round, cs.Height, cs.Round, cs.Step))

	defer func() {
		// Done enterPrecommitWait:
		cs.TriggeredTimeoutPrecommit = true
		cs.newStep()
	}()

	// Wait for some more precommits; enterNewRound
	cs.scheduleTimeout(cs.config.Precommit(round), height, round, cstypes.RoundStepPrecommitWait)

}

// Enter: +2/3 precommits for block
func (cs *ConsensusState) enterCommit(height int64, commitRound int) {
	logger := cs.Logger.With("height", height, "commitRound", commitRound)

	if cs.Height != height || cstypes.RoundStepCommit <= cs.Step {
		logger.Debug(fmt.Sprintf("enterCommit(%v/%v): Invalid args. Current step: %v/%v/%v", height, commitRound, cs.Height, cs.Round, cs.Step))
		return
	}
	logger.Info(fmt.Sprintf("enterCommit(%v/%v). Current: %v/%v/%v", height, commitRound, cs.Height, cs.Round, cs.Step))

	defer func() {
		// Done enterCommit:
		// keep cs.Round the same, commitRound points to the right Precommits set.
		cs.updateRoundStep(cs.Round, cstypes.RoundStepCommit)
		cs.CommitRound = commitRound
		cs.CommitTime = tmtime.Now()
		cs.newStep()

		// Maybe finalize immediately.
		cs.tryFinalizeCommit(height)
	}()

	blockID, ok := cs.Votes.Precommits(commitRound).TwoThirdsMajority()
	if !ok {
		panic("RunActionCommit() expects +2/3 precommits")
	}

	// The Locked* fields no longer matter.
	// Move them over to ProposalBlock if they match the commit hash,
	// otherwise they'll be cleared in updateToState.
	if cs.LockedBlock.HashesTo(blockID.Hash) {
		logger.Info("Commit is for locked block. Set ProposalBlock=LockedBlock", "blockHash", blockID.Hash)
		cs.ProposalBlock = cs.LockedBlock
		cs.ProposalBlockParts = cs.LockedBlockParts
	}

	// If we don't have the block being committed, set up to get it.
	if !cs.ProposalBlock.HashesTo(blockID.Hash) {
		if !cs.ProposalBlockParts.HasHeader(blockID.PartsHeader) {
			logger.Info("Commit is for a block we don't know about. Set ProposalBlock=nil", "proposal", cs.ProposalBlock.Hash(), "commit", blockID.Hash)
			// We're getting the wrong block.
			// Set up ProposalBlockParts and keep waiting.
			cs.ProposalBlock = nil
			cs.ProposalBlockParts = types.NewPartSetFromHeader(blockID.PartsHeader)
			cs.eventBus.PublishEventValidBlock(cs.RoundStateEvent())
			cs.evsw.FireEvent(types.EventValidBlock, &cs.RoundState)
		} else {
			// We just need to keep waiting.
		}
	}
}

// If we have the block AND +2/3 commits for it, finalize.
func (cs *ConsensusState) tryFinalizeCommit(height int64) {
	logger := cs.Logger.With("height", height)

	if cs.Height != height {
		panic(fmt.Sprintf("tryFinalizeCommit() cs.Height: %v vs height: %v", cs.Height, height))
	}

	blockID, ok := cs.Votes.Precommits(cs.CommitRound).TwoThirdsMajority()
	if !ok || len(blockID.Hash) == 0 {
		logger.Error("Attempt to finalize failed. There was no +2/3 majority, or +2/3 was for <nil>.")
		return
	}
	if !cs.ProposalBlock.HashesTo(blockID.Hash) {
		// TODO: this happens every time if we're not a validator (ugly logs)
		// TODO: ^^ wait, why does it matter that we're a validator?
		logger.Info("Attempt to finalize failed. We don't have the commit block.", "proposal-block", cs.ProposalBlock.Hash(), "commit-block", blockID.Hash)
		return
	}

	//	go
	cs.finalizeCommit(height)
}

// Increment height and goto cstypes.RoundStepNewHeight
func (cs *ConsensusState) finalizeCommit(height int64) {
	if cs.Height != height || cs.Step != cstypes.RoundStepCommit {
		cs.Logger.Debug(fmt.Sprintf("finalizeCommit(%v): Invalid args. Current step: %v/%v/%v", height, cs.Height, cs.Round, cs.Step))
		return
	}

	blockID, ok := cs.Votes.Precommits(cs.CommitRound).TwoThirdsMajority()
	block, blockParts := cs.ProposalBlock, cs.ProposalBlockParts

	if !ok {
		panic(fmt.Sprintf("Cannot finalizeCommit, commit does not have two thirds majority"))
	}
	if !blockParts.HasHeader(blockID.PartsHeader) {
		panic(fmt.Sprintf("Expected ProposalBlockParts header to be commit header"))
	}
	if !block.HashesTo(blockID.Hash) {
		panic(fmt.Sprintf("Cannot finalizeCommit, ProposalBlock does not hash to commit hash"))
	}
	if err := cs.blockExec.ValidateBlock(cs.state, block); err != nil {
		panic(fmt.Sprintf("+2/3 committed an invalid block: %v", err))
	}

	cs.Logger.Info(fmt.Sprintf("Finalizing commit of block with %d txs", block.NumTxs),
		"height", block.Height, "hash", block.Hash(), "root", block.AppHash)
	cs.Logger.Info(fmt.Sprintf("%v", block))

	fail.Fail() // XXX

	// Save to blockStore.
	if cs.blockStore.Height() < block.Height {
		// NOTE: the seenCommit is local justification to commit this block,
		// but may differ from the LastCommit included in the next block
		precommits := cs.Votes.Precommits(cs.CommitRound)
		seenCommit := precommits.MakeCommit()
		cs.blockStore.SaveBlock(block, blockParts, seenCommit)
	} else {
		// Happens during replay if we already saved the block but didn't commit
		cs.Logger.Info("Calling finalizeCommit on already stored block", "height", block.Height)
	}

	fail.Fail() // XXX

	// Write EndHeightMessage{} for this height, implying that the blockstore
	// has saved the block.
	//
	// If we crash before writing this EndHeightMessage{}, we will recover by
	// running ApplyBlock during the ABCI handshake when we restart.  If we
	// didn't save the block to the blockstore before writing
	// EndHeightMessage{}, we'd have to change WAL replay -- currently it
	// complains about replaying for heights where an #ENDHEIGHT entry already
	// exists.
	//
	// Either way, the ConsensusState should not be resumed until we
	// successfully call ApplyBlock (ie. later here, or in Handshake after
	// restart).
	cs.wal.WriteSync(EndHeightMessage{height}) // NOTE: fsync

	fail.Fail() // XXX

	// Create a copy of the state for staging and an event cache for txs.
	stateCopy := cs.state.Copy()

	// Execute and commit the block, update and save the state, and update the mempool.
	// NOTE The block.AppHash wont reflect these txs until the next block.
	var err error
	stateCopy, err = cs.blockExec.ApplyBlock(stateCopy, types.BlockID{Hash: block.Hash(), PartsHeader: blockParts.Header()}, block)
	if err != nil {
		cs.Logger.Error("Error on ApplyBlock. Did the application crash? Please restart tendermint", "err", err)
		err := cmn.Kill()
		if err != nil {
			cs.Logger.Error("Failed to kill this process - please do so manually", "err", err)
		}
		return
	}

	fail.Fail() // XXX

	// must be called before we update state
	cs.recordMetrics(height, block)

	// NewHeightStep!
	cs.updateToState(stateCopy)

	fail.Fail() // XXX

	// cs.StartTime is already set.
	// Schedule Round0 to start soon.
	cs.scheduleRound0(&cs.RoundState)

	// By here,
	// * cs.Height has been increment to height+1
	// * cs.Step is now cstypes.RoundStepNewHeight
	// * cs.StartTime is set to when we will start round0.
}

func (cs *ConsensusState) recordMetrics(height int64, block *types.Block) {
	cs.metrics.Validators.Set(float64(cs.Validators.Size()))
	cs.metrics.ValidatorsPower.Set(float64(cs.Validators.TotalVotingPower()))
	missingValidators := 0
	missingValidatorsPower := int64(0)
	for i, val := range cs.Validators.Validators {
		var vote *types.CommitSig
		if i < len(block.LastCommit.Precommits) {
			vote = block.LastCommit.Precommits[i]
		}
		if vote == nil {
			missingValidators++
			missingValidatorsPower += val.VotingPower
		}
	}
	cs.metrics.MissingValidators.Set(float64(missingValidators))
	cs.metrics.MissingValidatorsPower.Set(float64(missingValidatorsPower))
	cs.metrics.ByzantineValidators.Set(float64(len(block.Evidence.Evidence)))
	byzantineValidatorsPower := int64(0)
	for _, ev := range block.Evidence.Evidence {
		if _, val := cs.Validators.GetByAddress(ev.Address()); val != nil {
			byzantineValidatorsPower += val.VotingPower
		}
	}
	cs.metrics.ByzantineValidatorsPower.Set(float64(byzantineValidatorsPower))

	if height > 1 {
		lastBlockMeta := cs.blockStore.LoadBlockMeta(height - 1)
		cs.metrics.BlockIntervalSeconds.Set(
			block.Time.Sub(lastBlockMeta.Header.Time).Seconds(),
		)
	}

	cs.metrics.NumTxs.Set(float64(block.NumTxs))
	cs.metrics.BlockSizeBytes.Set(float64(block.Size()))
	cs.metrics.TotalTxs.Set(float64(block.TotalTxs))
	cs.metrics.CommittedHeight.Set(float64(block.Height))

}

//-----------------------------------------------------------------------------

func (cs *ConsensusState) defaultSetProposal(proposal *types.Proposal) error {
	// Already have one
	// TODO: possibly catch double proposals
	if cs.Proposal != nil {
		return nil
	}

	// Does not apply
	if proposal.Height != cs.Height || proposal.Round != cs.Round {
		return nil
	}

	// Verify POLRound, which must be -1 or in range [0, proposal.Round).
	if proposal.POLRound < -1 ||
		(proposal.POLRound >= 0 && proposal.POLRound >= proposal.Round) {
		return ErrInvalidProposalPOLRound
	}

	// Verify signature
	if !cs.Validators.GetProposer().PubKey.VerifyBytes(proposal.SignBytes(cs.state.ChainID), proposal.Signature) {
		return ErrInvalidProposalSignature
	}

	cs.Proposal = proposal
	// We don't update cs.ProposalBlockParts if it is already set.
	// This happens if we're already in cstypes.RoundStepCommit or if there is a valid block in the current round.
	// TODO: We can check if Proposal is for a different block as this is a sign of misbehavior!
	if cs.ProposalBlockParts == nil {
		cs.ProposalBlockParts = types.NewPartSetFromHeader(proposal.BlockID.PartsHeader)
	}
	cs.Logger.Info("Received proposal", "proposal", proposal)
	return nil
}

// NOTE: block is not necessarily valid.
// Asynchronously triggers either enterPrevote (before we timeout of propose) or tryFinalizeCommit, once we have the full block.
func (cs *ConsensusState) addProposalBlockPart(msg *BlockPartMessage, peerID p2p.ID) (added bool, err error) {
	height, round, part := msg.Height, msg.Round, msg.Part

	// Blocks might be reused, so round mismatch is OK
	if cs.Height != height {
		cs.Logger.Debug("Received block part from wrong height", "height", height, "round", round)
		return false, nil
	}

	// We're not expecting a block part.
	if cs.ProposalBlockParts == nil {
		// NOTE: this can happen when we've gone to a higher round and
		// then receive parts from the previous round - not necessarily a bad peer.
		cs.Logger.Info("Received a block part when we're not expecting any",
			"height", height, "round", round, "index", part.Index, "peer", peerID)
		return false, nil
	}

	added, err = cs.ProposalBlockParts.AddPart(part)
	if err != nil {
		return added, err
	}
	if added && cs.ProposalBlockParts.IsComplete() {
		// Added and completed!
		_, err = cdc.UnmarshalBinaryLengthPrefixedReader(
			cs.ProposalBlockParts.GetReader(),
			&cs.ProposalBlock,
			int64(cs.state.ConsensusParams.Block.MaxBytes),
		)
		if err != nil {
			return added, err
		}
		// NOTE: it's possible to receive complete proposal blocks for future rounds without having the proposal
		cs.Logger.Info("Received complete proposal block", "height", cs.ProposalBlock.Height, "hash", cs.ProposalBlock.Hash())
		cs.eventBus.PublishEventCompleteProposal(cs.CompleteProposalEvent())

		// Update Valid* if we can.
		prevotes := cs.Votes.Prevotes(cs.Round)
		blockID, hasTwoThirds := prevotes.TwoThirdsMajority()
		if hasTwoThirds && !blockID.IsZero() && (cs.ValidRound < cs.Round) {
			if cs.ProposalBlock.HashesTo(blockID.Hash) {
				cs.Logger.Info("Updating valid block to new proposal block",
					"valid-round", cs.Round, "valid-block-hash", cs.ProposalBlock.Hash())
				cs.ValidRound = cs.Round
				cs.ValidBlock = cs.ProposalBlock
				cs.ValidBlockParts = cs.ProposalBlockParts
			}
			// TODO: In case there is +2/3 majority in Prevotes set for some
			// block and cs.ProposalBlock contains different block, either
			// proposer is faulty or voting power of faulty processes is more
			// than 1/3. We should trigger in the future accountability
			// procedure at this point.
		}

		if cs.Step <= cstypes.RoundStepPropose && cs.isProposalComplete() {
			// Move onto the next step
			cs.enterPrevote(height, cs.Round)
			if hasTwoThirds { // this is optimisation as this will be triggered when prevote is added
				cs.enterPrecommit(height, cs.Round)
			}
		} else if cs.Step == cstypes.RoundStepCommit {
			// If we're waiting on the proposal block...
			cs.tryFinalizeCommit(height)
		}
		return added, nil
	}
	return added, nil
}

// Attempt to add the vote. if its a duplicate signature, dupeout the validator
func (cs *ConsensusState) tryAddVote(vote *types.Vote, peerID p2p.ID) (bool, error) {
	added, err := cs.addVote(vote, peerID)
	if err != nil {
		// If the vote height is off, we'll just ignore it,
		// But if it's a conflicting sig, add it to the cs.evpool.
		// If it's otherwise invalid, punish peer.
		if err == ErrVoteHeightMismatch {
			return added, err
		} else if voteErr, ok := err.(*types.ErrVoteConflictingVotes); ok {
			addr := cs.privValidator.GetPubKey().Address()
			if bytes.Equal(vote.ValidatorAddress, addr) {
				cs.Logger.Error("Found conflicting vote from ourselves. Did you unsafe_reset a validator?", "height", vote.Height, "round", vote.Round, "type", vote.Type)
				return added, err
			}
			cs.evpool.AddEvidence(voteErr.DuplicateVoteEvidence)
			return added, err
		} else {
			// Probably an invalid signature / Bad peer.
			// Seems this can also err sometimes with "Unexpected step" - perhaps not from a bad peer ?
			cs.Logger.Error("Error attempting to add vote", "err", err)
			return added, ErrAddingVote
		}
	}
	return added, nil
}

//-----------------------------------------------------------------------------

func (cs *ConsensusState) addVote(vote *types.Vote, peerID p2p.ID) (added bool, err error) {
	cs.Logger.Debug("addVote", "voteHeight", vote.Height, "voteType", vote.Type, "valIndex", vote.ValidatorIndex, "csHeight", cs.Height)

	// A precommit for the previous height?
	// These come in while we wait timeoutCommit
	if vote.Height+1 == cs.Height {
		if !(cs.Step == cstypes.RoundStepNewHeight && vote.Type == types.PrecommitType) {
			// TODO: give the reason ..
			// fmt.Errorf("tryAddVote: Wrong height, not a LastCommit straggler commit.")
			return added, ErrVoteHeightMismatch
		}
		added, err = cs.LastCommit.AddVote(vote)
		if !added {
			return added, err
		}

		cs.Logger.Info(fmt.Sprintf("Added to lastPrecommits: %v", cs.LastCommit.StringShort()))
		cs.eventBus.PublishEventVote(types.EventDataVote{Vote: vote})
		cs.evsw.FireEvent(types.EventVote, vote)

		// if we can skip timeoutCommit and have all the votes now,
		if cs.config.SkipTimeoutCommit && cs.LastCommit.HasAll() {
			// go straight to new round (skip timeout commit)
			// cs.scheduleTimeout(time.Duration(0), cs.Height, 0, cstypes.RoundStepNewHeight)
			cs.enterNewRound(cs.Height, 0)
		}

		return
	}

	// Height mismatch is ignored.
	// Not necessarily a bad peer, but not favourable behaviour.
	if vote.Height != cs.Height {
		err = ErrVoteHeightMismatch
		cs.Logger.Info("Vote ignored and not added", "voteHeight", vote.Height, "csHeight", cs.Height, "peerID", peerID)
		return
	}

	height := cs.Height
	added, err = cs.Votes.AddVote(vote, peerID)
	if !added {
		// Either duplicate, or error upon cs.Votes.AddByIndex()
		return
	}

	cs.eventBus.PublishEventVote(types.EventDataVote{Vote: vote})
	cs.evsw.FireEvent(types.EventVote, vote)

	switch vote.Type {
	case types.PrevoteType:
		prevotes := cs.Votes.Prevotes(vote.Round)
		cs.Logger.Info("Added to prevote", "vote", vote, "prevotes", prevotes.StringShort())

		// If +2/3 prevotes for a block or nil for *any* round:
		if blockID, ok := prevotes.TwoThirdsMajority(); ok {

			// There was a polka!
			// If we're locked but this is a recent polka, unlock.
			// If it matches our ProposalBlock, update the ValidBlock

			// Unlock if `cs.LockedRound < vote.Round <= cs.Round`
			// NOTE: If vote.Round > cs.Round, we'll deal with it when we get to vote.Round
			if (cs.LockedBlock != nil) &&
				(cs.LockedRound < vote.Round) &&
				(vote.Round <= cs.Round) &&
				!cs.LockedBlock.HashesTo(blockID.Hash) {

				cs.Logger.Info("Unlocking because of POL.", "lockedRound", cs.LockedRound, "POLRound", vote.Round)
				cs.LockedRound = -1
				cs.LockedBlock = nil
				cs.LockedBlockParts = nil
				cs.eventBus.PublishEventUnlock(cs.RoundStateEvent())
			}

			// Update Valid* if we can.
			// NOTE: our proposal block may be nil or not what received a polka..
			if len(blockID.Hash) != 0 && (cs.ValidRound < vote.Round) && (vote.Round == cs.Round) {

				if cs.ProposalBlock.HashesTo(blockID.Hash) {
					cs.Logger.Info(
						"Updating ValidBlock because of POL.", "validRound", cs.ValidRound, "POLRound", vote.Round)
					cs.ValidRound = vote.Round
					cs.ValidBlock = cs.ProposalBlock
					cs.ValidBlockParts = cs.ProposalBlockParts
				} else {
					cs.Logger.Info(
						"Valid block we don't know about. Set ProposalBlock=nil",
						"proposal", cs.ProposalBlock.Hash(), "blockId", blockID.Hash)
					// We're getting the wrong block.
					cs.ProposalBlock = nil
				}
				if !cs.ProposalBlockParts.HasHeader(blockID.PartsHeader) {
					cs.ProposalBlockParts = types.NewPartSetFromHeader(blockID.PartsHeader)
				}
				cs.evsw.FireEvent(types.EventValidBlock, &cs.RoundState)
				cs.eventBus.PublishEventValidBlock(cs.RoundStateEvent())
			}
		}

		// If +2/3 prevotes for *anything* for future round:
		if cs.Round < vote.Round && prevotes.HasTwoThirdsAny() {
			// Round-skip if there is any 2/3+ of votes ahead of us
			cs.enterNewRound(height, vote.Round)
		} else if cs.Round == vote.Round && cstypes.RoundStepPrevote <= cs.Step { // current round
			blockID, ok := prevotes.TwoThirdsMajority()
			if ok && (cs.isProposalComplete() || len(blockID.Hash) == 0) {
				cs.enterPrecommit(height, vote.Round)
			} else if prevotes.HasTwoThirdsAny() {
				cs.enterPrevoteWait(height, vote.Round)
			}
		} else if cs.Proposal != nil && 0 <= cs.Proposal.POLRound && cs.Proposal.POLRound == vote.Round {
			// If the proposal is now complete, enter prevote of cs.Round.
			if cs.isProposalComplete() {
				cs.enterPrevote(height, cs.Round)
			}
		}

	case types.PrecommitType:
		precommits := cs.Votes.Precommits(vote.Round)
		cs.Logger.Info("Added to precommit", "vote", vote, "precommits", precommits.StringShort())

		blockID, ok := precommits.TwoThirdsMajority()
		if ok {
			// Executed as TwoThirdsMajority could be from a higher round
			cs.enterNewRound(height, vote.Round)
			cs.enterPrecommit(height, vote.Round)
			if len(blockID.Hash) != 0 {
				cs.enterCommit(height, vote.Round)
				if cs.config.SkipTimeoutCommit && precommits.HasAll() {
					cs.enterNewRound(cs.Height, 0)
				}
			} else {
				cs.enterPrecommitWait(height, vote.Round)
			}
		} else if cs.Round <= vote.Round && precommits.HasTwoThirdsAny() {
			cs.enterNewRound(height, vote.Round)
			cs.enterPrecommitWait(height, vote.Round)
		}

	default:
		panic(fmt.Sprintf("Unexpected vote type %X", vote.Type)) // go-wire should prevent this.
	}

	return
}

func (cs *ConsensusState) signVote(type_ types.SignedMsgType, hash []byte, header types.PartSetHeader) (*types.Vote, error) {
	// Flush the WAL. Otherwise, we may not recompute the same vote to sign, and the privValidator will refuse to sign anything.
	cs.wal.FlushAndSync()

	addr := cs.privValidator.GetPubKey().Address()
	valIndex, _ := cs.Validators.GetByAddress(addr)

	vote := &types.Vote{
		ValidatorAddress: addr,
		ValidatorIndex:   valIndex,
		Height:           cs.Height,
		Round:            cs.Round,
		Timestamp:        cs.voteTime(),
		Type:             type_,
		BlockID:          types.BlockID{Hash: hash, PartsHeader: header},
	}
	err := cs.privValidator.SignVote(cs.state.ChainID, vote)
	return vote, err
}

func (cs *ConsensusState) voteTime() time.Time {
	now := tmtime.Now()
	minVoteTime := now
	// TODO: We should remove next line in case we don't vote for v in case cs.ProposalBlock == nil,
	// even if cs.LockedBlock != nil. See https://github.com/tendermint/spec.
	timeIotaMs := time.Duration(cs.state.ConsensusParams.Block.TimeIotaMs) * time.Millisecond
	if cs.LockedBlock != nil {
		// See the BFT time spec https://tendermint.com/docs/spec/consensus/bft-time.html
		minVoteTime = cs.LockedBlock.Time.Add(timeIotaMs)
	} else if cs.ProposalBlock != nil {
		minVoteTime = cs.ProposalBlock.Time.Add(timeIotaMs)
	}

	if now.After(minVoteTime) {
		return now
	}
	return minVoteTime
}

// sign the vote and publish on internalMsgQueue
func (cs *ConsensusState) signAddVote(type_ types.SignedMsgType, hash []byte, header types.PartSetHeader) *types.Vote {
	// if we don't have a key or we're not in the validator set, do nothing
	if cs.privValidator == nil || !cs.Validators.HasAddress(cs.privValidator.GetPubKey().Address()) {
		return nil
	}
	vote, err := cs.signVote(type_, hash, header)
	if err == nil {
		cs.sendInternalMessage(msgInfo{&VoteMessage{vote}, ""})
		cs.Logger.Info("Signed and pushed vote", "height", cs.Height, "round", cs.Round, "vote", vote, "err", err)
		return vote
	}
	//if !cs.replayMode {
	cs.Logger.Error("Error signing vote", "height", cs.Height, "round", cs.Round, "vote", vote, "err", err)
	//}
	return nil
}

//---------------------------------------------------------

func CompareHRS(h1 int64, r1 int, s1 cstypes.RoundStepType, h2 int64, r2 int, s2 cstypes.RoundStepType) int {
	if h1 < h2 {
		return -1
	} else if h1 > h2 {
		return 1
	}
	if r1 < r2 {
		return -1
	} else if r1 > r2 {
		return 1
	}
	if s1 < s2 {
		return -1
	} else if s1 > s2 {
		return 1
	}
	return 0
}<|MERGE_RESOLUTION|>--- conflicted
+++ resolved
@@ -484,20 +484,7 @@
 		return
 	}
 	seenCommit := cs.blockStore.LoadSeenCommit(state.LastBlockHeight)
-<<<<<<< HEAD
 	lastPrecommits := seenCommit.ToVoteSet(state.ChainID, state.LastValidators)
-=======
-	lastPrecommits := types.NewVoteSet(state.ChainID, state.LastBlockHeight, seenCommit.Round(), types.PrecommitType, state.LastValidators)
-	for _, precommit := range seenCommit.Precommits {
-		if precommit == nil {
-			continue
-		}
-		added, err := lastPrecommits.AddVote(seenCommit.ToVote(precommit))
-		if !added || err != nil {
-			panic(fmt.Sprintf("Failed to reconstruct LastCommit: %v", err))
-		}
-	}
->>>>>>> 7b162f5c
 	if !lastPrecommits.HasTwoThirdsMajority() {
 		panic("Failed to reconstruct LastCommit: Does not have +2/3 maj")
 	}
