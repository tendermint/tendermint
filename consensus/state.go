--- conflicted
+++ resolved
@@ -1814,20 +1814,12 @@
 
 	// A precommit for the previous height?
 	// These come in while we wait timeoutCommit
-<<<<<<< HEAD
-	if vote.Height+1 == cs.Height && vote.Type == types.PrecommitType {
+	if vote.Height+1 == cs.Height && vote.Type == tmproto.PrecommitType {
 		if cs.Step != cstypes.RoundStepNewHeight {
 			// Late precommit at prior height is ignored
 			cs.Logger.Debug("Precommit vote came in after commit timeout and has been ignored",
 				"vote height", vote.Height, "vote", vote)
 			return
-=======
-	if vote.Height+1 == cs.Height {
-		if !(cs.Step == cstypes.RoundStepNewHeight && vote.Type == tmproto.PrecommitType) {
-			// TODO: give the reason ..
-			// fmt.Errorf("tryAddVote: Wrong height, not a LastCommit straggler commit.")
-			return added, ErrVoteHeightMismatch
->>>>>>> b9af87c4
 		}
 		added, err = cs.LastCommit.AddVote(vote)
 		if !added {
