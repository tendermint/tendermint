--- conflicted
+++ resolved
@@ -80,7 +80,7 @@
 	// config details
 	config *cfg.ConsensusConfig
 	// execute the app against this
-	proxyApp      proxy.AppConnConsensus
+	proxyApp proxy.AppConnConsensus
 	privValidator types.PrivValidator // for signing votes
 
 	// store blocks and commits
@@ -139,7 +139,7 @@
 	// for reporting metrics
 	metrics *Metrics
 
-	readonly 		bool	
+	readonly bool
 }
 
 // StateOption sets an optional parameter on the ConsensusState.
@@ -151,14 +151,9 @@
 	state sm.State,
 	blockExec *sm.BlockExecutor,
 	blockStore sm.BlockStore,
-<<<<<<< HEAD
-	mempool sm.Mempool,
-	evpool sm.EvidencePool,
-	proxyApp proxy.AppConnConsensus,
-=======
 	txNotifier txNotifier,
 	evpool evidencePool,
->>>>>>> 0d985ede
+	proxyApp proxy.AppConnConsensus,
 	options ...StateOption,
 ) *ConsensusState {
 	cs := &ConsensusState{
@@ -177,7 +172,7 @@
 		evpool:           evpool,
 		evsw:             tmevents.NewEventSwitch(),
 		metrics:          NopMetrics(),
-		readonly:					config.Readonly,
+		readonly:         config.Readonly,
 	}
 	// set function defaults (may be overwritten before calling Start)
 	cs.decideProposal = cs.defaultDecideProposal
@@ -785,6 +780,19 @@
 	cs.enterPropose(cs.Height, 0)
 }
 
+func (cs *ConsensusState) isValidator() bool {
+	return cs.privValidator != nil && cs.Validators.HasAddress(cs.privValidator.GetPubKey().Address());
+}
+
+func (cs *ConsensusState) SetReadonly(readonly bool) {
+	cs.readonly = readonly
+	cs.Logger.Info("[SetReadonly]: Set to " + strconv.FormatBool(readonly) + " " + strconv.FormatBool(cs.readonly))
+}
+
+func (cs *ConsensusState) IsReadonly() bool {
+	return cs.readonly;
+}
+
 //-----------------------------------------------------------------------------
 // State functions
 // Used internally by handleTimeout and handleMsg to make state transitions
@@ -862,62 +870,6 @@
 	return !bytes.Equal(cs.state.AppHash, lastBlockMeta.Header.AppHash)
 }
 
-<<<<<<< HEAD
-func (cs *ConsensusState) isValidator() bool {
-	return cs.privValidator != nil && 
-				 cs.Validators.HasAddress(cs.privValidator.GetAddress())
-}
-
-func (cs *ConsensusState) SetReadonly(readonly bool) {
-	cs.readonly = readonly
-	cs.Logger.Info("[SetReadonly]: Set to " + strconv.FormatBool(readonly) + " " + strconv.FormatBool(cs.readonly))
-}
-
-func (cs *ConsensusState) IsReadonly() bool {
-	return cs.readonly;
-}
-
-func (cs *ConsensusState) proposalHeartbeat(height int64, round int) {
-	logger := cs.Logger.With("height", height, "round", round)
-	addr := cs.privValidator.GetAddress()
-
-	if !cs.isValidator() {
-		logger.Info("Not sending proposalHearbeat. This node is not a validator", "addr", addr, "vals", cs.Validators)
-		return
-	}
-
-	// validator is readonly, do nothing
-	if (cs.readonly) {
-		cs.Logger.Info("proposalHeartbeat: Validator is in readonly mode")
-		return
-	}
-
-	counter := 0
-	valIndex, _ := cs.Validators.GetByAddress(addr)
-	chainID := cs.state.ChainID
-	for {
-		rs := cs.GetRoundState()
-		// if we've already moved on, no need to send more heartbeats
-		if rs.Step > cstypes.RoundStepNewRound || rs.Round > round || rs.Height > height {
-			return
-		}
-		heartbeat := &types.Heartbeat{
-			Height:           rs.Height,
-			Round:            rs.Round,
-			Sequence:         counter,
-			ValidatorAddress: addr,
-			ValidatorIndex:   valIndex,
-		}
-		cs.privValidator.SignHeartbeat(chainID, heartbeat)
-		cs.eventBus.PublishEventProposalHeartbeat(types.EventDataProposalHeartbeat{heartbeat})
-		cs.evsw.FireEvent(types.EventProposalHeartbeat, heartbeat)
-		counter++
-		time.Sleep(proposalHeartbeatIntervalSeconds * time.Second)
-	}
-}
-
-=======
->>>>>>> 0d985ede
 // Enter (CreateEmptyBlocks): from enterNewRound(height,round)
 // Enter (CreateEmptyBlocks, CreateEmptyBlocksInterval > 0 ): after enterNewRound(height,round), after timeout of CreateEmptyBlocksInterval
 // Enter (!CreateEmptyBlocks) : after enterNewRound(height,round), once txs are in the mempool
@@ -930,15 +882,9 @@
 	}
 	logger.Info(fmt.Sprintf("enterPropose(%v/%v). Current: %v/%v/%v", height, round, cs.Height, cs.Round, cs.Step))
 
-	// Nothing more to do if we're not a validator
-	if cs.privValidator == nil {
-		logger.Debug("This node is not a validator 1")
-		return
-	}
-
 	// if not a validator, we're done
 	if !cs.isValidator() {
-		logger.Debug("This node is not a validator 2", "addr", cs.privValidator.GetAddress(), "vals", cs.Validators)
+		logger.Debug("This node is not a validator", "addr", cs.privValidator.GetPubKey().Address(), "vals", cs.Validators)
 		return
 	}
 	logger.Debug("This node is a validator " + strconv.FormatBool(cs.readonly))
@@ -959,9 +905,6 @@
 	// If we don't get the proposal and all block parts quick enough, enterPrevote
 	cs.scheduleTimeout(cs.config.Propose(round), height, round, cstypes.RoundStepPropose)
 
-<<<<<<< HEAD
-	if cs.isProposer() {
-=======
 	// Nothing more to do if we're not a validator
 	if cs.privValidator == nil {
 		logger.Debug("This node is not a validator")
@@ -977,7 +920,6 @@
 	logger.Debug("This node is a validator")
 
 	if cs.isProposer(address) {
->>>>>>> 0d985ede
 		logger.Info("enterPropose: Our turn to propose", "proposer", cs.Validators.GetProposer().Address, "privValidator", cs.privValidator)
 
 		// validator is readonly, do nothing
@@ -986,7 +928,7 @@
 			return
 		}
 
-		if height%32 == 0 {
+		if height % 32 == 0 {
 			rsp, err := cs.proxyApp.CheckBridgeSync(abci.RequestCheckBridge{Height: int32(round)})
 			if err != nil {
 				logger.Error("Error in proxyAppConn.EndBlock", "err", err)
@@ -1836,11 +1778,7 @@
 // sign the vote and publish on internalMsgQueue
 func (cs *ConsensusState) signAddVote(type_ types.SignedMsgType, hash []byte, header types.PartSetHeader) *types.Vote {
 	// if we don't have a key or we're not in the validator set, do nothing
-<<<<<<< HEAD
-	if !cs.isValidator() {
-=======
 	if cs.privValidator == nil || !cs.Validators.HasAddress(cs.privValidator.GetPubKey().Address()) {
->>>>>>> 0d985ede
 		return nil
 	}
 
