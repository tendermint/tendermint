package consensus

import (
	"bytes"
	"fmt"
	"hash/crc32"
	"io"
	"reflect"

	//"strconv"
	//"strings"
	"time"

	abci "github.com/tendermint/tendermint/abci/types"
	//auto "github.com/tendermint/tendermint/libs/autofile"
	dbm "github.com/tendermint/tm-db"

	"github.com/tendermint/tendermint/libs/log"
	"github.com/tendermint/tendermint/proxy"
	sm "github.com/tendermint/tendermint/state"
	"github.com/tendermint/tendermint/types"
	"github.com/tendermint/tendermint/version"
)

var crc32c = crc32.MakeTable(crc32.Castagnoli)

// Functionality to replay blocks and messages on recovery from a crash.
// There are two general failure scenarios:
//
//  1. failure during consensus
//  2. failure while applying the block
//
// The former is handled by the WAL, the latter by the proxyApp Handshake on
// restart, which ultimately hands off the work to the WAL.

//-----------------------------------------
// 1. Recover from failure during consensus
// (by replaying messages from the WAL)
//-----------------------------------------

// Unmarshal and apply a single message to the consensus state as if it were
// received in receiveRoutine.  Lines that start with "#" are ignored.
// NOTE: receiveRoutine should not be running.
func (cs *State) readReplayMessage(msg *TimedWALMessage, newStepSub types.Subscription) error {
	// Skip meta messages which exist for demarcating boundaries.
	if _, ok := msg.Msg.(EndHeightMessage); ok {
		return nil
	}

	// for logging
	switch m := msg.Msg.(type) {
	case types.EventDataRoundState:
		cs.Logger.Info("Replay: New Step", "height", m.Height, "round", m.Round, "step", m.Step)
		// these are playback checks
		ticker := time.After(time.Second * 2)
		if newStepSub != nil {
			select {
			case stepMsg := <-newStepSub.Out():
				m2 := stepMsg.Data().(types.EventDataRoundState)
				if m.Height != m2.Height || m.Round != m2.Round || m.Step != m2.Step {
					return fmt.Errorf("roundState mismatch. Got %v; Expected %v", m2, m)
				}
			case <-newStepSub.Cancelled():
				return fmt.Errorf("failed to read off newStepSub.Out(). newStepSub was cancelled")
			case <-ticker:
				return fmt.Errorf("failed to read off newStepSub.Out()")
			}
		}
	case msgInfo:
		peerID := m.PeerID
		if peerID == "" {
			peerID = "local"
		}
		switch msg := m.Msg.(type) {
		case *ProposalMessage:
			p := msg.Proposal
			cs.Logger.Info("Replay: Proposal", "height", p.Height, "round", p.Round, "header",
				p.BlockID.PartsHeader, "pol", p.POLRound, "peer", peerID)
		case *BlockPartMessage:
			cs.Logger.Info("Replay: BlockPart", "height", msg.Height, "round", msg.Round, "peer", peerID)
		case *VoteMessage:
			v := msg.Vote
			cs.Logger.Info("Replay: Vote", "height", v.Height, "round", v.Round, "type", v.Type,
				"blockID", v.BlockID, "peer", peerID)
		}

		cs.handleMsg(m)
	case timeoutInfo:
		cs.Logger.Info("Replay: Timeout", "height", m.Height, "round", m.Round, "step", m.Step, "dur", m.Duration)
		cs.handleTimeout(m, cs.RoundState)
	default:
		return fmt.Errorf("replay: Unknown TimedWALMessage type: %v", reflect.TypeOf(msg.Msg))
	}
	return nil
}

// Replay only those messages since the last block.  `timeoutRoutine` should
// run concurrently to read off tickChan.
func (cs *State) catchupReplay(csHeight int64) error {

	// Set replayMode to true so we don't log signing errors.
	cs.replayMode = true
	defer func() { cs.replayMode = false }()

	// Ensure that #ENDHEIGHT for this height doesn't exist.
	// NOTE: This is just a sanity check. As far as we know things work fine
	// without it, and Handshake could reuse State if it weren't for
	// this check (since we can crash after writing #ENDHEIGHT).
	//
	// Ignore data corruption errors since this is a sanity check.
	gr, found, err := cs.wal.SearchForEndHeight(csHeight, &WALSearchOptions{IgnoreDataCorruptionErrors: true})
	if err != nil {
		return err
	}
	if gr != nil {
		if err := gr.Close(); err != nil {
			return err
		}
	}
	if found {
		return fmt.Errorf("wal should not contain #ENDHEIGHT %d", csHeight)
	}

	// Search for last height marker.
	//
	// Ignore data corruption errors in previous heights because we only care about last height
	gr, found, err = cs.wal.SearchForEndHeight(csHeight-1, &WALSearchOptions{IgnoreDataCorruptionErrors: true})
	if err == io.EOF {
		cs.Logger.Error("Replay: wal.group.Search returned EOF", "#ENDHEIGHT", csHeight-1)
	} else if err != nil {
		return err
	}
	if !found {
		return fmt.Errorf("cannot replay height %d. WAL does not contain #ENDHEIGHT for %d", csHeight, csHeight-1)
	}
	defer gr.Close() // nolint: errcheck

	cs.Logger.Info("Catchup by replaying consensus messages", "height", csHeight)

	var msg *TimedWALMessage
	dec := WALDecoder{gr}

LOOP:
	for {
		msg, err = dec.Decode()
		switch {
		case err == io.EOF:
			break LOOP
		case IsDataCorruptionError(err):
			cs.Logger.Error("data has been corrupted in last height of consensus WAL", "err", err, "height", csHeight)
			return err
		case err != nil:
			return err
		}

		// NOTE: since the priv key is set when the msgs are received
		// it will attempt to eg double sign but we can just ignore it
		// since the votes will be replayed and we'll get to the next step
		if err := cs.readReplayMessage(msg, nil); err != nil {
			return err
		}
	}
	cs.Logger.Info("Replay: Done")
	return nil
}

//--------------------------------------------------------------------------------

// Parses marker lines of the form:
// #ENDHEIGHT: 12345
/*
func makeHeightSearchFunc(height int64) auto.SearchFunc {
	return func(line string) (int, error) {
		line = strings.TrimRight(line, "\n")
		parts := strings.Split(line, " ")
		if len(parts) != 2 {
			return -1, errors.New("line did not have 2 parts")
		}
		i, err := strconv.Atoi(parts[1])
		if err != nil {
			return -1, errors.New("failed to parse INFO: " + err.Error())
		}
		if height < i {
			return 1, nil
		} else if height == i {
			return 0, nil
		} else {
			return -1, nil
		}
	}
}*/

//---------------------------------------------------
// 2. Recover from failure while applying the block.
// (by handshaking with the app to figure out where
// we were last, and using the WAL to recover there.)
//---------------------------------------------------

type Handshaker struct {
	stateDB      dbm.DB
	initialState sm.State
	store        sm.BlockStore
	eventBus     types.BlockEventPublisher
	genDoc       *types.GenesisDoc
	logger       log.Logger

	nBlocks int // number of blocks applied to the state
}

func NewHandshaker(stateDB dbm.DB, state sm.State,
	store sm.BlockStore, genDoc *types.GenesisDoc) *Handshaker {

	return &Handshaker{
		stateDB:      stateDB,
		initialState: state,
		store:        store,
		eventBus:     types.NopEventBus{},
		genDoc:       genDoc,
		logger:       log.NewNopLogger(),
		nBlocks:      0,
	}
}

func (h *Handshaker) SetLogger(l log.Logger) {
	h.logger = l
}

// SetEventBus - sets the event bus for publishing block related events.
// If not called, it defaults to types.NopEventBus.
func (h *Handshaker) SetEventBus(eventBus types.BlockEventPublisher) {
	h.eventBus = eventBus
}

// NBlocks returns the number of blocks applied to the state.
func (h *Handshaker) NBlocks() int {
	return h.nBlocks
}

// TODO: retry the handshake/replay if it fails ?
func (h *Handshaker) Handshake(proxyApp proxy.AppConns) error {

	// Handshake is done via ABCI Info on the query conn.
	res, err := proxyApp.Query().InfoSync(proxy.RequestInfo)
	if err != nil {
		return fmt.Errorf("error calling Info: %v", err)
	}

	blockHeight := res.LastBlockHeight
	if blockHeight < 0 {
		return fmt.Errorf("got a negative last block height (%d) from the app", blockHeight)
	}
	appHash := res.LastBlockAppHash

	h.logger.Info("ABCI Handshake App Info",
		"height", blockHeight,
		"hash", fmt.Sprintf("%X", appHash),
		"software-version", res.Version,
		"protocol-version", res.AppVersion,
	)

	// Set AppVersion on the state.
	if h.initialState.Version.Consensus.App != version.Protocol(res.AppVersion) {
		h.initialState.Version.Consensus.App = version.Protocol(res.AppVersion)
		sm.SaveState(h.stateDB, h.initialState)
	}

	// Replay blocks up to the latest in the blockstore.
	_, err = h.ReplayBlocks(h.initialState, appHash, blockHeight, proxyApp)
	if err != nil {
		return fmt.Errorf("error on replay: %v", err)
	}

	h.logger.Info("Completed ABCI Handshake - Tendermint and App are synced",
		"appHeight", blockHeight, "appHash", fmt.Sprintf("%X", appHash))

	// TODO: (on restart) replay mempool

	return nil
}

// ReplayBlocks replays all blocks since appBlockHeight and ensures the result
// matches the current state.
// Returns the final AppHash or an error.
func (h *Handshaker) ReplayBlocks(
	state sm.State,
	appHash []byte,
	appBlockHeight int64,
	proxyApp proxy.AppConns,
) ([]byte, error) {
	storeBlockBase := h.store.Base()
	storeBlockHeight := h.store.Height()
	stateBlockHeight := state.LastBlockHeight
	h.logger.Info(
		"ABCI Replay Blocks",
		"appHeight",
		appBlockHeight,
		"storeHeight",
		storeBlockHeight,
		"stateHeight",
		stateBlockHeight)

	// If appBlockHeight == 0 it means that we are at genesis and hence should send InitChain.
	if appBlockHeight == 0 {
		validators := make([]*types.Validator, len(h.genDoc.Validators))
		for i, val := range h.genDoc.Validators {
			validators[i] = types.NewValidator(val.PubKey, val.Power)
		}
		validatorSet := types.NewValidatorSet(validators)
		nextVals := types.TM2PB.ValidatorUpdates(validatorSet)
		csParams := types.TM2PB.ConsensusParams(h.genDoc.ConsensusParams)
		req := abci.RequestInitChain{
			Time:            h.genDoc.GenesisTime,
			ChainId:         h.genDoc.ChainID,
			ConsensusParams: csParams,
			Validators:      nextVals,
			AppStateBytes:   h.genDoc.AppState,
		}
		res, err := proxyApp.Consensus().InitChainSync(req)
		if err != nil {
			return nil, err
		}

		if stateBlockHeight == 0 { //we only update state when we are in initial state
			// If the app returned validators or consensus params, update the state.
			if len(res.Validators) > 0 {
				vals, err := types.PB2TM.ValidatorUpdates(res.Validators)
				if err != nil {
					return nil, err
				}
				state.Validators = types.NewValidatorSet(vals)
				state.NextValidators = types.NewValidatorSet(vals)
			} else if len(h.genDoc.Validators) == 0 {
				// If validator set is not set in genesis and still empty after InitChain, exit.
				return nil, fmt.Errorf("validator set is nil in genesis and still empty after InitChain")
			}

			if res.ConsensusParams != nil {
				state.ConsensusParams = state.ConsensusParams.Update(res.ConsensusParams)
			}
			sm.SaveState(h.stateDB, state)
		}
	}

	// First handle edge cases and constraints on the storeBlockHeight and storeBlockBase.
	switch {
	case storeBlockHeight == 0:
		assertAppHashEqualsOneFromState(appHash, state)
		return appHash, nil

	case appBlockHeight < storeBlockBase-1:
		// the app is too far behind truncated store (can be 1 behind since we replay the next)
		return appHash, sm.ErrAppBlockHeightTooLow{AppHeight: appBlockHeight, StoreBase: storeBlockBase}

	case storeBlockHeight < appBlockHeight:
		// the app should never be ahead of the store (but this is under app's control)
		return appHash, sm.ErrAppBlockHeightTooHigh{CoreHeight: storeBlockHeight, AppHeight: appBlockHeight}

	case storeBlockHeight < stateBlockHeight:
		// the state should never be ahead of the store (this is under tendermint's control)
		panic(fmt.Sprintf("StateBlockHeight (%d) > StoreBlockHeight (%d)", stateBlockHeight, storeBlockHeight))

	case storeBlockHeight > stateBlockHeight+1:
		// store should be at most one ahead of the state (this is under tendermint's control)
		panic(fmt.Sprintf("StoreBlockHeight (%d) > StateBlockHeight + 1 (%d)", storeBlockHeight, stateBlockHeight+1))
	}

	var err error
	// Now either store is equal to state, or one ahead.
	// For each, consider all cases of where the app could be, given app <= store
	if storeBlockHeight == stateBlockHeight {
		// Tendermint ran Commit and saved the state.
		// Either the app is asking for replay, or we're all synced up.
		if appBlockHeight < storeBlockHeight {
			// the app is behind, so replay blocks, but no need to go through WAL (state is already synced to store)
			return h.replayBlocks(state, proxyApp, appBlockHeight, storeBlockHeight, false)

		} else if appBlockHeight == storeBlockHeight {
			// We're good!
			assertAppHashEqualsOneFromState(appHash, state)
			return appHash, nil
		}

	} else if storeBlockHeight == stateBlockHeight+1 {
		// We saved the block in the store but haven't updated the state,
		// so we'll need to replay a block using the WAL.
		switch {
		case appBlockHeight < stateBlockHeight:
			// the app is further behind than it should be, so replay blocks
			// but leave the last block to go through the WAL
			return h.replayBlocks(state, proxyApp, appBlockHeight, storeBlockHeight, true)

		case appBlockHeight == stateBlockHeight:
			// We haven't run Commit (both the state and app are one block behind),
			// so replayBlock with the real app.
			// NOTE: We could instead use the cs.WAL on cs.Start,
			// but we'd have to allow the WAL to replay a block that wrote it's #ENDHEIGHT
			h.logger.Info("Replay last block using real app")
			state, err = h.replayBlock(state, storeBlockHeight, proxyApp.Consensus())
			return state.AppHash, err

		case appBlockHeight == storeBlockHeight:
			// We ran Commit, but didn't save the state, so replayBlock with mock app.
			abciResponses, err := sm.LoadABCIResponses(h.stateDB, storeBlockHeight)
			if err != nil {
				return nil, err
			}
			mockApp := newMockProxyApp(appHash, abciResponses)
			h.logger.Info("Replay last block using mock app")
			state, err = h.replayBlock(state, storeBlockHeight, mockApp)
			return state.AppHash, err
		}

	}

	panic(fmt.Sprintf("uncovered case! appHeight: %d, storeHeight: %d, stateHeight: %d",
		appBlockHeight, storeBlockHeight, stateBlockHeight))
}

func (h *Handshaker) replayBlocks(
	state sm.State,
	proxyApp proxy.AppConns,
	appBlockHeight,
	storeBlockHeight int64,
	mutateState bool) ([]byte, error) {
	// App is further behind than it should be, so we need to replay blocks.
	// We replay all blocks from appBlockHeight+1.
	//
	// Note that we don't have an old version of the state,
	// so we by-pass state validation/mutation using sm.ExecCommitBlock.
	// This also means we won't be saving validator sets if they change during this period.
	// TODO: Load the historical information to fix this and just use state.ApplyBlock
	//
	// If mutateState == true, the final block is replayed with h.replayBlock()

	var appHash []byte
	var err error
	finalBlock := storeBlockHeight
	if mutateState {
		finalBlock--
	}
	for i := appBlockHeight + 1; i <= finalBlock; i++ {
		h.logger.Info("Applying block", "height", i)
		block := h.store.LoadBlock(i)
		// Extra check to ensure the app was not changed in a way it shouldn't have.
		if len(appHash) > 0 {
			assertAppHashEqualsOneFromBlock(appHash, block)
		}

		appHash, err = sm.ExecCommitBlock(proxyApp.Consensus(), block, h.logger, h.stateDB)
		if err != nil {
			return nil, err
		}

		h.nBlocks++
	}

	if mutateState {
		// sync the final block
		state, err = h.replayBlock(state, storeBlockHeight, proxyApp.Consensus())
		if err != nil {
			return nil, err
		}
		appHash = state.AppHash
	}

	assertAppHashEqualsOneFromState(appHash, state)
	return appHash, nil
}

// ApplyBlock on the proxyApp with the last block.
func (h *Handshaker) replayBlock(state sm.State, height int64, proxyApp proxy.AppConnConsensus) (sm.State, error) {
	block := h.store.LoadBlock(height)
	meta := h.store.LoadBlockMeta(height)

	// Use stubs for both mempool and evidence pool since no transactions nor
	// evidence are needed here - block already exists.
	blockExec := sm.NewBlockExecutor(h.stateDB, h.logger, proxyApp, emptyMempool{}, emptyEvidencePool{})
	blockExec.SetEventBus(h.eventBus)

	var err error
	state, _, err = blockExec.ApplyBlock(state, meta.BlockID, block)
	if err != nil {
		return sm.State{}, err
	}

	h.nBlocks++

	return state, nil
}

func assertAppHashEqualsOneFromBlock(appHash []byte, block *types.Block) {
	if !bytes.Equal(appHash, block.AppHash) {
		panic(fmt.Sprintf(`block.AppHash does not match AppHash after replay. Got %X, expected %X.

Block: %v
`,
			appHash, block.AppHash, block))
	}
}

func assertAppHashEqualsOneFromState(appHash []byte, state sm.State) {
	if !bytes.Equal(appHash, state.AppHash) {
		panic(fmt.Sprintf(`state.AppHash does not match AppHash after replay. Got
%X, expected %X.

State: %v

Did you reset Tendermint without resetting your application's data?`,
			appHash, state.AppHash, state))
	}
<<<<<<< HEAD
}

//--------------------------------------------------------------------------------
// mockProxyApp uses ABCIResponses to give the right results
// Useful because we don't want to call Commit() twice for the same block on the real app.

func newMockProxyApp(appHash []byte, abciResponses *sm.ABCIResponses) proxy.AppConnConsensus {
	clientCreator := proxy.NewLocalClientCreator(&mockProxyApp{
		appHash:       appHash,
		abciResponses: abciResponses,
	})
	cli, _ := clientCreator.NewABCIClient()
	err := cli.Start()
	if err != nil {
		panic(err)
	}
	return proxy.NewAppConnConsensus(cli)
}

type mockProxyApp struct {
	abci.BaseApplication

	appHash       []byte
	txCount       int
	abciResponses *sm.ABCIResponses
}

func (mock *mockProxyApp) DeliverTx(req abci.RequestDeliverTx) abci.ResponseDeliverTx {
	r := mock.abciResponses.DeliverTxs[mock.txCount]
	mock.txCount++
	if r == nil { //it could be nil because of amino unMarshall, it will cause an empty ResponseDeliverTx to become nil
		return abci.ResponseDeliverTx{}
	}
	return *r
}

func (mock *mockProxyApp) EndBlock(req abci.RequestEndBlock) abci.ResponseEndBlock {
	mock.txCount = 0
	return *mock.abciResponses.EndBlock
}

func (mock *mockProxyApp) Commit() abci.ResponseCommit {
	return abci.ResponseCommit{Data: mock.appHash}
}

type emptyEvidencePool struct{}

func (ev emptyEvidencePool) PendingEvidence(int64) []types.Evidence { return nil }
func (ev emptyEvidencePool) AddEvidence(types.Evidence) error       { return nil }
func (ev emptyEvidencePool) Update(*types.Block, sm.State)          {}
func (ev emptyEvidencePool) IsCommitted(types.Evidence) bool        { return false }
func (ev emptyEvidencePool) IsPending(types.Evidence) bool          { return true }
func (ev emptyEvidencePool) AddPOLC(types.ProofOfLockChange) error  { return nil }
=======
}
>>>>>>> 81c2798d
<|MERGE_RESOLUTION|>--- conflicted
+++ resolved
@@ -508,60 +508,4 @@
 Did you reset Tendermint without resetting your application's data?`,
 			appHash, state.AppHash, state))
 	}
-<<<<<<< HEAD
-}
-
-//--------------------------------------------------------------------------------
-// mockProxyApp uses ABCIResponses to give the right results
-// Useful because we don't want to call Commit() twice for the same block on the real app.
-
-func newMockProxyApp(appHash []byte, abciResponses *sm.ABCIResponses) proxy.AppConnConsensus {
-	clientCreator := proxy.NewLocalClientCreator(&mockProxyApp{
-		appHash:       appHash,
-		abciResponses: abciResponses,
-	})
-	cli, _ := clientCreator.NewABCIClient()
-	err := cli.Start()
-	if err != nil {
-		panic(err)
-	}
-	return proxy.NewAppConnConsensus(cli)
-}
-
-type mockProxyApp struct {
-	abci.BaseApplication
-
-	appHash       []byte
-	txCount       int
-	abciResponses *sm.ABCIResponses
-}
-
-func (mock *mockProxyApp) DeliverTx(req abci.RequestDeliverTx) abci.ResponseDeliverTx {
-	r := mock.abciResponses.DeliverTxs[mock.txCount]
-	mock.txCount++
-	if r == nil { //it could be nil because of amino unMarshall, it will cause an empty ResponseDeliverTx to become nil
-		return abci.ResponseDeliverTx{}
-	}
-	return *r
-}
-
-func (mock *mockProxyApp) EndBlock(req abci.RequestEndBlock) abci.ResponseEndBlock {
-	mock.txCount = 0
-	return *mock.abciResponses.EndBlock
-}
-
-func (mock *mockProxyApp) Commit() abci.ResponseCommit {
-	return abci.ResponseCommit{Data: mock.appHash}
-}
-
-type emptyEvidencePool struct{}
-
-func (ev emptyEvidencePool) PendingEvidence(int64) []types.Evidence { return nil }
-func (ev emptyEvidencePool) AddEvidence(types.Evidence) error       { return nil }
-func (ev emptyEvidencePool) Update(*types.Block, sm.State)          {}
-func (ev emptyEvidencePool) IsCommitted(types.Evidence) bool        { return false }
-func (ev emptyEvidencePool) IsPending(types.Evidence) bool          { return true }
-func (ev emptyEvidencePool) AddPOLC(types.ProofOfLockChange) error  { return nil }
-=======
-}
->>>>>>> 81c2798d
+}