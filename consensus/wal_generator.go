package consensus

import (
	"bufio"
	"bytes"
	"fmt"
	"io"
	"os"
	"path/filepath"
	"testing"
	"time"

	"github.com/pkg/errors"
	"github.com/tendermint/tendermint/abci/example/kvstore"
	bc "github.com/tendermint/tendermint/blockchain"
	cfg "github.com/tendermint/tendermint/config"
	auto "github.com/tendermint/tendermint/libs/autofile"
	cmn "github.com/tendermint/tendermint/libs/common"
	"github.com/tendermint/tendermint/libs/db"
	"github.com/tendermint/tendermint/libs/log"
	"github.com/tendermint/tendermint/privval"
	"github.com/tendermint/tendermint/proxy"
	sm "github.com/tendermint/tendermint/state"
	"github.com/tendermint/tendermint/types"
)

// WALGenerateNBlocks generates a consensus WAL. It does this by spinning up a
// stripped down version of node (proxy app, event bus, consensus state) with a
// persistent kvstore application and special consensus wal instance
<<<<<<< HEAD
// (byteBufferWAL) and waits until numBlocks are created. If the node fails to
// produce given numBlocks, it returns an error.
func WALGenerateNBlocks(wr io.Writer, numBlocks int) (err error) {
	config := getConfig()
=======
// (byteBufferWAL) and waits until numBlocks are created. If the node fails to produce given numBlocks, it returns an error.
func WALGenerateNBlocks(t *testing.T, wr io.Writer, numBlocks int) (err error) {
	config := getConfig(t)
	defer os.RemoveAll(config.RootDir)
>>>>>>> 59cc6d36

	app := kvstore.NewPersistentKVStoreApplication(filepath.Join(config.DBDir(), "wal_generator"))

	logger := log.TestingLogger().With("wal_generator", "wal_generator")
	logger.Info("generating WAL (last height msg excluded)", "numBlocks", numBlocks)

	/////////////////////////////////////////////////////////////////////////////
	// COPY PASTE FROM node.go WITH A FEW MODIFICATIONS
	// NOTE: we can't import node package because of circular dependency.
	// NOTE: we don't do handshake so need to set state.Version.Consensus.App directly.
	privValidatorKeyFile := config.PrivValidatorKeyFile()
	privValidatorStateFile := config.PrivValidatorStateFile()
	privValidator := privval.LoadOrGenFilePV(privValidatorKeyFile, privValidatorStateFile)
	genDoc, err := types.GenesisDocFromFile(config.GenesisFile())
	if err != nil {
		return errors.Wrap(err, "failed to read genesis file")
	}
	stateDB := db.NewMemDB()
	blockStoreDB := db.NewMemDB()
	state, err := sm.MakeGenesisState(genDoc)
	if err != nil {
		return errors.Wrap(err, "failed to make genesis state")
	}
	state.Version.Consensus.App = kvstore.ProtocolVersion
	blockStore := bc.NewBlockStore(blockStoreDB)
	proxyApp := proxy.NewAppConns(proxy.NewLocalClientCreator(app))
	proxyApp.SetLogger(logger.With("module", "proxy"))
	if err := proxyApp.Start(); err != nil {
		return errors.Wrap(err, "failed to start proxy app connections")
	}
	defer proxyApp.Stop()

	eventBus := types.NewEventBus()
	eventBus.SetLogger(logger.With("module", "events"))
	if err := eventBus.Start(); err != nil {
		return errors.Wrap(err, "failed to start event bus")
	}
	defer eventBus.Stop()
	mempool := sm.MockMempool{}
	evpool := sm.MockEvidencePool{}
	blockExec := sm.NewBlockExecutor(stateDB, log.TestingLogger(), proxyApp.Consensus(), mempool, evpool)
	consensusState := NewConsensusState(config.Consensus, state.Copy(), blockExec, blockStore, mempool, evpool)
	consensusState.SetLogger(logger)
	consensusState.SetEventBus(eventBus)
	if privValidator != nil {
		consensusState.SetPrivValidator(privValidator)
	}
	// END OF COPY PASTE
	/////////////////////////////////////////////////////////////////////////////

	// set consensus wal to buffered WAL, which will write all incoming msgs to buffer
	numBlocksWritten := make(chan struct{})
	wal := newByteBufferWAL(logger, NewWALEncoder(wr), int64(numBlocks), numBlocksWritten)
	// see wal.go#103
	wal.Write(EndHeightMessage{0})
	consensusState.wal = wal

	if err := consensusState.Start(); err != nil {
		return errors.Wrap(err, "failed to start consensus state")
	}

	select {
	case <-numBlocksWritten:
		consensusState.Stop()
		return nil
	case <-time.After(1 * time.Minute):
		consensusState.Stop()
		return fmt.Errorf("waited too long for tendermint to produce %d blocks (grep logs for `wal_generator`)", numBlocks)
	}
}

//WALWithNBlocks returns a WAL content with numBlocks.
func WALWithNBlocks(t *testing.T, numBlocks int) (data []byte, err error) {
	var b bytes.Buffer
	wr := bufio.NewWriter(&b)

	if err := WALGenerateNBlocks(t, wr, numBlocks); err != nil {
		return []byte{}, err
	}

	wr.Flush()
	return b.Bytes(), nil
}

func randPort() int {
	// returns between base and base + spread
	base, spread := 20000, 20000
	return base + cmn.RandIntn(spread)
}

func makeAddrs() (string, string, string) {
	start := randPort()
	return fmt.Sprintf("tcp://0.0.0.0:%d", start),
		fmt.Sprintf("tcp://0.0.0.0:%d", start+1),
		fmt.Sprintf("tcp://0.0.0.0:%d", start+2)
}

// getConfig returns a config for test cases
func getConfig(t *testing.T) *cfg.Config {
	c := cfg.ResetTestRoot(t.Name())

	// and we use random ports to run in parallel
	tm, rpc, grpc := makeAddrs()
	c.P2P.ListenAddress = tm
	c.RPC.ListenAddress = rpc
	c.RPC.GRPCListenAddress = grpc
	return c
}

// byteBufferWAL is a WAL which writes all msgs to a byte buffer. Writing stops
// when the heightToStop is reached. Client will be notified via
// signalWhenStopsTo channel.
type byteBufferWAL struct {
	enc               *WALEncoder
	stopped           bool
	heightToStop      int64
	signalWhenStopsTo chan<- struct{}

	logger log.Logger
}

// needed for determinism
var fixedTime, _ = time.Parse(time.RFC3339, "2017-01-02T15:04:05Z")

func newByteBufferWAL(logger log.Logger, enc *WALEncoder, nBlocks int64, signalStop chan<- struct{}) *byteBufferWAL {
	return &byteBufferWAL{
		enc:               enc,
		heightToStop:      nBlocks,
		signalWhenStopsTo: signalStop,
		logger:            logger,
	}
}

// Save writes message to the internal buffer except when heightToStop is
// reached, in which case it will signal the caller via signalWhenStopsTo and
// skip writing.
func (w *byteBufferWAL) Write(m WALMessage) {
	if w.stopped {
		w.logger.Debug("WAL already stopped. Not writing message", "msg", m)
		return
	}

	if endMsg, ok := m.(EndHeightMessage); ok {
		w.logger.Debug("WAL write end height message", "height", endMsg.Height, "stopHeight", w.heightToStop)
		if endMsg.Height == w.heightToStop {
			w.logger.Debug("Stopping WAL at height", "height", endMsg.Height)
			w.signalWhenStopsTo <- struct{}{}
			w.stopped = true
			return
		}
	}

	w.logger.Debug("WAL Write Message", "msg", m)
	err := w.enc.Encode(&TimedWALMessage{fixedTime, m})
	if err != nil {
		panic(fmt.Sprintf("failed to encode the msg %v", m))
	}
}

func (w *byteBufferWAL) WriteSync(m WALMessage) {
	w.Write(m)
}

func (w *byteBufferWAL) Group() *auto.Group {
	panic("not implemented")
}
func (w *byteBufferWAL) SearchForEndHeight(height int64, options *WALSearchOptions) (gr *auto.GroupReader, found bool, err error) {
	return nil, false, nil
}

func (w *byteBufferWAL) Start() error { return nil }
func (w *byteBufferWAL) Stop() error  { return nil }
func (w *byteBufferWAL) Wait()        {}
func (w *byteBufferWAL) Flush() error { return nil }<|MERGE_RESOLUTION|>--- conflicted
+++ resolved
@@ -27,17 +27,10 @@
 // WALGenerateNBlocks generates a consensus WAL. It does this by spinning up a
 // stripped down version of node (proxy app, event bus, consensus state) with a
 // persistent kvstore application and special consensus wal instance
-<<<<<<< HEAD
-// (byteBufferWAL) and waits until numBlocks are created. If the node fails to
-// produce given numBlocks, it returns an error.
-func WALGenerateNBlocks(wr io.Writer, numBlocks int) (err error) {
-	config := getConfig()
-=======
 // (byteBufferWAL) and waits until numBlocks are created. If the node fails to produce given numBlocks, it returns an error.
 func WALGenerateNBlocks(t *testing.T, wr io.Writer, numBlocks int) (err error) {
 	config := getConfig(t)
 	defer os.RemoveAll(config.RootDir)
->>>>>>> 59cc6d36
 
 	app := kvstore.NewPersistentKVStoreApplication(filepath.Join(config.DBDir(), "wal_generator"))
 
