package consensus

import (
	"bytes"
	"context"
	"fmt"
	"io"
	"io/ioutil"
	"os"
	"path"
	"path/filepath"
	"runtime"
	"testing"
	"time"

	"github.com/stretchr/testify/assert"
	"github.com/stretchr/testify/require"

	"github.com/tendermint/tendermint/abci/example/kvstore"
	abci "github.com/tendermint/tendermint/abci/types"
	"github.com/tendermint/tendermint/crypto"
	auto "github.com/tendermint/tendermint/libs/autofile"
	dbm "github.com/tendermint/tendermint/libs/db"
	"github.com/tendermint/tendermint/version"

	cfg "github.com/tendermint/tendermint/config"
	"github.com/tendermint/tendermint/libs/log"
	"github.com/tendermint/tendermint/privval"
	"github.com/tendermint/tendermint/proxy"
	sm "github.com/tendermint/tendermint/state"
	"github.com/tendermint/tendermint/types"
)

func TestMain(m *testing.M) {
	config = ResetConfig("consensus_reactor_test")
	consensusReplayConfig = ResetConfig("consensus_replay_test")
	configStateTest := ResetConfig("consensus_state_test")
	configMempoolTest := ResetConfig("consensus_mempool_test")
	configByzantineTest := ResetConfig("consensus_byzantine_test")
	code := m.Run()
	os.RemoveAll(config.RootDir)
	os.RemoveAll(consensusReplayConfig.RootDir)
	os.RemoveAll(configStateTest.RootDir)
	os.RemoveAll(configMempoolTest.RootDir)
	os.RemoveAll(configByzantineTest.RootDir)
	os.Exit(code)
}

// These tests ensure we can always recover from failure at any part of the consensus process.
// There are two general failure scenarios: failure during consensus, and failure while applying the block.
// Only the latter interacts with the app and store,
// but the former has to deal with restrictions on re-use of priv_validator keys.
// The `WAL Tests` are for failures during the consensus;
// the `Handshake Tests` are for failures in applying the block.
// With the help of the WAL, we can recover from it all!

//------------------------------------------------------------------------------------------
// WAL Tests

// TODO: It would be better to verify explicitly which states we can recover from without the wal
// and which ones we need the wal for - then we'd also be able to only flush the
// wal writer when we need to, instead of with every message.

func startNewConsensusStateAndWaitForBlock(t *testing.T, consensusReplayConfig *cfg.Config,
	lastBlockHeight int64, blockDB dbm.DB, stateDB dbm.DB) {
	logger := log.TestingLogger()
	state, _ := sm.LoadStateFromDBOrGenesisFile(stateDB, consensusReplayConfig.GenesisFile())
	privValidator := loadPrivValidator(consensusReplayConfig)
	cs := newConsensusStateWithConfigAndBlockStore(consensusReplayConfig, state, privValidator, kvstore.NewKVStoreApplication(), blockDB)
	cs.SetLogger(logger)

	bytes, _ := ioutil.ReadFile(cs.config.WalFile())
	t.Logf("====== WAL: \n\r%X\n", bytes)

	err := cs.Start()
	require.NoError(t, err)
	defer cs.Stop()

	// This is just a signal that we haven't halted; its not something contained
	// in the WAL itself. Assuming the consensus state is running, replay of any
	// WAL, including the empty one, should eventually be followed by a new
	// block, or else something is wrong.
	newBlockCh := make(chan interface{}, 1)
	err = cs.eventBus.Subscribe(context.Background(), testSubscriber, types.EventQueryNewBlock, newBlockCh)
	require.NoError(t, err)
	select {
	case <-newBlockCh:
	case <-time.After(120 * time.Second):
		t.Fatalf("Timed out waiting for new block (see trace above)")
	}
}

func sendTxs(cs *ConsensusState, ctx context.Context) {
	for i := 0; i < 256; i++ {
		select {
		case <-ctx.Done():
			return
		default:
			tx := []byte{byte(i)}
			assertMempool(cs.txNotifier).CheckTx(tx, nil)
			i++
		}
	}
}

// TestWALCrash uses crashing WAL to test we can recover from any WAL failure.
func TestWALCrash(t *testing.T) {
	testCases := []struct {
		name         string
		initFn       func(dbm.DB, *ConsensusState, context.Context)
		heightToStop int64
	}{
		{"empty block",
			func(stateDB dbm.DB, cs *ConsensusState, ctx context.Context) {},
			1},
		{"many non-empty blocks",
			func(stateDB dbm.DB, cs *ConsensusState, ctx context.Context) {
				go sendTxs(cs, ctx)
			},
			3},
	}

	for i, tc := range testCases {
		consensusReplayConfig := ResetConfig(fmt.Sprintf("%s_%d", t.Name(), i))
		t.Run(tc.name, func(t *testing.T) {
			crashWALandCheckLiveness(t, consensusReplayConfig, tc.initFn, tc.heightToStop)
		})
	}
}

<<<<<<< HEAD
func crashWALandCheckLiveness(t *testing.T, initFn func(dbm.DB, *ConsensusState, context.Context), heightToStop int64) {
	walPanicked := make(chan error)
	crashingWal := &crashingWAL{panicCh: walPanicked, heightToStop: heightToStop}
=======
func crashWALandCheckLiveness(t *testing.T, consensusReplayConfig *cfg.Config,
	initFn func(dbm.DB, *ConsensusState, context.Context), heightToStop int64) {
	walPaniced := make(chan error)
	crashingWal := &crashingWAL{panicCh: walPaniced, heightToStop: heightToStop}
>>>>>>> 59cc6d36

	i := 1
LOOP:
	for {
		t.Logf("====== LOOP %d\n", i)

		// create consensus state from a clean slate
		logger := log.NewNopLogger()
		stateDB := dbm.NewMemDB()
		state, _ := sm.MakeGenesisStateFromFile(consensusReplayConfig.GenesisFile())
		privValidator := loadPrivValidator(consensusReplayConfig)
		blockDB := dbm.NewMemDB()
		cs := newConsensusStateWithConfigAndBlockStore(consensusReplayConfig, state, privValidator, kvstore.NewKVStoreApplication(), blockDB)
		cs.SetLogger(logger)

		// start sending transactions
		ctx, cancel := context.WithCancel(context.Background())
		initFn(stateDB, cs, ctx)

		// clean up WAL file from the previous iteration
		walFile := cs.config.WalFile()
		ensureDir(filepath.Dir(walFile), 0700)
		os.Remove(walFile)

		// set crashing WAL
		csWal, err := cs.OpenWAL(walFile)
		require.NoError(t, err)
		crashingWal.next = csWal
		// reset the message counter
		crashingWal.msgIndex = 1
		cs.wal = crashingWal

		// start consensus state
		err = cs.Start()
		require.NoError(t, err)

		i++

		select {
		case err := <-walPanicked:
			t.Logf("WAL panicked: %v", err)

			// make sure we can make blocks after a crash
			startNewConsensusStateAndWaitForBlock(t, consensusReplayConfig, cs.Height, blockDB, stateDB)

			// stop consensus state and transactions sender (initFn)
			cs.Stop()
			cancel()

			// if we reached the required height, exit
			if _, ok := err.(ReachedHeightToStopError); ok {
				break LOOP
			}
		case <-time.After(10 * time.Second):
			t.Fatal("WAL did not panic for 10 seconds (check the log)")
		}
	}
}

// crashingWAL is a WAL which crashes or rather simulates a crash during Save
// (before and after). It remembers a message for which we last panicked
// (lastPanickedForMsgIndex), so we don't panic for it in subsequent iterations.
type crashingWAL struct {
	next         WAL
	panicCh      chan error
	heightToStop int64

	msgIndex                int // current message index
	lastPanickedForMsgIndex int // last message for which we panicked
}

// WALWriteError indicates a WAL crash.
type WALWriteError struct {
	msg string
}

func (e WALWriteError) Error() string {
	return e.msg
}

// ReachedHeightToStopError indicates we've reached the required consensus
// height and may exit.
type ReachedHeightToStopError struct {
	height int64
}

func (e ReachedHeightToStopError) Error() string {
	return fmt.Sprintf("reached height to stop %d", e.height)
}

// Write simulate WAL's crashing by sending an error to the panicCh and then
// exiting the cs.receiveRoutine.
func (w *crashingWAL) Write(m WALMessage) {
	if endMsg, ok := m.(EndHeightMessage); ok {
		if endMsg.Height == w.heightToStop {
			w.panicCh <- ReachedHeightToStopError{endMsg.Height}
			runtime.Goexit()
		} else {
			w.next.Write(m)
		}
		return
	}

	if w.msgIndex > w.lastPanickedForMsgIndex {
		w.lastPanickedForMsgIndex = w.msgIndex
		_, file, line, _ := runtime.Caller(1)
		w.panicCh <- WALWriteError{fmt.Sprintf("failed to write %T to WAL (fileline: %s:%d)", m, file, line)}
		runtime.Goexit()
	} else {
		w.msgIndex++
		w.next.Write(m)
	}
}

func (w *crashingWAL) WriteSync(m WALMessage) {
	w.Write(m)
}

func (w *crashingWAL) Group() *auto.Group { return w.next.Group() }
func (w *crashingWAL) SearchForEndHeight(height int64, options *WALSearchOptions) (gr *auto.GroupReader, found bool, err error) {
	return w.next.SearchForEndHeight(height, options)
}

func (w *crashingWAL) Start() error { return w.next.Start() }
func (w *crashingWAL) Stop() error  { return w.next.Stop() }
func (w *crashingWAL) Wait()        { w.next.Wait() }
func (w *crashingWAL) Flush() error { return w.Group().Flush() }

//------------------------------------------------------------------------------------------
// Handshake Tests

const (
	NUM_BLOCKS = 6
)

var (
	mempool = sm.MockMempool{}
	evpool  = sm.MockEvidencePool{}
)

//---------------------------------------
// Test handshake/replay

// 0 - all synced up
// 1 - saved block but app and state are behind
// 2 - save block and committed but state is behind
var modes = []uint{0, 1, 2}

// Sync from scratch
func TestHandshakeReplayAll(t *testing.T) {
	for i, m := range modes {
		config := ResetConfig(fmt.Sprintf("%s_%v", t.Name(), i))
		defer os.RemoveAll(config.RootDir)
		testHandshakeReplay(t, config, 0, m)
	}
}

// Sync many, not from scratch
func TestHandshakeReplaySome(t *testing.T) {
	for i, m := range modes {
		config := ResetConfig(fmt.Sprintf("%s_%v", t.Name(), i))
		defer os.RemoveAll(config.RootDir)
		testHandshakeReplay(t, config, 1, m)
	}
}

// Sync from lagging by one
func TestHandshakeReplayOne(t *testing.T) {
	for i, m := range modes {
		config := ResetConfig(fmt.Sprintf("%s_%v", t.Name(), i))
		defer os.RemoveAll(config.RootDir)
		testHandshakeReplay(t, config, NUM_BLOCKS-1, m)
	}
}

// Sync from caught up
func TestHandshakeReplayNone(t *testing.T) {
	for i, m := range modes {
		config := ResetConfig(fmt.Sprintf("%s_%v", t.Name(), i))
		defer os.RemoveAll(config.RootDir)
		testHandshakeReplay(t, config, NUM_BLOCKS, m)
	}
}

func tempWALWithData(data []byte) string {
	walFile, err := ioutil.TempFile("", "wal")
	if err != nil {
		panic(fmt.Errorf("failed to create temp WAL file: %v", err))
	}
	_, err = walFile.Write(data)
	if err != nil {
		panic(fmt.Errorf("failed to write to temp WAL file: %v", err))
	}
	if err := walFile.Close(); err != nil {
		panic(fmt.Errorf("failed to close temp WAL file: %v", err))
	}
	return walFile.Name()
}

// Make some blocks. Start a fresh app and apply nBlocks blocks. Then restart the app and sync it up with the remaining blocks
func testHandshakeReplay(t *testing.T, config *cfg.Config, nBlocks int, mode uint) {
	walBody, err := WALWithNBlocks(t, NUM_BLOCKS)
	require.NoError(t, err)
	walFile := tempWALWithData(walBody)
	config.Consensus.SetWalFile(walFile)

	privVal := privval.LoadFilePV(config.PrivValidatorKeyFile(), config.PrivValidatorStateFile())

	wal, err := NewWAL(walFile)
	require.NoError(t, err)
	wal.SetLogger(log.TestingLogger())
	err = wal.Start()
	require.NoError(t, err)
	defer wal.Stop()

	chain, commits, err := makeBlockchainFromWAL(wal)
	require.NoError(t, err)

	stateDB, state, store := stateAndStore(config, privVal.GetPubKey(), kvstore.ProtocolVersion)
	store.chain = chain
	store.commits = commits

	// run the chain through state.ApplyBlock to build up the tendermint state
	state = buildTMStateFromChain(config, stateDB, state, chain, mode)
	latestAppHash := state.AppHash

	// make a new client creator
	kvstoreApp := kvstore.NewPersistentKVStoreApplication(path.Join(config.DBDir(), "2"))
	clientCreator2 := proxy.NewLocalClientCreator(kvstoreApp)
	if nBlocks > 0 {
		// run nBlocks against a new client to build up the app state.
		// use a throwaway tendermint state
		proxyApp := proxy.NewAppConns(clientCreator2)
		stateDB, state, _ := stateAndStore(config, privVal.GetPubKey(), kvstore.ProtocolVersion)
		buildAppStateFromChain(proxyApp, stateDB, state, chain, nBlocks, mode)
	}

	// now start the app using the handshake - it should sync
	genDoc, _ := sm.MakeGenesisDocFromFile(config.GenesisFile())
	handshaker := NewHandshaker(stateDB, state, store, genDoc)
	proxyApp := proxy.NewAppConns(clientCreator2)
	if err := proxyApp.Start(); err != nil {
		t.Fatalf("Error starting proxy app connections: %v", err)
	}
	defer proxyApp.Stop()
	if err := handshaker.Handshake(proxyApp); err != nil {
		t.Fatalf("Error on abci handshake: %v", err)
	}

	// get the latest app hash from the app
	res, err := proxyApp.Query().InfoSync(abci.RequestInfo{Version: ""})
	if err != nil {
		t.Fatal(err)
	}

	// the app hash should be synced up
	if !bytes.Equal(latestAppHash, res.LastBlockAppHash) {
		t.Fatalf("Expected app hashes to match after handshake/replay. got %X, expected %X", res.LastBlockAppHash, latestAppHash)
	}

	expectedBlocksToSync := NUM_BLOCKS - nBlocks
	if nBlocks == NUM_BLOCKS && mode > 0 {
		expectedBlocksToSync++
	} else if nBlocks > 0 && mode == 1 {
		expectedBlocksToSync++
	}

	if handshaker.NBlocks() != expectedBlocksToSync {
		t.Fatalf("Expected handshake to sync %d blocks, got %d", expectedBlocksToSync, handshaker.NBlocks())
	}
}

func applyBlock(stateDB dbm.DB, st sm.State, blk *types.Block, proxyApp proxy.AppConns) sm.State {
	testPartSize := types.BlockPartSizeBytes
	blockExec := sm.NewBlockExecutor(stateDB, log.TestingLogger(), proxyApp.Consensus(), mempool, evpool)

	blkID := types.BlockID{blk.Hash(), blk.MakePartSet(testPartSize).Header()}
	newState, err := blockExec.ApplyBlock(st, blkID, blk)
	if err != nil {
		panic(err)
	}
	return newState
}

func buildAppStateFromChain(proxyApp proxy.AppConns, stateDB dbm.DB,
	state sm.State, chain []*types.Block, nBlocks int, mode uint) {
	// start a new app without handshake, play nBlocks blocks
	if err := proxyApp.Start(); err != nil {
		panic(err)
	}
	defer proxyApp.Stop()

	validators := types.TM2PB.ValidatorUpdates(state.Validators)
	if _, err := proxyApp.Consensus().InitChainSync(abci.RequestInitChain{
		Validators: validators,
	}); err != nil {
		panic(err)
	}

	switch mode {
	case 0:
		for i := 0; i < nBlocks; i++ {
			block := chain[i]
			state = applyBlock(stateDB, state, block, proxyApp)
		}
	case 1, 2:
		for i := 0; i < nBlocks-1; i++ {
			block := chain[i]
			state = applyBlock(stateDB, state, block, proxyApp)
		}

		if mode == 2 {
			// update the kvstore height and apphash
			// as if we ran commit but not
			state = applyBlock(stateDB, state, chain[nBlocks-1], proxyApp)
		}
	}

}

func buildTMStateFromChain(config *cfg.Config, stateDB dbm.DB, state sm.State, chain []*types.Block, mode uint) sm.State {
	// run the whole chain against this client to build up the tendermint state
	clientCreator := proxy.NewLocalClientCreator(kvstore.NewPersistentKVStoreApplication(path.Join(config.DBDir(), "1")))
	proxyApp := proxy.NewAppConns(clientCreator)
	if err := proxyApp.Start(); err != nil {
		panic(err)
	}
	defer proxyApp.Stop()

	validators := types.TM2PB.ValidatorUpdates(state.Validators)
	if _, err := proxyApp.Consensus().InitChainSync(abci.RequestInitChain{
		Validators: validators,
	}); err != nil {
		panic(err)
	}

	switch mode {
	case 0:
		// sync right up
		for _, block := range chain {
			state = applyBlock(stateDB, state, block, proxyApp)
		}

	case 1, 2:
		// sync up to the penultimate as if we stored the block.
		// whether we commit or not depends on the appHash
		for _, block := range chain[:len(chain)-1] {
			state = applyBlock(stateDB, state, block, proxyApp)
		}

		// apply the final block to a state copy so we can
		// get the right next appHash but keep the state back
		applyBlock(stateDB, state, chain[len(chain)-1], proxyApp)
	}

	return state
}

//--------------------------
// utils for making blocks

func makeBlockchainFromWAL(wal WAL) ([]*types.Block, []*types.Commit, error) {
	// Search for height marker
	gr, found, err := wal.SearchForEndHeight(0, &WALSearchOptions{})
	if err != nil {
		return nil, nil, err
	}
	if !found {
		return nil, nil, fmt.Errorf("WAL does not contain height %d.", 1)
	}
	defer gr.Close() // nolint: errcheck

	// log.Notice("Build a blockchain by reading from the WAL")

	var blocks []*types.Block
	var commits []*types.Commit

	var thisBlockParts *types.PartSet
	var thisBlockCommit *types.Commit
	var height int64

	dec := NewWALDecoder(gr)
	for {
		msg, err := dec.Decode()
		if err == io.EOF {
			break
		} else if err != nil {
			return nil, nil, err
		}

		piece := readPieceFromWAL(msg)
		if piece == nil {
			continue
		}

		switch p := piece.(type) {
		case EndHeightMessage:
			// if its not the first one, we have a full block
			if thisBlockParts != nil {
				var block = new(types.Block)
				_, err = cdc.UnmarshalBinaryLengthPrefixedReader(thisBlockParts.GetReader(), block, 0)
				if err != nil {
					panic(err)
				}
				if block.Height != height+1 {
					panic(fmt.Sprintf("read bad block from wal. got height %d, expected %d", block.Height, height+1))
				}
				commitHeight := thisBlockCommit.Precommits[0].Height
				if commitHeight != height+1 {
					panic(fmt.Sprintf("commit doesnt match. got height %d, expected %d", commitHeight, height+1))
				}
				blocks = append(blocks, block)
				commits = append(commits, thisBlockCommit)
				height++
			}
		case *types.PartSetHeader:
			thisBlockParts = types.NewPartSetFromHeader(*p)
		case *types.Part:
			_, err := thisBlockParts.AddPart(p)
			if err != nil {
				return nil, nil, err
			}
		case *types.Vote:
			if p.Type == types.PrecommitType {
				commitSigs := []*types.CommitSig{p.CommitSig()}
				thisBlockCommit = types.NewCommit(p.BlockID, commitSigs)
			}
		}
	}
	// grab the last block too
	var block = new(types.Block)
	_, err = cdc.UnmarshalBinaryLengthPrefixedReader(thisBlockParts.GetReader(), block, 0)
	if err != nil {
		panic(err)
	}
	if block.Height != height+1 {
		panic(fmt.Sprintf("read bad block from wal. got height %d, expected %d", block.Height, height+1))
	}
	commitHeight := thisBlockCommit.Precommits[0].Height
	if commitHeight != height+1 {
		panic(fmt.Sprintf("commit doesnt match. got height %d, expected %d", commitHeight, height+1))
	}
	blocks = append(blocks, block)
	commits = append(commits, thisBlockCommit)
	return blocks, commits, nil
}

func readPieceFromWAL(msg *TimedWALMessage) interface{} {
	// for logging
	switch m := msg.Msg.(type) {
	case msgInfo:
		switch msg := m.Msg.(type) {
		case *ProposalMessage:
			return &msg.Proposal.BlockID.PartsHeader
		case *BlockPartMessage:
			return msg.Part
		case *VoteMessage:
			return msg.Vote
		}
	case EndHeightMessage:
		return m
	}

	return nil
}

// fresh state and mock store
func stateAndStore(config *cfg.Config, pubKey crypto.PubKey, appVersion version.Protocol) (dbm.DB, sm.State, *mockBlockStore) {
	stateDB := dbm.NewMemDB()
	state, _ := sm.MakeGenesisStateFromFile(config.GenesisFile())
	state.Version.Consensus.App = appVersion
	store := NewMockBlockStore(config, state.ConsensusParams)
	return stateDB, state, store
}

//----------------------------------
// mock block store

type mockBlockStore struct {
	config  *cfg.Config
	params  types.ConsensusParams
	chain   []*types.Block
	commits []*types.Commit
}

// TODO: NewBlockStore(db.NewMemDB) ...
func NewMockBlockStore(config *cfg.Config, params types.ConsensusParams) *mockBlockStore {
	return &mockBlockStore{config, params, nil, nil}
}

func (bs *mockBlockStore) Height() int64                       { return int64(len(bs.chain)) }
func (bs *mockBlockStore) LoadBlock(height int64) *types.Block { return bs.chain[height-1] }
func (bs *mockBlockStore) LoadBlockMeta(height int64) *types.BlockMeta {
	block := bs.chain[height-1]
	return &types.BlockMeta{
		BlockID: types.BlockID{block.Hash(), block.MakePartSet(types.BlockPartSizeBytes).Header()},
		Header:  block.Header,
	}
}
func (bs *mockBlockStore) LoadBlockPart(height int64, index int) *types.Part { return nil }
func (bs *mockBlockStore) SaveBlock(block *types.Block, blockParts *types.PartSet, seenCommit *types.Commit) {
}
func (bs *mockBlockStore) LoadBlockCommit(height int64) *types.Commit {
	return bs.commits[height-1]
}
func (bs *mockBlockStore) LoadSeenCommit(height int64) *types.Commit {
	return bs.commits[height-1]
}

//----------------------------------------

func TestInitChainUpdateValidators(t *testing.T) {
	val, _ := types.RandValidator(true, 10)
	vals := types.NewValidatorSet([]*types.Validator{val})
	app := &initChainApp{vals: types.TM2PB.ValidatorUpdates(vals)}
	clientCreator := proxy.NewLocalClientCreator(app)

	config := ResetConfig("proxy_test_")
	defer os.RemoveAll(config.RootDir)
	privVal := privval.LoadFilePV(config.PrivValidatorKeyFile(), config.PrivValidatorStateFile())
	stateDB, state, store := stateAndStore(config, privVal.GetPubKey(), 0x0)

	oldValAddr := state.Validators.Validators[0].Address

	// now start the app using the handshake - it should sync
	genDoc, _ := sm.MakeGenesisDocFromFile(config.GenesisFile())
	handshaker := NewHandshaker(stateDB, state, store, genDoc)
	proxyApp := proxy.NewAppConns(clientCreator)
	if err := proxyApp.Start(); err != nil {
		t.Fatalf("Error starting proxy app connections: %v", err)
	}
	defer proxyApp.Stop()
	if err := handshaker.Handshake(proxyApp); err != nil {
		t.Fatalf("Error on abci handshake: %v", err)
	}

	// reload the state, check the validator set was updated
	state = sm.LoadState(stateDB)

	newValAddr := state.Validators.Validators[0].Address
	expectValAddr := val.Address
	assert.NotEqual(t, oldValAddr, newValAddr)
	assert.Equal(t, newValAddr, expectValAddr)
}

// returns the vals on InitChain
type initChainApp struct {
	abci.BaseApplication
	vals []abci.ValidatorUpdate
}

func (ica *initChainApp) InitChain(req abci.RequestInitChain) abci.ResponseInitChain {
	return abci.ResponseInitChain{
		Validators: ica.vals,
	}
}<|MERGE_RESOLUTION|>--- conflicted
+++ resolved
@@ -128,16 +128,10 @@
 	}
 }
 
-<<<<<<< HEAD
-func crashWALandCheckLiveness(t *testing.T, initFn func(dbm.DB, *ConsensusState, context.Context), heightToStop int64) {
+func crashWALandCheckLiveness(t *testing.T, consensusReplayConfig *cfg.Config,
+	initFn func(dbm.DB, *ConsensusState, context.Context), heightToStop int64) {
 	walPanicked := make(chan error)
 	crashingWal := &crashingWAL{panicCh: walPanicked, heightToStop: heightToStop}
-=======
-func crashWALandCheckLiveness(t *testing.T, consensusReplayConfig *cfg.Config,
-	initFn func(dbm.DB, *ConsensusState, context.Context), heightToStop int64) {
-	walPaniced := make(chan error)
-	crashingWal := &crashingWAL{panicCh: walPaniced, heightToStop: heightToStop}
->>>>>>> 59cc6d36
 
 	i := 1
 LOOP:
