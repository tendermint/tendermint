--- conflicted
+++ resolved
@@ -67,16 +67,13 @@
 	logger := log.TestingLogger()
 	state, _ := sm.LoadStateFromDBOrGenesisFile(stateDB, consensusReplayConfig.GenesisFile())
 	privValidator := loadPrivValidator(consensusReplayConfig)
-<<<<<<< HEAD
-	cs := newStateWithConfigAndBlockStore(consensusReplayConfig, state, privValidator, kvstore.NewApplication(), blockDB)
-=======
-	cs := newConsensusStateWithConfigAndBlockStore(
+	cs := newStateWithConfigAndBlockStore(
 		consensusReplayConfig,
 		state,
 		privValidator,
-		kvstore.NewKVStoreApplication(),
-		blockDB)
->>>>>>> 288f1a0b
+		kvstore.NewApplication(),
+		blockDB,
+	)
 	cs.SetLogger(logger)
 
 	bytes, _ := ioutil.ReadFile(cs.config.WalFile())
@@ -156,16 +153,13 @@
 		stateDB := blockDB
 		state, _ := sm.MakeGenesisStateFromFile(consensusReplayConfig.GenesisFile())
 		privValidator := loadPrivValidator(consensusReplayConfig)
-<<<<<<< HEAD
-		cs := newStateWithConfigAndBlockStore(consensusReplayConfig, state, privValidator, kvstore.NewApplication(), blockDB)
-=======
-		cs := newConsensusStateWithConfigAndBlockStore(
+		cs := newStateWithConfigAndBlockStore(
 			consensusReplayConfig,
 			state,
 			privValidator,
-			kvstore.NewKVStoreApplication(),
-			blockDB)
->>>>>>> 288f1a0b
+			kvstore.NewApplication(),
+			blockDB,
+		)
 		cs.SetLogger(logger)
 
 		// start sending transactions
