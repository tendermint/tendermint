package consensus

import (
	"context"
	"fmt"
	"os"
	"path"
	"runtime"
	"runtime/pprof"
	"sync"
	"testing"
	"time"

	"github.com/stretchr/testify/assert"
	"github.com/stretchr/testify/require"

	abcicli "github.com/tendermint/tendermint/abci/client"
	"github.com/tendermint/tendermint/abci/example/kvstore"
	abci "github.com/tendermint/tendermint/abci/types"
	cfg "github.com/tendermint/tendermint/config"
	cstypes "github.com/tendermint/tendermint/consensus/types"
	cmn "github.com/tendermint/tendermint/libs/common"
	"github.com/tendermint/tendermint/libs/log"
	mempl "github.com/tendermint/tendermint/mempool"
	"github.com/tendermint/tendermint/p2p"
	"github.com/tendermint/tendermint/p2p/mock"
	sm "github.com/tendermint/tendermint/state"
	"github.com/tendermint/tendermint/store"
	"github.com/tendermint/tendermint/types"
	dbm "github.com/tendermint/tm-db"
)

//----------------------------------------------
// in-process testnets

func startConsensusNet(t *testing.T, css []*ConsensusState, n int) (
	[]*ConsensusReactor,
	[]types.Subscription,
	[]*types.EventBus,
) {
	reactors := make([]*ConsensusReactor, n)
	blocksSubs := make([]types.Subscription, 0)
	eventBuses := make([]*types.EventBus, n)
	for i := 0; i < n; i++ {
		/*logger, err := tmflags.ParseLogLevel("consensus:info,*:error", logger, "info")
		if err != nil {	t.Fatal(err)}*/
		reactors[i] = NewConsensusReactor(css[i], true) // so we dont start the consensus states
		reactors[i].SetLogger(css[i].Logger)

		// eventBus is already started with the cs
		eventBuses[i] = css[i].eventBus
		reactors[i].SetEventBus(eventBuses[i])

		blocksSub, err := eventBuses[i].Subscribe(context.Background(), testSubscriber, types.EventQueryNewBlock)
		require.NoError(t, err)
		blocksSubs = append(blocksSubs, blocksSub)

		if css[i].state.LastBlockHeight == 0 { //simulate handle initChain in handshake
			sm.SaveState(css[i].blockExec.DB(), css[i].state)
		}
	}
	// make connected switches and start all reactors
	p2p.MakeConnectedSwitches(config.P2P, n, func(i int, s *p2p.Switch) *p2p.Switch {
		s.AddReactor("CONSENSUS", reactors[i])
		s.SetLogger(reactors[i].conS.Logger.With("module", "p2p"))
		return s
	}, p2p.Connect2Switches)

	// now that everyone is connected,  start the state machines
	// If we started the state machines before everyone was connected,
	// we'd block when the cs fires NewBlockEvent and the peers are trying to start their reactors
	// TODO: is this still true with new pubsub?
	for i := 0; i < n; i++ {
		s := reactors[i].conS.GetState()
		reactors[i].SwitchToConsensus(s, 0)
	}
	return reactors, blocksSubs, eventBuses
}

func stopConsensusNet(logger log.Logger, reactors []*ConsensusReactor, eventBuses []*types.EventBus) {
	logger.Info("stopConsensusNet", "n", len(reactors))
	for i, r := range reactors {
		logger.Info("stopConsensusNet: Stopping ConsensusReactor", "i", i)
		r.Switch.Stop()
	}
	for i, b := range eventBuses {
		logger.Info("stopConsensusNet: Stopping eventBus", "i", i)
		b.Stop()
	}
	logger.Info("stopConsensusNet: DONE", "n", len(reactors))
}

// Ensure a testnet makes blocks
func TestReactorBasic(t *testing.T) {
	N := 4
	css, cleanup := randConsensusNet(N, "consensus_reactor_test", newMockTickerFunc(true), newCounter)
	defer cleanup()
	reactors, blocksSubs, eventBuses := startConsensusNet(t, css, N)
	defer stopConsensusNet(log.TestingLogger(), reactors, eventBuses)
	// wait till everyone makes the first new block
	timeoutWaitGroup(t, N, func(j int) {
		<-blocksSubs[j].Out()
	}, css)
}

// Ensure we can process blocks with evidence
func TestReactorWithEvidence(t *testing.T) {
	types.RegisterMockEvidences(cdc)
	types.RegisterMockEvidences(types.GetCodec())

	nValidators := 4
	testName := "consensus_reactor_test"
	tickerFunc := newMockTickerFunc(true)
	appFunc := newCounter

	// heed the advice from https://www.sandimetz.com/blog/2016/1/20/the-wrong-abstraction
	// to unroll unwieldy abstractions. Here we duplicate the code from:
	// css := randConsensusNet(N, "consensus_reactor_test", newMockTickerFunc(true), newCounter)

	genDoc, privVals := randGenesisDoc(nValidators, false, 30)
	css := make([]*ConsensusState, nValidators)
	logger := consensusLogger()
	for i := 0; i < nValidators; i++ {
		stateDB := dbm.NewMemDB() // each state needs its own db
		state, _ := sm.LoadStateFromDBOrGenesisDoc(stateDB, genDoc)
		thisConfig := ResetConfig(fmt.Sprintf("%s_%d", testName, i))
		defer os.RemoveAll(thisConfig.RootDir)
		ensureDir(path.Dir(thisConfig.Consensus.WalFile()), 0700) // dir for wal
		app := appFunc()
		vals := types.TM2PB.ValidatorUpdates(state.Validators)
		app.InitChain(abci.RequestInitChain{Validators: vals})

		pv := privVals[i]
		// duplicate code from:
		// css[i] = newConsensusStateWithConfig(thisConfig, state, privVals[i], app)

		blockDB := dbm.NewMemDB()
		blockStore := store.NewBlockStore(blockDB)

		// one for mempool, one for consensus
		mtx := new(sync.Mutex)
		proxyAppConnMem := abcicli.NewLocalClient(mtx, app)
		proxyAppConnCon := abcicli.NewLocalClient(mtx, app)

		// Make Mempool
		mempool := mempl.NewCListMempool(thisConfig.Mempool, proxyAppConnMem, 0)
		mempool.SetLogger(log.TestingLogger().With("module", "mempool"))
		if thisConfig.Consensus.WaitForTxs() {
			mempool.EnableTxsAvailable()
		}

		// mock the evidence pool
		// everyone includes evidence of another double signing
		vIdx := (i + 1) % nValidators
		addr := privVals[vIdx].GetPubKey().Address()
		evpool := newMockEvidencePool(addr)

		// Make ConsensusState
		blockExec := sm.NewBlockExecutor(stateDB, log.TestingLogger(), proxyAppConnCon, mempool, evpool)
		cs := NewConsensusState(thisConfig.Consensus, state, blockExec, blockStore, mempool, evpool)
		cs.SetLogger(log.TestingLogger().With("module", "consensus"))
		cs.SetPrivValidator(pv)

		eventBus := types.NewEventBus()
		eventBus.SetLogger(log.TestingLogger().With("module", "events"))
		eventBus.Start()
		cs.SetEventBus(eventBus)

		cs.SetTimeoutTicker(tickerFunc())
		cs.SetLogger(logger.With("validator", i, "module", "consensus"))

		css[i] = cs
	}

	reactors, blocksSubs, eventBuses := startConsensusNet(t, css, nValidators)
	defer stopConsensusNet(log.TestingLogger(), reactors, eventBuses)

	// wait till everyone makes the first new block with no evidence
	timeoutWaitGroup(t, nValidators, func(j int) {
		msg := <-blocksSubs[j].Out()
		block := msg.Data().(types.EventDataNewBlock).Block
		assert.True(t, len(block.Evidence.Evidence) == 0)
	}, css)

	// second block should have evidence
	timeoutWaitGroup(t, nValidators, func(j int) {
		msg := <-blocksSubs[j].Out()
		block := msg.Data().(types.EventDataNewBlock).Block
		assert.True(t, len(block.Evidence.Evidence) > 0)
	}, css)
}

// mock evidence pool returns no evidence for block 1,
// and returnes one piece for all higher blocks. The one piece
// is for a given validator at block 1.
type mockEvidencePool struct {
	height int
	ev     []types.Evidence
}

func newMockEvidencePool(val []byte) *mockEvidencePool {
	return &mockEvidencePool{
		ev: []types.Evidence{types.NewMockGoodEvidence(1, 1, val)},
	}
}

// NOTE: maxBytes is ignored
func (m *mockEvidencePool) PendingEvidence(maxBytes int64) []types.Evidence {
	if m.height > 0 {
		return m.ev
	}
	return nil
}
func (m *mockEvidencePool) AddEvidence(types.Evidence) error { return nil }
func (m *mockEvidencePool) Update(block *types.Block, state sm.State) {
	if m.height > 0 {
		if len(block.Evidence.Evidence) == 0 {
			panic("block has no evidence")
		}
	}
	m.height++
}
func (m *mockEvidencePool) IsCommitted(types.Evidence) bool { return false }

//------------------------------------

// Ensure a testnet makes blocks when there are txs
func TestReactorCreatesBlockWhenEmptyBlocksFalse(t *testing.T) {
	N := 4
	css, cleanup := randConsensusNet(N, "consensus_reactor_test", newMockTickerFunc(true), newCounter,
		func(c *cfg.Config) {
			c.Consensus.CreateEmptyBlocks = false
		})
	defer cleanup()
	reactors, blocksSubs, eventBuses := startConsensusNet(t, css, N)
	defer stopConsensusNet(log.TestingLogger(), reactors, eventBuses)

	// send a tx
	if err := assertMempool(css[3].txNotifier).CheckTx([]byte{1, 2, 3}, nil); err != nil {
		t.Error(err)
	}

	// wait till everyone makes the first new block
	timeoutWaitGroup(t, N, func(j int) {
		<-blocksSubs[j].Out()
	}, css)
}

func TestReactorReceiveDoesNotPanicIfAddPeerHasntBeenCalledYet(t *testing.T) {
	N := 1
	css, cleanup := randConsensusNet(N, "consensus_reactor_test", newMockTickerFunc(true), newCounter)
	defer cleanup()
	reactors, _, eventBuses := startConsensusNet(t, css, N)
	defer stopConsensusNet(log.TestingLogger(), reactors, eventBuses)

	var (
		reactor = reactors[0]
		peer    = mock.NewPeer(nil)
		msg     = cdc.MustMarshalBinaryBare(&HasVoteMessage{Height: 1, Round: 1, Index: 1, Type: types.PrevoteType})
	)

	reactor.InitPeer(peer)

	// simulate switch calling Receive before AddPeer
	assert.NotPanics(t, func() {
		reactor.Receive(StateChannel, peer, msg)
		reactor.AddPeer(peer)
	})
}

func TestReactorReceivePanicsIfInitPeerHasntBeenCalledYet(t *testing.T) {
	N := 1
	css, cleanup := randConsensusNet(N, "consensus_reactor_test", newMockTickerFunc(true), newCounter)
	defer cleanup()
	reactors, _, eventBuses := startConsensusNet(t, css, N)
	defer stopConsensusNet(log.TestingLogger(), reactors, eventBuses)

	var (
		reactor = reactors[0]
		peer    = mock.NewPeer(nil)
		msg     = cdc.MustMarshalBinaryBare(&HasVoteMessage{Height: 1, Round: 1, Index: 1, Type: types.PrevoteType})
	)

	// we should call InitPeer here

	// simulate switch calling Receive before AddPeer
	assert.Panics(t, func() {
		reactor.Receive(StateChannel, peer, msg)
	})
}

// Test we record stats about votes and block parts from other peers.
func TestReactorRecordsVotesAndBlockParts(t *testing.T) {
	N := 4
	css, cleanup := randConsensusNet(N, "consensus_reactor_test", newMockTickerFunc(true), newCounter)
	defer cleanup()
	reactors, blocksSubs, eventBuses := startConsensusNet(t, css, N)
	defer stopConsensusNet(log.TestingLogger(), reactors, eventBuses)

	// wait till everyone makes the first new block
	timeoutWaitGroup(t, N, func(j int) {
		<-blocksSubs[j].Out()
	}, css)

	// Get peer
	peer := reactors[1].Switch.Peers().List()[0]
	// Get peer state
	ps := peer.Get(types.PeerStateKey).(*PeerState)

	assert.Equal(t, true, ps.VotesSent() > 0, "number of votes sent should have increased")
	assert.Equal(t, true, ps.BlockPartsSent() > 0, "number of votes sent should have increased")
}

//-------------------------------------------------------------
// ensure we can make blocks despite cycling a validator set

func TestReactorVotingPowerChange(t *testing.T) {
	nVals := 4
	logger := log.TestingLogger()
	css, cleanup := randConsensusNet(
		nVals,
		"consensus_voting_power_changes_test",
		newMockTickerFunc(true),
		newPersistentKVStore)
	defer cleanup()
	reactors, blocksSubs, eventBuses := startConsensusNet(t, css, nVals)
	defer stopConsensusNet(logger, reactors, eventBuses)

	// map of active validators
	activeVals := make(map[string]struct{})
	for i := 0; i < nVals; i++ {
		addr := css[i].privValidator.GetPubKey().Address()
		activeVals[string(addr)] = struct{}{}
	}

	// wait till everyone makes block 1
	timeoutWaitGroup(t, nVals, func(j int) {
		<-blocksSubs[j].Out()
	}, css)

	//---------------------------------------------------------------------------
	logger.Debug("---------------------------- Testing changing the voting power of one validator a few times")

	val1PubKey := css[0].privValidator.GetPubKey()
	val1PubKeyABCI := types.TM2PB.PubKey(val1PubKey)
	updateValidatorTx := kvstore.MakeValSetChangeTx(val1PubKeyABCI, 25)
	previousTotalVotingPower := css[0].GetRoundState().LastValidators.TotalVotingPower()

	waitForAndValidateBlock(t, nVals, activeVals, blocksSubs, css, updateValidatorTx)
	waitForAndValidateBlockWithTx(t, nVals, activeVals, blocksSubs, css, updateValidatorTx)
	waitForAndValidateBlock(t, nVals, activeVals, blocksSubs, css)
	waitForAndValidateBlock(t, nVals, activeVals, blocksSubs, css)

	if css[0].GetRoundState().LastValidators.TotalVotingPower() == previousTotalVotingPower {
		t.Fatalf(
			"expected voting power to change (before: %d, after: %d)",
			previousTotalVotingPower,
			css[0].GetRoundState().LastValidators.TotalVotingPower())
	}

	updateValidatorTx = kvstore.MakeValSetChangeTx(val1PubKeyABCI, 2)
	previousTotalVotingPower = css[0].GetRoundState().LastValidators.TotalVotingPower()

	waitForAndValidateBlock(t, nVals, activeVals, blocksSubs, css, updateValidatorTx)
	waitForAndValidateBlockWithTx(t, nVals, activeVals, blocksSubs, css, updateValidatorTx)
	waitForAndValidateBlock(t, nVals, activeVals, blocksSubs, css)
	waitForAndValidateBlock(t, nVals, activeVals, blocksSubs, css)

	if css[0].GetRoundState().LastValidators.TotalVotingPower() == previousTotalVotingPower {
		t.Fatalf(
			"expected voting power to change (before: %d, after: %d)",
			previousTotalVotingPower,
			css[0].GetRoundState().LastValidators.TotalVotingPower())
	}

	updateValidatorTx = kvstore.MakeValSetChangeTx(val1PubKeyABCI, 26)
	previousTotalVotingPower = css[0].GetRoundState().LastValidators.TotalVotingPower()

	waitForAndValidateBlock(t, nVals, activeVals, blocksSubs, css, updateValidatorTx)
	waitForAndValidateBlockWithTx(t, nVals, activeVals, blocksSubs, css, updateValidatorTx)
	waitForAndValidateBlock(t, nVals, activeVals, blocksSubs, css)
	waitForAndValidateBlock(t, nVals, activeVals, blocksSubs, css)

	if css[0].GetRoundState().LastValidators.TotalVotingPower() == previousTotalVotingPower {
		t.Fatalf(
			"expected voting power to change (before: %d, after: %d)",
			previousTotalVotingPower,
			css[0].GetRoundState().LastValidators.TotalVotingPower())
	}
}

func TestReactorValidatorSetChanges(t *testing.T) {
	nPeers := 7
	nVals := 4
	css, _, _, cleanup := randConsensusNetWithPeers(
		nVals,
		nPeers,
		"consensus_val_set_changes_test",
		newMockTickerFunc(true),
		newPersistentKVStoreWithPath)

	defer cleanup()
	logger := log.TestingLogger()

	reactors, blocksSubs, eventBuses := startConsensusNet(t, css, nPeers)
	defer stopConsensusNet(logger, reactors, eventBuses)

	// map of active validators
	activeVals := make(map[string]struct{})
	for i := 0; i < nVals; i++ {
		addr := css[i].privValidator.GetPubKey().Address()
		activeVals[string(addr)] = struct{}{}
	}

	// wait till everyone makes block 1
	timeoutWaitGroup(t, nPeers, func(j int) {
		<-blocksSubs[j].Out()
	}, css)

	//---------------------------------------------------------------------------
	logger.Info("---------------------------- Testing adding one validator")

	newValidatorPubKey1 := css[nVals].privValidator.GetPubKey()
	valPubKey1ABCI := types.TM2PB.PubKey(newValidatorPubKey1)
	newValidatorTx1 := kvstore.MakeValSetChangeTx(valPubKey1ABCI, testMinPower)

	// wait till everyone makes block 2
	// ensure the commit includes all validators
	// send newValTx to change vals in block 3
	waitForAndValidateBlock(t, nPeers, activeVals, blocksSubs, css, newValidatorTx1)

	// wait till everyone makes block 3.
	// it includes the commit for block 2, which is by the original validator set
	waitForAndValidateBlockWithTx(t, nPeers, activeVals, blocksSubs, css, newValidatorTx1)

	// wait till everyone makes block 4.
	// it includes the commit for block 3, which is by the original validator set
	waitForAndValidateBlock(t, nPeers, activeVals, blocksSubs, css)

	// the commits for block 4 should be with the updated validator set
	activeVals[string(newValidatorPubKey1.Address())] = struct{}{}

	// wait till everyone makes block 5
	// it includes the commit for block 4, which should have the updated validator set
	waitForBlockWithUpdatedValsAndValidateIt(t, nPeers, activeVals, blocksSubs, css)

	//---------------------------------------------------------------------------
	logger.Info("---------------------------- Testing changing the voting power of one validator")

	updateValidatorPubKey1 := css[nVals].privValidator.GetPubKey()
	updatePubKey1ABCI := types.TM2PB.PubKey(updateValidatorPubKey1)
	updateValidatorTx1 := kvstore.MakeValSetChangeTx(updatePubKey1ABCI, 25)
	previousTotalVotingPower := css[nVals].GetRoundState().LastValidators.TotalVotingPower()

	waitForAndValidateBlock(t, nPeers, activeVals, blocksSubs, css, updateValidatorTx1)
	waitForAndValidateBlockWithTx(t, nPeers, activeVals, blocksSubs, css, updateValidatorTx1)
	waitForAndValidateBlock(t, nPeers, activeVals, blocksSubs, css)
	waitForBlockWithUpdatedValsAndValidateIt(t, nPeers, activeVals, blocksSubs, css)

	if css[nVals].GetRoundState().LastValidators.TotalVotingPower() == previousTotalVotingPower {
		t.Errorf(
			"expected voting power to change (before: %d, after: %d)",
			previousTotalVotingPower,
			css[nVals].GetRoundState().LastValidators.TotalVotingPower())
	}

	//---------------------------------------------------------------------------
	logger.Info("---------------------------- Testing adding two validators at once")

	newValidatorPubKey2 := css[nVals+1].privValidator.GetPubKey()
	newVal2ABCI := types.TM2PB.PubKey(newValidatorPubKey2)
	newValidatorTx2 := kvstore.MakeValSetChangeTx(newVal2ABCI, testMinPower)

	newValidatorPubKey3 := css[nVals+2].privValidator.GetPubKey()
	newVal3ABCI := types.TM2PB.PubKey(newValidatorPubKey3)
	newValidatorTx3 := kvstore.MakeValSetChangeTx(newVal3ABCI, testMinPower)

	waitForAndValidateBlock(t, nPeers, activeVals, blocksSubs, css, newValidatorTx2, newValidatorTx3)
	waitForAndValidateBlockWithTx(t, nPeers, activeVals, blocksSubs, css, newValidatorTx2, newValidatorTx3)
	waitForAndValidateBlock(t, nPeers, activeVals, blocksSubs, css)
	activeVals[string(newValidatorPubKey2.Address())] = struct{}{}
	activeVals[string(newValidatorPubKey3.Address())] = struct{}{}
	waitForBlockWithUpdatedValsAndValidateIt(t, nPeers, activeVals, blocksSubs, css)

	//---------------------------------------------------------------------------
	logger.Info("---------------------------- Testing removing two validators at once")

	removeValidatorTx2 := kvstore.MakeValSetChangeTx(newVal2ABCI, 0)
	removeValidatorTx3 := kvstore.MakeValSetChangeTx(newVal3ABCI, 0)

	waitForAndValidateBlock(t, nPeers, activeVals, blocksSubs, css, removeValidatorTx2, removeValidatorTx3)
	waitForAndValidateBlockWithTx(t, nPeers, activeVals, blocksSubs, css, removeValidatorTx2, removeValidatorTx3)
	waitForAndValidateBlock(t, nPeers, activeVals, blocksSubs, css)
	delete(activeVals, string(newValidatorPubKey2.Address()))
	delete(activeVals, string(newValidatorPubKey3.Address()))
	waitForBlockWithUpdatedValsAndValidateIt(t, nPeers, activeVals, blocksSubs, css)
}

// Check we can make blocks with skip_timeout_commit=false
func TestReactorWithTimeoutCommit(t *testing.T) {
	N := 4
	css, cleanup := randConsensusNet(N, "consensus_reactor_with_timeout_commit_test", newMockTickerFunc(false), newCounter)
	defer cleanup()
	// override default SkipTimeoutCommit == true for tests
	for i := 0; i < N; i++ {
		css[i].config.SkipTimeoutCommit = false
	}

	reactors, blocksSubs, eventBuses := startConsensusNet(t, css, N-1)
	defer stopConsensusNet(log.TestingLogger(), reactors, eventBuses)

	// wait till everyone makes the first new block
	timeoutWaitGroup(t, N-1, func(j int) {
		<-blocksSubs[j].Out()
	}, css)
}

func waitForAndValidateBlock(
	t *testing.T,
	n int,
	activeVals map[string]struct{},
	blocksSubs []types.Subscription,
	css []*ConsensusState,
	txs ...[]byte,
) {
	timeoutWaitGroup(t, n, func(j int) {
		css[j].Logger.Debug("waitForAndValidateBlock")
		msg := <-blocksSubs[j].Out()
		newBlock := msg.Data().(types.EventDataNewBlock).Block
		css[j].Logger.Debug("waitForAndValidateBlock: Got block", "height", newBlock.Height)
		err := validateBlock(newBlock, activeVals)
		assert.Nil(t, err)
		for _, tx := range txs {
			err := assertMempool(css[j].txNotifier).CheckTx(tx, nil)
			assert.Nil(t, err)
		}
	}, css)
}

func waitForAndValidateBlockWithTx(
	t *testing.T,
	n int,
	activeVals map[string]struct{},
	blocksSubs []types.Subscription,
	css []*ConsensusState,
	txs ...[]byte,
) {
	timeoutWaitGroup(t, n, func(j int) {
		ntxs := 0
	BLOCK_TX_LOOP:
		for {
			css[j].Logger.Debug("waitForAndValidateBlockWithTx", "ntxs", ntxs)
			msg := <-blocksSubs[j].Out()
			newBlock := msg.Data().(types.EventDataNewBlock).Block
			css[j].Logger.Debug("waitForAndValidateBlockWithTx: Got block", "height", newBlock.Height)
			err := validateBlock(newBlock, activeVals)
			assert.Nil(t, err)

			// check that txs match the txs we're waiting for.
			// note they could be spread over multiple blocks,
			// but they should be in order.
			for _, tx := range newBlock.Data.Txs {
				assert.EqualValues(t, txs[ntxs], tx)
				ntxs++
			}

			if ntxs == len(txs) {
				break BLOCK_TX_LOOP
			}
		}

	}, css)
}

func waitForBlockWithUpdatedValsAndValidateIt(
	t *testing.T,
	n int,
	updatedVals map[string]struct{},
	blocksSubs []types.Subscription,
	css []*ConsensusState,
) {
	timeoutWaitGroup(t, n, func(j int) {

		var newBlock *types.Block
	LOOP:
		for {
			css[j].Logger.Debug("waitForBlockWithUpdatedValsAndValidateIt")
			msg := <-blocksSubs[j].Out()
			newBlock = msg.Data().(types.EventDataNewBlock).Block
			if newBlock.LastCommit.Size() == len(updatedVals) {
				css[j].Logger.Debug("waitForBlockWithUpdatedValsAndValidateIt: Got block", "height", newBlock.Height)
				break LOOP
			} else {
				css[j].Logger.Debug(
					"waitForBlockWithUpdatedValsAndValidateIt: Got block with no new validators. Skipping",
					"height",
					newBlock.Height)
			}
		}

		err := validateBlock(newBlock, updatedVals)
		assert.Nil(t, err)
	}, css)
}

// expects high synchrony!
func validateBlock(block *types.Block, activeVals map[string]struct{}) error {
	if block.LastCommit.Size() != len(activeVals) {
<<<<<<< HEAD
		return fmt.Errorf("commit size doesn't match number of active validators. Got %d, expected %d", block.LastCommit.Size(), len(activeVals))
=======
		return fmt.Errorf(
			"Commit size doesn't match number of active validators. Got %d, expected %d",
			block.LastCommit.Size(),
			len(activeVals))
>>>>>>> 288f1a0b
	}

	for _, vote := range block.LastCommit.Precommits {
		if _, ok := activeVals[string(vote.ValidatorAddress)]; !ok {
			return fmt.Errorf("found vote for unactive validator %X", vote.ValidatorAddress)
		}
	}
	return nil
}

func timeoutWaitGroup(t *testing.T, n int, f func(int), css []*ConsensusState) {
	wg := new(sync.WaitGroup)
	wg.Add(n)
	for i := 0; i < n; i++ {
		go func(j int) {
			f(j)
			wg.Done()
		}(i)
	}

	done := make(chan struct{})
	go func() {
		wg.Wait()
		close(done)
	}()

	// we're running many nodes in-process, possibly in in a virtual machine,
	// and spewing debug messages - making a block could take a while,
	timeout := time.Second * 300

	select {
	case <-done:
	case <-time.After(timeout):
		for i, cs := range css {
			t.Log("#################")
			t.Log("Validator", i)
			t.Log(cs.GetRoundState())
			t.Log("")
		}
		os.Stdout.Write([]byte("pprof.Lookup('goroutine'):\n"))
		pprof.Lookup("goroutine").WriteTo(os.Stdout, 1)
		capture()
		panic("Timed out waiting for all validators to commit a block")
	}
}

func capture() {
	trace := make([]byte, 10240000)
	count := runtime.Stack(trace, true)
	fmt.Printf("Stack of %d bytes: %s\n", count, trace)
}

//-------------------------------------------------------------
// Ensure basic validation of structs is functioning

func TestNewRoundStepMessageValidateBasic(t *testing.T) {
	testCases := []struct { // nolint: maligned
		expectErr              bool
		messageRound           int
		messageLastCommitRound int
		messageHeight          int64
		testName               string
		messageStep            cstypes.RoundStepType
	}{
		{false, 0, 0, 0, "Valid Message", 0x01},
		{true, -1, 0, 0, "Invalid Message", 0x01},
		{true, 0, 0, -1, "Invalid Message", 0x01},
		{true, 0, 0, 1, "Invalid Message", 0x00},
		{true, 0, 0, 1, "Invalid Message", 0x00},
		{true, 0, -2, 2, "Invalid Message", 0x01},
	}

	for _, tc := range testCases {
		tc := tc
		t.Run(tc.testName, func(t *testing.T) {
			message := NewRoundStepMessage{
				Height:          tc.messageHeight,
				Round:           tc.messageRound,
				Step:            tc.messageStep,
				LastCommitRound: tc.messageLastCommitRound,
			}

			assert.Equal(t, tc.expectErr, message.ValidateBasic() != nil, "Validate Basic had an unexpected result")
		})
	}
}

func TestNewValidBlockMessageValidateBasic(t *testing.T) {
	testBitArray := cmn.NewBitArray(1)
	testCases := []struct {
		testName          string
		messageHeight     int64
		messageRound      int
		messageBlockParts *cmn.BitArray
		expectErr         bool
	}{
		{"Valid Message", 0, 0, testBitArray, false},
		{"Invalid Message", -1, 0, testBitArray, true},
		{"Invalid Message", 0, -1, testBitArray, true},
		{"Invalid Message", 0, 0, cmn.NewBitArray(0), true},
	}

	for _, tc := range testCases {
		tc := tc
		t.Run(tc.testName, func(t *testing.T) {
			message := NewValidBlockMessage{
				Height:     tc.messageHeight,
				Round:      tc.messageRound,
				BlockParts: tc.messageBlockParts,
			}

			message.BlockPartsHeader.Total = 1

			assert.Equal(t, tc.expectErr, message.ValidateBasic() != nil, "Validate Basic had an unexpected result")
		})
	}
}

func TestProposalPOLMessageValidateBasic(t *testing.T) {
	testBitArray := cmn.NewBitArray(1)
	testCases := []struct {
		testName                string
		messageHeight           int64
		messageProposalPOLRound int
		messageProposalPOL      *cmn.BitArray
		expectErr               bool
	}{
		{"Valid Message", 0, 0, testBitArray, false},
		{"Invalid Message", -1, 0, testBitArray, true},
		{"Invalid Message", 0, -1, testBitArray, true},
		{"Invalid Message", 0, 0, cmn.NewBitArray(0), true},
	}

	for _, tc := range testCases {
		tc := tc
		t.Run(tc.testName, func(t *testing.T) {
			message := ProposalPOLMessage{
				Height:           tc.messageHeight,
				ProposalPOLRound: tc.messageProposalPOLRound,
				ProposalPOL:      tc.messageProposalPOL,
			}

			assert.Equal(t, tc.expectErr, message.ValidateBasic() != nil, "Validate Basic had an unexpected result")
		})
	}
}

func TestBlockPartMessageValidateBasic(t *testing.T) {
	testPart := new(types.Part)
	testCases := []struct {
		testName      string
		messageHeight int64
		messageRound  int
		messagePart   *types.Part
		expectErr     bool
	}{
		{"Valid Message", 0, 0, testPart, false},
		{"Invalid Message", -1, 0, testPart, true},
		{"Invalid Message", 0, -1, testPart, true},
	}

	for _, tc := range testCases {
		tc := tc
		t.Run(tc.testName, func(t *testing.T) {
			message := BlockPartMessage{
				Height: tc.messageHeight,
				Round:  tc.messageRound,
				Part:   tc.messagePart,
			}

			assert.Equal(t, tc.expectErr, message.ValidateBasic() != nil, "Validate Basic had an unexpected result")
		})
	}

	message := BlockPartMessage{Height: 0, Round: 0, Part: new(types.Part)}
	message.Part.Index = -1

	assert.Equal(t, true, message.ValidateBasic() != nil, "Validate Basic had an unexpected result")
}

func TestHasVoteMessageValidateBasic(t *testing.T) {
	const (
		validSignedMsgType   types.SignedMsgType = 0x01
		invalidSignedMsgType types.SignedMsgType = 0x03
	)

	testCases := []struct { // nolint: maligned
		expectErr     bool
		messageRound  int
		messageIndex  int
		messageHeight int64
		testName      string
		messageType   types.SignedMsgType
	}{
		{false, 0, 0, 0, "Valid Message", validSignedMsgType},
		{true, -1, 0, 0, "Invalid Message", validSignedMsgType},
		{true, 0, -1, 0, "Invalid Message", validSignedMsgType},
		{true, 0, 0, 0, "Invalid Message", invalidSignedMsgType},
		{true, 0, 0, -1, "Invalid Message", validSignedMsgType},
	}

	for _, tc := range testCases {
		tc := tc
		t.Run(tc.testName, func(t *testing.T) {
			message := HasVoteMessage{
				Height: tc.messageHeight,
				Round:  tc.messageRound,
				Type:   tc.messageType,
				Index:  tc.messageIndex,
			}

			assert.Equal(t, tc.expectErr, message.ValidateBasic() != nil, "Validate Basic had an unexpected result")
		})
	}
}

func TestVoteSetMaj23MessageValidateBasic(t *testing.T) {
	const (
		validSignedMsgType   types.SignedMsgType = 0x01
		invalidSignedMsgType types.SignedMsgType = 0x03
	)

	validBlockID := types.BlockID{}
	invalidBlockID := types.BlockID{
		Hash: cmn.HexBytes{},
		PartsHeader: types.PartSetHeader{
			Total: -1,
			Hash:  cmn.HexBytes{},
		},
	}

	testCases := []struct { // nolint: maligned
		expectErr      bool
		messageRound   int
		messageHeight  int64
		testName       string
		messageType    types.SignedMsgType
		messageBlockID types.BlockID
	}{
		{false, 0, 0, "Valid Message", validSignedMsgType, validBlockID},
		{true, -1, 0, "Invalid Message", validSignedMsgType, validBlockID},
		{true, 0, -1, "Invalid Message", validSignedMsgType, validBlockID},
		{true, 0, 0, "Invalid Message", invalidSignedMsgType, validBlockID},
		{true, 0, 0, "Invalid Message", validSignedMsgType, invalidBlockID},
	}

	for _, tc := range testCases {
		tc := tc
		t.Run(tc.testName, func(t *testing.T) {
			message := VoteSetMaj23Message{
				Height:  tc.messageHeight,
				Round:   tc.messageRound,
				Type:    tc.messageType,
				BlockID: tc.messageBlockID,
			}

			assert.Equal(t, tc.expectErr, message.ValidateBasic() != nil, "Validate Basic had an unexpected result")
		})
	}
}

func TestVoteSetBitsMessageValidateBasic(t *testing.T) {
	const (
		validSignedMsgType   types.SignedMsgType = 0x01
		invalidSignedMsgType types.SignedMsgType = 0x03
	)

	validBlockID := types.BlockID{}
	invalidBlockID := types.BlockID{
		Hash: cmn.HexBytes{},
		PartsHeader: types.PartSetHeader{
			Total: -1,
			Hash:  cmn.HexBytes{},
		},
	}
	testBitArray := cmn.NewBitArray(1)

	testCases := []struct { // nolint: maligned
		expectErr      bool
		messageRound   int
		messageHeight  int64
		testName       string
		messageType    types.SignedMsgType
		messageBlockID types.BlockID
		messageVotes   *cmn.BitArray
	}{
		{false, 0, 0, "Valid Message", validSignedMsgType, validBlockID, testBitArray},
		{true, -1, 0, "Invalid Message", validSignedMsgType, validBlockID, testBitArray},
		{true, 0, -1, "Invalid Message", validSignedMsgType, validBlockID, testBitArray},
		{true, 0, 0, "Invalid Message", invalidSignedMsgType, validBlockID, testBitArray},
		{true, 0, 0, "Invalid Message", validSignedMsgType, invalidBlockID, testBitArray},
	}

	for _, tc := range testCases {
		tc := tc
		t.Run(tc.testName, func(t *testing.T) {
			message := VoteSetBitsMessage{
				Height: tc.messageHeight,
				Round:  tc.messageRound,
				Type:   tc.messageType,
				// Votes:   tc.messageVotes,
				BlockID: tc.messageBlockID,
			}

			assert.Equal(t, tc.expectErr, message.ValidateBasic() != nil, "Validate Basic had an unexpected result")
		})
	}
}<|MERGE_RESOLUTION|>--- conflicted
+++ resolved
@@ -606,14 +606,11 @@
 // expects high synchrony!
 func validateBlock(block *types.Block, activeVals map[string]struct{}) error {
 	if block.LastCommit.Size() != len(activeVals) {
-<<<<<<< HEAD
-		return fmt.Errorf("commit size doesn't match number of active validators. Got %d, expected %d", block.LastCommit.Size(), len(activeVals))
-=======
 		return fmt.Errorf(
 			"Commit size doesn't match number of active validators. Got %d, expected %d",
 			block.LastCommit.Size(),
-			len(activeVals))
->>>>>>> 288f1a0b
+			len(activeVals),
+		)
 	}
 
 	for _, vote := range block.LastCommit.Precommits {
