--- conflicted
+++ resolved
@@ -201,52 +201,6 @@
 
 // Ensure we can process blocks with evidence
 func TestReactorWithEvidence(t *testing.T) {
-<<<<<<< HEAD
-	nValidators := 4
-	testName := "consensus_reactor_test"
-	tickerFunc := newMockTickerFunc(true)
-	appFunc := newCounter
-
-	// heed the advice from https://www.sandimetz.com/blog/2016/1/20/the-wrong-abstraction
-	// to unroll unwieldy abstractions. Here we duplicate the code from:
-	// css := randConsensusNet(N, "consensus_reactor_test", newMockTickerFunc(true), newCounter)
-
-	genDoc, privVals := randGenesisDoc(nValidators, false, 30)
-	css := make([]*State, nValidators)
-	logger := consensusLogger()
-	for i := 0; i < nValidators; i++ {
-		stateDB := dbm.NewMemDB() // each state needs its own db
-		stateStore := sm.NewStore(stateDB)
-		state, _ := stateStore.LoadFromDBOrGenesisDoc(genDoc)
-		thisConfig := ResetConfig(fmt.Sprintf("%s_%d", testName, i))
-		defer os.RemoveAll(thisConfig.RootDir)
-		ensureDir(path.Dir(thisConfig.Consensus.WalFile()), 0700) // dir for wal
-		app := appFunc()
-		vals := types.TM2PB.ValidatorUpdates(state.Validators)
-		app.InitChain(abci.RequestInitChain{ValidatorSet: &vals})
-
-		pv := privVals[i]
-		// duplicate code from:
-		// css[i] = newStateWithConfig(thisConfig, state, privVals[i], app)
-
-		blockDB := dbm.NewMemDB()
-		blockStore := store.NewBlockStore(blockDB)
-
-		// one for mempool, one for consensus
-		mtx := new(tmsync.RWMutex)
-		proxyAppConnMem := abcicli.NewLocalClient(mtx, app)
-		proxyAppConnCon := abcicli.NewLocalClient(mtx, app)
-		proxyAppConnQry := abcicli.NewLocalClient(mtx, app)
-
-		// Make Mempool
-		mempool := mempl.NewCListMempool(thisConfig.Mempool, proxyAppConnMem, 0)
-		mempool.SetLogger(log.TestingLogger().With("module", "mempool"))
-		if thisConfig.Consensus.WaitForTxs() {
-			mempool.EnableTxsAvailable()
-		}
-=======
->>>>>>> 63632cc2
-
 	testCases := []struct {
 		name          string
 		nValidators   int
