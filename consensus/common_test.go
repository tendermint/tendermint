--- conflicted
+++ resolved
@@ -600,20 +600,11 @@
 }
 
 // nPeers = nValidators + nNotValidator
-<<<<<<< HEAD
 func randConsensusNetWithPeers(nValidators, nPeers int, testName string, tickerFunc func() TimeoutTicker, appFunc func(string) abci.Application) ([]*ConsensusState, *types.GenesisDoc, *cfg.Config, cleanupFunc) {
 	genDoc, privVals := randGenesisDoc(nValidators, false, testMinPower)
 	css := make([]*ConsensusState, nPeers)
 	logger := consensusLogger()
 	var peer0Config *cfg.Config
-=======
-func randConsensusNetWithPeers(nValidators, nPeers int, testName string, tickerFunc func() TimeoutTicker,
-	appFunc func() abci.Application) ([]*ConsensusState, cleanupFunc) {
-
-	genDoc, privVals := randGenesisDoc(nValidators, false, testMinPower)
-	css := make([]*ConsensusState, nPeers)
-	logger := consensusLogger()
->>>>>>> d2c7f8db
 	configRootDirs := make([]string, 0, nPeers)
 	for i := 0; i < nPeers; i++ {
 		stateDB := dbm.NewMemDB() // each state needs its own db
@@ -652,12 +643,7 @@
 		css[i].SetTimeoutTicker(tickerFunc())
 		css[i].SetLogger(logger.With("validator", i, "module", "consensus"))
 	}
-<<<<<<< HEAD
-
 	return css, genDoc, peer0Config, func() {
-=======
-	return css, func() {
->>>>>>> d2c7f8db
 		for _, dir := range configRootDirs {
 			os.RemoveAll(dir)
 		}
