--- conflicted
+++ resolved
@@ -16,13 +16,9 @@
 }
 
 var (
-<<<<<<< HEAD
-	ErrGotVoteFromUnwantedRound = errors.New("peer has sent a vote that does not match our round for more than one round")
-=======
 	ErrGotVoteFromUnwantedRound = errors.New(
 		"peer has sent a vote that does not match our round for more than one round",
 	)
->>>>>>> 100078ca
 )
 
 /*
@@ -163,30 +159,18 @@
 	return -1, types.BlockID{}
 }
 
-<<<<<<< HEAD
-func (hvs *HeightVoteSet) getVoteSet(round int, msgType types.SignedMsgType) *types.VoteSet {
-=======
 func (hvs *HeightVoteSet) getVoteSet(round int, voteType types.SignedMsgType) *types.VoteSet {
->>>>>>> 100078ca
 	rvs, ok := hvs.roundVoteSets[round]
 	if !ok {
 		return nil
 	}
-<<<<<<< HEAD
-	switch msgType {
-=======
 	switch voteType {
->>>>>>> 100078ca
 	case types.PrevoteType:
 		return rvs.Prevotes
 	case types.PrecommitType:
 		return rvs.Precommits
 	default:
-<<<<<<< HEAD
-		panic(fmt.Sprintf("Unexpected vote type %X", msgType))
-=======
 		panic(fmt.Sprintf("Unexpected vote type %X", voteType))
->>>>>>> 100078ca
 	}
 }
 
@@ -194,15 +178,6 @@
 // NOTE: if there are too many peers, or too much peer churn,
 // this can cause memory issues.
 // TODO: implement ability to remove peers too
-<<<<<<< HEAD
-func (hvs *HeightVoteSet) SetPeerMaj23(round int, msgType types.SignedMsgType, peerID p2p.ID, blockID types.BlockID) error {
-	hvs.mtx.Lock()
-	defer hvs.mtx.Unlock()
-	if !types.IsVoteTypeValid(msgType) {
-		return fmt.Errorf("SetPeerMaj23: Invalid vote type %v", msgType)
-	}
-	voteSet := hvs.getVoteSet(round, msgType)
-=======
 func (hvs *HeightVoteSet) SetPeerMaj23(
 	round int,
 	voteType types.SignedMsgType,
@@ -214,7 +189,6 @@
 		return fmt.Errorf("setPeerMaj23: Invalid vote type %X", voteType)
 	}
 	voteSet := hvs.getVoteSet(round, voteType)
->>>>>>> 100078ca
 	if voteSet == nil {
 		return nil // something we don't know about yet
 	}
