package types

import (
	"errors"
	"fmt"
	"strings"
	"sync"

	"github.com/tendermint/tendermint/p2p"
	"github.com/tendermint/tendermint/types"
)

type RoundVoteSet struct {
	Prevotes   *types.VoteSet
	Precommits *types.VoteSet
}

var (
<<<<<<< HEAD
	ErrGotVoteFromUnwantedRound = errors.New("peer has sent a vote that does not match our round for more than one round")
=======
	GotVoteFromUnwantedRoundError = errors.New(
		"Peer has sent a vote that does not match our round for more than one round")
>>>>>>> 288f1a0b
)

/*
Keeps track of all VoteSets from round 0 to round 'round'.

Also keeps track of up to one RoundVoteSet greater than
'round' from each peer, to facilitate catchup syncing of commits.

A commit is +2/3 precommits for a block at a round,
but which round is not known in advance, so when a peer
provides a precommit for a round greater than mtx.round,
we create a new entry in roundVoteSets but also remember the
peer to prevent abuse.
We let each peer provide us with up to 2 unexpected "catchup" rounds.
One for their LastCommit round, and another for the official commit round.
*/
type HeightVoteSet struct {
	chainID string
	height  int64
	valSet  *types.ValidatorSet

	mtx               sync.Mutex
	round             int                  // max tracked round
	roundVoteSets     map[int]RoundVoteSet // keys: [0...round]
	peerCatchupRounds map[p2p.ID][]int     // keys: peer.ID; values: at most 2 rounds
}

func NewHeightVoteSet(chainID string, height int64, valSet *types.ValidatorSet) *HeightVoteSet {
	hvs := &HeightVoteSet{
		chainID: chainID,
	}
	hvs.Reset(height, valSet)
	return hvs
}

func (hvs *HeightVoteSet) Reset(height int64, valSet *types.ValidatorSet) {
	hvs.mtx.Lock()
	defer hvs.mtx.Unlock()

	hvs.height = height
	hvs.valSet = valSet
	hvs.roundVoteSets = make(map[int]RoundVoteSet)
	hvs.peerCatchupRounds = make(map[p2p.ID][]int)

	hvs.addRound(0)
	hvs.round = 0
}

func (hvs *HeightVoteSet) Height() int64 {
	hvs.mtx.Lock()
	defer hvs.mtx.Unlock()
	return hvs.height
}

func (hvs *HeightVoteSet) Round() int {
	hvs.mtx.Lock()
	defer hvs.mtx.Unlock()
	return hvs.round
}

// Create more RoundVoteSets up to round.
func (hvs *HeightVoteSet) SetRound(round int) {
	hvs.mtx.Lock()
	defer hvs.mtx.Unlock()
	if hvs.round != 0 && (round < hvs.round+1) {
		panic("SetRound() must increment hvs.round")
	}
	for r := hvs.round + 1; r <= round; r++ {
		if _, ok := hvs.roundVoteSets[r]; ok {
			continue // Already exists because peerCatchupRounds.
		}
		hvs.addRound(r)
	}
	hvs.round = round
}

func (hvs *HeightVoteSet) addRound(round int) {
	if _, ok := hvs.roundVoteSets[round]; ok {
		panic("addRound() for an existing round")
	}
	// log.Debug("addRound(round)", "round", round)
	prevotes := types.NewVoteSet(hvs.chainID, hvs.height, round, types.PrevoteType, hvs.valSet)
	precommits := types.NewVoteSet(hvs.chainID, hvs.height, round, types.PrecommitType, hvs.valSet)
	hvs.roundVoteSets[round] = RoundVoteSet{
		Prevotes:   prevotes,
		Precommits: precommits,
	}
}

// Duplicate votes return added=false, err=nil.
// By convention, peerID is "" if origin is self.
func (hvs *HeightVoteSet) AddVote(vote *types.Vote, peerID p2p.ID) (added bool, err error) {
	hvs.mtx.Lock()
	defer hvs.mtx.Unlock()
	if !types.IsVoteTypeValid(vote.Type) {
		return
	}
	voteSet := hvs.getVoteSet(vote.Round, vote.Type)
	if voteSet == nil {
		if rndz := hvs.peerCatchupRounds[peerID]; len(rndz) < 2 {
			hvs.addRound(vote.Round)
			voteSet = hvs.getVoteSet(vote.Round, vote.Type)
			hvs.peerCatchupRounds[peerID] = append(rndz, vote.Round)
		} else {
			// punish peer
			err = ErrGotVoteFromUnwantedRound
			return
		}
	}
	added, err = voteSet.AddVote(vote)
	return
}

func (hvs *HeightVoteSet) Prevotes(round int) *types.VoteSet {
	hvs.mtx.Lock()
	defer hvs.mtx.Unlock()
	return hvs.getVoteSet(round, types.PrevoteType)
}

func (hvs *HeightVoteSet) Precommits(round int) *types.VoteSet {
	hvs.mtx.Lock()
	defer hvs.mtx.Unlock()
	return hvs.getVoteSet(round, types.PrecommitType)
}

// Last round and blockID that has +2/3 prevotes for a particular block or nil.
// Returns -1 if no such round exists.
func (hvs *HeightVoteSet) POLInfo() (polRound int, polBlockID types.BlockID) {
	hvs.mtx.Lock()
	defer hvs.mtx.Unlock()
	for r := hvs.round; r >= 0; r-- {
		rvs := hvs.getVoteSet(r, types.PrevoteType)
		polBlockID, ok := rvs.TwoThirdsMajority()
		if ok {
			return r, polBlockID
		}
	}
	return -1, types.BlockID{}
}

func (hvs *HeightVoteSet) getVoteSet(round int, voteType types.SignedMsgType) *types.VoteSet {
	rvs, ok := hvs.roundVoteSets[round]
	if !ok {
		return nil
	}
	switch voteType {
	case types.PrevoteType:
		return rvs.Prevotes
	case types.PrecommitType:
		return rvs.Precommits
	default:
		panic(fmt.Sprintf("Unexpected vote type %X", voteType))
	}
}

// If a peer claims that it has 2/3 majority for given blockKey, call this.
// NOTE: if there are too many peers, or too much peer churn,
// this can cause memory issues.
// TODO: implement ability to remove peers too
<<<<<<< HEAD
func (hvs *HeightVoteSet) SetPeerMaj23(round int, voteType types.SignedMsgType, peerID p2p.ID, blockID types.BlockID) error {
=======
func (hvs *HeightVoteSet) SetPeerMaj23(
	round int,
	type_ types.SignedMsgType,
	peerID p2p.ID,
	blockID types.BlockID) error {
>>>>>>> 288f1a0b
	hvs.mtx.Lock()
	defer hvs.mtx.Unlock()
	if !types.IsVoteTypeValid(voteType) {
		return fmt.Errorf("setPeerMaj23: Invalid vote type %X", voteType)
	}
	voteSet := hvs.getVoteSet(round, voteType)
	if voteSet == nil {
		return nil // something we don't know about yet
	}
	return voteSet.SetPeerMaj23(types.P2PID(peerID), blockID)
}

//---------------------------------------------------------
// string and json

func (hvs *HeightVoteSet) String() string {
	return hvs.StringIndented("")
}

func (hvs *HeightVoteSet) StringIndented(indent string) string {
	hvs.mtx.Lock()
	defer hvs.mtx.Unlock()
	vsStrings := make([]string, 0, (len(hvs.roundVoteSets)+1)*2)
	// rounds 0 ~ hvs.round inclusive
	for round := 0; round <= hvs.round; round++ {
		voteSetString := hvs.roundVoteSets[round].Prevotes.StringShort()
		vsStrings = append(vsStrings, voteSetString)
		voteSetString = hvs.roundVoteSets[round].Precommits.StringShort()
		vsStrings = append(vsStrings, voteSetString)
	}
	// all other peer catchup rounds
	for round, roundVoteSet := range hvs.roundVoteSets {
		if round <= hvs.round {
			continue
		}
		voteSetString := roundVoteSet.Prevotes.StringShort()
		vsStrings = append(vsStrings, voteSetString)
		voteSetString = roundVoteSet.Precommits.StringShort()
		vsStrings = append(vsStrings, voteSetString)
	}
	return fmt.Sprintf(`HeightVoteSet{H:%v R:0~%v
%s  %v
%s}`,
		hvs.height, hvs.round,
		indent, strings.Join(vsStrings, "\n"+indent+"  "),
		indent)
}

func (hvs *HeightVoteSet) MarshalJSON() ([]byte, error) {
	hvs.mtx.Lock()
	defer hvs.mtx.Unlock()

	allVotes := hvs.toAllRoundVotes()
	return cdc.MarshalJSON(allVotes)
}

func (hvs *HeightVoteSet) toAllRoundVotes() []roundVotes {
	totalRounds := hvs.round + 1
	allVotes := make([]roundVotes, totalRounds)
	// rounds 0 ~ hvs.round inclusive
	for round := 0; round < totalRounds; round++ {
		allVotes[round] = roundVotes{
			Round:              round,
			Prevotes:           hvs.roundVoteSets[round].Prevotes.VoteStrings(),
			PrevotesBitArray:   hvs.roundVoteSets[round].Prevotes.BitArrayString(),
			Precommits:         hvs.roundVoteSets[round].Precommits.VoteStrings(),
			PrecommitsBitArray: hvs.roundVoteSets[round].Precommits.BitArrayString(),
		}
	}
	// TODO: all other peer catchup rounds
	return allVotes
}

type roundVotes struct {
	Round              int      `json:"round"`
	Prevotes           []string `json:"prevotes"`
	PrevotesBitArray   string   `json:"prevotes_bit_array"`
	Precommits         []string `json:"precommits"`
	PrecommitsBitArray string   `json:"precommits_bit_array"`
}<|MERGE_RESOLUTION|>--- conflicted
+++ resolved
@@ -16,12 +16,9 @@
 }
 
 var (
-<<<<<<< HEAD
-	ErrGotVoteFromUnwantedRound = errors.New("peer has sent a vote that does not match our round for more than one round")
-=======
 	GotVoteFromUnwantedRoundError = errors.New(
-		"Peer has sent a vote that does not match our round for more than one round")
->>>>>>> 288f1a0b
+		"Peer has sent a vote that does not match our round for more than one round",
+	)
 )
 
 /*
@@ -181,15 +178,12 @@
 // NOTE: if there are too many peers, or too much peer churn,
 // this can cause memory issues.
 // TODO: implement ability to remove peers too
-<<<<<<< HEAD
-func (hvs *HeightVoteSet) SetPeerMaj23(round int, voteType types.SignedMsgType, peerID p2p.ID, blockID types.BlockID) error {
-=======
 func (hvs *HeightVoteSet) SetPeerMaj23(
 	round int,
 	type_ types.SignedMsgType,
 	peerID p2p.ID,
-	blockID types.BlockID) error {
->>>>>>> 288f1a0b
+	blockID types.BlockID,
+) error {
 	hvs.mtx.Lock()
 	defer hvs.mtx.Unlock()
 	if !types.IsVoteTypeValid(voteType) {
