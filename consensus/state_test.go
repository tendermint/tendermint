--- conflicted
+++ resolved
@@ -560,12 +560,7 @@
 	validatePrecommit(t, cs1, round, round, vss[0], theBlockHash, theBlockHash)
 
 	// add precommits from the rest
-<<<<<<< HEAD
-	signAddVotes(cs1, tmproto.PrecommitType, nil, types.PartSetHeader{}, vs2, vs4)
-	signAddVotes(cs1, tmproto.PrecommitType, theBlockHash, theBlockParts, vs3)
-=======
-	signAddVotes(cs1, types.PrecommitType, nil, types.PartSetHeader{}, vs2, vs3, vs4)
->>>>>>> 81c2798d
+	signAddVotes(cs1, tmproto.PrecommitType, nil, types.PartSetHeader{}, vs2, vs3, vs4)
 
 	// before we timeout to the new round set the new proposal
 	cs2 := newState(cs1.state, vs2, counter.NewApplication(true))
@@ -612,12 +607,8 @@
 	// we should have unlocked and locked on the new block, sending a precommit for this new block
 	validatePrecommit(t, cs1, round, round, vss[0], propBlockHash, propBlockHash)
 
-<<<<<<< HEAD
+	// more prevote creating a majority on the new block and this is then committed
 	signAddVotes(cs1, tmproto.PrecommitType, propBlockHash, propBlockParts.Header(), vs2, vs3)
-=======
-	// more prevote creating a majority on the new block and this is then committed
-	signAddVotes(cs1, types.PrecommitType, propBlockHash, propBlockParts.Header(), vs2, vs3)
->>>>>>> 81c2798d
 	ensureNewBlockHeader(newBlockCh, height, propBlockHash)
 
 	ensureNewRound(newRoundCh, height+1, 0)
