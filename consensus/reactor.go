package consensus

import (
	"errors"
	"fmt"
	"reflect"
	"sync"
	"time"

	amino "github.com/tendermint/go-amino"

	cstypes "github.com/tendermint/tendermint/consensus/types"
	"github.com/tendermint/tendermint/libs/bits"
	tmevents "github.com/tendermint/tendermint/libs/events"
	"github.com/tendermint/tendermint/libs/log"
	"github.com/tendermint/tendermint/p2p"
	tmproto "github.com/tendermint/tendermint/proto/types"
	sm "github.com/tendermint/tendermint/state"
	"github.com/tendermint/tendermint/types"
	tmtime "github.com/tendermint/tendermint/types/time"
)

const (
	StateChannel       = byte(0x20)
	DataChannel        = byte(0x21)
	VoteChannel        = byte(0x22)
	VoteSetBitsChannel = byte(0x23)

	maxMsgSize = 1048576 // 1MB; NOTE/TODO: keep in sync with types.PartSet sizes.

	blocksToContributeToBecomeGoodPeer = 10000
	votesToContributeToBecomeGoodPeer  = 10000
)

//-----------------------------------------------------------------------------

// Reactor defines a reactor for the consensus service.
type Reactor struct {
	p2p.BaseReactor // BaseService + p2p.Switch

	conS *State

	mtx      sync.RWMutex
	waitSync bool
	eventBus *types.EventBus

	Metrics *Metrics
}

type ReactorOption func(*Reactor)

// NewReactor returns a new Reactor with the given
// consensusState.
func NewReactor(consensusState *State, waitSync bool, options ...ReactorOption) *Reactor {
	conR := &Reactor{
		conS:     consensusState,
		waitSync: waitSync,
		Metrics:  NopMetrics(),
	}
	conR.BaseReactor = *p2p.NewBaseReactor("Consensus", conR)

	for _, option := range options {
		option(conR)
	}

	return conR
}

// OnStart implements BaseService by subscribing to events, which later will be
// broadcasted to other peers and starting state if we're not in fast sync.
func (conR *Reactor) OnStart() error {
	conR.Logger.Info("Reactor ", "waitSync", conR.WaitSync())

	// start routine that computes peer statistics for evaluating peer quality
	go conR.peerStatsRoutine()

	conR.subscribeToBroadcastEvents()

	if !conR.WaitSync() {
		err := conR.conS.Start()
		if err != nil {
			return err
		}
	}

	return nil
}

// OnStop implements BaseService by unsubscribing from events and stopping
// state.
func (conR *Reactor) OnStop() {
	conR.unsubscribeFromBroadcastEvents()
	conR.conS.Stop()
	if !conR.WaitSync() {
		conR.conS.Wait()
	}
}

// SwitchToConsensus switches from fast_sync mode to consensus mode.
// It resets the state, turns off fast_sync, and starts the consensus state-machine
func (conR *Reactor) SwitchToConsensus(state sm.State, skipWAL bool) {
	conR.Logger.Info("SwitchToConsensus")
	conR.conS.reconstructLastCommit(state)
	// NOTE: The line below causes broadcastNewRoundStepRoutine() to
	// broadcast a NewRoundStepMessage.
	conR.conS.updateToState(state)

	conR.mtx.Lock()
	conR.waitSync = false
	conR.mtx.Unlock()
	conR.Metrics.FastSyncing.Set(0)
	conR.Metrics.StateSyncing.Set(0)

	if skipWAL {
		conR.conS.doWALCatchup = false
	}
	err := conR.conS.Start()
	if err != nil {
		panic(fmt.Sprintf(`Failed to start consensus state: %v

conS:
%+v

conR:
%+v`, err, conR.conS, conR))
	}
}

// GetChannels implements Reactor
func (conR *Reactor) GetChannels() []*p2p.ChannelDescriptor {
	// TODO optimize
	return []*p2p.ChannelDescriptor{
		{
			ID:                  StateChannel,
			Priority:            5,
			SendQueueCapacity:   100,
			RecvMessageCapacity: maxMsgSize,
		},
		{
			ID: DataChannel, // maybe split between gossiping current block and catchup stuff
			// once we gossip the whole block there's nothing left to send until next height or round
			Priority:            10,
			SendQueueCapacity:   100,
			RecvBufferCapacity:  50 * 4096,
			RecvMessageCapacity: maxMsgSize,
		},
		{
			ID:                  VoteChannel,
			Priority:            5,
			SendQueueCapacity:   100,
			RecvBufferCapacity:  100 * 100,
			RecvMessageCapacity: maxMsgSize,
		},
		{
			ID:                  VoteSetBitsChannel,
			Priority:            1,
			SendQueueCapacity:   2,
			RecvBufferCapacity:  1024,
			RecvMessageCapacity: maxMsgSize,
		},
	}
}

// InitPeer implements Reactor by creating a state for the peer.
func (conR *Reactor) InitPeer(peer p2p.Peer) p2p.Peer {
	peerState := NewPeerState(peer).SetLogger(conR.Logger)
	peer.Set(types.PeerStateKey, peerState)
	return peer
}

// AddPeer implements Reactor by spawning multiple gossiping goroutines for the
// peer.
func (conR *Reactor) AddPeer(peer p2p.Peer) {
	if !conR.IsRunning() {
		return
	}

	peerState, ok := peer.Get(types.PeerStateKey).(*PeerState)
	if !ok {
		panic(fmt.Sprintf("peer %v has no state", peer))
	}
	// Begin routines for this peer.
	go conR.gossipDataRoutine(peer, peerState)
	go conR.gossipVotesRoutine(peer, peerState)
	go conR.queryMaj23Routine(peer, peerState)

	// Send our state to peer.
	// If we're fast_syncing, broadcast a RoundStepMessage later upon SwitchToConsensus().
	if !conR.WaitSync() {
		conR.sendNewRoundStepMessage(peer)
	}
}

// RemovePeer is a noop.
func (conR *Reactor) RemovePeer(peer p2p.Peer, reason interface{}) {
	if !conR.IsRunning() {
		return
	}
	// TODO
	// ps, ok := peer.Get(PeerStateKey).(*PeerState)
	// if !ok {
	// 	panic(fmt.Sprintf("Peer %v has no state", peer))
	// }
	// ps.Disconnect()
}

// Receive implements Reactor
// NOTE: We process these messages even when we're fast_syncing.
// Messages affect either a peer state or the consensus state.
// Peer state updates can happen in parallel, but processing of
// proposals, block parts, and votes are ordered by the receiveRoutine
// NOTE: blocks on consensus state for proposals, block parts, and votes
func (conR *Reactor) Receive(chID byte, src p2p.Peer, msgBytes []byte) {
	if !conR.IsRunning() {
		conR.Logger.Debug("Receive", "src", src, "chId", chID, "bytes", msgBytes)
		return
	}

	msg, err := decodeMsg(msgBytes)
	if err != nil {
		conR.Logger.Error("Error decoding message", "src", src, "chId", chID, "msg", msg, "err", err, "bytes", msgBytes)
		conR.Switch.StopPeerForError(src, err)
		return
	}

	if err = msg.ValidateBasic(); err != nil {
		conR.Logger.Error("Peer sent us invalid msg", "peer", src, "msg", msg, "err", err)
		conR.Switch.StopPeerForError(src, err)
		return
	}

	conR.Logger.Debug("Receive", "src", src, "chId", chID, "msg", msg)

	// Get peer states
	ps, ok := src.Get(types.PeerStateKey).(*PeerState)
	if !ok {
		panic(fmt.Sprintf("Peer %v has no state", src))
	}

	switch chID {
	case StateChannel:
		switch msg := msg.(type) {
		case *NewRoundStepMessage:
			ps.ApplyNewRoundStepMessage(msg)
		case *NewValidBlockMessage:
			ps.ApplyNewValidBlockMessage(msg)
		case *HasVoteMessage:
			ps.ApplyHasVoteMessage(msg)
		case *VoteSetMaj23Message:
			cs := conR.conS
			cs.mtx.Lock()
			height, votes := cs.Height, cs.Votes
			cs.mtx.Unlock()
			if height != msg.Height {
				return
			}
			// Peer claims to have a maj23 for some BlockID at H,R,S,
			err := votes.SetPeerMaj23(msg.Round, msg.Type, ps.peer.ID(), msg.BlockID)
			if err != nil {
				conR.Switch.StopPeerForError(src, err)
				return
			}
			// Respond with a VoteSetBitsMessage showing which votes we have.
			// (and consequently shows which we don't have)
			var ourVotes *bits.BitArray
			switch msg.Type {
			case tmproto.PrevoteType:
				ourVotes = votes.Prevotes(msg.Round).BitArrayByBlockID(msg.BlockID)
			case tmproto.PrecommitType:
				ourVotes = votes.Precommits(msg.Round).BitArrayByBlockID(msg.BlockID)
			default:
				panic("Bad VoteSetBitsMessage field Type. Forgot to add a check in ValidateBasic?")
			}
			src.TrySend(VoteSetBitsChannel, cdc.MustMarshalBinaryBare(&VoteSetBitsMessage{
				Height:  msg.Height,
				Round:   msg.Round,
				Type:    msg.Type,
				BlockID: msg.BlockID,
				Votes:   ourVotes,
			}))
		default:
			conR.Logger.Error(fmt.Sprintf("Unknown message type %v", reflect.TypeOf(msg)))
		}

	case DataChannel:
		if conR.WaitSync() {
			conR.Logger.Info("Ignoring message received during sync", "msg", msg)
			return
		}
		switch msg := msg.(type) {
		case *ProposalMessage:
			ps.SetHasProposal(msg.Proposal)
			conR.conS.peerMsgQueue <- msgInfo{msg, src.ID()}
		case *ProposalPOLMessage:
			ps.ApplyProposalPOLMessage(msg)
		case *BlockPartMessage:
			ps.SetHasProposalBlockPart(msg.Height, msg.Round, int(msg.Part.Index))
			conR.Metrics.BlockParts.With("peer_id", string(src.ID())).Add(1)
			conR.conS.peerMsgQueue <- msgInfo{msg, src.ID()}
		default:
			conR.Logger.Error(fmt.Sprintf("Unknown message type %v", reflect.TypeOf(msg)))
		}

	case VoteChannel:
		if conR.WaitSync() {
			conR.Logger.Info("Ignoring message received during sync", "msg", msg)
			return
		}
		switch msg := msg.(type) {
		case *VoteMessage:
			cs := conR.conS
			cs.mtx.RLock()
			height, valSize, lastCommitSize := cs.Height, cs.Validators.Size(), cs.LastCommit.Size()
			cs.mtx.RUnlock()
			ps.EnsureVoteBitArrays(height, valSize)
			ps.EnsureVoteBitArrays(height-1, lastCommitSize)
			ps.SetHasVote(msg.Vote)

			cs.peerMsgQueue <- msgInfo{msg, src.ID()}

		default:
			// don't punish (leave room for soft upgrades)
			conR.Logger.Error(fmt.Sprintf("Unknown message type %v", reflect.TypeOf(msg)))
		}

	case VoteSetBitsChannel:
		if conR.WaitSync() {
			conR.Logger.Info("Ignoring message received during sync", "msg", msg)
			return
		}
		switch msg := msg.(type) {
		case *VoteSetBitsMessage:
			cs := conR.conS
			cs.mtx.Lock()
			height, votes := cs.Height, cs.Votes
			cs.mtx.Unlock()

			if height == msg.Height {
				var ourVotes *bits.BitArray
				switch msg.Type {
				case tmproto.PrevoteType:
					ourVotes = votes.Prevotes(msg.Round).BitArrayByBlockID(msg.BlockID)
				case tmproto.PrecommitType:
					ourVotes = votes.Precommits(msg.Round).BitArrayByBlockID(msg.BlockID)
				default:
					panic("Bad VoteSetBitsMessage field Type. Forgot to add a check in ValidateBasic?")
				}
				ps.ApplyVoteSetBitsMessage(msg, ourVotes)
			} else {
				ps.ApplyVoteSetBitsMessage(msg, nil)
			}
		default:
			// don't punish (leave room for soft upgrades)
			conR.Logger.Error(fmt.Sprintf("Unknown message type %v", reflect.TypeOf(msg)))
		}

	default:
		conR.Logger.Error(fmt.Sprintf("Unknown chId %X", chID))
	}
}

// SetEventBus sets event bus.
func (conR *Reactor) SetEventBus(b *types.EventBus) {
	conR.eventBus = b
	conR.conS.SetEventBus(b)
}

// WaitSync returns whether the consensus reactor is waiting for state/fast sync.
func (conR *Reactor) WaitSync() bool {
	conR.mtx.RLock()
	defer conR.mtx.RUnlock()
	return conR.waitSync
}

//--------------------------------------

// subscribeToBroadcastEvents subscribes for new round steps and votes
// using internal pubsub defined on state to broadcast
// them to peers upon receiving.
func (conR *Reactor) subscribeToBroadcastEvents() {
	const subscriber = "consensus-reactor"
	conR.conS.evsw.AddListenerForEvent(subscriber, types.EventNewRoundStep,
		func(data tmevents.EventData) {
			conR.broadcastNewRoundStepMessage(data.(*cstypes.RoundState))
		})

	conR.conS.evsw.AddListenerForEvent(subscriber, types.EventValidBlock,
		func(data tmevents.EventData) {
			conR.broadcastNewValidBlockMessage(data.(*cstypes.RoundState))
		})

	conR.conS.evsw.AddListenerForEvent(subscriber, types.EventVote,
		func(data tmevents.EventData) {
			conR.broadcastHasVoteMessage(data.(*types.Vote))
		})

}

func (conR *Reactor) unsubscribeFromBroadcastEvents() {
	const subscriber = "consensus-reactor"
	conR.conS.evsw.RemoveListener(subscriber)
}

func (conR *Reactor) broadcastNewRoundStepMessage(rs *cstypes.RoundState) {
	nrsMsg := makeRoundStepMessage(rs)
	conR.Switch.Broadcast(StateChannel, cdc.MustMarshalBinaryBare(nrsMsg))
}

func (conR *Reactor) broadcastNewValidBlockMessage(rs *cstypes.RoundState) {
	csMsg := &NewValidBlockMessage{
		Height:           rs.Height,
		Round:            rs.Round,
		BlockPartsHeader: rs.ProposalBlockParts.Header(),
		BlockParts:       rs.ProposalBlockParts.BitArray(),
		IsCommit:         rs.Step == cstypes.RoundStepCommit,
	}
	conR.Switch.Broadcast(StateChannel, cdc.MustMarshalBinaryBare(csMsg))
}

// Broadcasts HasVoteMessage to peers that care.
func (conR *Reactor) broadcastHasVoteMessage(vote *types.Vote) {
	msg := &HasVoteMessage{
		Height: vote.Height,
		Round:  vote.Round,
		Type:   vote.Type,
		Index:  vote.ValidatorIndex,
	}
	conR.Switch.Broadcast(StateChannel, cdc.MustMarshalBinaryBare(msg))
	/*
		// TODO: Make this broadcast more selective.
		for _, peer := range conR.Switch.Peers().List() {
			ps, ok := peer.Get(PeerStateKey).(*PeerState)
			if !ok {
				panic(fmt.Sprintf("Peer %v has no state", peer))
			}
			prs := ps.GetRoundState()
			if prs.Height == vote.Height {
				// TODO: Also filter on round?
				peer.TrySend(StateChannel, struct{ ConsensusMessage }{msg})
			} else {
				// Height doesn't match
				// TODO: check a field, maybe CatchupCommitRound?
				// TODO: But that requires changing the struct field comment.
			}
		}
	*/
}

func makeRoundStepMessage(rs *cstypes.RoundState) (nrsMsg *NewRoundStepMessage) {
	nrsMsg = &NewRoundStepMessage{
		Height:                rs.Height,
		Round:                 rs.Round,
		Step:                  rs.Step,
		SecondsSinceStartTime: int(time.Since(rs.StartTime).Seconds()),
		LastCommitRound:       rs.LastCommit.GetRound(),
	}
	return
}

func (conR *Reactor) sendNewRoundStepMessage(peer p2p.Peer) {
	rs := conR.conS.GetRoundState()
	nrsMsg := makeRoundStepMessage(rs)
	peer.Send(StateChannel, cdc.MustMarshalBinaryBare(nrsMsg))
}

func (conR *Reactor) gossipDataRoutine(peer p2p.Peer, ps *PeerState) {
	logger := conR.Logger.With("peer", peer)

OUTER_LOOP:
	for {
		// Manage disconnects from self or peer.
		if !peer.IsRunning() || !conR.IsRunning() {
			logger.Info("Stopping gossipDataRoutine for peer")
			return
		}
		rs := conR.conS.GetRoundState()
		prs := ps.GetRoundState()

		// Send proposal Block parts?
		if rs.ProposalBlockParts.HasHeader(prs.ProposalBlockPartsHeader) {
			if index, ok := rs.ProposalBlockParts.BitArray().Sub(prs.ProposalBlockParts.Copy()).PickRandom(); ok {
				part := rs.ProposalBlockParts.GetPart(index)
				msg := &BlockPartMessage{
					Height: rs.Height, // This tells peer that this part applies to us.
					Round:  rs.Round,  // This tells peer that this part applies to us.
					Part:   part,
				}
				logger.Debug("Sending block part", "height", prs.Height, "round", prs.Round)
				if peer.Send(DataChannel, cdc.MustMarshalBinaryBare(msg)) {
					ps.SetHasProposalBlockPart(prs.Height, prs.Round, index)
				}
				continue OUTER_LOOP
			}
		}

		// If the peer is on a previous height that we have, help catch up.
		if (0 < prs.Height) && (prs.Height < rs.Height) && (prs.Height >= conR.conS.blockStore.Base()) {
			heightLogger := logger.With("height", prs.Height)

			// if we never received the commit message from the peer, the block parts wont be initialized
			if prs.ProposalBlockParts == nil {
				blockMeta := conR.conS.blockStore.LoadBlockMeta(prs.Height)
				if blockMeta == nil {
					heightLogger.Error("Failed to load block meta",
						"blockstoreBase", conR.conS.blockStore.Base(), "blockstoreHeight", conR.conS.blockStore.Height())
					time.Sleep(conR.conS.config.PeerGossipSleepDuration)
				} else {
					ps.InitProposalBlockParts(blockMeta.BlockID.PartsHeader)
				}
				// continue the loop since prs is a copy and not effected by this initialization
				continue OUTER_LOOP
			}
			conR.gossipDataForCatchup(heightLogger, rs, prs, ps, peer)
			continue OUTER_LOOP
		}

		// If height and round don't match, sleep.
		if (rs.Height != prs.Height) || (rs.Round != prs.Round) {
			//logger.Info("Peer Height|Round mismatch, sleeping", "peerHeight", prs.Height, "peerRound", prs.Round, "peer", peer)
			time.Sleep(conR.conS.config.PeerGossipSleepDuration)
			continue OUTER_LOOP
		}

		// By here, height and round match.
		// Proposal block parts were already matched and sent if any were wanted.
		// (These can match on hash so the round doesn't matter)
		// Now consider sending other things, like the Proposal itself.

		// Send Proposal && ProposalPOL BitArray?
		if rs.Proposal != nil && !prs.Proposal {
			// Proposal: share the proposal metadata with peer.
			{
				msg := &ProposalMessage{Proposal: rs.Proposal}
				logger.Debug("Sending proposal", "height", prs.Height, "round", prs.Round)
				if peer.Send(DataChannel, cdc.MustMarshalBinaryBare(msg)) {
					// NOTE[ZM]: A peer might have received different proposal msg so this Proposal msg will be rejected!
					ps.SetHasProposal(rs.Proposal)
				}
			}
			// ProposalPOL: lets peer know which POL votes we have so far.
			// Peer must receive ProposalMessage first.
			// rs.Proposal was validated, so rs.Proposal.POLRound <= rs.Round,
			// so we definitely have rs.Votes.Prevotes(rs.Proposal.POLRound).
			if 0 <= rs.Proposal.POLRound {
				msg := &ProposalPOLMessage{
					Height:           rs.Height,
					ProposalPOLRound: rs.Proposal.POLRound,
					ProposalPOL:      rs.Votes.Prevotes(rs.Proposal.POLRound).BitArray(),
				}
				logger.Debug("Sending POL", "height", prs.Height, "round", prs.Round)
				peer.Send(DataChannel, cdc.MustMarshalBinaryBare(msg))
			}
			continue OUTER_LOOP
		}

		// Nothing to do. Sleep.
		time.Sleep(conR.conS.config.PeerGossipSleepDuration)
		continue OUTER_LOOP
	}
}

func (conR *Reactor) gossipDataForCatchup(logger log.Logger, rs *cstypes.RoundState,
	prs *cstypes.PeerRoundState, ps *PeerState, peer p2p.Peer) {

	if index, ok := prs.ProposalBlockParts.Not().PickRandom(); ok {
		// Ensure that the peer's PartSetHeader is correct
		blockMeta := conR.conS.blockStore.LoadBlockMeta(prs.Height)
		if blockMeta == nil {
			logger.Error("Failed to load block meta", "ourHeight", rs.Height,
				"blockstoreBase", conR.conS.blockStore.Base(), "blockstoreHeight", conR.conS.blockStore.Height())
			time.Sleep(conR.conS.config.PeerGossipSleepDuration)
			return
		} else if !blockMeta.BlockID.PartsHeader.Equals(prs.ProposalBlockPartsHeader) {
			logger.Info("Peer ProposalBlockPartsHeader mismatch, sleeping",
				"blockPartsHeader", blockMeta.BlockID.PartsHeader, "peerBlockPartsHeader", prs.ProposalBlockPartsHeader)
			time.Sleep(conR.conS.config.PeerGossipSleepDuration)
			return
		}
		// Load the part
		part := conR.conS.blockStore.LoadBlockPart(prs.Height, index)
		if part == nil {
			logger.Error("Could not load part", "index", index,
				"blockPartsHeader", blockMeta.BlockID.PartsHeader, "peerBlockPartsHeader", prs.ProposalBlockPartsHeader)
			time.Sleep(conR.conS.config.PeerGossipSleepDuration)
			return
		}
		// Send the part
		msg := &BlockPartMessage{
			Height: prs.Height, // Not our height, so it doesn't matter.
			Round:  prs.Round,  // Not our height, so it doesn't matter.
			Part:   part,
		}
		logger.Debug("Sending block part for catchup", "round", prs.Round, "index", index)
		if peer.Send(DataChannel, cdc.MustMarshalBinaryBare(msg)) {
			ps.SetHasProposalBlockPart(prs.Height, prs.Round, index)
		} else {
			logger.Debug("Sending block part for catchup failed")
		}
		return
	}
	//logger.Info("No parts to send in catch-up, sleeping")
	time.Sleep(conR.conS.config.PeerGossipSleepDuration)
}

func (conR *Reactor) gossipVotesRoutine(peer p2p.Peer, ps *PeerState) {
	logger := conR.Logger.With("peer", peer)

	// Simple hack to throttle logs upon sleep.
	var sleeping = 0

OUTER_LOOP:
	for {
		// Manage disconnects from self or peer.
		if !peer.IsRunning() || !conR.IsRunning() {
			logger.Info("Stopping gossipVotesRoutine for peer")
			return
		}
		rs := conR.conS.GetRoundState()
		prs := ps.GetRoundState()

		switch sleeping {
		case 1: // First sleep
			sleeping = 2
		case 2: // No more sleep
			sleeping = 0
		}

		//logger.Debug("gossipVotesRoutine", "rsHeight", rs.Height, "rsRound", rs.Round,
		//	"prsHeight", prs.Height, "prsRound", prs.Round, "prsStep", prs.Step)

		// If height matches, then send LastCommit, Prevotes, Precommits.
		if rs.Height == prs.Height {
			heightLogger := logger.With("height", prs.Height)
			if conR.gossipVotesForHeight(heightLogger, rs, prs, ps) {
				continue OUTER_LOOP
			}
		}

		// Special catchup logic.
		// If peer is lagging by height 1, send LastCommit.
		if prs.Height != 0 && rs.Height == prs.Height+1 {
			if ps.PickSendVote(rs.LastCommit) {
				logger.Debug("Picked rs.LastCommit to send", "height", prs.Height)
				continue OUTER_LOOP
			}
		}

		// Catchup logic
		// If peer is lagging by more than 1, send Commit.
		if prs.Height != 0 && rs.Height >= prs.Height+2 {
			// Load the block commit for prs.Height,
			// which contains precommit signatures for prs.Height.
			commit := conR.conS.blockStore.LoadBlockCommit(prs.Height)
			if ps.PickSendVote(commit) {
				logger.Debug("Picked Catchup commit to send", "height", prs.Height)
				continue OUTER_LOOP
			}
		}

		if sleeping == 0 {
			// We sent nothing. Sleep...
			sleeping = 1
			logger.Debug("No votes to send, sleeping", "rs.Height", rs.Height, "prs.Height", prs.Height,
				"localPV", rs.Votes.Prevotes(rs.Round).BitArray(), "peerPV", prs.Prevotes,
				"localPC", rs.Votes.Precommits(rs.Round).BitArray(), "peerPC", prs.Precommits)
		} else if sleeping == 2 {
			// Continued sleep...
			sleeping = 1
		}

		time.Sleep(conR.conS.config.PeerGossipSleepDuration)
		continue OUTER_LOOP
	}
}

func (conR *Reactor) gossipVotesForHeight(
	logger log.Logger,
	rs *cstypes.RoundState,
	prs *cstypes.PeerRoundState,
	ps *PeerState,
) bool {

	// If there are lastCommits to send...
	if prs.Step == cstypes.RoundStepNewHeight {
		if ps.PickSendVote(rs.LastCommit) {
			logger.Debug("Picked rs.LastCommit to send")
			return true
		}
	}
	// If there are POL prevotes to send...
	if prs.Step <= cstypes.RoundStepPropose && prs.Round != -1 && prs.Round <= rs.Round && prs.ProposalPOLRound != -1 {
		if polPrevotes := rs.Votes.Prevotes(prs.ProposalPOLRound); polPrevotes != nil {
			if ps.PickSendVote(polPrevotes) {
				logger.Debug("Picked rs.Prevotes(prs.ProposalPOLRound) to send",
					"round", prs.ProposalPOLRound)
				return true
			}
		}
	}
	// If there are prevotes to send...
	if prs.Step <= cstypes.RoundStepPrevoteWait && prs.Round != -1 && prs.Round <= rs.Round {
		if ps.PickSendVote(rs.Votes.Prevotes(prs.Round)) {
			logger.Debug("Picked rs.Prevotes(prs.Round) to send", "round", prs.Round)
			return true
		}
	}
	// If there are precommits to send...
	if prs.Step <= cstypes.RoundStepPrecommitWait && prs.Round != -1 && prs.Round <= rs.Round {
		if ps.PickSendVote(rs.Votes.Precommits(prs.Round)) {
			logger.Debug("Picked rs.Precommits(prs.Round) to send", "round", prs.Round)
			return true
		}
	}
	// If there are prevotes to send...Needed because of validBlock mechanism
	if prs.Round != -1 && prs.Round <= rs.Round {
		if ps.PickSendVote(rs.Votes.Prevotes(prs.Round)) {
			logger.Debug("Picked rs.Prevotes(prs.Round) to send", "round", prs.Round)
			return true
		}
	}
	// If there are POLPrevotes to send...
	if prs.ProposalPOLRound != -1 {
		if polPrevotes := rs.Votes.Prevotes(prs.ProposalPOLRound); polPrevotes != nil {
			if ps.PickSendVote(polPrevotes) {
				logger.Debug("Picked rs.Prevotes(prs.ProposalPOLRound) to send",
					"round", prs.ProposalPOLRound)
				return true
			}
		}
	}

	return false
}

// NOTE: `queryMaj23Routine` has a simple crude design since it only comes
// into play for liveness when there's a signature DDoS attack happening.
func (conR *Reactor) queryMaj23Routine(peer p2p.Peer, ps *PeerState) {
	logger := conR.Logger.With("peer", peer)

OUTER_LOOP:
	for {
		// Manage disconnects from self or peer.
		if !peer.IsRunning() || !conR.IsRunning() {
			logger.Info("Stopping queryMaj23Routine for peer")
			return
		}

		// Maybe send Height/Round/Prevotes
		{
			rs := conR.conS.GetRoundState()
			prs := ps.GetRoundState()
			if rs.Height == prs.Height {
				if maj23, ok := rs.Votes.Prevotes(prs.Round).TwoThirdsMajority(); ok {
					peer.TrySend(StateChannel, cdc.MustMarshalBinaryBare(&VoteSetMaj23Message{
						Height:  prs.Height,
						Round:   prs.Round,
						Type:    tmproto.PrevoteType,
						BlockID: maj23,
					}))
					time.Sleep(conR.conS.config.PeerQueryMaj23SleepDuration)
				}
			}
		}

		// Maybe send Height/Round/Precommits
		{
			rs := conR.conS.GetRoundState()
			prs := ps.GetRoundState()
			if rs.Height == prs.Height {
				if maj23, ok := rs.Votes.Precommits(prs.Round).TwoThirdsMajority(); ok {
					peer.TrySend(StateChannel, cdc.MustMarshalBinaryBare(&VoteSetMaj23Message{
						Height:  prs.Height,
						Round:   prs.Round,
						Type:    tmproto.PrecommitType,
						BlockID: maj23,
					}))
					time.Sleep(conR.conS.config.PeerQueryMaj23SleepDuration)
				}
			}
		}

		// Maybe send Height/Round/ProposalPOL
		{
			rs := conR.conS.GetRoundState()
			prs := ps.GetRoundState()
			if rs.Height == prs.Height && prs.ProposalPOLRound >= 0 {
				if maj23, ok := rs.Votes.Prevotes(prs.ProposalPOLRound).TwoThirdsMajority(); ok {
					peer.TrySend(StateChannel, cdc.MustMarshalBinaryBare(&VoteSetMaj23Message{
						Height:  prs.Height,
						Round:   prs.ProposalPOLRound,
						Type:    tmproto.PrevoteType,
						BlockID: maj23,
					}))
					time.Sleep(conR.conS.config.PeerQueryMaj23SleepDuration)
				}
			}
		}

		// Little point sending LastCommitRound/LastCommit,
		// These are fleeting and non-blocking.

		// Maybe send Height/CatchupCommitRound/CatchupCommit.
		{
			prs := ps.GetRoundState()
			if prs.CatchupCommitRound != -1 && prs.Height > 0 && prs.Height <= conR.conS.blockStore.Height() &&
				prs.Height >= conR.conS.blockStore.Base() {
				if commit := conR.conS.LoadCommit(prs.Height); commit != nil {
					peer.TrySend(StateChannel, cdc.MustMarshalBinaryBare(&VoteSetMaj23Message{
						Height:  prs.Height,
						Round:   commit.Round,
						Type:    tmproto.PrecommitType,
						BlockID: commit.BlockID,
					}))
					time.Sleep(conR.conS.config.PeerQueryMaj23SleepDuration)
				}
			}
		}

		time.Sleep(conR.conS.config.PeerQueryMaj23SleepDuration)

		continue OUTER_LOOP
	}
}

func (conR *Reactor) peerStatsRoutine() {
	for {
		if !conR.IsRunning() {
			conR.Logger.Info("Stopping peerStatsRoutine")
			return
		}

		select {
		case msg := <-conR.conS.statsMsgQueue:
			// Get peer
			peer := conR.Switch.Peers().Get(msg.PeerID)
			if peer == nil {
				conR.Logger.Debug("Attempt to update stats for non-existent peer",
					"peer", msg.PeerID)
				continue
			}
			// Get peer state
			ps, ok := peer.Get(types.PeerStateKey).(*PeerState)
			if !ok {
				panic(fmt.Sprintf("Peer %v has no state", peer))
			}
			switch msg.Msg.(type) {
			case *VoteMessage:
				if numVotes := ps.RecordVote(); numVotes%votesToContributeToBecomeGoodPeer == 0 {
					conR.Switch.MarkPeerAsGood(peer)
				}
			case *BlockPartMessage:
				if numParts := ps.RecordBlockPart(); numParts%blocksToContributeToBecomeGoodPeer == 0 {
					conR.Switch.MarkPeerAsGood(peer)
				}
			}
		case <-conR.conS.Quit():
			return

		case <-conR.Quit():
			return
		}
	}
}

// String returns a string representation of the Reactor.
// NOTE: For now, it is just a hard-coded string to avoid accessing unprotected shared variables.
// TODO: improve!
func (conR *Reactor) String() string {
	// better not to access shared variables
	return "ConsensusReactor" // conR.StringIndented("")
}

// StringIndented returns an indented string representation of the Reactor
func (conR *Reactor) StringIndented(indent string) string {
	s := "ConsensusReactor{\n"
	s += indent + "  " + conR.conS.StringIndented(indent+"  ") + "\n"
	for _, peer := range conR.Switch.Peers().List() {
		ps, ok := peer.Get(types.PeerStateKey).(*PeerState)
		if !ok {
			panic(fmt.Sprintf("Peer %v has no state", peer))
		}
		s += indent + "  " + ps.StringIndented(indent+"  ") + "\n"
	}
	s += indent + "}"
	return s
}

// ReactorMetrics sets the metrics
func ReactorMetrics(metrics *Metrics) ReactorOption {
	return func(conR *Reactor) { conR.Metrics = metrics }
}

//-----------------------------------------------------------------------------

var (
	ErrPeerStateHeightRegression = errors.New("error peer state height regression")
	ErrPeerStateInvalidStartTime = errors.New("error peer state invalid startTime")
)

// PeerState contains the known state of a peer, including its connection and
// threadsafe access to its PeerRoundState.
// NOTE: THIS GETS DUMPED WITH rpc/core/consensus.go.
// Be mindful of what you Expose.
type PeerState struct {
	peer   p2p.Peer
	logger log.Logger

	mtx   sync.Mutex             // NOTE: Modify below using setters, never directly.
	PRS   cstypes.PeerRoundState `json:"round_state"` // Exposed.
	Stats *peerStateStats        `json:"stats"`       // Exposed.
}

// peerStateStats holds internal statistics for a peer.
type peerStateStats struct {
	Votes      int `json:"votes"`
	BlockParts int `json:"block_parts"`
}

func (pss peerStateStats) String() string {
	return fmt.Sprintf("peerStateStats{votes: %d, blockParts: %d}",
		pss.Votes, pss.BlockParts)
}

// NewPeerState returns a new PeerState for the given Peer
func NewPeerState(peer p2p.Peer) *PeerState {
	return &PeerState{
		peer:   peer,
		logger: log.NewNopLogger(),
		PRS: cstypes.PeerRoundState{
			Round:              -1,
			ProposalPOLRound:   -1,
			LastCommitRound:    -1,
			CatchupCommitRound: -1,
		},
		Stats: &peerStateStats{},
	}
}

// SetLogger allows to set a logger on the peer state. Returns the peer state
// itself.
func (ps *PeerState) SetLogger(logger log.Logger) *PeerState {
	ps.logger = logger
	return ps
}

// GetRoundState returns an shallow copy of the PeerRoundState.
// There's no point in mutating it since it won't change PeerState.
func (ps *PeerState) GetRoundState() *cstypes.PeerRoundState {
	ps.mtx.Lock()
	defer ps.mtx.Unlock()

	prs := ps.PRS // copy
	return &prs
}

// ToJSON returns a json of PeerState, marshalled using go-amino.
func (ps *PeerState) ToJSON() ([]byte, error) {
	ps.mtx.Lock()
	defer ps.mtx.Unlock()

	return cdc.MarshalJSON(ps)
}

// GetHeight returns an atomic snapshot of the PeerRoundState's height
// used by the mempool to ensure peers are caught up before broadcasting new txs
func (ps *PeerState) GetHeight() int64 {
	ps.mtx.Lock()
	defer ps.mtx.Unlock()
	return ps.PRS.Height
}

// SetHasProposal sets the given proposal as known for the peer.
func (ps *PeerState) SetHasProposal(proposal *types.Proposal) {
	ps.mtx.Lock()
	defer ps.mtx.Unlock()

	if ps.PRS.Height != proposal.Height || ps.PRS.Round != proposal.Round {
		return
	}

	if ps.PRS.Proposal {
		return
	}

	ps.PRS.Proposal = true

	// ps.PRS.ProposalBlockParts is set due to NewValidBlockMessage
	if ps.PRS.ProposalBlockParts != nil {
		return
	}

	ps.PRS.ProposalBlockPartsHeader = proposal.BlockID.PartsHeader
	ps.PRS.ProposalBlockParts = bits.NewBitArray(int(proposal.BlockID.PartsHeader.Total))
	ps.PRS.ProposalPOLRound = proposal.POLRound
	ps.PRS.ProposalPOL = nil // Nil until ProposalPOLMessage received.
}

// InitProposalBlockParts initializes the peer's proposal block parts header and bit array.
func (ps *PeerState) InitProposalBlockParts(partsHeader types.PartSetHeader) {
	ps.mtx.Lock()
	defer ps.mtx.Unlock()

	if ps.PRS.ProposalBlockParts != nil {
		return
	}

	ps.PRS.ProposalBlockPartsHeader = partsHeader
	ps.PRS.ProposalBlockParts = bits.NewBitArray(int(partsHeader.Total))
}

// SetHasProposalBlockPart sets the given block part index as known for the peer.
func (ps *PeerState) SetHasProposalBlockPart(height int64, round int32, index int) {
	ps.mtx.Lock()
	defer ps.mtx.Unlock()

	if ps.PRS.Height != height || ps.PRS.Round != round {
		return
	}

	ps.PRS.ProposalBlockParts.SetIndex(index, true)
}

// PickSendVote picks a vote and sends it to the peer.
// Returns true if vote was sent.
func (ps *PeerState) PickSendVote(votes types.VoteSetReader) bool {
	if vote, ok := ps.PickVoteToSend(votes); ok {
		msg := &VoteMessage{vote}
		ps.logger.Debug("Sending vote message", "ps", ps, "vote", vote)
		if ps.peer.Send(VoteChannel, cdc.MustMarshalBinaryBare(msg)) {
			ps.SetHasVote(vote)
			return true
		}
		return false
	}
	return false
}

// PickVoteToSend picks a vote to send to the peer.
// Returns true if a vote was picked.
// NOTE: `votes` must be the correct Size() for the Height().
func (ps *PeerState) PickVoteToSend(votes types.VoteSetReader) (vote *types.Vote, ok bool) {
	ps.mtx.Lock()
	defer ps.mtx.Unlock()

	if votes.Size() == 0 {
		return nil, false
	}

<<<<<<< HEAD
	height, round, votesType, size :=
		votes.GetHeight(), votes.GetRound(), types.SignedMsgType(votes.Type()), votes.Size()
=======
	height, round, votesType, size := votes.GetHeight(), votes.GetRound(),
		tmproto.SignedMsgType(votes.Type()), votes.Size()
>>>>>>> b9af87c4

	// Lazily set data using 'votes'.
	if votes.IsCommit() {
		ps.ensureCatchupCommitRound(height, round, size)
	}
	ps.ensureVoteBitArrays(height, size)

	psVotes := ps.getVoteBitArray(height, round, votesType)
	if psVotes == nil {
		return nil, false // Not something worth sending
	}
	if index, ok := votes.BitArray().Sub(psVotes).PickRandom(); ok {
		return votes.GetByIndex(int32(index)), true
	}
	return nil, false
}

func (ps *PeerState) getVoteBitArray(height int64, round int32, votesType tmproto.SignedMsgType) *bits.BitArray {
	if !types.IsVoteTypeValid(votesType) {
		return nil
	}

	if ps.PRS.Height == height {
		if ps.PRS.Round == round {
			switch votesType {
			case tmproto.PrevoteType:
				return ps.PRS.Prevotes
			case tmproto.PrecommitType:
				return ps.PRS.Precommits
			}
		}
		if ps.PRS.CatchupCommitRound == round {
			switch votesType {
			case tmproto.PrevoteType:
				return nil
			case tmproto.PrecommitType:
				return ps.PRS.CatchupCommit
			}
		}
		if ps.PRS.ProposalPOLRound == round {
			switch votesType {
			case tmproto.PrevoteType:
				return ps.PRS.ProposalPOL
			case tmproto.PrecommitType:
				return nil
			}
		}
		return nil
	}
	if ps.PRS.Height == height+1 {
		if ps.PRS.LastCommitRound == round {
			switch votesType {
			case tmproto.PrevoteType:
				return nil
			case tmproto.PrecommitType:
				return ps.PRS.LastCommit
			}
		}
		return nil
	}
	return nil
}

// 'round': A round for which we have a +2/3 commit.
func (ps *PeerState) ensureCatchupCommitRound(height int64, round int32, numValidators int) {
	if ps.PRS.Height != height {
		return
	}
	/*
		NOTE: This is wrong, 'round' could change.
		e.g. if orig round is not the same as block LastCommit round.
		if ps.CatchupCommitRound != -1 && ps.CatchupCommitRound != round {
			panic(fmt.Sprintf(
				"Conflicting CatchupCommitRound. Height: %v,
				Orig: %v,
				New: %v",
				height,
				ps.CatchupCommitRound,
				round))
		}
	*/
	if ps.PRS.CatchupCommitRound == round {
		return // Nothing to do!
	}
	ps.PRS.CatchupCommitRound = round
	if round == ps.PRS.Round {
		ps.PRS.CatchupCommit = ps.PRS.Precommits
	} else {
		ps.PRS.CatchupCommit = bits.NewBitArray(numValidators)
	}
}

// EnsureVoteBitArrays ensures the bit-arrays have been allocated for tracking
// what votes this peer has received.
// NOTE: It's important to make sure that numValidators actually matches
// what the node sees as the number of validators for height.
func (ps *PeerState) EnsureVoteBitArrays(height int64, numValidators int) {
	ps.mtx.Lock()
	defer ps.mtx.Unlock()
	ps.ensureVoteBitArrays(height, numValidators)
}

func (ps *PeerState) ensureVoteBitArrays(height int64, numValidators int) {
	if ps.PRS.Height == height {
		if ps.PRS.Prevotes == nil {
			ps.PRS.Prevotes = bits.NewBitArray(numValidators)
		}
		if ps.PRS.Precommits == nil {
			ps.PRS.Precommits = bits.NewBitArray(numValidators)
		}
		if ps.PRS.CatchupCommit == nil {
			ps.PRS.CatchupCommit = bits.NewBitArray(numValidators)
		}
		if ps.PRS.ProposalPOL == nil {
			ps.PRS.ProposalPOL = bits.NewBitArray(numValidators)
		}
	} else if ps.PRS.Height == height+1 {
		if ps.PRS.LastCommit == nil {
			ps.PRS.LastCommit = bits.NewBitArray(numValidators)
		}
	}
}

// RecordVote increments internal votes related statistics for this peer.
// It returns the total number of added votes.
func (ps *PeerState) RecordVote() int {
	ps.mtx.Lock()
	defer ps.mtx.Unlock()

	ps.Stats.Votes++

	return ps.Stats.Votes
}

// VotesSent returns the number of blocks for which peer has been sending us
// votes.
func (ps *PeerState) VotesSent() int {
	ps.mtx.Lock()
	defer ps.mtx.Unlock()

	return ps.Stats.Votes
}

// RecordBlockPart increments internal block part related statistics for this peer.
// It returns the total number of added block parts.
func (ps *PeerState) RecordBlockPart() int {
	ps.mtx.Lock()
	defer ps.mtx.Unlock()

	ps.Stats.BlockParts++
	return ps.Stats.BlockParts
}

// BlockPartsSent returns the number of useful block parts the peer has sent us.
func (ps *PeerState) BlockPartsSent() int {
	ps.mtx.Lock()
	defer ps.mtx.Unlock()

	return ps.Stats.BlockParts
}

// SetHasVote sets the given vote as known by the peer
func (ps *PeerState) SetHasVote(vote *types.Vote) {
	ps.mtx.Lock()
	defer ps.mtx.Unlock()

	ps.setHasVote(vote.Height, vote.Round, vote.Type, vote.ValidatorIndex)
}

func (ps *PeerState) setHasVote(height int64, round int32, voteType tmproto.SignedMsgType, index int32) {
	logger := ps.logger.With(
		"peerH/R",
		fmt.Sprintf("%d/%d", ps.PRS.Height, ps.PRS.Round),
		"H/R",
		fmt.Sprintf("%d/%d", height, round))
	logger.Debug("setHasVote", "type", voteType, "index", index)

	// NOTE: some may be nil BitArrays -> no side effects.
	psVotes := ps.getVoteBitArray(height, round, voteType)
	if psVotes != nil {
		psVotes.SetIndex(int(index), true)
	}
}

// ApplyNewRoundStepMessage updates the peer state for the new round.
func (ps *PeerState) ApplyNewRoundStepMessage(msg *NewRoundStepMessage) {
	ps.mtx.Lock()
	defer ps.mtx.Unlock()

	// Ignore duplicates or decreases
	if CompareHRS(msg.Height, msg.Round, msg.Step, ps.PRS.Height, ps.PRS.Round, ps.PRS.Step) <= 0 {
		return
	}

	// Just remember these values.
	psHeight := ps.PRS.Height
	psRound := ps.PRS.Round
	psCatchupCommitRound := ps.PRS.CatchupCommitRound
	psCatchupCommit := ps.PRS.CatchupCommit

	startTime := tmtime.Now().Add(-1 * time.Duration(msg.SecondsSinceStartTime) * time.Second)
	ps.PRS.Height = msg.Height
	ps.PRS.Round = msg.Round
	ps.PRS.Step = msg.Step
	ps.PRS.StartTime = startTime
	if psHeight != msg.Height || psRound != msg.Round {
		ps.PRS.Proposal = false
		ps.PRS.ProposalBlockPartsHeader = types.PartSetHeader{}
		ps.PRS.ProposalBlockParts = nil
		ps.PRS.ProposalPOLRound = -1
		ps.PRS.ProposalPOL = nil
		// We'll update the BitArray capacity later.
		ps.PRS.Prevotes = nil
		ps.PRS.Precommits = nil
	}
	if psHeight == msg.Height && psRound != msg.Round && msg.Round == psCatchupCommitRound {
		// Peer caught up to CatchupCommitRound.
		// Preserve psCatchupCommit!
		// NOTE: We prefer to use prs.Precommits if
		// pr.Round matches pr.CatchupCommitRound.
		ps.PRS.Precommits = psCatchupCommit
	}
	if psHeight != msg.Height {
		// Shift Precommits to LastCommit.
		if psHeight+1 == msg.Height && psRound == msg.LastCommitRound {
			ps.PRS.LastCommitRound = msg.LastCommitRound
			ps.PRS.LastCommit = ps.PRS.Precommits
		} else {
			ps.PRS.LastCommitRound = msg.LastCommitRound
			ps.PRS.LastCommit = nil
		}
		// We'll update the BitArray capacity later.
		ps.PRS.CatchupCommitRound = -1
		ps.PRS.CatchupCommit = nil
	}
}

// ApplyNewValidBlockMessage updates the peer state for the new valid block.
func (ps *PeerState) ApplyNewValidBlockMessage(msg *NewValidBlockMessage) {
	ps.mtx.Lock()
	defer ps.mtx.Unlock()

	if ps.PRS.Height != msg.Height {
		return
	}

	if ps.PRS.Round != msg.Round && !msg.IsCommit {
		return
	}

	ps.PRS.ProposalBlockPartsHeader = msg.BlockPartsHeader
	ps.PRS.ProposalBlockParts = msg.BlockParts
}

// ApplyProposalPOLMessage updates the peer state for the new proposal POL.
func (ps *PeerState) ApplyProposalPOLMessage(msg *ProposalPOLMessage) {
	ps.mtx.Lock()
	defer ps.mtx.Unlock()

	if ps.PRS.Height != msg.Height {
		return
	}
	if ps.PRS.ProposalPOLRound != msg.ProposalPOLRound {
		return
	}

	// TODO: Merge onto existing ps.PRS.ProposalPOL?
	// We might have sent some prevotes in the meantime.
	ps.PRS.ProposalPOL = msg.ProposalPOL
}

// ApplyHasVoteMessage updates the peer state for the new vote.
func (ps *PeerState) ApplyHasVoteMessage(msg *HasVoteMessage) {
	ps.mtx.Lock()
	defer ps.mtx.Unlock()

	if ps.PRS.Height != msg.Height {
		return
	}

	ps.setHasVote(msg.Height, msg.Round, msg.Type, msg.Index)
}

// ApplyVoteSetBitsMessage updates the peer state for the bit-array of votes
// it claims to have for the corresponding BlockID.
// `ourVotes` is a BitArray of votes we have for msg.BlockID
// NOTE: if ourVotes is nil (e.g. msg.Height < rs.Height),
// we conservatively overwrite ps's votes w/ msg.Votes.
func (ps *PeerState) ApplyVoteSetBitsMessage(msg *VoteSetBitsMessage, ourVotes *bits.BitArray) {
	ps.mtx.Lock()
	defer ps.mtx.Unlock()

	votes := ps.getVoteBitArray(msg.Height, msg.Round, msg.Type)
	if votes != nil {
		if ourVotes == nil {
			votes.Update(msg.Votes)
		} else {
			otherVotes := votes.Sub(ourVotes)
			hasVotes := otherVotes.Or(msg.Votes)
			votes.Update(hasVotes)
		}
	}
}

// String returns a string representation of the PeerState
func (ps *PeerState) String() string {
	return ps.StringIndented("")
}

// StringIndented returns a string representation of the PeerState
func (ps *PeerState) StringIndented(indent string) string {
	ps.mtx.Lock()
	defer ps.mtx.Unlock()
	return fmt.Sprintf(`PeerState{
%s  Key        %v
%s  RoundState %v
%s  Stats      %v
%s}`,
		indent, ps.peer.ID(),
		indent, ps.PRS.StringIndented(indent+"  "),
		indent, ps.Stats,
		indent)
}

//-----------------------------------------------------------------------------
// Messages

// Message is a message that can be sent and received on the Reactor
type Message interface {
	ValidateBasic() error
}

func RegisterMessages(cdc *amino.Codec) {
	cdc.RegisterInterface((*Message)(nil), nil)
	cdc.RegisterConcrete(&NewRoundStepMessage{}, "tendermint/NewRoundStepMessage", nil)
	cdc.RegisterConcrete(&NewValidBlockMessage{}, "tendermint/NewValidBlockMessage", nil)
	cdc.RegisterConcrete(&ProposalMessage{}, "tendermint/Proposal", nil)
	cdc.RegisterConcrete(&ProposalPOLMessage{}, "tendermint/ProposalPOL", nil)
	cdc.RegisterConcrete(&BlockPartMessage{}, "tendermint/BlockPart", nil)
	cdc.RegisterConcrete(&VoteMessage{}, "tendermint/Vote", nil)
	cdc.RegisterConcrete(&HasVoteMessage{}, "tendermint/HasVote", nil)
	cdc.RegisterConcrete(&VoteSetMaj23Message{}, "tendermint/VoteSetMaj23", nil)
	cdc.RegisterConcrete(&VoteSetBitsMessage{}, "tendermint/VoteSetBits", nil)
}

func decodeMsg(bz []byte) (msg Message, err error) {
	err = cdc.UnmarshalBinaryBare(bz, &msg)
	return
}

//-------------------------------------

// NewRoundStepMessage is sent for every step taken in the ConsensusState.
// For every height/round/step transition
type NewRoundStepMessage struct {
	Height                int64
	Round                 int32
	Step                  cstypes.RoundStepType
	SecondsSinceStartTime int
	LastCommitRound       int32
}

// ValidateBasic performs basic validation.
func (m *NewRoundStepMessage) ValidateBasic() error {
	if m.Height < 0 {
		return errors.New("negative Height")
	}
	if m.Round < 0 {
		return errors.New("negative Round")
	}
	if !m.Step.IsValid() {
		return errors.New("invalid Step")
	}

	// NOTE: SecondsSinceStartTime may be negative

	if (m.Height == 1 && m.LastCommitRound != -1) ||
		(m.Height > 1 && m.LastCommitRound < -1) { // TODO: #2737 LastCommitRound should always be >= 0 for heights > 1
		return errors.New("invalid LastCommitRound (for 1st block: -1, for others: >= 0)")
	}
	return nil
}

// String returns a string representation.
func (m *NewRoundStepMessage) String() string {
	return fmt.Sprintf("[NewRoundStep H:%v R:%v S:%v LCR:%v]",
		m.Height, m.Round, m.Step, m.LastCommitRound)
}

//-------------------------------------

// NewValidBlockMessage is sent when a validator observes a valid block B in some round r,
//i.e., there is a Proposal for block B and 2/3+ prevotes for the block B in the round r.
// In case the block is also committed, then IsCommit flag is set to true.
type NewValidBlockMessage struct {
	Height           int64
	Round            int32
	BlockPartsHeader types.PartSetHeader
	BlockParts       *bits.BitArray
	IsCommit         bool
}

// ValidateBasic performs basic validation.
func (m *NewValidBlockMessage) ValidateBasic() error {
	if m.Height < 0 {
		return errors.New("negative Height")
	}
	if m.Round < 0 {
		return errors.New("negative Round")
	}
	if err := m.BlockPartsHeader.ValidateBasic(); err != nil {
		return fmt.Errorf("wrong BlockPartsHeader: %v", err)
	}
	if m.BlockParts.Size() == 0 {
		return errors.New("empty blockParts")
	}
	if m.BlockParts.Size() != int(m.BlockPartsHeader.Total) {
		return fmt.Errorf("blockParts bit array size %d not equal to BlockPartsHeader.Total %d",
			m.BlockParts.Size(),
			m.BlockPartsHeader.Total)
	}
	if m.BlockParts.Size() > int(types.MaxBlockPartsCount) {
		return fmt.Errorf("blockParts bit array is too big: %d, max: %d", m.BlockParts.Size(), types.MaxBlockPartsCount)
	}
	return nil
}

// String returns a string representation.
func (m *NewValidBlockMessage) String() string {
	return fmt.Sprintf("[ValidBlockMessage H:%v R:%v BP:%v BA:%v IsCommit:%v]",
		m.Height, m.Round, m.BlockPartsHeader, m.BlockParts, m.IsCommit)
}

//-------------------------------------

// ProposalMessage is sent when a new block is proposed.
type ProposalMessage struct {
	Proposal *types.Proposal
}

// ValidateBasic performs basic validation.
func (m *ProposalMessage) ValidateBasic() error {
	return m.Proposal.ValidateBasic()
}

// String returns a string representation.
func (m *ProposalMessage) String() string {
	return fmt.Sprintf("[Proposal %v]", m.Proposal)
}

//-------------------------------------

// ProposalPOLMessage is sent when a previous proposal is re-proposed.
type ProposalPOLMessage struct {
	Height           int64
	ProposalPOLRound int32
	ProposalPOL      *bits.BitArray
}

// ValidateBasic performs basic validation.
func (m *ProposalPOLMessage) ValidateBasic() error {
	if m.Height < 0 {
		return errors.New("negative Height")
	}
	if m.ProposalPOLRound < 0 {
		return errors.New("negative ProposalPOLRound")
	}
	if m.ProposalPOL.Size() == 0 {
		return errors.New("empty ProposalPOL bit array")
	}
	if m.ProposalPOL.Size() > types.MaxVotesCount {
		return fmt.Errorf("proposalPOL bit array is too big: %d, max: %d", m.ProposalPOL.Size(), types.MaxVotesCount)
	}
	return nil
}

// String returns a string representation.
func (m *ProposalPOLMessage) String() string {
	return fmt.Sprintf("[ProposalPOL H:%v POLR:%v POL:%v]", m.Height, m.ProposalPOLRound, m.ProposalPOL)
}

//-------------------------------------

// BlockPartMessage is sent when gossipping a piece of the proposed block.
type BlockPartMessage struct {
	Height int64
	Round  int32
	Part   *types.Part
}

// ValidateBasic performs basic validation.
func (m *BlockPartMessage) ValidateBasic() error {
	if m.Height < 0 {
		return errors.New("negative Height")
	}
	if m.Round < 0 {
		return errors.New("negative Round")
	}
	if err := m.Part.ValidateBasic(); err != nil {
		return fmt.Errorf("wrong Part: %v", err)
	}
	return nil
}

// String returns a string representation.
func (m *BlockPartMessage) String() string {
	return fmt.Sprintf("[BlockPart H:%v R:%v P:%v]", m.Height, m.Round, m.Part)
}

//-------------------------------------

// VoteMessage is sent when voting for a proposal (or lack thereof).
type VoteMessage struct {
	Vote *types.Vote
}

// ValidateBasic performs basic validation.
func (m *VoteMessage) ValidateBasic() error {
	return m.Vote.ValidateBasic()
}

// String returns a string representation.
func (m *VoteMessage) String() string {
	return fmt.Sprintf("[Vote %v]", m.Vote)
}

//-------------------------------------

// HasVoteMessage is sent to indicate that a particular vote has been received.
type HasVoteMessage struct {
	Height int64
	Round  int32
	Type   tmproto.SignedMsgType
	Index  int32
}

// ValidateBasic performs basic validation.
func (m *HasVoteMessage) ValidateBasic() error {
	if m.Height < 0 {
		return errors.New("negative Height")
	}
	if m.Round < 0 {
		return errors.New("negative Round")
	}
	if !types.IsVoteTypeValid(m.Type) {
		return errors.New("invalid Type")
	}
	if m.Index < 0 {
		return errors.New("negative Index")
	}
	return nil
}

// String returns a string representation.
func (m *HasVoteMessage) String() string {
	return fmt.Sprintf("[HasVote VI:%v V:{%v/%02d/%v}]", m.Index, m.Height, m.Round, m.Type)
}

//-------------------------------------

// VoteSetMaj23Message is sent to indicate that a given BlockID has seen +2/3 votes.
type VoteSetMaj23Message struct {
	Height  int64
	Round   int32
	Type    tmproto.SignedMsgType
	BlockID types.BlockID
}

// ValidateBasic performs basic validation.
func (m *VoteSetMaj23Message) ValidateBasic() error {
	if m.Height < 0 {
		return errors.New("negative Height")
	}
	if m.Round < 0 {
		return errors.New("negative Round")
	}
	if !types.IsVoteTypeValid(m.Type) {
		return errors.New("invalid Type")
	}
	if err := m.BlockID.ValidateBasic(); err != nil {
		return fmt.Errorf("wrong BlockID: %v", err)
	}
	return nil
}

// String returns a string representation.
func (m *VoteSetMaj23Message) String() string {
	return fmt.Sprintf("[VSM23 %v/%02d/%v %v]", m.Height, m.Round, m.Type, m.BlockID)
}

//-------------------------------------

// VoteSetBitsMessage is sent to communicate the bit-array of votes seen for the BlockID.
type VoteSetBitsMessage struct {
	Height  int64
	Round   int32
	Type    tmproto.SignedMsgType
	BlockID types.BlockID
	Votes   *bits.BitArray
}

// ValidateBasic performs basic validation.
func (m *VoteSetBitsMessage) ValidateBasic() error {
	if m.Height < 0 {
		return errors.New("negative Height")
	}
	if !types.IsVoteTypeValid(m.Type) {
		return errors.New("invalid Type")
	}
	if err := m.BlockID.ValidateBasic(); err != nil {
		return fmt.Errorf("wrong BlockID: %v", err)
	}
	// NOTE: Votes.Size() can be zero if the node does not have any
	if m.Votes.Size() > types.MaxVotesCount {
		return fmt.Errorf("votes bit array is too big: %d, max: %d", m.Votes.Size(), types.MaxVotesCount)
	}
	return nil
}

// String returns a string representation.
func (m *VoteSetBitsMessage) String() string {
	return fmt.Sprintf("[VSB %v/%02d/%v %v %v]", m.Height, m.Round, m.Type, m.BlockID, m.Votes)
}

//-------------------------------------<|MERGE_RESOLUTION|>--- conflicted
+++ resolved
@@ -1046,13 +1046,8 @@
 		return nil, false
 	}
 
-<<<<<<< HEAD
 	height, round, votesType, size :=
-		votes.GetHeight(), votes.GetRound(), types.SignedMsgType(votes.Type()), votes.Size()
-=======
-	height, round, votesType, size := votes.GetHeight(), votes.GetRound(),
-		tmproto.SignedMsgType(votes.Type()), votes.Size()
->>>>>>> b9af87c4
+		votes.GetHeight(), votes.GetRound(), tmproto.SignedMsgType(votes.Type()), votes.Size()
 
 	// Lazily set data using 'votes'.
 	if votes.IsCommit() {
