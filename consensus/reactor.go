package consensus

import (
	"fmt"
	"reflect"
	"sync"
	"time"

	"github.com/pkg/errors"

	amino "github.com/tendermint/go-amino"

	cstypes "github.com/tendermint/tendermint/consensus/types"
	"github.com/tendermint/tendermint/libs/bits"
	tmevents "github.com/tendermint/tendermint/libs/events"
	"github.com/tendermint/tendermint/libs/log"
	"github.com/tendermint/tendermint/p2p"
	sm "github.com/tendermint/tendermint/state"
	"github.com/tendermint/tendermint/types"
	tmtime "github.com/tendermint/tendermint/types/time"
)

const (
	StateChannel       = byte(0x20)
	DataChannel        = byte(0x21)
	VoteChannel        = byte(0x22)
	VoteSetBitsChannel = byte(0x23)

	maxMsgSize = 1048576 // 1MB; NOTE/TODO: keep in sync with types.PartSet sizes.

	blocksToContributeToBecomeGoodPeer = 10000
	votesToContributeToBecomeGoodPeer  = 10000
)

//-----------------------------------------------------------------------------

// Reactor defines a reactor for the consensus service.
type Reactor struct {
	p2p.BaseReactor // BaseService + p2p.Switch

	conS *State

	mtx      sync.RWMutex
	fastSync bool
	eventBus *types.EventBus

	metrics *Metrics
}

type ReactorOption func(*Reactor)

// NewReactor returns a new Reactor with the given
// consensusState.
func NewReactor(consensusState *State, fastSync bool, options ...ReactorOption) *Reactor {
	conR := &Reactor{
		conS:     consensusState,
		fastSync: fastSync,
		metrics:  NopMetrics(),
	}
	conR.updateFastSyncingMetric()
	conR.BaseReactor = *p2p.NewBaseReactor("Consensus", conR)

	for _, option := range options {
		option(conR)
	}

	return conR
}

// OnStart implements BaseService by subscribing to events, which later will be
// broadcasted to other peers and starting state if we're not in fast sync.
func (conR *Reactor) OnStart() error {
	conR.Logger.Info("Reactor ", "fastSync", conR.FastSync())

	// start routine that computes peer statistics for evaluating peer quality
	go conR.peerStatsRoutine()

	conR.subscribeToBroadcastEvents()

	if !conR.FastSync() {
		err := conR.conS.Start()
		if err != nil {
			return err
		}
	}

	return nil
}

// OnStop implements BaseService by unsubscribing from events and stopping
// state.
func (conR *Reactor) OnStop() {
	conR.unsubscribeFromBroadcastEvents()
	conR.conS.Stop()
	if !conR.FastSync() {
		conR.conS.Wait()
	}
}

// SwitchToConsensus switches from fast_sync mode to consensus mode.
// It resets the state, turns off fast_sync, and starts the consensus state-machine
func (conR *Reactor) SwitchToConsensus(state sm.State, blocksSynced uint64) {
	conR.Logger.Info("SwitchToConsensus")
	conR.conS.reconstructLastCommit(state)
	// NOTE: The line below causes broadcastNewRoundStepRoutine() to
	// broadcast a NewRoundStepMessage.
	conR.conS.updateToState(state)

	conR.mtx.Lock()
	conR.fastSync = false
	conR.mtx.Unlock()
	conR.metrics.FastSyncing.Set(0)

	if blocksSynced > 0 {
		// dont bother with the WAL if we fast synced
		conR.conS.doWALCatchup = false
	}
	err := conR.conS.Start()
	if err != nil {
		panic(fmt.Sprintf(`Failed to start consensus state: %v

conS:
%+v

conR:
%+v`, err, conR.conS, conR))
	}
}

// GetChannels implements Reactor
func (conR *Reactor) GetChannels() []*p2p.ChannelDescriptor {
	// TODO optimize
	return []*p2p.ChannelDescriptor{
		{
			ID:                  StateChannel,
			Priority:            5,
			SendQueueCapacity:   100,
			RecvMessageCapacity: maxMsgSize,
		},
		{
			ID: DataChannel, // maybe split between gossiping current block and catchup stuff
			// once we gossip the whole block there's nothing left to send until next height or round
			Priority:            10,
			SendQueueCapacity:   100,
			RecvBufferCapacity:  50 * 4096,
			RecvMessageCapacity: maxMsgSize,
		},
		{
			ID:                  VoteChannel,
			Priority:            5,
			SendQueueCapacity:   100,
			RecvBufferCapacity:  100 * 100,
			RecvMessageCapacity: maxMsgSize,
		},
		{
			ID:                  VoteSetBitsChannel,
			Priority:            1,
			SendQueueCapacity:   2,
			RecvBufferCapacity:  1024,
			RecvMessageCapacity: maxMsgSize,
		},
	}
}

// InitPeer implements Reactor by creating a state for the peer.
func (conR *Reactor) InitPeer(peer p2p.Peer) p2p.Peer {
	peerState := NewPeerState(peer).SetLogger(conR.Logger)
	peer.Set(types.PeerStateKey, peerState)
	return peer
}

// AddPeer implements Reactor by spawning multiple gossiping goroutines for the
// peer.
func (conR *Reactor) AddPeer(peer p2p.Peer) {
	if !conR.IsRunning() {
		return
	}

	peerState, ok := peer.Get(types.PeerStateKey).(*PeerState)
	if !ok {
		panic(fmt.Sprintf("peer %v has no state", peer))
	}
	// Begin routines for this peer.
	go conR.gossipDataRoutine(peer, peerState)
	go conR.gossipVotesRoutine(peer, peerState)
	go conR.queryMaj23Routine(peer, peerState)

	// Send our state to peer.
	// If we're fast_syncing, broadcast a RoundStepMessage later upon SwitchToConsensus().
	if !conR.FastSync() {
		conR.sendNewRoundStepMessage(peer)
	}
}

// RemovePeer is a noop.
func (conR *Reactor) RemovePeer(peer p2p.Peer, reason interface{}) {
	if !conR.IsRunning() {
		return
	}
	// TODO
	// ps, ok := peer.Get(PeerStateKey).(*PeerState)
	// if !ok {
	// 	panic(fmt.Sprintf("Peer %v has no state", peer))
	// }
	// ps.Disconnect()
}

// Receive implements Reactor
// NOTE: We process these messages even when we're fast_syncing.
// Messages affect either a peer state or the consensus state.
// Peer state updates can happen in parallel, but processing of
// proposals, block parts, and votes are ordered by the receiveRoutine
// NOTE: blocks on consensus state for proposals, block parts, and votes
func (conR *Reactor) Receive(chID byte, src p2p.Peer, msgBytes []byte) {
	if !conR.IsRunning() {
		conR.Logger.Debug("Receive", "src", src, "chId", chID, "bytes", msgBytes)
		return
	}

	msg, err := decodeMsg(msgBytes)
	if err != nil {
		conR.Logger.Error("Error decoding message", "src", src, "chId", chID, "msg", msg, "err", err, "bytes", msgBytes)
		conR.Switch.StopPeerForError(src, err)
		return
	}

	if err = msg.ValidateBasic(); err != nil {
		conR.Logger.Error("Peer sent us invalid msg", "peer", src, "msg", msg, "err", err)
		conR.Switch.StopPeerForError(src, err)
		return
	}

	conR.Logger.Debug("Receive", "src", src, "chId", chID, "msg", msg)

	// Get peer states
	ps, ok := src.Get(types.PeerStateKey).(*PeerState)
	if !ok {
		panic(fmt.Sprintf("Peer %v has no state", src))
	}

	switch chID {
	case StateChannel:
		switch msg := msg.(type) {
		case *NewRoundStepMessage:
			ps.ApplyNewRoundStepMessage(msg)
		case *NewValidBlockMessage:
			ps.ApplyNewValidBlockMessage(msg)
		case *HasVoteMessage:
			ps.ApplyHasVoteMessage(msg)
		case *VoteSetMaj23Message:
			cs := conR.conS
			cs.mtx.Lock()
			height, votes := cs.Height, cs.Votes
			cs.mtx.Unlock()
			if height != msg.Height {
				return
			}
			// Peer claims to have a maj23 for some BlockID at H,R,S,
			err := votes.SetPeerMaj23(msg.Round, msg.Type, ps.peer.ID(), msg.BlockID)
			if err != nil {
				conR.Switch.StopPeerForError(src, err)
				return
			}
			// Respond with a VoteSetBitsMessage showing which votes we have.
			// (and consequently shows which we don't have)
			var ourVotes *bits.BitArray
			switch msg.Type {
			case types.PrevoteType:
				ourVotes = votes.Prevotes(msg.Round).BitArrayByBlockID(msg.BlockID)
			case types.PrecommitType:
				ourVotes = votes.Precommits(msg.Round).BitArrayByBlockID(msg.BlockID)
			default:
				panic("Bad VoteSetBitsMessage field Type. Forgot to add a check in ValidateBasic?")
			}
			src.TrySend(VoteSetBitsChannel, cdc.MustMarshalBinaryBare(&VoteSetBitsMessage{
				Height:  msg.Height,
				Round:   msg.Round,
				Type:    msg.Type,
				BlockID: msg.BlockID,
				Votes:   ourVotes,
			}))
		default:
			conR.Logger.Error(fmt.Sprintf("Unknown message type %v", reflect.TypeOf(msg)))
		}

	case DataChannel:
		if conR.FastSync() {
			conR.Logger.Info("Ignoring message received during fastSync", "msg", msg)
			return
		}
		switch msg := msg.(type) {
		case *ProposalMessage:
			ps.SetHasProposal(msg.Proposal)
			conR.conS.peerMsgQueue <- msgInfo{msg, src.ID()}
		case *ProposalPOLMessage:
			ps.ApplyProposalPOLMessage(msg)
		case *BlockPartMessage:
			ps.SetHasProposalBlockPart(msg.Height, msg.Round, int(msg.Part.Index))
			conR.metrics.BlockParts.With("peer_id", string(src.ID())).Add(1)
			conR.conS.peerMsgQueue <- msgInfo{msg, src.ID()}
		default:
			conR.Logger.Error(fmt.Sprintf("Unknown message type %v", reflect.TypeOf(msg)))
		}

	case VoteChannel:
		if conR.FastSync() {
			conR.Logger.Info("Ignoring message received during fastSync", "msg", msg)
			return
		}
		switch msg := msg.(type) {
		case *VoteMessage:
			cs := conR.conS
			cs.mtx.RLock()
			height, valSize, lastCommitSize := cs.Height, cs.Validators.Size(), cs.LastCommit.Size()
			cs.mtx.RUnlock()
			ps.EnsureVoteBitArrays(height, valSize)
			ps.EnsureVoteBitArrays(height-1, lastCommitSize)
			ps.SetHasVote(msg.Vote)

			cs.peerMsgQueue <- msgInfo{msg, src.ID()}

		default:
			// don't punish (leave room for soft upgrades)
			conR.Logger.Error(fmt.Sprintf("Unknown message type %v", reflect.TypeOf(msg)))
		}

	case VoteSetBitsChannel:
		if conR.FastSync() {
			conR.Logger.Info("Ignoring message received during fastSync", "msg", msg)
			return
		}
		switch msg := msg.(type) {
		case *VoteSetBitsMessage:
			cs := conR.conS
			cs.mtx.Lock()
			height, votes := cs.Height, cs.Votes
			cs.mtx.Unlock()

			if height == msg.Height {
				var ourVotes *bits.BitArray
				switch msg.Type {
				case types.PrevoteType:
					ourVotes = votes.Prevotes(msg.Round).BitArrayByBlockID(msg.BlockID)
				case types.PrecommitType:
					ourVotes = votes.Precommits(msg.Round).BitArrayByBlockID(msg.BlockID)
				default:
					panic("Bad VoteSetBitsMessage field Type. Forgot to add a check in ValidateBasic?")
				}
				ps.ApplyVoteSetBitsMessage(msg, ourVotes)
			} else {
				ps.ApplyVoteSetBitsMessage(msg, nil)
			}
		default:
			// don't punish (leave room for soft upgrades)
			conR.Logger.Error(fmt.Sprintf("Unknown message type %v", reflect.TypeOf(msg)))
		}

	default:
		conR.Logger.Error(fmt.Sprintf("Unknown chId %X", chID))
	}
}

// SetEventBus sets event bus.
func (conR *Reactor) SetEventBus(b *types.EventBus) {
	conR.eventBus = b
	conR.conS.SetEventBus(b)
}

// FastSync returns whether the consensus reactor is in fast-sync mode.
func (conR *Reactor) FastSync() bool {
	conR.mtx.RLock()
	defer conR.mtx.RUnlock()
	return conR.fastSync
}

//--------------------------------------

// subscribeToBroadcastEvents subscribes for new round steps and votes
// using internal pubsub defined on state to broadcast
// them to peers upon receiving.
func (conR *Reactor) subscribeToBroadcastEvents() {
	const subscriber = "consensus-reactor"
	conR.conS.evsw.AddListenerForEvent(subscriber, types.EventNewRoundStep,
		func(data tmevents.EventData) {
			conR.broadcastNewRoundStepMessage(data.(*cstypes.RoundState))
		})

	conR.conS.evsw.AddListenerForEvent(subscriber, types.EventValidBlock,
		func(data tmevents.EventData) {
			conR.broadcastNewValidBlockMessage(data.(*cstypes.RoundState))
		})

	conR.conS.evsw.AddListenerForEvent(subscriber, types.EventVote,
		func(data tmevents.EventData) {
			conR.broadcastHasVoteMessage(data.(*types.Vote))
		})

}

func (conR *Reactor) unsubscribeFromBroadcastEvents() {
	const subscriber = "consensus-reactor"
	conR.conS.evsw.RemoveListener(subscriber)
}

func (conR *Reactor) broadcastNewRoundStepMessage(rs *cstypes.RoundState) {
	nrsMsg := makeRoundStepMessage(rs)
	conR.Switch.Broadcast(StateChannel, cdc.MustMarshalBinaryBare(nrsMsg))
}

func (conR *Reactor) broadcastNewValidBlockMessage(rs *cstypes.RoundState) {
	csMsg := &NewValidBlockMessage{
		Height:           rs.Height,
		Round:            rs.Round,
		BlockPartsHeader: rs.ProposalBlockParts.Header(),
		BlockParts:       rs.ProposalBlockParts.BitArray(),
		IsCommit:         rs.Step == cstypes.RoundStepCommit,
	}
	conR.Switch.Broadcast(StateChannel, cdc.MustMarshalBinaryBare(csMsg))
}

// Broadcasts HasVoteMessage to peers that care.
func (conR *Reactor) broadcastHasVoteMessage(vote *types.Vote) {
	msg := &HasVoteMessage{
		Height: vote.Height,
		Round:  vote.Round,
		Type:   vote.Type,
		Index:  vote.ValidatorIndex,
	}
	conR.Switch.Broadcast(StateChannel, cdc.MustMarshalBinaryBare(msg))
	/*
		// TODO: Make this broadcast more selective.
		for _, peer := range conR.Switch.Peers().List() {
			ps, ok := peer.Get(PeerStateKey).(*PeerState)
			if !ok {
				panic(fmt.Sprintf("Peer %v has no state", peer))
			}
			prs := ps.GetRoundState()
			if prs.Height == vote.Height {
				// TODO: Also filter on round?
				peer.TrySend(StateChannel, struct{ ConsensusMessage }{msg})
			} else {
				// Height doesn't match
				// TODO: check a field, maybe CatchupCommitRound?
				// TODO: But that requires changing the struct field comment.
			}
		}
	*/
}

func makeRoundStepMessage(rs *cstypes.RoundState) (nrsMsg *NewRoundStepMessage) {
	nrsMsg = &NewRoundStepMessage{
		Height:                rs.Height,
		Round:                 rs.Round,
		Step:                  rs.Step,
		SecondsSinceStartTime: int(time.Since(rs.StartTime).Seconds()),
		LastCommitRound:       rs.LastCommit.GetRound(),
	}
	return
}

func (conR *Reactor) sendNewRoundStepMessage(peer p2p.Peer) {
	rs := conR.conS.GetRoundState()
	nrsMsg := makeRoundStepMessage(rs)
	peer.Send(StateChannel, cdc.MustMarshalBinaryBare(nrsMsg))
}

func (conR *Reactor) gossipDataRoutine(peer p2p.Peer, ps *PeerState) {
	logger := conR.Logger.With("peer", peer)

OUTER_LOOP:
	for {
		// Manage disconnects from self or peer.
		if !peer.IsRunning() || !conR.IsRunning() {
			logger.Info("Stopping gossipDataRoutine for peer")
			return
		}
		rs := conR.conS.GetRoundState()
		prs := ps.GetRoundState()

		// Send proposal Block parts?
		if rs.ProposalBlockParts.HasHeader(prs.ProposalBlockPartsHeader) {
			if index, ok := rs.ProposalBlockParts.BitArray().Sub(prs.ProposalBlockParts.Copy()).PickRandom(); ok {
				part := rs.ProposalBlockParts.GetPart(index)
				msg := &BlockPartMessage{
					Height: rs.Height, // This tells peer that this part applies to us.
					Round:  rs.Round,  // This tells peer that this part applies to us.
					Part:   part,
				}
				logger.Debug("Sending block part", "height", prs.Height, "round", prs.Round)
				if peer.Send(DataChannel, cdc.MustMarshalBinaryBare(msg)) {
					ps.SetHasProposalBlockPart(prs.Height, prs.Round, index)
				}
				continue OUTER_LOOP
			}
		}

		// If the peer is on a previous height, help catch up.
		if (0 < prs.Height) && (prs.Height < rs.Height) {
			heightLogger := logger.With("height", prs.Height)

			// if we never received the commit message from the peer, the block parts wont be initialized
			if prs.ProposalBlockParts == nil {
				blockMeta := conR.conS.blockStore.LoadBlockMeta(prs.Height)
				if blockMeta == nil {
					heightLogger.Error("Failed to load block meta",
						"blockstoreHeight", conR.conS.blockStore.Height())
					time.Sleep(conR.conS.config.PeerGossipSleepDuration)
				} else {
					ps.InitProposalBlockParts(blockMeta.BlockID.PartsHeader)
				}
				// continue the loop since prs is a copy and not effected by this initialization
				continue OUTER_LOOP
			}
			conR.gossipDataForCatchup(heightLogger, rs, prs, ps, peer)
			continue OUTER_LOOP
		}

		// If height and round don't match, sleep.
		if (rs.Height != prs.Height) || (rs.Round != prs.Round) {
			//logger.Info("Peer Height|Round mismatch, sleeping", "peerHeight", prs.Height, "peerRound", prs.Round, "peer", peer)
			time.Sleep(conR.conS.config.PeerGossipSleepDuration)
			continue OUTER_LOOP
		}

		// By here, height and round match.
		// Proposal block parts were already matched and sent if any were wanted.
		// (These can match on hash so the round doesn't matter)
		// Now consider sending other things, like the Proposal itself.

		// Send Proposal && ProposalPOL BitArray?
		if rs.Proposal != nil && !prs.Proposal {
			// Proposal: share the proposal metadata with peer.
			{
				msg := &ProposalMessage{Proposal: rs.Proposal}
				logger.Debug("Sending proposal", "height", prs.Height, "round", prs.Round)
				if peer.Send(DataChannel, cdc.MustMarshalBinaryBare(msg)) {
					// NOTE[ZM]: A peer might have received different proposal msg so this Proposal msg will be rejected!
					ps.SetHasProposal(rs.Proposal)
				}
			}
			// ProposalPOL: lets peer know which POL votes we have so far.
			// Peer must receive ProposalMessage first.
			// rs.Proposal was validated, so rs.Proposal.POLRound <= rs.Round,
			// so we definitely have rs.Votes.Prevotes(rs.Proposal.POLRound).
			if 0 <= rs.Proposal.POLRound {
				msg := &ProposalPOLMessage{
					Height:           rs.Height,
					ProposalPOLRound: rs.Proposal.POLRound,
					ProposalPOL:      rs.Votes.Prevotes(rs.Proposal.POLRound).BitArray(),
				}
				logger.Debug("Sending POL", "height", prs.Height, "round", prs.Round)
				peer.Send(DataChannel, cdc.MustMarshalBinaryBare(msg))
			}
			continue OUTER_LOOP
		}

		// Nothing to do. Sleep.
		time.Sleep(conR.conS.config.PeerGossipSleepDuration)
		continue OUTER_LOOP
	}
}

func (conR *Reactor) gossipDataForCatchup(logger log.Logger, rs *cstypes.RoundState,
	prs *cstypes.PeerRoundState, ps *PeerState, peer p2p.Peer) {

	if index, ok := prs.ProposalBlockParts.Not().PickRandom(); ok {
		// Ensure that the peer's PartSetHeader is correct
		blockMeta := conR.conS.blockStore.LoadBlockMeta(prs.Height)
		if blockMeta == nil {
			logger.Error("Failed to load block meta",
				"ourHeight", rs.Height, "blockstoreHeight", conR.conS.blockStore.Height())
			time.Sleep(conR.conS.config.PeerGossipSleepDuration)
			return
		} else if !blockMeta.BlockID.PartsHeader.Equals(prs.ProposalBlockPartsHeader) {
			logger.Info("Peer ProposalBlockPartsHeader mismatch, sleeping",
				"blockPartsHeader", blockMeta.BlockID.PartsHeader, "peerBlockPartsHeader", prs.ProposalBlockPartsHeader)
			time.Sleep(conR.conS.config.PeerGossipSleepDuration)
			return
		}
		// Load the part
		part := conR.conS.blockStore.LoadBlockPart(prs.Height, index)
		if part == nil {
			logger.Error("Could not load part", "index", index,
				"blockPartsHeader", blockMeta.BlockID.PartsHeader, "peerBlockPartsHeader", prs.ProposalBlockPartsHeader)
			time.Sleep(conR.conS.config.PeerGossipSleepDuration)
			return
		}
		// Send the part
		msg := &BlockPartMessage{
			Height: prs.Height, // Not our height, so it doesn't matter.
			Round:  prs.Round,  // Not our height, so it doesn't matter.
			Part:   part,
		}
		logger.Debug("Sending block part for catchup", "round", prs.Round, "index", index)
		if peer.Send(DataChannel, cdc.MustMarshalBinaryBare(msg)) {
			ps.SetHasProposalBlockPart(prs.Height, prs.Round, index)
		} else {
			logger.Debug("Sending block part for catchup failed")
		}
		return
	}
	//logger.Info("No parts to send in catch-up, sleeping")
	time.Sleep(conR.conS.config.PeerGossipSleepDuration)
}

func (conR *Reactor) gossipVotesRoutine(peer p2p.Peer, ps *PeerState) {
	logger := conR.Logger.With("peer", peer)

	// Simple hack to throttle logs upon sleep.
	var sleeping = 0

OUTER_LOOP:
	for {
		// Manage disconnects from self or peer.
		if !peer.IsRunning() || !conR.IsRunning() {
			logger.Info("Stopping gossipVotesRoutine for peer")
			return
		}
		rs := conR.conS.GetRoundState()
		prs := ps.GetRoundState()

		switch sleeping {
		case 1: // First sleep
			sleeping = 2
		case 2: // No more sleep
			sleeping = 0
		}

		//logger.Debug("gossipVotesRoutine", "rsHeight", rs.Height, "rsRound", rs.Round,
		//	"prsHeight", prs.Height, "prsRound", prs.Round, "prsStep", prs.Step)

		// If height matches, then send LastCommit, Prevotes, Precommits.
		if rs.Height == prs.Height {
			heightLogger := logger.With("height", prs.Height)
			if conR.gossipVotesForHeight(heightLogger, rs, prs, ps) {
				continue OUTER_LOOP
			}
		}

		// Special catchup logic.
		// If peer is lagging by height 1, send LastCommit.
		if prs.Height != 0 && rs.Height == prs.Height+1 {
			if ps.PickSendVote(rs.LastCommit) {
				logger.Debug("Picked rs.LastCommit to send", "height", prs.Height)
				continue OUTER_LOOP
			}
		}

		// Catchup logic
		// If peer is lagging by more than 1, send Commit.
		if prs.Height != 0 && rs.Height >= prs.Height+2 {
			// Load the block commit for prs.Height,
			// which contains precommit signatures for prs.Height.
			commit := conR.conS.blockStore.LoadBlockCommit(prs.Height)
			if ps.PickSendVote(commit) {
				logger.Debug("Picked Catchup commit to send", "height", prs.Height)
				continue OUTER_LOOP
			}
		}

		if sleeping == 0 {
			// We sent nothing. Sleep...
			sleeping = 1
			logger.Debug("No votes to send, sleeping", "rs.Height", rs.Height, "prs.Height", prs.Height,
				"localPV", rs.Votes.Prevotes(rs.Round).BitArray(), "peerPV", prs.Prevotes,
				"localPC", rs.Votes.Precommits(rs.Round).BitArray(), "peerPC", prs.Precommits)
		} else if sleeping == 2 {
			// Continued sleep...
			sleeping = 1
		}

		time.Sleep(conR.conS.config.PeerGossipSleepDuration)
		continue OUTER_LOOP
	}
}

func (conR *Reactor) gossipVotesForHeight(
	logger log.Logger,
	rs *cstypes.RoundState,
	prs *cstypes.PeerRoundState,
	ps *PeerState,
) bool {

	// If there are lastCommits to send...
	if prs.Step == cstypes.RoundStepNewHeight {
		if ps.PickSendVote(rs.LastCommit) {
			logger.Debug("Picked rs.LastCommit to send")
			return true
		}
	}
	// If there are POL prevotes to send...
	if prs.Step <= cstypes.RoundStepPropose && prs.Round != -1 && prs.Round <= rs.Round && prs.ProposalPOLRound != -1 {
		if polPrevotes := rs.Votes.Prevotes(prs.ProposalPOLRound); polPrevotes != nil {
			if ps.PickSendVote(polPrevotes) {
				logger.Debug("Picked rs.Prevotes(prs.ProposalPOLRound) to send",
					"round", prs.ProposalPOLRound)
				return true
			}
		}
	}
	// If there are prevotes to send...
	if prs.Step <= cstypes.RoundStepPrevoteWait && prs.Round != -1 && prs.Round <= rs.Round {
		if ps.PickSendVote(rs.Votes.Prevotes(prs.Round)) {
			logger.Debug("Picked rs.Prevotes(prs.Round) to send", "round", prs.Round)
			return true
		}
	}
	// If there are precommits to send...
	if prs.Step <= cstypes.RoundStepPrecommitWait && prs.Round != -1 && prs.Round <= rs.Round {
		if ps.PickSendVote(rs.Votes.Precommits(prs.Round)) {
			logger.Debug("Picked rs.Precommits(prs.Round) to send", "round", prs.Round)
			return true
		}
	}
	// If there are prevotes to send...Needed because of validBlock mechanism
	if prs.Round != -1 && prs.Round <= rs.Round {
		if ps.PickSendVote(rs.Votes.Prevotes(prs.Round)) {
			logger.Debug("Picked rs.Prevotes(prs.Round) to send", "round", prs.Round)
			return true
		}
	}
	// If there are POLPrevotes to send...
	if prs.ProposalPOLRound != -1 {
		if polPrevotes := rs.Votes.Prevotes(prs.ProposalPOLRound); polPrevotes != nil {
			if ps.PickSendVote(polPrevotes) {
				logger.Debug("Picked rs.Prevotes(prs.ProposalPOLRound) to send",
					"round", prs.ProposalPOLRound)
				return true
			}
		}
	}

	return false
}

// NOTE: `queryMaj23Routine` has a simple crude design since it only comes
// into play for liveness when there's a signature DDoS attack happening.
func (conR *Reactor) queryMaj23Routine(peer p2p.Peer, ps *PeerState) {
	logger := conR.Logger.With("peer", peer)

OUTER_LOOP:
	for {
		// Manage disconnects from self or peer.
		if !peer.IsRunning() || !conR.IsRunning() {
			logger.Info("Stopping queryMaj23Routine for peer")
			return
		}

		// Maybe send Height/Round/Prevotes
		{
			rs := conR.conS.GetRoundState()
			prs := ps.GetRoundState()
			if rs.Height == prs.Height {
				if maj23, ok := rs.Votes.Prevotes(prs.Round).TwoThirdsMajority(); ok {
					peer.TrySend(StateChannel, cdc.MustMarshalBinaryBare(&VoteSetMaj23Message{
						Height:  prs.Height,
						Round:   prs.Round,
						Type:    types.PrevoteType,
						BlockID: maj23,
					}))
					time.Sleep(conR.conS.config.PeerQueryMaj23SleepDuration)
				}
			}
		}

		// Maybe send Height/Round/Precommits
		{
			rs := conR.conS.GetRoundState()
			prs := ps.GetRoundState()
			if rs.Height == prs.Height {
				if maj23, ok := rs.Votes.Precommits(prs.Round).TwoThirdsMajority(); ok {
					peer.TrySend(StateChannel, cdc.MustMarshalBinaryBare(&VoteSetMaj23Message{
						Height:  prs.Height,
						Round:   prs.Round,
						Type:    types.PrecommitType,
						BlockID: maj23,
					}))
					time.Sleep(conR.conS.config.PeerQueryMaj23SleepDuration)
				}
			}
		}

		// Maybe send Height/Round/ProposalPOL
		{
			rs := conR.conS.GetRoundState()
			prs := ps.GetRoundState()
			if rs.Height == prs.Height && prs.ProposalPOLRound >= 0 {
				if maj23, ok := rs.Votes.Prevotes(prs.ProposalPOLRound).TwoThirdsMajority(); ok {
					peer.TrySend(StateChannel, cdc.MustMarshalBinaryBare(&VoteSetMaj23Message{
						Height:  prs.Height,
						Round:   prs.ProposalPOLRound,
						Type:    types.PrevoteType,
						BlockID: maj23,
					}))
					time.Sleep(conR.conS.config.PeerQueryMaj23SleepDuration)
				}
			}
		}

		// Little point sending LastCommitRound/LastCommit,
		// These are fleeting and non-blocking.

		// Maybe send Height/CatchupCommitRound/CatchupCommit.
		{
			prs := ps.GetRoundState()
			if prs.CatchupCommitRound != -1 && 0 < prs.Height && prs.Height <= conR.conS.blockStore.Height() {
				commit := conR.conS.LoadCommit(prs.Height)
				peer.TrySend(StateChannel, cdc.MustMarshalBinaryBare(&VoteSetMaj23Message{
					Height:  prs.Height,
					Round:   commit.Round,
					Type:    types.PrecommitType,
					BlockID: commit.BlockID,
				}))
				time.Sleep(conR.conS.config.PeerQueryMaj23SleepDuration)
			}
		}

		time.Sleep(conR.conS.config.PeerQueryMaj23SleepDuration)

		continue OUTER_LOOP
	}
}

func (conR *Reactor) peerStatsRoutine() {
	for {
		if !conR.IsRunning() {
			conR.Logger.Info("Stopping peerStatsRoutine")
			return
		}

		select {
		case msg := <-conR.conS.statsMsgQueue:
			// Get peer
			peer := conR.Switch.Peers().Get(msg.PeerID)
			if peer == nil {
				conR.Logger.Debug("Attempt to update stats for non-existent peer",
					"peer", msg.PeerID)
				continue
			}
			// Get peer state
			ps, ok := peer.Get(types.PeerStateKey).(*PeerState)
			if !ok {
				panic(fmt.Sprintf("Peer %v has no state", peer))
			}
			switch msg.Msg.(type) {
			case *VoteMessage:
				if numVotes := ps.RecordVote(); numVotes%votesToContributeToBecomeGoodPeer == 0 {
					conR.Switch.MarkPeerAsGood(peer)
				}
			case *BlockPartMessage:
				if numParts := ps.RecordBlockPart(); numParts%blocksToContributeToBecomeGoodPeer == 0 {
					conR.Switch.MarkPeerAsGood(peer)
				}
			}
		case <-conR.conS.Quit():
			return

		case <-conR.Quit():
			return
		}
	}
}

// String returns a string representation of the Reactor.
// NOTE: For now, it is just a hard-coded string to avoid accessing unprotected shared variables.
// TODO: improve!
func (conR *Reactor) String() string {
	// better not to access shared variables
	return "ConsensusReactor" // conR.StringIndented("")
}

// StringIndented returns an indented string representation of the Reactor
func (conR *Reactor) StringIndented(indent string) string {
	s := "ConsensusReactor{\n"
	s += indent + "  " + conR.conS.StringIndented(indent+"  ") + "\n"
	for _, peer := range conR.Switch.Peers().List() {
		ps, ok := peer.Get(types.PeerStateKey).(*PeerState)
		if !ok {
			panic(fmt.Sprintf("Peer %v has no state", peer))
		}
		s += indent + "  " + ps.StringIndented(indent+"  ") + "\n"
	}
	s += indent + "}"
	return s
}

func (conR *Reactor) updateFastSyncingMetric() {
	var fastSyncing float64
	if conR.fastSync {
		fastSyncing = 1
	} else {
		fastSyncing = 0
	}
	conR.metrics.FastSyncing.Set(fastSyncing)
}

// ReactorMetrics sets the metrics
func ReactorMetrics(metrics *Metrics) ReactorOption {
	return func(conR *Reactor) { conR.metrics = metrics }
}

//-----------------------------------------------------------------------------

var (
	ErrPeerStateHeightRegression = errors.New("error peer state height regression")
	ErrPeerStateInvalidStartTime = errors.New("error peer state invalid startTime")
)

// PeerState contains the known state of a peer, including its connection and
// threadsafe access to its PeerRoundState.
// NOTE: THIS GETS DUMPED WITH rpc/core/consensus.go.
// Be mindful of what you Expose.
type PeerState struct {
	peer   p2p.Peer
	logger log.Logger

	mtx   sync.Mutex             // NOTE: Modify below using setters, never directly.
	PRS   cstypes.PeerRoundState `json:"round_state"` // Exposed.
	Stats *peerStateStats        `json:"stats"`       // Exposed.
}

// peerStateStats holds internal statistics for a peer.
type peerStateStats struct {
	Votes      int `json:"votes"`
	BlockParts int `json:"block_parts"`
}

func (pss peerStateStats) String() string {
	return fmt.Sprintf("peerStateStats{votes: %d, blockParts: %d}",
		pss.Votes, pss.BlockParts)
}

// NewPeerState returns a new PeerState for the given Peer
func NewPeerState(peer p2p.Peer) *PeerState {
	return &PeerState{
		peer:   peer,
		logger: log.NewNopLogger(),
		PRS: cstypes.PeerRoundState{
			Round:              -1,
			ProposalPOLRound:   -1,
			LastCommitRound:    -1,
			CatchupCommitRound: -1,
		},
		Stats: &peerStateStats{},
	}
}

// SetLogger allows to set a logger on the peer state. Returns the peer state
// itself.
func (ps *PeerState) SetLogger(logger log.Logger) *PeerState {
	ps.logger = logger
	return ps
}

// GetRoundState returns an shallow copy of the PeerRoundState.
// There's no point in mutating it since it won't change PeerState.
func (ps *PeerState) GetRoundState() *cstypes.PeerRoundState {
	ps.mtx.Lock()
	defer ps.mtx.Unlock()

	prs := ps.PRS // copy
	return &prs
}

// ToJSON returns a json of PeerState, marshalled using go-amino.
func (ps *PeerState) ToJSON() ([]byte, error) {
	ps.mtx.Lock()
	defer ps.mtx.Unlock()

	return cdc.MarshalJSON(ps)
}

// GetHeight returns an atomic snapshot of the PeerRoundState's height
// used by the mempool to ensure peers are caught up before broadcasting new txs
func (ps *PeerState) GetHeight() int64 {
	ps.mtx.Lock()
	defer ps.mtx.Unlock()
	return ps.PRS.Height
}

// SetHasProposal sets the given proposal as known for the peer.
func (ps *PeerState) SetHasProposal(proposal *types.Proposal) {
	ps.mtx.Lock()
	defer ps.mtx.Unlock()

	if ps.PRS.Height != proposal.Height || ps.PRS.Round != proposal.Round {
		return
	}

	if ps.PRS.Proposal {
		return
	}

	ps.PRS.Proposal = true

	// ps.PRS.ProposalBlockParts is set due to NewValidBlockMessage
	if ps.PRS.ProposalBlockParts != nil {
		return
	}

	ps.PRS.ProposalBlockPartsHeader = proposal.BlockID.PartsHeader
	ps.PRS.ProposalBlockParts = bits.NewBitArray(int(proposal.BlockID.PartsHeader.Total))
	ps.PRS.ProposalPOLRound = proposal.POLRound
	ps.PRS.ProposalPOL = nil // Nil until ProposalPOLMessage received.
}

// InitProposalBlockParts initializes the peer's proposal block parts header and bit array.
func (ps *PeerState) InitProposalBlockParts(partsHeader types.PartSetHeader) {
	ps.mtx.Lock()
	defer ps.mtx.Unlock()

	if ps.PRS.ProposalBlockParts != nil {
		return
	}

	ps.PRS.ProposalBlockPartsHeader = partsHeader
	ps.PRS.ProposalBlockParts = bits.NewBitArray(int(partsHeader.Total))
}

// SetHasProposalBlockPart sets the given block part index as known for the peer.
func (ps *PeerState) SetHasProposalBlockPart(height int64, round int32, index int) {
	ps.mtx.Lock()
	defer ps.mtx.Unlock()

	if ps.PRS.Height != height || ps.PRS.Round != round {
		return
	}

	ps.PRS.ProposalBlockParts.SetIndex(index, true)
}

// PickSendVote picks a vote and sends it to the peer.
// Returns true if vote was sent.
func (ps *PeerState) PickSendVote(votes types.VoteSetReader) bool {
	if vote, ok := ps.PickVoteToSend(votes); ok {
		msg := &VoteMessage{vote}
		ps.logger.Debug("Sending vote message", "ps", ps, "vote", vote)
		if ps.peer.Send(VoteChannel, cdc.MustMarshalBinaryBare(msg)) {
			ps.SetHasVote(vote)
			return true
		}
		return false
	}
	return false
}

// PickVoteToSend picks a vote to send to the peer.
// Returns true if a vote was picked.
// NOTE: `votes` must be the correct Size() for the Height().
func (ps *PeerState) PickVoteToSend(votes types.VoteSetReader) (vote *types.Vote, ok bool) {
	ps.mtx.Lock()
	defer ps.mtx.Unlock()

	if votes.Size() == 0 {
		return nil, false
	}

	height, round, votesType, size := votes.GetHeight(), votes.GetRound(), types.SignedMsgType(votes.Type()), votes.Size()

	// Lazily set data using 'votes'.
	if votes.IsCommit() {
		ps.ensureCatchupCommitRound(height, round, size)
	}
	ps.ensureVoteBitArrays(height, size)

	psVotes := ps.getVoteBitArray(height, round, votesType)
	if psVotes == nil {
		return nil, false // Not something worth sending
	}
	if index, ok := votes.BitArray().Sub(psVotes).PickRandom(); ok {
<<<<<<< HEAD
		return votes.GetByIndex(uint32(index)), true
=======
		return votes.GetByIndex(int32(index)), true
>>>>>>> 9cf40bfa
	}
	return nil, false
}

func (ps *PeerState) getVoteBitArray(height int64, round int32, votesType types.SignedMsgType) *bits.BitArray {
	if !types.IsVoteTypeValid(votesType) {
		return nil
	}

	if ps.PRS.Height == height {
		if ps.PRS.Round == round {
			switch votesType {
			case types.PrevoteType:
				return ps.PRS.Prevotes
			case types.PrecommitType:
				return ps.PRS.Precommits
			}
		}
		if ps.PRS.CatchupCommitRound == round {
			switch votesType {
			case types.PrevoteType:
				return nil
			case types.PrecommitType:
				return ps.PRS.CatchupCommit
			}
		}
		if ps.PRS.ProposalPOLRound == round {
			switch votesType {
			case types.PrevoteType:
				return ps.PRS.ProposalPOL
			case types.PrecommitType:
				return nil
			}
		}
		return nil
	}
	if ps.PRS.Height == height+1 {
		if ps.PRS.LastCommitRound == round {
			switch votesType {
			case types.PrevoteType:
				return nil
			case types.PrecommitType:
				return ps.PRS.LastCommit
			}
		}
		return nil
	}
	return nil
}

// 'round': A round for which we have a +2/3 commit.
func (ps *PeerState) ensureCatchupCommitRound(height int64, round int32, numValidators int) {
	if ps.PRS.Height != height {
		return
	}
	/*
		NOTE: This is wrong, 'round' could change.
		e.g. if orig round is not the same as block LastCommit round.
		if ps.CatchupCommitRound != -1 && ps.CatchupCommitRound != round {
			panic(fmt.Sprintf(
				"Conflicting CatchupCommitRound. Height: %v,
				Orig: %v,
				New: %v",
				height,
				ps.CatchupCommitRound,
				round))
		}
	*/
	if ps.PRS.CatchupCommitRound == round {
		return // Nothing to do!
	}
	ps.PRS.CatchupCommitRound = round
	if round == ps.PRS.Round {
		ps.PRS.CatchupCommit = ps.PRS.Precommits
	} else {
		ps.PRS.CatchupCommit = bits.NewBitArray(numValidators)
	}
}

// EnsureVoteBitArrays ensures the bit-arrays have been allocated for tracking
// what votes this peer has received.
// NOTE: It's important to make sure that numValidators actually matches
// what the node sees as the number of validators for height.
func (ps *PeerState) EnsureVoteBitArrays(height int64, numValidators int) {
	ps.mtx.Lock()
	defer ps.mtx.Unlock()
	ps.ensureVoteBitArrays(height, numValidators)
}

func (ps *PeerState) ensureVoteBitArrays(height int64, numValidators int) {
	if ps.PRS.Height == height {
		if ps.PRS.Prevotes == nil {
			ps.PRS.Prevotes = bits.NewBitArray(numValidators)
		}
		if ps.PRS.Precommits == nil {
			ps.PRS.Precommits = bits.NewBitArray(numValidators)
		}
		if ps.PRS.CatchupCommit == nil {
			ps.PRS.CatchupCommit = bits.NewBitArray(numValidators)
		}
		if ps.PRS.ProposalPOL == nil {
			ps.PRS.ProposalPOL = bits.NewBitArray(numValidators)
		}
	} else if ps.PRS.Height == height+1 {
		if ps.PRS.LastCommit == nil {
			ps.PRS.LastCommit = bits.NewBitArray(numValidators)
		}
	}
}

// RecordVote increments internal votes related statistics for this peer.
// It returns the total number of added votes.
func (ps *PeerState) RecordVote() int {
	ps.mtx.Lock()
	defer ps.mtx.Unlock()

	ps.Stats.Votes++

	return ps.Stats.Votes
}

// VotesSent returns the number of blocks for which peer has been sending us
// votes.
func (ps *PeerState) VotesSent() int {
	ps.mtx.Lock()
	defer ps.mtx.Unlock()

	return ps.Stats.Votes
}

// RecordBlockPart increments internal block part related statistics for this peer.
// It returns the total number of added block parts.
func (ps *PeerState) RecordBlockPart() int {
	ps.mtx.Lock()
	defer ps.mtx.Unlock()

	ps.Stats.BlockParts++
	return ps.Stats.BlockParts
}

// BlockPartsSent returns the number of useful block parts the peer has sent us.
func (ps *PeerState) BlockPartsSent() int {
	ps.mtx.Lock()
	defer ps.mtx.Unlock()

	return ps.Stats.BlockParts
}

// SetHasVote sets the given vote as known by the peer
func (ps *PeerState) SetHasVote(vote *types.Vote) {
	ps.mtx.Lock()
	defer ps.mtx.Unlock()

	ps.setHasVote(vote.Height, vote.Round, vote.Type, vote.ValidatorIndex)
}

<<<<<<< HEAD
func (ps *PeerState) setHasVote(height int64, round int32, voteType types.SignedMsgType, index uint32) {
=======
func (ps *PeerState) setHasVote(height int64, round int32, voteType types.SignedMsgType, index int32) {
>>>>>>> 9cf40bfa
	logger := ps.logger.With(
		"peerH/R",
		fmt.Sprintf("%d/%d", ps.PRS.Height, ps.PRS.Round),
		"H/R",
		fmt.Sprintf("%d/%d", height, round))
	logger.Debug("setHasVote", "type", voteType, "index", index)

	// NOTE: some may be nil BitArrays -> no side effects.
	psVotes := ps.getVoteBitArray(height, round, voteType)
	if psVotes != nil {
		psVotes.SetIndex(int(index), true)
	}
}

// ApplyNewRoundStepMessage updates the peer state for the new round.
func (ps *PeerState) ApplyNewRoundStepMessage(msg *NewRoundStepMessage) {
	ps.mtx.Lock()
	defer ps.mtx.Unlock()

	// Ignore duplicates or decreases
	if CompareHRS(msg.Height, msg.Round, msg.Step, ps.PRS.Height, ps.PRS.Round, ps.PRS.Step) <= 0 {
		return
	}

	// Just remember these values.
	psHeight := ps.PRS.Height
	psRound := ps.PRS.Round
	psCatchupCommitRound := ps.PRS.CatchupCommitRound
	psCatchupCommit := ps.PRS.CatchupCommit

	startTime := tmtime.Now().Add(-1 * time.Duration(msg.SecondsSinceStartTime) * time.Second)
	ps.PRS.Height = msg.Height
	ps.PRS.Round = msg.Round
	ps.PRS.Step = msg.Step
	ps.PRS.StartTime = startTime
	if psHeight != msg.Height || psRound != msg.Round {
		ps.PRS.Proposal = false
		ps.PRS.ProposalBlockPartsHeader = types.PartSetHeader{}
		ps.PRS.ProposalBlockParts = nil
		ps.PRS.ProposalPOLRound = -1
		ps.PRS.ProposalPOL = nil
		// We'll update the BitArray capacity later.
		ps.PRS.Prevotes = nil
		ps.PRS.Precommits = nil
	}
	if psHeight == msg.Height && psRound != msg.Round && msg.Round == psCatchupCommitRound {
		// Peer caught up to CatchupCommitRound.
		// Preserve psCatchupCommit!
		// NOTE: We prefer to use prs.Precommits if
		// pr.Round matches pr.CatchupCommitRound.
		ps.PRS.Precommits = psCatchupCommit
	}
	if psHeight != msg.Height {
		// Shift Precommits to LastCommit.
		if psHeight+1 == msg.Height && psRound == msg.LastCommitRound {
			ps.PRS.LastCommitRound = msg.LastCommitRound
			ps.PRS.LastCommit = ps.PRS.Precommits
		} else {
			ps.PRS.LastCommitRound = msg.LastCommitRound
			ps.PRS.LastCommit = nil
		}
		// We'll update the BitArray capacity later.
		ps.PRS.CatchupCommitRound = -1
		ps.PRS.CatchupCommit = nil
	}
}

// ApplyNewValidBlockMessage updates the peer state for the new valid block.
func (ps *PeerState) ApplyNewValidBlockMessage(msg *NewValidBlockMessage) {
	ps.mtx.Lock()
	defer ps.mtx.Unlock()

	if ps.PRS.Height != msg.Height {
		return
	}

	if ps.PRS.Round != msg.Round && !msg.IsCommit {
		return
	}

	ps.PRS.ProposalBlockPartsHeader = msg.BlockPartsHeader
	ps.PRS.ProposalBlockParts = msg.BlockParts
}

// ApplyProposalPOLMessage updates the peer state for the new proposal POL.
func (ps *PeerState) ApplyProposalPOLMessage(msg *ProposalPOLMessage) {
	ps.mtx.Lock()
	defer ps.mtx.Unlock()

	if ps.PRS.Height != msg.Height {
		return
	}
	if ps.PRS.ProposalPOLRound != msg.ProposalPOLRound {
		return
	}

	// TODO: Merge onto existing ps.PRS.ProposalPOL?
	// We might have sent some prevotes in the meantime.
	ps.PRS.ProposalPOL = msg.ProposalPOL
}

// ApplyHasVoteMessage updates the peer state for the new vote.
func (ps *PeerState) ApplyHasVoteMessage(msg *HasVoteMessage) {
	ps.mtx.Lock()
	defer ps.mtx.Unlock()

	if ps.PRS.Height != msg.Height {
		return
	}

	ps.setHasVote(msg.Height, msg.Round, msg.Type, msg.Index)
}

// ApplyVoteSetBitsMessage updates the peer state for the bit-array of votes
// it claims to have for the corresponding BlockID.
// `ourVotes` is a BitArray of votes we have for msg.BlockID
// NOTE: if ourVotes is nil (e.g. msg.Height < rs.Height),
// we conservatively overwrite ps's votes w/ msg.Votes.
func (ps *PeerState) ApplyVoteSetBitsMessage(msg *VoteSetBitsMessage, ourVotes *bits.BitArray) {
	ps.mtx.Lock()
	defer ps.mtx.Unlock()

	votes := ps.getVoteBitArray(msg.Height, msg.Round, msg.Type)
	if votes != nil {
		if ourVotes == nil {
			votes.Update(msg.Votes)
		} else {
			otherVotes := votes.Sub(ourVotes)
			hasVotes := otherVotes.Or(msg.Votes)
			votes.Update(hasVotes)
		}
	}
}

// String returns a string representation of the PeerState
func (ps *PeerState) String() string {
	return ps.StringIndented("")
}

// StringIndented returns a string representation of the PeerState
func (ps *PeerState) StringIndented(indent string) string {
	ps.mtx.Lock()
	defer ps.mtx.Unlock()
	return fmt.Sprintf(`PeerState{
%s  Key        %v
%s  RoundState %v
%s  Stats      %v
%s}`,
		indent, ps.peer.ID(),
		indent, ps.PRS.StringIndented(indent+"  "),
		indent, ps.Stats,
		indent)
}

//-----------------------------------------------------------------------------
// Messages

// Message is a message that can be sent and received on the Reactor
type Message interface {
	ValidateBasic() error
}

func RegisterMessages(cdc *amino.Codec) {
	cdc.RegisterInterface((*Message)(nil), nil)
	cdc.RegisterConcrete(&NewRoundStepMessage{}, "tendermint/NewRoundStepMessage", nil)
	cdc.RegisterConcrete(&NewValidBlockMessage{}, "tendermint/NewValidBlockMessage", nil)
	cdc.RegisterConcrete(&ProposalMessage{}, "tendermint/Proposal", nil)
	cdc.RegisterConcrete(&ProposalPOLMessage{}, "tendermint/ProposalPOL", nil)
	cdc.RegisterConcrete(&BlockPartMessage{}, "tendermint/BlockPart", nil)
	cdc.RegisterConcrete(&VoteMessage{}, "tendermint/Vote", nil)
	cdc.RegisterConcrete(&HasVoteMessage{}, "tendermint/HasVote", nil)
	cdc.RegisterConcrete(&VoteSetMaj23Message{}, "tendermint/VoteSetMaj23", nil)
	cdc.RegisterConcrete(&VoteSetBitsMessage{}, "tendermint/VoteSetBits", nil)
}

func decodeMsg(bz []byte) (msg Message, err error) {
	if len(bz) > maxMsgSize {
		return msg, fmt.Errorf("msg exceeds max size (%d > %d)", len(bz), maxMsgSize)
	}
	err = cdc.UnmarshalBinaryBare(bz, &msg)
	return
}

//-------------------------------------

// NewRoundStepMessage is sent for every step taken in the ConsensusState.
// For every height/round/step transition
type NewRoundStepMessage struct {
	Height                int64
	Round                 int32
	Step                  cstypes.RoundStepType
	SecondsSinceStartTime int
	LastCommitRound       int32
}

// ValidateBasic performs basic validation.
func (m *NewRoundStepMessage) ValidateBasic() error {
	if m.Height < 0 {
		return errors.New("negative Height")
	}
	if m.Round < 0 {
		return errors.New("negative Round")
	}
	if !m.Step.IsValid() {
		return errors.New("invalid Step")
	}

	// NOTE: SecondsSinceStartTime may be negative

	if (m.Height == 1 && m.LastCommitRound != -1) ||
		(m.Height > 1 && m.LastCommitRound < -1) { // TODO: #2737 LastCommitRound should always be >= 0 for heights > 1
		return errors.New("invalid LastCommitRound (for 1st block: -1, for others: >= 0)")
	}
	return nil
}

// String returns a string representation.
func (m *NewRoundStepMessage) String() string {
	return fmt.Sprintf("[NewRoundStep H:%v R:%v S:%v LCR:%v]",
		m.Height, m.Round, m.Step, m.LastCommitRound)
}

//-------------------------------------

// NewValidBlockMessage is sent when a validator observes a valid block B in some round r,
//i.e., there is a Proposal for block B and 2/3+ prevotes for the block B in the round r.
// In case the block is also committed, then IsCommit flag is set to true.
type NewValidBlockMessage struct {
	Height           int64
	Round            int32
	BlockPartsHeader types.PartSetHeader
	BlockParts       *bits.BitArray
	IsCommit         bool
}

// ValidateBasic performs basic validation.
func (m *NewValidBlockMessage) ValidateBasic() error {
	if m.Height < 0 {
		return errors.New("negative Height")
	}
	if m.Round < 0 {
		return errors.New("negative Round")
	}
	if err := m.BlockPartsHeader.ValidateBasic(); err != nil {
		return fmt.Errorf("wrong BlockPartsHeader: %v", err)
	}
	if m.BlockParts.Size() == 0 {
		return errors.New("empty blockParts")
	}
	if m.BlockParts.Size() != int(m.BlockPartsHeader.Total) {
		return fmt.Errorf("blockParts bit array size %d not equal to BlockPartsHeader.Total %d",
			m.BlockParts.Size(),
			m.BlockPartsHeader.Total)
	}
	if m.BlockParts.Size() > int(types.MaxBlockPartsCount) {
		return errors.Errorf("blockParts bit array is too big: %d, max: %d", m.BlockParts.Size(), types.MaxBlockPartsCount)
	}
	return nil
}

// String returns a string representation.
func (m *NewValidBlockMessage) String() string {
	return fmt.Sprintf("[ValidBlockMessage H:%v R:%v BP:%v BA:%v IsCommit:%v]",
		m.Height, m.Round, m.BlockPartsHeader, m.BlockParts, m.IsCommit)
}

//-------------------------------------

// ProposalMessage is sent when a new block is proposed.
type ProposalMessage struct {
	Proposal *types.Proposal
}

// ValidateBasic performs basic validation.
func (m *ProposalMessage) ValidateBasic() error {
	return m.Proposal.ValidateBasic()
}

// String returns a string representation.
func (m *ProposalMessage) String() string {
	return fmt.Sprintf("[Proposal %v]", m.Proposal)
}

//-------------------------------------

// ProposalPOLMessage is sent when a previous proposal is re-proposed.
type ProposalPOLMessage struct {
	Height           int64
	ProposalPOLRound int32
	ProposalPOL      *bits.BitArray
}

// ValidateBasic performs basic validation.
func (m *ProposalPOLMessage) ValidateBasic() error {
	if m.Height < 0 {
		return errors.New("negative Height")
	}
	if m.ProposalPOLRound < 0 {
		return errors.New("negative ProposalPOLRound")
	}
	if m.ProposalPOL.Size() == 0 {
		return errors.New("empty ProposalPOL bit array")
	}
	if m.ProposalPOL.Size() > types.MaxVotesCount {
		return errors.Errorf("ProposalPOL bit array is too big: %d, max: %d", m.ProposalPOL.Size(), types.MaxVotesCount)
	}
	return nil
}

// String returns a string representation.
func (m *ProposalPOLMessage) String() string {
	return fmt.Sprintf("[ProposalPOL H:%v POLR:%v POL:%v]", m.Height, m.ProposalPOLRound, m.ProposalPOL)
}

//-------------------------------------

// BlockPartMessage is sent when gossipping a piece of the proposed block.
type BlockPartMessage struct {
	Height int64
	Round  int32
	Part   *types.Part
}

// ValidateBasic performs basic validation.
func (m *BlockPartMessage) ValidateBasic() error {
	if m.Height < 0 {
		return errors.New("negative Height")
	}
	if m.Round < 0 {
		return errors.New("negative Round")
	}
	if err := m.Part.ValidateBasic(); err != nil {
		return fmt.Errorf("wrong Part: %v", err)
	}
	return nil
}

// String returns a string representation.
func (m *BlockPartMessage) String() string {
	return fmt.Sprintf("[BlockPart H:%v R:%v P:%v]", m.Height, m.Round, m.Part)
}

//-------------------------------------

// VoteMessage is sent when voting for a proposal (or lack thereof).
type VoteMessage struct {
	Vote *types.Vote
}

// ValidateBasic performs basic validation.
func (m *VoteMessage) ValidateBasic() error {
	return m.Vote.ValidateBasic()
}

// String returns a string representation.
func (m *VoteMessage) String() string {
	return fmt.Sprintf("[Vote %v]", m.Vote)
}

//-------------------------------------

// HasVoteMessage is sent to indicate that a particular vote has been received.
type HasVoteMessage struct {
	Height int64
	Round  int32
	Type   types.SignedMsgType
<<<<<<< HEAD
	Index  uint32
=======
	Index  int32
>>>>>>> 9cf40bfa
}

// ValidateBasic performs basic validation.
func (m *HasVoteMessage) ValidateBasic() error {
	if m.Height < 0 {
		return errors.New("negative Height")
	}
	if m.Round < 0 {
		return errors.New("negative Round")
	}
	if !types.IsVoteTypeValid(m.Type) {
		return errors.New("invalid Type")
	}
	if m.Index-1 < 0 {
		return errors.New("negative Index")
	}
	return nil
}

// String returns a string representation.
func (m *HasVoteMessage) String() string {
	return fmt.Sprintf("[HasVote VI:%v V:{%v/%02d/%v}]", m.Index, m.Height, m.Round, m.Type)
}

//-------------------------------------

// VoteSetMaj23Message is sent to indicate that a given BlockID has seen +2/3 votes.
type VoteSetMaj23Message struct {
	Height  int64
	Round   int32
	Type    types.SignedMsgType
	BlockID types.BlockID
}

// ValidateBasic performs basic validation.
func (m *VoteSetMaj23Message) ValidateBasic() error {
	if m.Height < 0 {
		return errors.New("negative Height")
	}
	if m.Round < 0 {
		return errors.New("negative Round")
	}
	if !types.IsVoteTypeValid(m.Type) {
		return errors.New("invalid Type")
	}
	if err := m.BlockID.ValidateBasic(); err != nil {
		return fmt.Errorf("wrong BlockID: %v", err)
	}
	return nil
}

// String returns a string representation.
func (m *VoteSetMaj23Message) String() string {
	return fmt.Sprintf("[VSM23 %v/%02d/%v %v]", m.Height, m.Round, m.Type, m.BlockID)
}

//-------------------------------------

// VoteSetBitsMessage is sent to communicate the bit-array of votes seen for the BlockID.
type VoteSetBitsMessage struct {
	Height  int64
	Round   int32
	Type    types.SignedMsgType
	BlockID types.BlockID
	Votes   *bits.BitArray
}

// ValidateBasic performs basic validation.
func (m *VoteSetBitsMessage) ValidateBasic() error {
	if m.Height < 0 {
		return errors.New("negative Height")
	}
	if m.Round < 0 {
		return errors.New("negative Round")
	}
	if !types.IsVoteTypeValid(m.Type) {
		return errors.New("invalid Type")
	}
	if err := m.BlockID.ValidateBasic(); err != nil {
		return fmt.Errorf("wrong BlockID: %v", err)
	}
	// NOTE: Votes.Size() can be zero if the node does not have any
	if m.Votes.Size() > types.MaxVotesCount {
		return fmt.Errorf("votes bit array is too big: %d, max: %d", m.Votes.Size(), types.MaxVotesCount)
	}
	return nil
}

// String returns a string representation.
func (m *VoteSetBitsMessage) String() string {
	return fmt.Sprintf("[VSB %v/%02d/%v %v %v]", m.Height, m.Round, m.Type, m.BlockID, m.Votes)
}

//-------------------------------------<|MERGE_RESOLUTION|>--- conflicted
+++ resolved
@@ -1068,11 +1068,7 @@
 		return nil, false // Not something worth sending
 	}
 	if index, ok := votes.BitArray().Sub(psVotes).PickRandom(); ok {
-<<<<<<< HEAD
 		return votes.GetByIndex(uint32(index)), true
-=======
-		return votes.GetByIndex(int32(index)), true
->>>>>>> 9cf40bfa
 	}
 	return nil, false
 }
@@ -1229,11 +1225,7 @@
 	ps.setHasVote(vote.Height, vote.Round, vote.Type, vote.ValidatorIndex)
 }
 
-<<<<<<< HEAD
 func (ps *PeerState) setHasVote(height int64, round int32, voteType types.SignedMsgType, index uint32) {
-=======
-func (ps *PeerState) setHasVote(height int64, round int32, voteType types.SignedMsgType, index int32) {
->>>>>>> 9cf40bfa
 	logger := ps.logger.With(
 		"peerH/R",
 		fmt.Sprintf("%d/%d", ps.PRS.Height, ps.PRS.Round),
@@ -1600,11 +1592,7 @@
 	Height int64
 	Round  int32
 	Type   types.SignedMsgType
-<<<<<<< HEAD
 	Index  uint32
-=======
-	Index  int32
->>>>>>> 9cf40bfa
 }
 
 // ValidateBasic performs basic validation.
