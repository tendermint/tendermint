--- conflicted
+++ resolved
@@ -1227,11 +1227,7 @@
 	ps.setHasVote(vote.Height, vote.Round, vote.Type, vote.ValidatorIndex)
 }
 
-<<<<<<< HEAD
-func (ps *PeerState) setHasVote(height int64, round int32, voteType tmproto.SignedMsgType, index int32) {
-=======
 func (ps *PeerState) setHasVote(height int64, round int32, voteType types.SignedMsgType, index uint32) {
->>>>>>> c661bf63
 	logger := ps.logger.With(
 		"peerH/R",
 		fmt.Sprintf("%d/%d", ps.PRS.Height, ps.PRS.Round),
@@ -1597,13 +1593,8 @@
 type HasVoteMessage struct {
 	Height int64
 	Round  int32
-<<<<<<< HEAD
-	Type   tmproto.SignedMsgType
-	Index  int32
-=======
 	Type   types.SignedMsgType
 	Index  uint32
->>>>>>> c661bf63
 }
 
 // ValidateBasic performs basic validation.
