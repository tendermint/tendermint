--- conflicted
+++ resolved
@@ -671,15 +671,12 @@
 	}
 }
 
-<<<<<<< HEAD
-func (conR *Reactor) gossipVotesForHeight(logger log.Logger, rs *cstypes.RoundState, prs *cstypes.PeerRoundState, ps *PeerState) bool {
-=======
-func (conR *ConsensusReactor) gossipVotesForHeight(
+func (conR *Reactor) gossipVotesForHeight(
 	logger log.Logger,
 	rs *cstypes.RoundState,
 	prs *cstypes.PeerRoundState,
-	ps *PeerState) bool {
->>>>>>> 288f1a0b
+	ps *PeerState,
+) bool {
 
 	// If there are lastCommits to send...
 	if prs.Step == cstypes.RoundStepNewHeight {
@@ -1225,19 +1222,14 @@
 	ps.setHasVote(vote.Height, vote.Round, vote.Type, vote.ValidatorIndex)
 }
 
-<<<<<<< HEAD
 func (ps *PeerState) setHasVote(height int64, round int, msgType types.SignedMsgType, index int) {
-	logger := ps.logger.With("peerH/R", fmt.Sprintf("%d/%d", ps.PRS.Height, ps.PRS.Round), "H/R", fmt.Sprintf("%d/%d", height, round))
-	logger.Debug("setHasVote", "type", msgType, "index", index)
-=======
-func (ps *PeerState) setHasVote(height int64, round int, type_ types.SignedMsgType, index int) {
 	logger := ps.logger.With(
 		"peerH/R",
 		fmt.Sprintf("%d/%d", ps.PRS.Height, ps.PRS.Round),
 		"H/R",
-		fmt.Sprintf("%d/%d", height, round))
-	logger.Debug("setHasVote", "type", type_, "index", index)
->>>>>>> 288f1a0b
+		fmt.Sprintf("%d/%d", height, round),
+	)
+	logger.Debug("setHasVote", "type", msgType, "index", index)
 
 	// NOTE: some may be nil BitArrays -> no side effects.
 	psVotes := ps.getVoteBitArray(height, round, msgType)
