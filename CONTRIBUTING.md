--- conflicted
+++ resolved
@@ -111,20 +111,6 @@
 
 We use [Docker](https://www.docker.com/) to generate the protobuf stubs. To generate the stubs yourself, make sure docker is running then run `make proto-gen`.
 
-<<<<<<< HEAD
-## Vagrant
-
-If you are a [Vagrant](https://www.vagrantup.com/) user, you can get started
-hacking Tendermint with the commands below.
-
-NOTE: In case you installed Vagrant in 2017, you might need to run
-`vagrant box update` to upgrade to the latest `ubuntu/xenial64`.
-
-```sh
-vagrant up
-vagrant ssh
-make test
-=======
 ### Visual Studio Code
 
 If you are a VS Code user, you may want to add the following to your `.vscode/settings.json`:
@@ -138,7 +124,6 @@
     ]
   }
 }
->>>>>>> 97a3e44e
 ```
 
 ## Changelog
@@ -242,56 +227,6 @@
 
 Each PR should have one commit once it lands on `master`; this can be accomplished by using the "squash and merge" button on Github. Be sure to edit your commit message, though!
 
-<<<<<<< HEAD
-### Release Procedure
-
-#### Major Release
-
-1. Start on `master`
-2. Run integration tests (see `test_integrations` in Makefile)
-3. Prepare release in a pull request against `master` (to be squash merged):
-   - Copy `CHANGELOG_PENDING.md` to top of `CHANGELOG.md`; if this release
-      had release candidates, squash all the RC updates into one
-   - Run `python ./scripts/linkify_changelog.py CHANGELOG.md` to add links for
-     all issues
-   - run `bash ./scripts/authors.sh` to get a list of authors since the latest
-     release, and add the github aliases of external contributors to the top of
-     the changelog. To lookup an alias from an email, try `bash ./scripts/authors.sh <email>`
-   - Reset the `CHANGELOG_PENDING.md`
-   - Bump TMVersionDefault version in  `version.go`
-   - Bump P2P and block protocol versions in  `version.go`, if necessary
-   - Bump ABCI protocol version in `version.go`, if necessary
-   - Make sure all significant breaking changes are covered in `UPGRADING.md`
-   - Add any release notes you would like to be added to the body of the release to `release_notes.md`.
-4. Push a tag with prepared release details (this will trigger the release `vX.X.0`)
-   - `git tag -a vX.X.x -m 'Release vX.X.x'`
-   - `git push origin vX.X.x`
-5. Update the changelog.md file on master with the releases changelog.
-6. Delete any RC branches and tags for this release (if applicable)
-
-#### Minor Release
-
-Minor releases are done differently from major releases: They are built off of long-lived release candidate branches, rather than from master.
-
-1. Checkout the long-lived release candidate branch: `git checkout rcX/vX.X.X`
-2. Run integration tests: `make test_integrations`
-3. Prepare the release:
-   - copy `CHANGELOG_PENDING.md` to top of `CHANGELOG.md`
-   - run `python ./scripts/linkify_changelog.py CHANGELOG.md` to add links for all issues
-   - run `bash ./scripts/authors.sh` to get a list of authors since the latest release, and add the GitHub aliases of external contributors to the top of the CHANGELOG. To lookup an alias from an email, try `bash ./scripts/authors.sh <email>`
-   - reset the `CHANGELOG_PENDING.md`
-   - bump P2P and block protocol versions in  `version.go`, if necessary
-   - bump ABCI protocol version in `version.go`, if necessary
-   - make sure all significant breaking changes are covered in `UPGRADING.md`
-   - Add any release notes you would like to be added to the body of the release to `release_notes.md`.
-4. Create a release branch `release/vX.X.x` off the release candidate branch:
-   - `git checkout -b release/vX.X.x`
-   - `git push -u origin release/vX.X.x`
-   - Note that all branches prefixed with `release` are protected once pushed. You will need admin help to make any changes to the branch.
-5. Once the release branch has been approved, make sure to pull it locally, then push a tag.
-   - `git tag -a vX.X.x -m 'Release vX.X.x'`
-   - `git push origin vX.X.x`
-=======
 ### Release procedure
 
 #### A note about backport branches
@@ -432,43 +367,13 @@
 5. Once this change has landed on the backport branch, make sure to pull it locally, then push a tag.
    - `git tag -a v0.35.1 -m 'Release v0.35.1'`
    - `git push origin v0.35.1`
->>>>>>> 97a3e44e
 6. Create a pull request back to master with the CHANGELOG & version changes from the latest release.
    - Remove all `R:minor` labels from the pull requests that were included in the release.
    - Do not merge the backport branch into master.
 
 ## Testing
 
-<<<<<<< HEAD
-1. start from the existing release branch you want to backport changes to (e.g. v0.30)
-   Branch to a release/vX.X.X branch locally (e.g. release/v0.30.7)
-2. Cherry pick the commit(s) that contain the changes you want to backport (usually these commits are from squash-merged PRs which were already reviewed)
-3. Follow steps 2 and 3 from [Major Release](#major-release)
-4. Push changes to release/vX.X.X branch
-5. Open a PR against the existing vX.X branch
-
-#### Release Candidates
-
-Before creating an official release, especially a major release, we may want to create a
-release candidate (RC) for our friends and partners to test out. We use git tags to
-create RCs, and we build them off of RC branches. RC branches typically have names formatted
-like `RCX/vX.X.X` (or, concretely, `RC0/v0.34.0`), while the tags themselves follow
-the "standard" release naming conventions, with `-rcX` at the end (`vX.X.X-rcX`).
-
-(Note that branches and tags _cannot_ have the same names, so it's important that these branches
-have distinct names from the tags/release names.)
-
-1. Start from the RC branch (e.g. `RC0/v0.34.0`).
-2. Create the new tag, specifying a name and a tag "message":  
-   `git tag -a v0.34.0-rc0 -m "Release Candidate v0.34.0-rc0` 
-3. Push the tag back up to origin:  
-   `git push origin v0.34.0-rc4`  
-   Now the tag should be available on the repo's releases page. 
-4. Create a new release candidate branch for any possible updates to the RC:  
-   `git checkout -b RC1/v0.34.0; git push origin RC1/v0.34.0`
-=======
 ### Unit tests
->>>>>>> 97a3e44e
 
 Unit tests are located in `_test.go` files as directed by [the Go testing
 package](https://golang.org/pkg/testing/). If you're adding or removing a
@@ -488,29 +393,6 @@
 
 End-to-end tests are used to verify a fully integrated Tendermint network.
 
-<<<<<<< HEAD
-### Unit tests
-
-Unit tests are located in `_test.go` files as directed by [the Go testing
-package](https://golang.org/pkg/testing/). If you're adding or removing a
-function, please check there's a `TestType_Method` test for it.
-
-Run: `make test`
-
-### Integration tests
-
-Integration tests are also located in `_test.go` files. What differentiates
-them is a more complicated setup, which usually involves setting up two or more
-components.
-
-Run: `make test_integrations`
-
-### End-to-end tests
-
-End-to-end tests are used to verify a fully integrated Tendermint network.
-
-=======
->>>>>>> 97a3e44e
 See [README](./test/e2e/README.md) for details.
 
 Run:
@@ -521,18 +403,6 @@
   ./build/runner -f networks/ci.toml
 ```
 
-<<<<<<< HEAD
-### Maverick
-
-**If you're changing the code in `consensus` package, please make sure to
-replicate all the changes in `./test/maverick/consensus`**. Maverick is a
-byzantine node used to assert that the validator gets punished for malicious
-behavior.
-
-See [README](./test/maverick/README.md) for details.
-
-=======
->>>>>>> 97a3e44e
 ### Model-based tests (ADVANCED)
 
 *NOTE: if you're just submitting your first PR, you won't need to touch these
