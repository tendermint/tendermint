--- conflicted
+++ resolved
@@ -127,13 +127,11 @@
 
 You should now be able to run `make proto-gen` from inside the root Tendermint directory to generate new files from proto files.
 
-<<<<<<< HEAD
-
 ### Visual Studio Code
 
 If you are a VS Code user, you may want to add the following to your `.vscode/settings.json`:  
 
-```
+```json
 {	
   "protoc": {	
     "options": [	
@@ -144,22 +142,6 @@
 }
 ```
 
-## Vagrant
-
-If you are a [Vagrant](https://www.vagrantup.com/) user, you can get started
-hacking Tendermint with the commands below.
-
-NOTE: In case you installed Vagrant in 2017, you might need to run
-`vagrant box update` to upgrade to the latest `ubuntu/xenial64`.
-
-```sh
-vagrant up
-vagrant ssh
-make test
-```
-
-=======
->>>>>>> 68dc751a
 ## Changelog
 
 Every fix, improvement, feature, or breaking change should be made in a
