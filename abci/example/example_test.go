--- conflicted
+++ resolved
@@ -162,16 +162,9 @@
 	// Write requests
 	for counter := 0; counter < numDeliverTxs; counter++ {
 		// Send request
-<<<<<<< HEAD
 		response, err := client.DeliverTx(ctx, &types.RequestDeliverTx{Tx: []byte("test")})
-		if err != nil {
-			t.Fatalf("Error in GRPC DeliverTx: %v", err.Error())
-		}
-=======
-		response, err := client.DeliverTx(context.Background(), &types.RequestDeliverTx{Tx: []byte("test")})
 		require.NoError(t, err, "Error in GRPC DeliverTx")
 
->>>>>>> 3c8955e4
 		counter++
 		if response.Code != code.CodeTypeOK {
 			t.Error("DeliverTx failed with ret_code", response.Code)
