--- conflicted
+++ resolved
@@ -50,13 +50,8 @@
 }
 
 func TestKVStoreKV(t *testing.T) {
-<<<<<<< HEAD
 	kvstore := NewApplication()
-	key := "abc"
-=======
-	kvstore := NewKVStoreApplication()
 	key := testKey
->>>>>>> 961e1d36
 	value := key
 	tx := []byte(key)
 	testKVStore(t, kvstore, tx, key, value)
