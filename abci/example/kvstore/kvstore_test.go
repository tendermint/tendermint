package kvstore

import (
	"bytes"
	"context"
	"fmt"
	"sort"
	"testing"

	"github.com/fortytw2/leaktest"
	"github.com/stretchr/testify/require"

	abciclient "github.com/tendermint/tendermint/abci/client"
	"github.com/tendermint/tendermint/abci/example/code"
	abciserver "github.com/tendermint/tendermint/abci/server"
	"github.com/tendermint/tendermint/abci/types"
<<<<<<< HEAD
	"github.com/tendermint/tendermint/libs/log"
	"github.com/tendermint/tendermint/libs/service"
	tmproto "github.com/tendermint/tendermint/proto/tendermint/types"
=======
>>>>>>> 6c40ad39
)

const (
	testKey   = "abc"
	testValue = "def"
)

func testKVStore(ctx context.Context, t *testing.T, app types.Application, tx []byte, key, value string) {
	req := &types.RequestFinalizeBlock{Txs: [][]byte{tx}}
	ar, err := app.FinalizeBlock(ctx, req)
	require.NoError(t, err)
	require.Equal(t, 1, len(ar.TxResults))
	require.False(t, ar.TxResults[0].IsErr())
	// repeating tx doesn't raise error
	ar, err = app.FinalizeBlock(ctx, req)
	require.NoError(t, err)
	require.Equal(t, 1, len(ar.TxResults))
	require.False(t, ar.TxResults[0].IsErr())
	// commit
	_, err = app.Commit(ctx)
	require.NoError(t, err)

	info, err := app.Info(ctx, &types.RequestInfo{})
	require.NoError(t, err)
	require.NotZero(t, info.LastBlockHeight)

	// make sure query is fine
	resQuery, err := app.Query(ctx, &types.RequestQuery{
		Path: "/store",
		Data: []byte(key),
	})
<<<<<<< HEAD

=======
	require.NoError(t, err)
>>>>>>> 6c40ad39
	require.Equal(t, code.CodeTypeOK, resQuery.Code)
	require.Equal(t, key, string(resQuery.Key))
	require.Equal(t, value, string(resQuery.Value))
	require.EqualValues(t, info.LastBlockHeight, resQuery.Height)

	// make sure proof is fine
	resQuery, err = app.Query(ctx, &types.RequestQuery{
		Path:  "/store",
		Data:  []byte(key),
		Prove: true,
	})
	require.NoError(t, err)
	require.EqualValues(t, code.CodeTypeOK, resQuery.Code)
	require.Equal(t, key, string(resQuery.Key))
	require.Equal(t, value, string(resQuery.Value))
	require.EqualValues(t, info.LastBlockHeight, resQuery.Height)
}

func TestKVStoreKV(t *testing.T) {
	ctx, cancel := context.WithCancel(context.Background())
	defer cancel()

	kvstore := NewApplication()
	key := testKey
	value := key
	tx := []byte(key)
	testKVStore(ctx, t, kvstore, tx, key, value)

	value = testValue
	tx = []byte(key + "=" + value)
	testKVStore(ctx, t, kvstore, tx, key, value)
}

func TestPersistentKVStoreKV(t *testing.T) {
	ctx, cancel := context.WithCancel(context.Background())
	defer cancel()

	dir := t.TempDir()
	logger := log.NewNopLogger()

	kvstore := NewPersistentKVStoreApplication(logger, dir)
	key := testKey
	value := key
	tx := []byte(key)
	testKVStore(ctx, t, kvstore, tx, key, value)

	value = testValue
	tx = []byte(key + "=" + value)
	testKVStore(ctx, t, kvstore, tx, key, value)
}

func TestPersistentKVStoreInfo(t *testing.T) {
	ctx, cancel := context.WithCancel(context.Background())
	defer cancel()
	dir := t.TempDir()
	logger := log.NewNopLogger()

	kvstore := NewPersistentKVStoreApplication(logger, dir)
	if err := InitKVStore(ctx, kvstore); err != nil {
		t.Fatal(err)
	}
	height := int64(0)

	resInfo, err := kvstore.Info(ctx, &types.RequestInfo{})
	if err != nil {
		t.Fatal(err)
	}

	if resInfo.LastBlockHeight != height {
		t.Fatalf("expected height of %d, got %d", height, resInfo.LastBlockHeight)
	}

	// make and apply block
	height = int64(1)
	hash := []byte("foo")
	if _, err := kvstore.FinalizeBlock(ctx, &types.RequestFinalizeBlock{Hash: hash, Height: height}); err != nil {
		t.Fatal(err)
	}

	if _, err := kvstore.Commit(ctx); err != nil {
		t.Fatal(err)

	}

	resInfo, err = kvstore.Info(ctx, &types.RequestInfo{})
	if err != nil {
		t.Fatal(err)
	}
	if resInfo.LastBlockHeight != height {
		t.Fatalf("expected height of %d, got %d", height, resInfo.LastBlockHeight)
	}

}

// add a validator, remove a validator, update a validator
func TestValUpdates(t *testing.T) {
	ctx, cancel := context.WithCancel(context.Background())
	defer cancel()

	kvstore := NewApplication()

	// init with some validators
	total := 10
	nInit := 5
	fullVals := RandValidatorSetUpdate(total)
	initVals := RandValidatorSetUpdate(nInit)

	// initialize with the first nInit
<<<<<<< HEAD
	kvstore.InitChain(types.RequestInitChain{
		ValidatorSet: &initVals,
=======
	_, err := kvstore.InitChain(ctx, &types.RequestInitChain{
		Validators: vals[:nInit],
>>>>>>> 6c40ad39
	})
	if err != nil {
		t.Fatal(err)
	}

<<<<<<< HEAD
	kvVals, err := kvstore.ValidatorSet()
	require.NoError(t, err)
	valSetEqualTest(t, *kvVals, initVals)

	tx, err := MarshalValidatorSetUpdate(&fullVals)
	require.NoError(t, err)
=======
	vals1, vals2 := vals[:nInit], kvstore.Validators()
	valsEqual(t, vals1, vals2)

	var v1, v2, v3 types.ValidatorUpdate

	// add some validators
	v1, v2 = vals[nInit], vals[nInit+1]
	diff := []types.ValidatorUpdate{v1, v2}
	tx1 := MakeValSetChangeTx(v1.PubKey, v1.Power)
	tx2 := MakeValSetChangeTx(v2.PubKey, v2.Power)

	makeApplyBlock(ctx, t, kvstore, 1, diff, tx1, tx2)

	vals1, vals2 = vals[:nInit+2], kvstore.Validators()
	valsEqual(t, vals1, vals2)

	// remove some validators
	v1, v2, v3 = vals[nInit-2], vals[nInit-1], vals[nInit]
	v1.Power = 0
	v2.Power = 0
	v3.Power = 0
	diff = []types.ValidatorUpdate{v1, v2, v3}
	tx1 = MakeValSetChangeTx(v1.PubKey, v1.Power)
	tx2 = MakeValSetChangeTx(v2.PubKey, v2.Power)
	tx3 := MakeValSetChangeTx(v3.PubKey, v3.Power)

	makeApplyBlock(ctx, t, kvstore, 2, diff, tx1, tx2, tx3)

	vals1 = append(vals[:nInit-2], vals[nInit+1]) // nolint: gocritic
	vals2 = kvstore.Validators()
	valsEqual(t, vals1, vals2)

	// update some validators
	v1 = vals[0]
	if v1.Power == 5 {
		v1.Power = 6
	} else {
		v1.Power = 5
	}
	diff = []types.ValidatorUpdate{v1}
	tx1 = MakeValSetChangeTx(v1.PubKey, v1.Power)

	makeApplyBlock(ctx, t, kvstore, 3, diff, tx1)
>>>>>>> 6c40ad39

	// change the validator set to the full validator set
	makeApplyBlock(t, kvstore, 1, fullVals, tx)

	kvVals, err = kvstore.ValidatorSet()
	require.NoError(t, err)
	valSetEqualTest(t, *kvVals, fullVals)
}

<<<<<<< HEAD
func makeApplyBlock(
	t *testing.T,
	kvstore types.Application,
	heightInt int,
	diff types.ValidatorSetUpdate,
	txs ...[]byte) {
=======
func makeApplyBlock(ctx context.Context, t *testing.T, kvstore types.Application, heightInt int, diff []types.ValidatorUpdate, txs ...[]byte) {
>>>>>>> 6c40ad39
	// make and apply block
	height := int64(heightInt)
	hash := []byte("foo")
	resFinalizeBlock, err := kvstore.FinalizeBlock(ctx, &types.RequestFinalizeBlock{
		Hash:   hash,
		Height: height,
		Txs:    txs,
	})
	if err != nil {
		t.Fatal(err)
	}

<<<<<<< HEAD
	kvstore.BeginBlock(types.RequestBeginBlock{Hash: hash, Header: header})
	for i, tx := range txs {
		r := kvstore.DeliverTx(types.RequestDeliverTx{Tx: tx})
		require.False(t, r.IsErr(), "i=%d, tx=%s, err=%s", i, tx, r.String())
=======
	_, err = kvstore.Commit(ctx)
	if err != nil {
		t.Fatal(err)
>>>>>>> 6c40ad39
	}

<<<<<<< HEAD
	valSetEqualTest(t, diff, *resEndBlock.ValidatorSetUpdate)
=======
	valsEqual(t, diff, resFinalizeBlock.ValidatorUpdates)
>>>>>>> 6c40ad39

}

// order doesn't matter
<<<<<<< HEAD
func valsEqualTest(t *testing.T, vals1, vals2 []types.ValidatorUpdate) {
	require.Equal(t, len(vals1), len(vals2), "vals dont match in len. got %d, expected %d", len(vals2), len(vals1))
=======
func valsEqual(t *testing.T, vals1, vals2 []types.ValidatorUpdate) {
	t.Helper()
	if len(vals1) != len(vals2) {
		t.Fatalf("vals dont match in len. got %d, expected %d", len(vals2), len(vals1))
	}
>>>>>>> 6c40ad39
	sort.Sort(types.ValidatorUpdates(vals1))
	sort.Sort(types.ValidatorUpdates(vals2))
	for i, v1 := range vals1 {
		v2 := vals2[i]
		if !v1.PubKey.Equal(v2.PubKey) ||
			v1.Power != v2.Power {
			t.Fatalf("vals dont match at index %d. got %X/%d , expected %X/%d", i, *v2.PubKey, v2.Power, *v1.PubKey, v1.Power)
		}
	}
}

<<<<<<< HEAD
func valSetEqualTest(t *testing.T, vals1, vals2 types.ValidatorSetUpdate) {
	valsEqualTest(t, vals1.ValidatorUpdates, vals2.ValidatorUpdates)
	if !vals1.ThresholdPublicKey.Equal(vals2.ThresholdPublicKey) {
		t.Fatalf("val set threshold public key did not match. got %X, expected %X",
			vals1.ThresholdPublicKey, vals2.ThresholdPublicKey)
	}
	if !bytes.Equal(vals1.QuorumHash, vals2.QuorumHash) {
		t.Fatalf("val set quorum hash did not match. got %X, expected %X",
			vals1.QuorumHash, vals2.QuorumHash)
	}
}

func makeSocketClientServer(app types.Application, name string) (abciclient.Client, service.Service, error) {
=======
func makeSocketClientServer(
	ctx context.Context,
	t *testing.T,
	logger log.Logger,
	app types.Application,
	name string,
) (abciclient.Client, service.Service, error) {
	t.Helper()

	ctx, cancel := context.WithCancel(ctx)
	t.Cleanup(cancel)
	t.Cleanup(leaktest.Check(t))

>>>>>>> 6c40ad39
	// Start the listener
	socket := fmt.Sprintf("unix://%s.sock", name)

	server := abciserver.NewSocketServer(logger.With("module", "abci-server"), socket, app)
	if err := server.Start(ctx); err != nil {
		cancel()
		return nil, nil, err
	}

	// Connect to the socket
	client := abciclient.NewSocketClient(logger.With("module", "abci-client"), socket, false)
	if err := client.Start(ctx); err != nil {
		cancel()
		return nil, nil, err
	}

	return client, server, nil
}

func makeGRPCClientServer(
	ctx context.Context,
	t *testing.T,
	logger log.Logger,
	app types.Application,
	name string,
) (abciclient.Client, service.Service, error) {
	ctx, cancel := context.WithCancel(ctx)
	t.Cleanup(cancel)
	t.Cleanup(leaktest.Check(t))

	// Start the listener
	socket := fmt.Sprintf("unix://%s.sock", name)

	server := abciserver.NewGRPCServer(logger.With("module", "abci-server"), socket, app)

	if err := server.Start(ctx); err != nil {
		cancel()
		return nil, nil, err
	}

	client := abciclient.NewGRPCClient(logger.With("module", "abci-client"), socket, true)

	if err := client.Start(ctx); err != nil {
		cancel()
		return nil, nil, err
	}
	return client, server, nil
}

func TestClientServer(t *testing.T) {
	ctx, cancel := context.WithCancel(context.Background())
	defer cancel()
	logger := log.NewNopLogger()

	// set up socket app
	kvstore := NewApplication()
	client, server, err := makeSocketClientServer(ctx, t, logger, kvstore, "kvstore-socket")
	require.NoError(t, err)
	t.Cleanup(func() { cancel(); server.Wait() })
	t.Cleanup(func() { cancel(); client.Wait() })

	runClientTests(ctx, t, client)

	// set up grpc app
	kvstore = NewApplication()
<<<<<<< HEAD
	gclient, gserver, err := makeGRPCClientServer(kvstore, "/tmp/kvstore-grpc")
=======
	gclient, gserver, err := makeGRPCClientServer(ctx, t, logger, kvstore, "/tmp/kvstore-grpc")
>>>>>>> 6c40ad39
	require.NoError(t, err)

	t.Cleanup(func() { cancel(); gserver.Wait() })
	t.Cleanup(func() { cancel(); gclient.Wait() })

	runClientTests(ctx, t, gclient)
}

func runClientTests(ctx context.Context, t *testing.T, client abciclient.Client) {
	// run some tests....
	key := testKey
	value := key
	tx := []byte(key)
	testClient(ctx, t, client, tx, key, value)

	value = testValue
	tx = []byte(key + "=" + value)
	testClient(ctx, t, client, tx, key, value)
}

func testClient(ctx context.Context, t *testing.T, app abciclient.Client, tx []byte, key, value string) {
	ar, err := app.FinalizeBlock(ctx, &types.RequestFinalizeBlock{Txs: [][]byte{tx}})
	require.NoError(t, err)
	require.Equal(t, 1, len(ar.TxResults))
	require.False(t, ar.TxResults[0].IsErr())
	// repeating FinalizeBlock doesn't raise error
	ar, err = app.FinalizeBlock(ctx, &types.RequestFinalizeBlock{Txs: [][]byte{tx}})
	require.NoError(t, err)
	require.Equal(t, 1, len(ar.TxResults))
	require.False(t, ar.TxResults[0].IsErr())
	// commit
	_, err = app.Commit(ctx)
	require.NoError(t, err)

	info, err := app.Info(ctx, &types.RequestInfo{})
	require.NoError(t, err)
	require.NotZero(t, info.LastBlockHeight)

	// make sure query is fine
	resQuery, err := app.Query(ctx, &types.RequestQuery{
		Path: "/store",
		Data: []byte(key),
	})
	require.NoError(t, err)
	require.Equal(t, code.CodeTypeOK, resQuery.Code)
	require.Equal(t, key, string(resQuery.Key))
	require.Equal(t, value, string(resQuery.Value))
	require.EqualValues(t, info.LastBlockHeight, resQuery.Height)

	// make sure proof is fine
	resQuery, err = app.Query(ctx, &types.RequestQuery{
		Path:  "/store",
		Data:  []byte(key),
		Prove: true,
	})
	require.NoError(t, err)
	require.Equal(t, code.CodeTypeOK, resQuery.Code)
	require.Equal(t, key, string(resQuery.Key))
	require.Equal(t, value, string(resQuery.Value))
	require.EqualValues(t, info.LastBlockHeight, resQuery.Height)
}<|MERGE_RESOLUTION|>--- conflicted
+++ resolved
@@ -14,12 +14,9 @@
 	"github.com/tendermint/tendermint/abci/example/code"
 	abciserver "github.com/tendermint/tendermint/abci/server"
 	"github.com/tendermint/tendermint/abci/types"
-<<<<<<< HEAD
 	"github.com/tendermint/tendermint/libs/log"
 	"github.com/tendermint/tendermint/libs/service"
 	tmproto "github.com/tendermint/tendermint/proto/tendermint/types"
-=======
->>>>>>> 6c40ad39
 )
 
 const (
@@ -51,11 +48,8 @@
 		Path: "/store",
 		Data: []byte(key),
 	})
-<<<<<<< HEAD
-
-=======
-	require.NoError(t, err)
->>>>>>> 6c40ad39
+
+	require.NoError(t, err)
 	require.Equal(t, code.CodeTypeOK, resQuery.Code)
 	require.Equal(t, key, string(resQuery.Key))
 	require.Equal(t, value, string(resQuery.Value))
@@ -164,89 +158,35 @@
 	initVals := RandValidatorSetUpdate(nInit)
 
 	// initialize with the first nInit
-<<<<<<< HEAD
-	kvstore.InitChain(types.RequestInitChain{
+	_, err := kvstore.InitChain(ctx, &types.RequestInitChain{
 		ValidatorSet: &initVals,
-=======
-	_, err := kvstore.InitChain(ctx, &types.RequestInitChain{
-		Validators: vals[:nInit],
->>>>>>> 6c40ad39
-	})
-	if err != nil {
-		t.Fatal(err)
-	}
-
-<<<<<<< HEAD
+	})
+	if err != nil {
+		t.Fatal(err)
+	}
+
 	kvVals, err := kvstore.ValidatorSet()
 	require.NoError(t, err)
 	valSetEqualTest(t, *kvVals, initVals)
 
 	tx, err := MarshalValidatorSetUpdate(&fullVals)
 	require.NoError(t, err)
-=======
-	vals1, vals2 := vals[:nInit], kvstore.Validators()
-	valsEqual(t, vals1, vals2)
-
-	var v1, v2, v3 types.ValidatorUpdate
-
-	// add some validators
-	v1, v2 = vals[nInit], vals[nInit+1]
-	diff := []types.ValidatorUpdate{v1, v2}
-	tx1 := MakeValSetChangeTx(v1.PubKey, v1.Power)
-	tx2 := MakeValSetChangeTx(v2.PubKey, v2.Power)
-
-	makeApplyBlock(ctx, t, kvstore, 1, diff, tx1, tx2)
-
-	vals1, vals2 = vals[:nInit+2], kvstore.Validators()
-	valsEqual(t, vals1, vals2)
-
-	// remove some validators
-	v1, v2, v3 = vals[nInit-2], vals[nInit-1], vals[nInit]
-	v1.Power = 0
-	v2.Power = 0
-	v3.Power = 0
-	diff = []types.ValidatorUpdate{v1, v2, v3}
-	tx1 = MakeValSetChangeTx(v1.PubKey, v1.Power)
-	tx2 = MakeValSetChangeTx(v2.PubKey, v2.Power)
-	tx3 := MakeValSetChangeTx(v3.PubKey, v3.Power)
-
-	makeApplyBlock(ctx, t, kvstore, 2, diff, tx1, tx2, tx3)
-
-	vals1 = append(vals[:nInit-2], vals[nInit+1]) // nolint: gocritic
-	vals2 = kvstore.Validators()
-	valsEqual(t, vals1, vals2)
-
-	// update some validators
-	v1 = vals[0]
-	if v1.Power == 5 {
-		v1.Power = 6
-	} else {
-		v1.Power = 5
-	}
-	diff = []types.ValidatorUpdate{v1}
-	tx1 = MakeValSetChangeTx(v1.PubKey, v1.Power)
-
-	makeApplyBlock(ctx, t, kvstore, 3, diff, tx1)
->>>>>>> 6c40ad39
 
 	// change the validator set to the full validator set
-	makeApplyBlock(t, kvstore, 1, fullVals, tx)
+	makeApplyBlock(ctx, t, kvstore, 1, fullVals, tx)
 
 	kvVals, err = kvstore.ValidatorSet()
 	require.NoError(t, err)
 	valSetEqualTest(t, *kvVals, fullVals)
 }
 
-<<<<<<< HEAD
 func makeApplyBlock(
+	ctx context.Context,
 	t *testing.T,
 	kvstore types.Application,
 	heightInt int,
 	diff types.ValidatorSetUpdate,
 	txs ...[]byte) {
-=======
-func makeApplyBlock(ctx context.Context, t *testing.T, kvstore types.Application, heightInt int, diff []types.ValidatorUpdate, txs ...[]byte) {
->>>>>>> 6c40ad39
 	// make and apply block
 	height := int64(heightInt)
 	hash := []byte("foo")
@@ -259,49 +199,30 @@
 		t.Fatal(err)
 	}
 
-<<<<<<< HEAD
-	kvstore.BeginBlock(types.RequestBeginBlock{Hash: hash, Header: header})
-	for i, tx := range txs {
-		r := kvstore.DeliverTx(types.RequestDeliverTx{Tx: tx})
-		require.False(t, r.IsErr(), "i=%d, tx=%s, err=%s", i, tx, r.String())
-=======
 	_, err = kvstore.Commit(ctx)
 	if err != nil {
 		t.Fatal(err)
->>>>>>> 6c40ad39
-	}
-
-<<<<<<< HEAD
-	valSetEqualTest(t, diff, *resEndBlock.ValidatorSetUpdate)
-=======
-	valsEqual(t, diff, resFinalizeBlock.ValidatorUpdates)
->>>>>>> 6c40ad39
+	}
+
+	valSetEqualTest(t, diff, resFinalizeBlock.ValidatorUpdates)
 
 }
 
 // order doesn't matter
-<<<<<<< HEAD
 func valsEqualTest(t *testing.T, vals1, vals2 []types.ValidatorUpdate) {
+	t.Helper()
 	require.Equal(t, len(vals1), len(vals2), "vals dont match in len. got %d, expected %d", len(vals2), len(vals1))
-=======
-func valsEqual(t *testing.T, vals1, vals2 []types.ValidatorUpdate) {
-	t.Helper()
-	if len(vals1) != len(vals2) {
-		t.Fatalf("vals dont match in len. got %d, expected %d", len(vals2), len(vals1))
-	}
->>>>>>> 6c40ad39
 	sort.Sort(types.ValidatorUpdates(vals1))
 	sort.Sort(types.ValidatorUpdates(vals2))
 	for i, v1 := range vals1 {
 		v2 := vals2[i]
 		if !v1.PubKey.Equal(v2.PubKey) ||
 			v1.Power != v2.Power {
-			t.Fatalf("vals dont match at index %d. got %X/%d , expected %X/%d", i, *v2.PubKey, v2.Power, *v1.PubKey, v1.Power)
+			t.Fatalf("vals dont match at index %d. got %X/%d , expected %X/%d", i, v2.PubKey, v2.Power, v1.PubKey, v1.Power)
 		}
 	}
 }
 
-<<<<<<< HEAD
 func valSetEqualTest(t *testing.T, vals1, vals2 types.ValidatorSetUpdate) {
 	valsEqualTest(t, vals1.ValidatorUpdates, vals2.ValidatorUpdates)
 	if !vals1.ThresholdPublicKey.Equal(vals2.ThresholdPublicKey) {
@@ -314,8 +235,6 @@
 	}
 }
 
-func makeSocketClientServer(app types.Application, name string) (abciclient.Client, service.Service, error) {
-=======
 func makeSocketClientServer(
 	ctx context.Context,
 	t *testing.T,
@@ -329,7 +248,6 @@
 	t.Cleanup(cancel)
 	t.Cleanup(leaktest.Check(t))
 
->>>>>>> 6c40ad39
 	// Start the listener
 	socket := fmt.Sprintf("unix://%s.sock", name)
 
@@ -395,11 +313,7 @@
 
 	// set up grpc app
 	kvstore = NewApplication()
-<<<<<<< HEAD
-	gclient, gserver, err := makeGRPCClientServer(kvstore, "/tmp/kvstore-grpc")
-=======
 	gclient, gserver, err := makeGRPCClientServer(ctx, t, logger, kvstore, "/tmp/kvstore-grpc")
->>>>>>> 6c40ad39
 	require.NoError(t, err)
 
 	t.Cleanup(func() { cancel(); gserver.Wait() })
