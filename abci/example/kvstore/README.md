# KVStore

There are two app's here: the KVStoreApplication and the PersistentKVStoreApplication.

## KVStoreApplication

The KVStoreApplication is a simple merkle key-value store.
Transactions of the form `key=value` are stored as key-value pairs in the tree.
Transactions without an `=` sign set the value to the key.
The app has no replay protection (other than what the mempool provides).

## PersistentKVStoreApplication

The PersistentKVStoreApplication wraps the KVStoreApplication
and provides three additional features:

1) persistence of state across app restarts (using Tendermint's ABCI-Handshake mechanism)
2) validator set changes

The state is persisted in leveldb along with the last block committed,
and the Handshake allows any necessary blocks to be replayed.
Validator set changes are effected using the following transaction format:

```md
"val:pubkey1!power1,pubkey2!power2,pubkey3!power3"
```

where `pubkeyN` is a base64-encoded 32-byte ed25519 key and `powerN` is a new voting power for the validator with `pubkeyN` (possibly a new one).
To remove a validator from the validator set, set power to `0`.
<<<<<<< HEAD
There is no sybil protection against new validators joining.

## ABCIPPKVStoreApplication

The ABCIPPKVStoreApplication wraps the KVStoreApplication with ABCI++ specific
methods.

### Prepare Proposal

Transaction could be

### Vote Extension
=======
There is no sybil protection against new validators joining.
>>>>>>> 68dd6c6e
<|MERGE_RESOLUTION|>--- conflicted
+++ resolved
@@ -27,19 +27,4 @@
 
 where `pubkeyN` is a base64-encoded 32-byte ed25519 key and `powerN` is a new voting power for the validator with `pubkeyN` (possibly a new one).
 To remove a validator from the validator set, set power to `0`.
-<<<<<<< HEAD
-There is no sybil protection against new validators joining.
-
-## ABCIPPKVStoreApplication
-
-The ABCIPPKVStoreApplication wraps the KVStoreApplication with ABCI++ specific
-methods.
-
-### Prepare Proposal
-
-Transaction could be
-
-### Vote Extension
-=======
-There is no sybil protection against new validators joining.
->>>>>>> 68dd6c6e
+There is no sybil protection against new validators joining.