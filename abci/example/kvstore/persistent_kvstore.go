--- conflicted
+++ resolved
@@ -177,15 +177,9 @@
 
 func (app *PersistentKVStoreApplication) ExtendVote(
 	req types.RequestExtendVote) types.ResponseExtendVote {
-<<<<<<< HEAD
 	return types.ResponseExtendVote {
     VoteExtension: ConstructVoteExtension(req.Vote.ValidatorAddress),
   }
-=======
-	return types.ResponseExtendVote{
-		VoteExtension: ConstructVoteExtension(req.Vote.ValidatorAddress),
-	}
->>>>>>> f4088491
 }
 
 func (app *PersistentKVStoreApplication) VerifyVoteExtension(
@@ -342,24 +336,16 @@
 }
 
 func ConstructVoteExtension(valAddr []byte) *ptypes.VoteExtension {
-<<<<<<< HEAD
-  return &ptypes.VoteExtension{
-    AppDataToSign: valAddr,
-    AppDataSelfAuthenticating: valAddr,
-  }
-=======
 	return &ptypes.VoteExtension{
 		AppDataToSign:             valAddr,
 		AppDataSelfAuthenticating: valAddr,
 	}
->>>>>>> f4088491
 }
 
 func (app *PersistentKVStoreApplication) verifyExtension(valAddr []byte, ext *ptypes.VoteExtension) bool {
 	if ext == nil {
 		return false
 	}
-<<<<<<< HEAD
   canonical := ConstructVoteExtension(valAddr)
   if !bytes.Equal(canonical.AppDataToSign, ext.AppDataToSign) {
     return false
@@ -368,14 +354,4 @@
     return false
   }
   return true
-=======
-	canonical := ConstructVoteExtension(valAddr)
-	if !bytes.Equal(canonical.AppDataToSign, ext.AppDataToSign) {
-		return false
-	}
-	if !bytes.Equal(canonical.AppDataSelfAuthenticating, ext.AppDataSelfAuthenticating) {
-		return false
-	}
-	return true
->>>>>>> f4088491
 }