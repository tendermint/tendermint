--- conflicted
+++ resolved
@@ -60,19 +60,11 @@
 	return app.app.SetOption(req)
 }
 
-<<<<<<< HEAD
 // tx is either "val:pubkey!power" or "key=value" or just arbitrary bytes
-func (app *PersistentKVStoreApplication) DeliverTx(tx []byte) types.ResponseDeliverTx {
+func (app *PersistentKVStoreApplication) DeliverTx(req types.RequestDeliverTx) types.ResponseDeliverTx {
 	// if it starts with "val:", update the validator set
 	// format is "val:pubkey!power"
-	if isValidatorTx(tx) {
-=======
-// tx is either "val:pubkey/power" or "key=value" or just arbitrary bytes
-func (app *PersistentKVStoreApplication) DeliverTx(req types.RequestDeliverTx) types.ResponseDeliverTx {
-	// if it starts with "val:", update the validator set
-	// format is "val:pubkey/power"
 	if isValidatorTx(req.Tx) {
->>>>>>> 866b343c
 		// update validators in the merkle tree
 		// and in app.ValUpdates
 		return app.execValidatorTx(req.Tx)
