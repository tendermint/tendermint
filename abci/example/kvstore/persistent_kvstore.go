--- conflicted
+++ resolved
@@ -12,12 +12,8 @@
 	"github.com/gogo/protobuf/proto"
 	"github.com/tendermint/tendermint/abci/example/code"
 	"github.com/tendermint/tendermint/abci/types"
-<<<<<<< HEAD
 	"github.com/tendermint/tendermint/crypto"
 	cryptoenc "github.com/tendermint/tendermint/crypto/encoding"
-=======
-	"github.com/tendermint/tendermint/crypto/encoding"
->>>>>>> 97a3e44e
 	"github.com/tendermint/tendermint/libs/log"
 	cryptoproto "github.com/tendermint/tendermint/proto/tendermint/crypto"
 )
@@ -39,11 +35,8 @@
 
 	ValidatorSetUpdates types.ValidatorSetUpdate
 
-<<<<<<< HEAD
-	valProTxHashToPubKeyMap map[string]*pc.PublicKey
-=======
-	valAddrToPubKeyMap map[string]cryptoproto.PublicKey
->>>>>>> 97a3e44e
+
+	valProTxHashToPubKeyMap map[string]*cryptoproto.PublicKey
 
 	logger log.Logger
 }
@@ -58,15 +51,9 @@
 	state := loadState(db)
 
 	return &PersistentKVStoreApplication{
-<<<<<<< HEAD
 		app:                     &Application{state: state},
-		valProTxHashToPubKeyMap: make(map[string]*pc.PublicKey),
+		valProTxHashToPubKeyMap: make(map[string]*cryptoproto.PublicKey),
 		logger:                  log.NewNopLogger(),
-=======
-		app:                &Application{state: state},
-		valAddrToPubKeyMap: make(map[string]cryptoproto.PublicKey),
-		logger:             log.NewNopLogger(),
->>>>>>> 97a3e44e
 	}
 }
 
@@ -85,15 +72,7 @@
 	return res
 }
 
-<<<<<<< HEAD
-func (app *PersistentKVStoreApplication) SetOption(req types.RequestSetOption) types.ResponseSetOption {
-	return app.app.SetOption(req)
-}
-
-// tx is either "val:proTxHash!pubkey!power" or "key=value" or just arbitrary bytes
-=======
-// tx is either "val:pubkey!power" or "key=value" or just arbitrary bytes
->>>>>>> 97a3e44e
+// DeliverTx will deliver a tx which is either "val:proTxHash!pubkey!power" or "key=value" or just arbitrary bytes
 func (app *PersistentKVStoreApplication) DeliverTx(req types.RequestDeliverTx) types.ResponseDeliverTx {
 	// if it starts with "vals:", update the validator set
 	// format is "val:proTxHash!pubkey!power"
@@ -255,7 +234,7 @@
 	return validatorSet
 }
 
-func MakeValSetChangeTx(proTxHash []byte, pubkey *pc.PublicKey, power int64) []byte {
+func MakeValSetChangeTx(proTxHash []byte, pubkey *cryptoproto.PublicKey, power int64) []byte {
 	pubStr := ""
 	if pubkey != nil {
 		pk, err := cryptoenc.PubKeyFromProto(*pubkey)
@@ -273,13 +252,8 @@
 	return []byte(fmt.Sprintf("val:%s!!%d", proTxHashStr, 0))
 }
 
-<<<<<<< HEAD
-func MakeThresholdPublicKeyChangeTx(thresholdPublicKey pc.PublicKey) []byte {
+func MakeThresholdPublicKeyChangeTx(thresholdPublicKey cryptoproto.PublicKey) []byte {
 	pk, err := cryptoenc.PubKeyFromProto(thresholdPublicKey)
-=======
-func MakeValSetChangeTx(pubkey cryptoproto.PublicKey, power int64) []byte {
-	pk, err := encoding.PubKeyFromProto(pubkey)
->>>>>>> 97a3e44e
 	if err != nil {
 		panic(err)
 	}
@@ -310,13 +284,8 @@
 	tx = tx[len(ValidatorSetChangePrefix):]
 
 	//  get the pubkey and power
-<<<<<<< HEAD
 	values := strings.Split(string(tx), "!")
 	if len(values) != 3 {
-=======
-	pubKeyAndPower := strings.Split(string(tx), "!")
-	if len(pubKeyAndPower) != 2 {
->>>>>>> 97a3e44e
 		return types.ResponseDeliverTx{
 			Code: code.CodeTypeEncodingError,
 			Log:  fmt.Sprintf("Expected 'proTxHash!pubkey!power'. Got %v", values)}
@@ -349,8 +318,6 @@
 			Code: code.CodeTypeEncodingError,
 			Log:  fmt.Sprintf("Power (%s) is not an int", powerS)}
 	}
-
-<<<<<<< HEAD
 	return app.updateValidatorSet(types.UpdateValidator(proTxHash, pubkey, power))
 }
 
@@ -361,15 +328,6 @@
 
 	// decode the pubkey
 	pubkey, err := base64.StdEncoding.DecodeString(string(tx))
-=======
-	// update
-	return app.updateValidator(types.UpdateValidator(pubkey, power, ""))
-}
-
-// add, update, or remove a validator
-func (app *PersistentKVStoreApplication) updateValidator(v types.ValidatorUpdate) types.ResponseDeliverTx {
-	pubkey, err := encoding.PubKeyFromProto(v.PubKey)
->>>>>>> 97a3e44e
 	if err != nil {
 		return types.ResponseDeliverTx{
 			Code: code.CodeTypeEncodingError,
