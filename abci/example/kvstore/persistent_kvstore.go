--- conflicted
+++ resolved
@@ -212,16 +212,13 @@
 
 // add, update, or remove a validator
 func (app *PersistentKVStoreApplication) updateValidator(v types.ValidatorUpdate) types.ResponseDeliverTx {
-<<<<<<< HEAD
 	pk, _ := cryptoencoding.PubKeyFromProto(v.PubKey)
 	key := []byte("val:" + pk.String())
-=======
-	key := []byte("val:" + string(v.PubKey.Data))
-
-	pubkey := make(ed25519.PubKey, ed25519.PubKeySize)
-	copy(pubkey, v.PubKey.Data)
->>>>>>> ff1b63c0
-
+
+	// key := []byte("val:" + string(v.PubKey.Data))
+
+	// pubkey := make(ed25519.PubKey, ed25519.PubKeySize)
+	// copy(pubkey, v.PubKey.Data)
 	if v.Power == 0 {
 		// remove validator
 		hasKey, err := app.app.state.db.Has(key)
