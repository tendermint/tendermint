package kvstore

import (
	"bytes"

	dbm "github.com/tendermint/tm-db"

	"github.com/tendermint/tendermint/abci/types"
	"github.com/tendermint/tendermint/libs/log"
	cryptoproto "github.com/tendermint/tendermint/proto/tendermint/crypto"
	ptypes "github.com/tendermint/tendermint/proto/tendermint/types"
)

const (
	ValidatorSetChangePrefix string = "val:"
)

//-----------------------------------------

var _ types.Application = (*PersistentKVStoreApplication)(nil)

type PersistentKVStoreApplication struct {
	*Application
}

func NewPersistentKVStoreApplication(logger log.Logger, dbDir string) *PersistentKVStoreApplication {
	db, err := dbm.NewGoLevelDB("kvstore", dbDir)
	if err != nil {
		panic(err)
	}

	return &PersistentKVStoreApplication{
		Application: &Application{
			valAddrToPubKeyMap: make(map[string]cryptoproto.PublicKey),
			state:              loadState(db),
			logger:             logger,
		},
	}
}

func (app *PersistentKVStoreApplication) OfferSnapshot(req types.RequestOfferSnapshot) types.ResponseOfferSnapshot {
	return types.ResponseOfferSnapshot{Result: types.ResponseOfferSnapshot_ABORT}
}

func (app *PersistentKVStoreApplication) ApplySnapshotChunk(req types.RequestApplySnapshotChunk) types.ResponseApplySnapshotChunk {
	return types.ResponseApplySnapshotChunk{Result: types.ResponseApplySnapshotChunk_ABORT}
}

<<<<<<< HEAD
func (app *PersistentKVStoreApplication) ExtendVote(
	req types.RequestExtendVote) types.ResponseExtendVote {
	return types.ResponseExtendVote{
		VoteExtension: ConstructVoteExtension(req.Vote.ValidatorAddress),
	}
}

func (app *PersistentKVStoreApplication) VerifyVoteExtension(
	req types.RequestVerifyVoteExtension) types.ResponseVerifyVoteExtension {
	return types.RespondVerifyVoteExtension(
		app.verifyExtension(req.Vote.ValidatorAddress, req.Vote.VoteExtension))
}

func (app *PersistentKVStoreApplication) PrepareProposal(
	req types.RequestPrepareProposal) types.ResponsePrepareProposal {
	return types.ResponsePrepareProposal{BlockData: app.substPrepareTx(req.BlockData)}
}

func (app *PersistentKVStoreApplication) ProcessProposal(
	req types.RequestProcessProposal) types.ResponseProcessProposal {
	for _, tx := range req.Txs {
		if len(tx) == 0 {
			return types.ResponseProcessProposal{Accept: false}
		}
	}
	return types.ResponseProcessProposal{Accept: true}
}

//---------------------------------------------
// update validators

func (app *PersistentKVStoreApplication) Validators() (validators []types.ValidatorUpdate) {
	itr, err := app.app.state.db.Iterator(nil, nil)
	if err != nil {
		panic(err)
	}
	for ; itr.Valid(); itr.Next() {
		if isValidatorTx(itr.Key()) {
			validator := new(types.ValidatorUpdate)
			err := types.ReadMessage(bytes.NewBuffer(itr.Value()), validator)
			if err != nil {
				panic(err)
			}
			validators = append(validators, *validator)
		}
	}
	if err = itr.Error(); err != nil {
		panic(err)
	}
	return
}

func MakeValSetChangeTx(pubkey cryptoproto.PublicKey, power int64) []byte {
	pk, err := encoding.PubKeyFromProto(pubkey)
	if err != nil {
		panic(err)
	}
	pubStr := base64.StdEncoding.EncodeToString(pk.Bytes())
	return []byte(fmt.Sprintf("val:%s!%d", pubStr, power))
=======
func (app *PersistentKVStoreApplication) ExtendVote(req types.RequestExtendVote) types.ResponseExtendVote {
	return types.ResponseExtendVote{VoteExtension: ConstructVoteExtension(req.Vote.ValidatorAddress)}
>>>>>>> c8ae5db5
}

func (app *PersistentKVStoreApplication) VerifyVoteExtension(req types.RequestVerifyVoteExtension) types.ResponseVerifyVoteExtension {
	return types.RespondVerifyVoteExtension(app.verifyExtension(req.Vote.ValidatorAddress, req.Vote.VoteExtension))
}

// -----------------------------

func ConstructVoteExtension(valAddr []byte) *ptypes.VoteExtension {
	return &ptypes.VoteExtension{
		AppDataToSign:             valAddr,
		AppDataSelfAuthenticating: valAddr,
	}
}

func (app *PersistentKVStoreApplication) verifyExtension(valAddr []byte, ext *ptypes.VoteExtension) bool {
	if ext == nil {
		return false
	}
	canonical := ConstructVoteExtension(valAddr)
	if !bytes.Equal(canonical.AppDataToSign, ext.AppDataToSign) {
		return false
	}
	if !bytes.Equal(canonical.AppDataSelfAuthenticating, ext.AppDataSelfAuthenticating) {
		return false
	}
	return true
}<|MERGE_RESOLUTION|>--- conflicted
+++ resolved
@@ -46,70 +46,8 @@
 	return types.ResponseApplySnapshotChunk{Result: types.ResponseApplySnapshotChunk_ABORT}
 }
 
-<<<<<<< HEAD
-func (app *PersistentKVStoreApplication) ExtendVote(
-	req types.RequestExtendVote) types.ResponseExtendVote {
-	return types.ResponseExtendVote{
-		VoteExtension: ConstructVoteExtension(req.Vote.ValidatorAddress),
-	}
-}
-
-func (app *PersistentKVStoreApplication) VerifyVoteExtension(
-	req types.RequestVerifyVoteExtension) types.ResponseVerifyVoteExtension {
-	return types.RespondVerifyVoteExtension(
-		app.verifyExtension(req.Vote.ValidatorAddress, req.Vote.VoteExtension))
-}
-
-func (app *PersistentKVStoreApplication) PrepareProposal(
-	req types.RequestPrepareProposal) types.ResponsePrepareProposal {
-	return types.ResponsePrepareProposal{BlockData: app.substPrepareTx(req.BlockData)}
-}
-
-func (app *PersistentKVStoreApplication) ProcessProposal(
-	req types.RequestProcessProposal) types.ResponseProcessProposal {
-	for _, tx := range req.Txs {
-		if len(tx) == 0 {
-			return types.ResponseProcessProposal{Accept: false}
-		}
-	}
-	return types.ResponseProcessProposal{Accept: true}
-}
-
-//---------------------------------------------
-// update validators
-
-func (app *PersistentKVStoreApplication) Validators() (validators []types.ValidatorUpdate) {
-	itr, err := app.app.state.db.Iterator(nil, nil)
-	if err != nil {
-		panic(err)
-	}
-	for ; itr.Valid(); itr.Next() {
-		if isValidatorTx(itr.Key()) {
-			validator := new(types.ValidatorUpdate)
-			err := types.ReadMessage(bytes.NewBuffer(itr.Value()), validator)
-			if err != nil {
-				panic(err)
-			}
-			validators = append(validators, *validator)
-		}
-	}
-	if err = itr.Error(); err != nil {
-		panic(err)
-	}
-	return
-}
-
-func MakeValSetChangeTx(pubkey cryptoproto.PublicKey, power int64) []byte {
-	pk, err := encoding.PubKeyFromProto(pubkey)
-	if err != nil {
-		panic(err)
-	}
-	pubStr := base64.StdEncoding.EncodeToString(pk.Bytes())
-	return []byte(fmt.Sprintf("val:%s!%d", pubStr, power))
-=======
 func (app *PersistentKVStoreApplication) ExtendVote(req types.RequestExtendVote) types.ResponseExtendVote {
 	return types.ResponseExtendVote{VoteExtension: ConstructVoteExtension(req.Vote.ValidatorAddress)}
->>>>>>> c8ae5db5
 }
 
 func (app *PersistentKVStoreApplication) VerifyVoteExtension(req types.RequestVerifyVoteExtension) types.ResponseVerifyVoteExtension {
