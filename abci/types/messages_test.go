--- conflicted
+++ resolved
@@ -84,12 +84,7 @@
 			GasWanted: 10,
 			Events: []Event{Event{[]cmn.KVPair{
 				cmn.KVPair{[]byte("abc"), []byte("def")},
-<<<<<<< HEAD
 			}}},
-			// Fee: cmn.KI64Pair{
-=======
-			},
->>>>>>> 9cfc47a9
 		},
 		// TODO: add the rest
 	}
