--- conflicted
+++ resolved
@@ -162,44 +162,23 @@
 
 message ResponseCheckTx {
   uint32 code = 1;
-<<<<<<< HEAD
-  string error = 2;
-  bytes data = 3;
-  string log = 4; // nondeterministic
-  string info = 5; // nondeterministic
-  int64 gas_wanted  = 6;
-  int64 gas_used = 7;
-  repeated Event events = 8 [(gogoproto.nullable)=false, (gogoproto.jsontag)="events,omitempty"];
-  common.KI64Pair fee = 9 [(gogoproto.nullable)=false];
-=======
   bytes data = 2;
   string log = 3; // nondeterministic
   string info = 4; // nondeterministic
   int64 gas_wanted  = 5;
   int64 gas_used = 6;
   repeated common.KVPair tags = 7 [(gogoproto.nullable)=false, (gogoproto.jsontag)="tags,omitempty"];
->>>>>>> 9cfc47a9
+  repeated Event events = 8 [(gogoproto.nullable)=false, (gogoproto.jsontag)="events,omitempty"];
 }
 
 message ResponseDeliverTx {
   uint32 code = 1;
-<<<<<<< HEAD
-  string error = 2;
-  bytes data = 3;
-  string log = 4; // nondeterministic
-  string info = 5; // nondeterministic
-  int64 gas_wanted = 6;
-  int64 gas_used = 7;
-  repeated Event events = 8 [(gogoproto.nullable)=false, (gogoproto.jsontag)="events,omitempty"];
-  common.KI64Pair fee = 9 [(gogoproto.nullable)=false];
-=======
   bytes data = 2;
   string log = 3; // nondeterministic
   string info = 4; // nondeterministic
   int64 gas_wanted = 5;
   int64 gas_used = 6;
-  repeated common.KVPair tags = 7 [(gogoproto.nullable)=false, (gogoproto.jsontag)="tags,omitempty"];
->>>>>>> 9cfc47a9
+  repeated Event events = 8 [(gogoproto.nullable)=false, (gogoproto.jsontag)="events,omitempty"];
 }
 
 message ResponseEndBlock {
