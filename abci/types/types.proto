syntax = "proto3";
package types;

// For more information on gogo.proto, see:
// https://github.com/gogo/protobuf/blob/master/extensions.md
import "github.com/gogo/protobuf/gogoproto/gogo.proto";
import "google/protobuf/timestamp.proto";
import "github.com/tendermint/tendermint/libs/common/types.proto";
import "github.com/tendermint/tendermint/crypto/merkle/merkle.proto";

// This file is copied from http://github.com/tendermint/abci
// NOTE: When using custom types, mind the warnings.
// https://github.com/gogo/protobuf/blob/master/custom_types.md#warnings-and-issues

option (gogoproto.marshaler_all) = true;
option (gogoproto.unmarshaler_all) = true;
option (gogoproto.sizer_all) = true;
option (gogoproto.goproto_registration) = true;
// Generate tests
option (gogoproto.populate_all) = true;
option (gogoproto.equal_all) = true;
option (gogoproto.testgen_all) = true;

//----------------------------------------
// Request types

message Request {
  oneof value {
    RequestEcho echo = 2;
    RequestFlush flush = 3;
    RequestInfo info = 4;
    RequestSetOption set_option = 5;
    RequestInitChain init_chain = 6;
    RequestQuery query = 7;
    RequestBeginBlock begin_block = 8;
    RequestCheckTx check_tx = 9;
    RequestDeliverTx deliver_tx = 19;
    RequestEndBlock end_block = 11;
    RequestCommit commit = 12;
  }
}

message RequestEcho {
  string message = 1;
}

message RequestFlush {
}

message RequestInfo {
  string version = 1;
  uint64 block_version = 2;
  uint64 p2p_version = 3;
}

// nondeterministic
message RequestSetOption {
  string key = 1;
  string value = 2;
}

message RequestInitChain {
  google.protobuf.Timestamp time = 1  [(gogoproto.nullable)=false, (gogoproto.stdtime)=true];
  string chain_id = 2;
  ConsensusParams consensus_params = 3;
  repeated ValidatorUpdate validators = 4  [(gogoproto.nullable)=false];
  bytes app_state_bytes = 5;
}

message RequestQuery {
  bytes data = 1;
  string path = 2;
  int64 height = 3;
  bool prove = 4;
}

message RequestBeginBlock {
  bytes hash = 1;
  Header header = 2 [(gogoproto.nullable)=false];
  LastCommitInfo last_commit_info = 3 [(gogoproto.nullable)=false];
  repeated Evidence byzantine_validators = 4 [(gogoproto.nullable)=false];
}

message RequestCheckTx {
  bytes tx = 1;
}

message RequestDeliverTx {
  bytes tx = 1;
}

message RequestEndBlock {
  int64 height = 1;
}

message RequestCommit {
}

//----------------------------------------
// Response types

message Response {
  oneof value {
    ResponseException exception = 1;
    ResponseEcho echo = 2;
    ResponseFlush flush = 3;
    ResponseInfo info = 4;
    ResponseSetOption set_option = 5;
    ResponseInitChain init_chain = 6;
    ResponseQuery query = 7;
    ResponseBeginBlock begin_block = 8;
    ResponseCheckTx check_tx = 9;
    ResponseDeliverTx deliver_tx = 10;
    ResponseEndBlock end_block = 11;
    ResponseCommit commit = 12;
  }
}

// nondeterministic
message ResponseException {
  string error = 1;
}

message ResponseEcho {
  string message = 1;
}

message ResponseFlush {
}

message ResponseInfo {
  string data = 1;

  string version = 2;
  uint64 app_version = 3;

  int64 last_block_height = 4;
  bytes last_block_app_hash = 5;
}

// nondeterministic
message ResponseSetOption {
  uint32 code = 1;
  // bytes data = 2;
  string log = 3;
  string info = 4;
}

message ResponseInitChain {
  ConsensusParams consensus_params = 1;
  repeated ValidatorUpdate validators = 2 [(gogoproto.nullable)=false];
}

message ResponseQuery {
  uint32 code = 1;
  // bytes data = 2; // use "value" instead.
  string log = 3; // nondeterministic
  string info = 4; // nondeterministic
  int64 index = 5;
  bytes key = 6;
  bytes value = 7;
  merkle.Proof proof = 8;
  int64 height = 9;
  string codespace = 10;
}

message ResponseBeginBlock {
  repeated common.KVPair tags = 1 [(gogoproto.nullable)=false, (gogoproto.jsontag)="tags,omitempty"];
}

message ResponseCheckTx {
  uint32 code = 1;
  bytes data = 2;
  string log = 3; // nondeterministic
  string info = 4; // nondeterministic
  int64 gas_wanted  = 5;
  int64 gas_used = 6;
  repeated common.KVPair tags = 7 [(gogoproto.nullable)=false, (gogoproto.jsontag)="tags,omitempty"];
  string codespace = 8;
}

message ResponseDeliverTx {
  uint32 code = 1;
  bytes data = 2;
  string log = 3; // nondeterministic
  string info = 4; // nondeterministic
  int64 gas_wanted = 5;
  int64 gas_used = 6;
  repeated common.KVPair tags = 7 [(gogoproto.nullable)=false, (gogoproto.jsontag)="tags,omitempty"];
  string codespace = 8;
}

message ResponseEndBlock {
  repeated ValidatorUpdate validator_updates = 1 [(gogoproto.nullable)=false];
  ConsensusParams consensus_param_updates = 2;
  repeated common.KVPair tags = 3 [(gogoproto.nullable)=false, (gogoproto.jsontag)="tags,omitempty"];
}

message ResponseCommit {
  // reserve 1
  bytes data = 2;
}

//----------------------------------------
// Misc.

// ConsensusParams contains all consensus-relevant parameters
// that can be adjusted by the abci app
message ConsensusParams {
<<<<<<< HEAD
  BlockSize block_size = 1;
  EvidenceParams evidence_params = 2;
  ValidatorParams validator_params = 3;
=======
  BlockSizeParams block_size = 1;
  EvidenceParams evidence = 2;
  ValidatorParams validator = 3;
>>>>>>> a22c962e
}

// BlockSize contains limits on the block size.
message BlockSizeParams {
  // Note: must be greater than 0
  int64 max_bytes = 1;
  // Note: must be greater or equal to -1
  int64 max_gas = 2;
}

// EvidenceParams contains limits on the evidence.
message EvidenceParams {
  // Note: must be greater than 0
  int64 max_age = 1;
}

// ValidatorParams contains limits on validators.
message ValidatorParams {
<<<<<<< HEAD
  repeated string validator_pubkey_types = 3;
=======
  repeated string pub_key_types = 1;
>>>>>>> a22c962e
}

message LastCommitInfo {
  int32 round = 1;
  repeated VoteInfo votes = 2 [(gogoproto.nullable)=false];
}

//----------------------------------------
// Blockchain Types

message Header {
  // basic block info
  Version version = 1 [(gogoproto.nullable)=false];
  string chain_id = 2 [(gogoproto.customname)="ChainID"];
  int64 height = 3;
  google.protobuf.Timestamp time = 4 [(gogoproto.nullable)=false, (gogoproto.stdtime)=true];
  int64 num_txs = 5;
  int64 total_txs = 6;

  // prev block info
  BlockID last_block_id = 7 [(gogoproto.nullable)=false];

  // hashes of block data
  bytes last_commit_hash = 8; // commit from validators from the last block
  bytes data_hash = 9;        // transactions

  // hashes from the app output from the prev block
  bytes validators_hash = 10;   // validators for the current block
  bytes next_validators_hash = 11;   // validators for the next block
  bytes consensus_hash = 12;   // consensus params for current block
  bytes app_hash = 13;         // state after txs from the previous block
  bytes last_results_hash = 14;// root hash of all results from the txs from the previous block

  // consensus info
  bytes evidence_hash = 15;    // evidence included in the block
  bytes proposer_address = 16; // original proposer of the block
}

message Version {
  uint64 Block = 1;
  uint64 App = 2;
}


message BlockID {
  bytes hash = 1;
  PartSetHeader parts_header = 2 [(gogoproto.nullable)=false];
}

message PartSetHeader {
  int32 total = 1;
  bytes hash = 2;
}

// Validator
message Validator {
  bytes address = 1;
  //PubKey pub_key = 2 [(gogoproto.nullable)=false];
  int64 power = 3;
}

// ValidatorUpdate
message ValidatorUpdate {
  PubKey pub_key = 1 [(gogoproto.nullable)=false];
  int64 power = 2;
}

// VoteInfo
message VoteInfo {
  Validator validator = 1 [(gogoproto.nullable)=false];
  bool signed_last_block = 2;
}

message PubKey {
  string type = 1;
  bytes  data = 2;
}

message Evidence {
  string type = 1;
  Validator validator = 2 [(gogoproto.nullable)=false];
  int64 height = 3;
  google.protobuf.Timestamp time = 4 [(gogoproto.nullable)=false, (gogoproto.stdtime)=true];
  int64 total_voting_power = 5;
}

//----------------------------------------
// Service Definition

service ABCIApplication {
  rpc Echo(RequestEcho) returns (ResponseEcho) ;
  rpc Flush(RequestFlush) returns (ResponseFlush);
  rpc Info(RequestInfo) returns (ResponseInfo);
  rpc SetOption(RequestSetOption) returns (ResponseSetOption);
  rpc DeliverTx(RequestDeliverTx) returns (ResponseDeliverTx);
  rpc CheckTx(RequestCheckTx) returns (ResponseCheckTx);
  rpc Query(RequestQuery) returns (ResponseQuery);
  rpc Commit(RequestCommit) returns (ResponseCommit);
  rpc InitChain(RequestInitChain) returns (ResponseInitChain);
  rpc BeginBlock(RequestBeginBlock) returns (ResponseBeginBlock);
  rpc EndBlock(RequestEndBlock) returns (ResponseEndBlock);
}<|MERGE_RESOLUTION|>--- conflicted
+++ resolved
@@ -207,15 +207,9 @@
 // ConsensusParams contains all consensus-relevant parameters
 // that can be adjusted by the abci app
 message ConsensusParams {
-<<<<<<< HEAD
-  BlockSize block_size = 1;
-  EvidenceParams evidence_params = 2;
-  ValidatorParams validator_params = 3;
-=======
   BlockSizeParams block_size = 1;
   EvidenceParams evidence = 2;
   ValidatorParams validator = 3;
->>>>>>> a22c962e
 }
 
 // BlockSize contains limits on the block size.
@@ -234,11 +228,7 @@
 
 // ValidatorParams contains limits on validators.
 message ValidatorParams {
-<<<<<<< HEAD
-  repeated string validator_pubkey_types = 3;
-=======
   repeated string pub_key_types = 1;
->>>>>>> a22c962e
 }
 
 message LastCommitInfo {
