syntax = "proto3";
package tendermint.abci.types;
option  go_package = "github.com/tendermint/tendermint/abci/types";

// For more information on gogo.proto, see:
// https://github.com/gogo/protobuf/blob/master/extensions.md
import "third_party/proto/gogoproto/gogo.proto";
import "crypto/merkle/merkle.proto";
import "libs/kv/types.proto";
import "types/types.proto";
import "google/protobuf/timestamp.proto";
import "google/protobuf/duration.proto";

// This file is copied from http://github.com/tendermint/abci
// NOTE: When using custom types, mind the warnings.
// https://github.com/gogo/protobuf/blob/master/custom_types.md#warnings-and-issues

option (gogoproto.marshaler_all)        = true;
option (gogoproto.unmarshaler_all)      = true;
option (gogoproto.sizer_all)            = true;
option (gogoproto.goproto_registration) = true;
// Generate tests
option (gogoproto.populate_all) = true;
option (gogoproto.equal_all)    = true;
option (gogoproto.testgen_all)  = true;

//----------------------------------------
// Request types

message Request {
  oneof value {
    RequestEcho       echo        = 2;
    RequestFlush      flush       = 3;
    RequestInfo       info        = 4;
    RequestSetOption  set_option  = 5;
    RequestInitChain  init_chain  = 6;
    RequestQuery      query       = 7;
    RequestBeginBlock begin_block = 8;
    RequestCheckTx    check_tx    = 9;
    RequestDeliverTx  deliver_tx  = 19;
    RequestEndBlock   end_block   = 11;
    RequestCommit     commit      = 12;
  }
}

message RequestEcho {
  string message = 1;
}

message RequestFlush {}

message RequestInfo {
  string version       = 1;
  uint64 block_version = 2;
  uint64 p2p_version   = 3;
}

// nondeterministic
message RequestSetOption {
  string key   = 1;
  string value = 2;
}

message RequestInitChain {
  google.protobuf.Timestamp time     = 1 [(gogoproto.nullable) = false, (gogoproto.stdtime) = true];
  string                    chain_id = 2;
  ConsensusParams           consensus_params = 3;
  repeated ValidatorUpdate  validators       = 4 [(gogoproto.nullable) = false];
  bytes                     app_state_bytes  = 5;
}

message RequestQuery {
  bytes  data   = 1;
  string path   = 2;
  int64  height = 3;
  bool   prove  = 4;
}

message RequestBeginBlock {
  bytes                   hash                 = 1;
  tendermint.types.Header header               = 2 [(gogoproto.nullable) = false];
  LastCommitInfo          last_commit_info     = 3 [(gogoproto.nullable) = false];
  repeated Evidence       byzantine_validators = 4 [(gogoproto.nullable) = false];
}

enum CheckTxType {
<<<<<<< HEAD
  New     = 0;
  Recheck = 1;
=======
  NEW     = 0;
  RECHECK = 1;
>>>>>>> 75bb4585
}

message RequestCheckTx {
  bytes       tx   = 1;
  CheckTxType type = 2;
}

message RequestDeliverTx {
  bytes tx = 1;
}

message RequestEndBlock {
  int64 height = 1;
}

message RequestCommit {}

//----------------------------------------
// Response types

message Response {
  oneof value {
    ResponseException  exception   = 1;
    ResponseEcho       echo        = 2;
    ResponseFlush      flush       = 3;
    ResponseInfo       info        = 4;
    ResponseSetOption  set_option  = 5;
    ResponseInitChain  init_chain  = 6;
    ResponseQuery      query       = 7;
    ResponseBeginBlock begin_block = 8;
    ResponseCheckTx    check_tx    = 9;
    ResponseDeliverTx  deliver_tx  = 10;
    ResponseEndBlock   end_block   = 11;
    ResponseCommit     commit      = 12;
  }
}

// nondeterministic
message ResponseException {
  string error = 1;
}

message ResponseEcho {
  string message = 1;
}

message ResponseFlush {}

message ResponseInfo {
  string data = 1;

  string version     = 2;
  uint64 app_version = 3;

  int64 last_block_height   = 4;
  bytes last_block_app_hash = 5;
}

// nondeterministic
message ResponseSetOption {
  uint32 code = 1;
  // bytes data = 2;
  string log  = 3;
  string info = 4;
}

message ResponseInitChain {
  ConsensusParams          consensus_params = 1;
  repeated ValidatorUpdate validators       = 2 [(gogoproto.nullable) = false];
}

message ResponseQuery {
  uint32 code = 1;
  // bytes data = 2; // use "value" instead.
  string                         log       = 3;  // nondeterministic
  string                         info      = 4;  // nondeterministic
  int64                          index     = 5;
  bytes                          key       = 6;
  bytes                          value     = 7;
  tendermint.crypto.merkle.Proof proof     = 8;
  int64                          height    = 9;
  string                         codespace = 10;
}

message ResponseBeginBlock {
  repeated Event events = 1
      [(gogoproto.nullable) = false, (gogoproto.jsontag) = "events,omitempty"];
}

message ResponseCheckTx {
  uint32         code       = 1;
  bytes          data       = 2;
  string         log        = 3;  // nondeterministic
  string         info       = 4;  // nondeterministic
  int64          gas_wanted = 5;
  int64          gas_used   = 6;
  repeated Event events     = 7
      [(gogoproto.nullable) = false, (gogoproto.jsontag) = "events,omitempty"];
  string codespace = 8;
}

message ResponseDeliverTx {
  uint32         code       = 1;
  bytes          data       = 2;
  string         log        = 3;  // nondeterministic
  string         info       = 4;  // nondeterministic
  int64          gas_wanted = 5;
  int64          gas_used   = 6;
  repeated Event events     = 7
      [(gogoproto.nullable) = false, (gogoproto.jsontag) = "events,omitempty"];
  string codespace = 8;
}

message ResponseEndBlock {
  repeated ValidatorUpdate validator_updates       = 1 [(gogoproto.nullable) = false];
  ConsensusParams          consensus_param_updates = 2;
  repeated Event           events                  = 3
      [(gogoproto.nullable) = false, (gogoproto.jsontag) = "events,omitempty"];
}

message ResponseCommit {
  // reserve 1
  bytes data = 2;
}

//----------------------------------------
// Misc.

// ConsensusParams contains all consensus-relevant parameters
// that can be adjusted by the abci app
message ConsensusParams {
  BlockParams     block     = 1;
  EvidenceParams  evidence  = 2;
  ValidatorParams validator = 3;
}

// BlockParams contains limits on the block size.
message BlockParams {
  // Note: must be greater than 0
  int64 max_bytes = 1;
  // Note: must be greater or equal to -1
  int64 max_gas = 2;
}

message EvidenceParams {
  // Note: must be greater than 0
  int64                    max_age_num_blocks = 1;
  google.protobuf.Duration max_age_duration   = 2
      [(gogoproto.nullable) = false, (gogoproto.stdduration) = true];
}

// ValidatorParams contains limits on validators.
message ValidatorParams {
  repeated string pub_key_types = 1;
}

message LastCommitInfo {
  int32             round = 1;
  repeated VoteInfo votes = 2 [(gogoproto.nullable) = false];
}

message Event {
  string   type                               = 1;
  repeated tendermint.libs.kv.Pair attributes = 2
      [(gogoproto.nullable) = false, (gogoproto.jsontag) = "attributes,omitempty"];
}

//----------------------------------------
// Blockchain Types

// Validator
message Validator {
  bytes address = 1;
  // PubKey pub_key = 2 [(gogoproto.nullable)=false];
  int64 power = 3;
}

// ValidatorUpdate
message ValidatorUpdate {
  PubKey pub_key = 1 [(gogoproto.nullable) = false];
  int64  power   = 2;
}

// VoteInfo
message VoteInfo {
  Validator validator         = 1 [(gogoproto.nullable) = false];
  bool      signed_last_block = 2;
}

message PubKey {
  string type = 1;
  bytes  data = 2;
}

message Evidence {
  string                    type      = 1;
  Validator                 validator = 2 [(gogoproto.nullable) = false];
  int64                     height    = 3;
  google.protobuf.Timestamp time = 4 [(gogoproto.nullable) = false, (gogoproto.stdtime) = true];
  int64                     total_voting_power = 5;
}

//----------------------------------------
// Service Definition

service ABCIApplication {
  rpc Echo(RequestEcho) returns (ResponseEcho);
  rpc Flush(RequestFlush) returns (ResponseFlush);
  rpc Info(RequestInfo) returns (ResponseInfo);
  rpc SetOption(RequestSetOption) returns (ResponseSetOption);
  rpc DeliverTx(RequestDeliverTx) returns (ResponseDeliverTx);
  rpc CheckTx(RequestCheckTx) returns (ResponseCheckTx);
  rpc Query(RequestQuery) returns (ResponseQuery);
  rpc Commit(RequestCommit) returns (ResponseCommit);
  rpc InitChain(RequestInitChain) returns (ResponseInitChain);
  rpc BeginBlock(RequestBeginBlock) returns (ResponseBeginBlock);
  rpc EndBlock(RequestEndBlock) returns (ResponseEndBlock);
}<|MERGE_RESOLUTION|>--- conflicted
+++ resolved
@@ -84,13 +84,8 @@
 }
 
 enum CheckTxType {
-<<<<<<< HEAD
-  New     = 0;
-  Recheck = 1;
-=======
   NEW     = 0;
   RECHECK = 1;
->>>>>>> 75bb4585
 }
 
 message RequestCheckTx {
