--- conflicted
+++ resolved
@@ -5,15 +5,10 @@
 // For more information on gogo.proto, see:
 // https://github.com/gogo/protobuf/blob/master/extensions.md
 import "crypto/merkle/merkle.proto";
-<<<<<<< HEAD
 import "proto/types/types.proto";
 import "proto/types/params.proto";
 import "google/protobuf/timestamp.proto";
-=======
-import "google/protobuf/duration.proto";
-import "google/protobuf/timestamp.proto";
 import "third_party/proto/gogoproto/gogo.proto";
->>>>>>> 81c2798d
 
 // This file is copied from http://github.com/tendermint/abci
 // NOTE: When using custom types, mind the warnings.
@@ -66,16 +61,12 @@
 }
 
 message RequestInitChain {
-<<<<<<< HEAD
-  google.protobuf.Timestamp time             = 1 [(gogoproto.nullable) = false, (gogoproto.stdtime) = true];
-=======
-  google.protobuf.Timestamp time             = 1
-    [(gogoproto.nullable) = false, (gogoproto.stdtime) = true];
->>>>>>> 81c2798d
-  string                    chain_id         = 2;
-  ConsensusParams           consensus_params = 3;
-  repeated ValidatorUpdate  validators       = 4 [(gogoproto.nullable) = false];
-  bytes                     app_state_bytes  = 5;
+  google.protobuf.Timestamp time = 1
+      [(gogoproto.nullable) = false, (gogoproto.stdtime) = true];
+  string                   chain_id         = 2;
+  ConsensusParams          consensus_params = 3;
+  repeated ValidatorUpdate validators       = 4 [(gogoproto.nullable) = false];
+  bytes                    app_state_bytes  = 5;
 }
 
 message RequestQuery {
@@ -237,10 +228,10 @@
 }
 
 message ResponseEndBlock {
-  repeated ValidatorUpdate validator_updates       = 1
-    [(gogoproto.nullable) = false];
-  ConsensusParams          consensus_param_updates = 2;
-  repeated Event           events                  = 3
+  repeated ValidatorUpdate validator_updates = 1
+      [(gogoproto.nullable) = false];
+  ConsensusParams consensus_param_updates = 2;
+  repeated Event  events                  = 3
       [(gogoproto.nullable) = false, (gogoproto.jsontag) = "events,omitempty"];
 }
 
@@ -258,21 +249,12 @@
   Result result = 1;
 
   enum Result {
-<<<<<<< HEAD
     option (gogoproto.goproto_enum_prefix) = true;
-
-    accept        = 0;  // Snapshot accepted, apply chunks
-    abort         = 1;  // Abort all snapshot restoration
-    reject        = 2;  // Reject this specific snapshot, and try a different one
-    reject_format = 3;  // Reject all snapshots of this format, and try a different one
-    reject_sender = 4;  // Reject all snapshots from the sender(s), and try a different one
-=======
-    ACCEPT        = 0;  // Snapshot accepted, apply chunks
-    ABORT         = 1;  // Abort all snapshot restoration
-    REJECT        = 2;  // Reject this specific snapshot, try others
-    REJECT_FORMAT = 3;  // Reject all snapshots of this format, try others
-    REJECT_SENDER = 4;  // Reject all snapshots from the sender(s), try others
->>>>>>> 81c2798d
+    ACCEPT                                 = 0;  // Snapshot accepted, apply chunks
+    ABORT                                  = 1;  // Abort all snapshot restoration
+    REJECT                                 = 2;  // Reject this specific snapshot, try others
+    REJECT_FORMAT                          = 3;  // Reject all snapshots of this format, try others
+    REJECT_SENDER                          = 4;  // Reject all snapshots from the sender(s), try others
   }
 }
 
@@ -286,21 +268,12 @@
   repeated string reject_senders = 3;  // Chunk senders to reject and ban
 
   enum Result {
-<<<<<<< HEAD
     option (gogoproto.goproto_enum_prefix) = true;
-
-    accept          = 0;  // Chunk successfully accepted
-    abort           = 1;  // Abort all snapshot restoration
-    retry           = 2;  // Retry chunk, combine with refetch and reject as appropriate
-    retry_snapshot  = 3;  // Retry snapshot, combine with refetch and reject as appropriate
-    reject_snapshot = 4;  // Reject this snapshot, try a different one but keep sender rejections
-=======
-    ACCEPT          = 0;  // Chunk successfully accepted
-    ABORT           = 1;  // Abort all snapshot restoration
-    RETRY           = 2;  // Retry chunk (combine with refetch and reject)
-    RETRY_SNAPSHOT  = 3;  // Retry snapshot (combine with refetch and reject)
-    REJECT_SNAPSHOT = 4;  // Reject this snapshot, try others
->>>>>>> 81c2798d
+    ACCEPT                                 = 0;  // Chunk successfully accepted
+    ABORT                                  = 1;  // Abort all snapshot restoration
+    RETRY                                  = 2;  // Retry chunk (combine with refetch and reject)
+    RETRY_SNAPSHOT                         = 3;  // Retry snapshot (combine with refetch and reject)
+    REJECT_SNAPSHOT                        = 4;  // Reject this snapshot, try others
   }
 }
 
@@ -336,7 +309,6 @@
 }
 
 message Event {
-<<<<<<< HEAD
   string                  type       = 1;
   repeated EventAttribute attributes = 2
       [(gogoproto.nullable) = false, (gogoproto.jsontag) = "attributes,omitempty"];
@@ -350,47 +322,6 @@
   uint32            index  = 2;
   bytes             tx     = 3;
   ResponseDeliverTx result = 4 [(gogoproto.nullable) = false];
-=======
-  string   type                      = 1;
-  repeated EventAttribute attributes = 2 [
-    (gogoproto.nullable) = false,
-    (gogoproto.jsontag) = "attributes,omitempty"];
-}
-
-//----------------------------------------
-// Blockchain Types
-
-message Header {
-  // basic block info
-  Version                   version  = 1 [(gogoproto.nullable) = false];
-  string                    chain_id = 2 [(gogoproto.customname) = "ChainID"];
-  int64                     height   = 3;
-  google.protobuf.Timestamp time     = 4
-    [(gogoproto.nullable) = false, (gogoproto.stdtime) = true];
-
-  // prev block info
-  BlockID last_block_id = 5 [(gogoproto.nullable) = false];
-
-  // hashes of block data
-  bytes last_commit_hash = 6;  // commit from validators from the last block
-  bytes data_hash        = 7;  // transactions
-
-  // hashes from the app output from the prev block
-  bytes validators_hash      = 8;   // validators for the current block
-  bytes next_validators_hash = 9;   // validators for the next block
-  bytes consensus_hash       = 10;  // consensus params for current block
-  bytes app_hash             = 11;  // state after txs from the previous block
-  bytes last_results_hash    = 12;  // root hash of tx results from prev block
-
-  // consensus info
-  bytes evidence_hash    = 13;  // evidence included in the block
-  bytes proposer_address = 14;  // original proposer of the block
-}
-
-message Version {
-  uint64 Block = 1;
-  uint64 App   = 2;
->>>>>>> 81c2798d
 }
 
 //----------------------------------------
@@ -421,19 +352,10 @@
 }
 
 message Evidence {
-<<<<<<< HEAD
   string                    type               = 1;
   Validator                 validator          = 2 [(gogoproto.nullable) = false];
   int64                     height             = 3;
   google.protobuf.Timestamp time               = 4 [(gogoproto.nullable) = false, (gogoproto.stdtime) = true];
-=======
-  string                    type      = 1;
-  Validator                 validator = 2 [(gogoproto.nullable) = false];
-  int64                     height    = 3;
-  google.protobuf.Timestamp time = 4 [
-    (gogoproto.nullable) = false,
-    (gogoproto.stdtime) = true];
->>>>>>> 81c2798d
   int64                     total_voting_power = 5;
 }
 
