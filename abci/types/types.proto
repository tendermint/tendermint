--- conflicted
+++ resolved
@@ -289,23 +289,6 @@
   int64 max_gas = 2;
 }
 
-<<<<<<< HEAD
-message EvidenceParams {
-  // Note: must be greater than 0
-  int64                    max_age_num_blocks = 1;
-  google.protobuf.Duration max_age_duration   = 2
-    [(gogoproto.nullable) = false, (gogoproto.stdduration) = true];
-  uint32                   max_num            = 3;
-  int64                    proof_trial_period = 4;
-}
-
-// ValidatorParams contains limits on validators.
-message ValidatorParams {
-  repeated string pub_key_types = 1;
-}
-
-=======
->>>>>>> 9ef266b8
 message LastCommitInfo {
   int32             round = 1;
   repeated VoteInfo votes = 2 [(gogoproto.nullable) = false];
