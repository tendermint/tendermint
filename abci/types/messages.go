package types

import (
	"io"

	"github.com/gogo/protobuf/proto"
	"github.com/tendermint/tendermint/internal/libs/protoio"
)

const (
	maxMsgSize = 104857600 // 100MB
)

// WriteMessage writes a varint length-delimited protobuf message.
func WriteMessage(msg proto.Message, w io.Writer) error {
	protoWriter := protoio.NewDelimitedWriter(w)
	_, err := protoWriter.WriteMsg(msg)
	if err != nil {
		return err
	}

	return nil
}

// ReadMessage reads a varint length-delimited protobuf message.
func ReadMessage(r io.Reader, msg proto.Message) error {
	_, err := protoio.NewDelimitedReader(r, maxMsgSize).ReadMsg(msg)
	return err
}

//----------------------------------------

func ToRequestEcho(message string) *Request {
	return &Request{
		Value: &Request_Echo{&RequestEcho{Message: message}},
	}
}

func ToRequestFlush() *Request {
	return &Request{
		Value: &Request_Flush{&RequestFlush{}},
	}
}

func ToRequestInfo(req RequestInfo) *Request {
	return &Request{
		Value: &Request_Info{&req},
	}
}

func ToRequestDeliverTx(req RequestDeliverTx) *Request {
	return &Request{
		Value: &Request_DeliverTx{&req},
	}
}

func ToRequestCheckTx(req RequestCheckTx) *Request {
	return &Request{
		Value: &Request_CheckTx{&req},
	}
}

func ToRequestCommit() *Request {
	return &Request{
		Value: &Request_Commit{&RequestCommit{}},
	}
}

func ToRequestQuery(req RequestQuery) *Request {
	return &Request{
		Value: &Request_Query{&req},
	}
}

func ToRequestInitChain(req RequestInitChain) *Request {
	return &Request{
		Value: &Request_InitChain{&req},
	}
}

func ToRequestBeginBlock(req RequestBeginBlock) *Request {
	return &Request{
		Value: &Request_BeginBlock{&req},
	}
}

func ToRequestEndBlock(req RequestEndBlock) *Request {
	return &Request{
		Value: &Request_EndBlock{&req},
	}
}

func ToRequestListSnapshots(req RequestListSnapshots) *Request {
	return &Request{
		Value: &Request_ListSnapshots{&req},
	}
}

func ToRequestOfferSnapshot(req RequestOfferSnapshot) *Request {
	return &Request{
		Value: &Request_OfferSnapshot{&req},
	}
}

func ToRequestLoadSnapshotChunk(req RequestLoadSnapshotChunk) *Request {
	return &Request{
		Value: &Request_LoadSnapshotChunk{&req},
	}
}

func ToRequestApplySnapshotChunk(req RequestApplySnapshotChunk) *Request {
	return &Request{
		Value: &Request_ApplySnapshotChunk{&req},
	}
}

<<<<<<< HEAD
func ToRequestExtendVote(req RequestExtendVote) *Request {
	return &Request{
		Value: &Request_ExtendVote{&req},
	}
}

func ToRequestVerifyVoteExtension(req RequestVerifyVoteExtension) *Request {
	return &Request{
		Value: &Request_VerifyVoteExtension{&req},
=======
func ToRequestPrepareProposal(req RequestPrepareProposal) *Request {
	return &Request{
		Value: &Request_PrepareProposal{&req},
>>>>>>> 7d30987c
	}
}

//----------------------------------------

func ToResponseException(errStr string) *Response {
	return &Response{
		Value: &Response_Exception{&ResponseException{Error: errStr}},
	}
}

func ToResponseEcho(message string) *Response {
	return &Response{
		Value: &Response_Echo{&ResponseEcho{Message: message}},
	}
}

func ToResponseFlush() *Response {
	return &Response{
		Value: &Response_Flush{&ResponseFlush{}},
	}
}

func ToResponseInfo(res ResponseInfo) *Response {
	return &Response{
		Value: &Response_Info{&res},
	}
}
func ToResponseDeliverTx(res ResponseDeliverTx) *Response {
	return &Response{
		Value: &Response_DeliverTx{&res},
	}
}

func ToResponseCheckTx(res ResponseCheckTx) *Response {
	return &Response{
		Value: &Response_CheckTx{&res},
	}
}

func ToResponseCommit(res ResponseCommit) *Response {
	return &Response{
		Value: &Response_Commit{&res},
	}
}

func ToResponseQuery(res ResponseQuery) *Response {
	return &Response{
		Value: &Response_Query{&res},
	}
}

func ToResponseInitChain(res ResponseInitChain) *Response {
	return &Response{
		Value: &Response_InitChain{&res},
	}
}

func ToResponseBeginBlock(res ResponseBeginBlock) *Response {
	return &Response{
		Value: &Response_BeginBlock{&res},
	}
}

func ToResponseEndBlock(res ResponseEndBlock) *Response {
	return &Response{
		Value: &Response_EndBlock{&res},
	}
}

func ToResponseListSnapshots(res ResponseListSnapshots) *Response {
	return &Response{
		Value: &Response_ListSnapshots{&res},
	}
}

func ToResponseOfferSnapshot(res ResponseOfferSnapshot) *Response {
	return &Response{
		Value: &Response_OfferSnapshot{&res},
	}
}

func ToResponseLoadSnapshotChunk(res ResponseLoadSnapshotChunk) *Response {
	return &Response{
		Value: &Response_LoadSnapshotChunk{&res},
	}
}

func ToResponseApplySnapshotChunk(res ResponseApplySnapshotChunk) *Response {
	return &Response{
		Value: &Response_ApplySnapshotChunk{&res},
	}
}

<<<<<<< HEAD
func ToResponseExtendVote(res ResponseExtendVote) *Response {
	return &Response{
		Value: &Response_ExtendVote{&res},
	}
}

func ToResponseVerifyVoteExtension(res ResponseVerifyVoteExtension) *Response {
	return &Response{
		Value: &Response_VerifyVoteExtension{&res},
=======
func ToResponsePrepareProposal(res ResponsePrepareProposal) *Response {
	return &Response{
		Value: &Response_PrepareProposal{&res},
>>>>>>> 7d30987c
	}
}<|MERGE_RESOLUTION|>--- conflicted
+++ resolved
@@ -114,7 +114,6 @@
 	}
 }
 
-<<<<<<< HEAD
 func ToRequestExtendVote(req RequestExtendVote) *Request {
 	return &Request{
 		Value: &Request_ExtendVote{&req},
@@ -124,11 +123,12 @@
 func ToRequestVerifyVoteExtension(req RequestVerifyVoteExtension) *Request {
 	return &Request{
 		Value: &Request_VerifyVoteExtension{&req},
-=======
+  }
+}
+
 func ToRequestPrepareProposal(req RequestPrepareProposal) *Request {
 	return &Request{
 		Value: &Request_PrepareProposal{&req},
->>>>>>> 7d30987c
 	}
 }
 
@@ -223,7 +223,6 @@
 	}
 }
 
-<<<<<<< HEAD
 func ToResponseExtendVote(res ResponseExtendVote) *Response {
 	return &Response{
 		Value: &Response_ExtendVote{&res},
@@ -233,10 +232,11 @@
 func ToResponseVerifyVoteExtension(res ResponseVerifyVoteExtension) *Response {
 	return &Response{
 		Value: &Response_VerifyVoteExtension{&res},
-=======
+  }
+}
+
 func ToResponsePrepareProposal(res ResponsePrepareProposal) *Response {
 	return &Response{
 		Value: &Response_PrepareProposal{&res},
->>>>>>> 7d30987c
 	}
 }