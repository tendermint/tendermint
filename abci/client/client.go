--- conflicted
+++ resolved
@@ -30,14 +30,6 @@
 
 	Error() error
 
-	// Asynchronous requests
-<<<<<<< HEAD
-	FlushAsync(context.Context) (*ReqRes, error)
-=======
-	CheckTxAsync(context.Context, types.RequestCheckTx) (*ReqRes, error)
->>>>>>> bb9fa171
-
-	// Synchronous requests
 	Flush(context.Context) error
 	Echo(ctx context.Context, msg string) (*types.ResponseEcho, error)
 	Info(context.Context, types.RequestInfo) (*types.ResponseInfo, error)
