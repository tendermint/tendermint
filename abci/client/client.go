package abciclient

import (
	"context"
	"fmt"
	"sync"

	"github.com/tendermint/tendermint/abci/types"
	"github.com/tendermint/tendermint/libs/log"
	"github.com/tendermint/tendermint/libs/service"
)

const (
	dialRetryIntervalSeconds = 3
	echoRetryIntervalSeconds = 1
)

//go:generate ../../scripts/mockery_generate.sh Client

// Client defines an interface for an ABCI client.
//
// All `Async` methods return a `ReqRes` object and an error.
// All `Sync` methods return the appropriate protobuf ResponseXxx struct and an error.
//
// NOTE these are client errors, eg. ABCI socket connectivity issues.
// Application-related errors are reflected in response via ABCI error codes
// and logs.
type Client interface {
	service.Service

	Error() error

	// Asynchronous requests
<<<<<<< HEAD
	FlushAsync(context.Context) (*ReqRes, error)
=======
	CheckTxAsync(context.Context, types.RequestCheckTx) (*ReqRes, error)
>>>>>>> a3abd4f4

	// Synchronous requests
	Flush(context.Context) error
	Echo(ctx context.Context, msg string) (*types.ResponseEcho, error)
	Info(context.Context, types.RequestInfo) (*types.ResponseInfo, error)
	CheckTx(context.Context, types.RequestCheckTx) (*types.ResponseCheckTx, error)
	Query(context.Context, types.RequestQuery) (*types.ResponseQuery, error)
	Commit(context.Context) (*types.ResponseCommit, error)
	InitChain(context.Context, types.RequestInitChain) (*types.ResponseInitChain, error)
	PrepareProposal(context.Context, types.RequestPrepareProposal) (*types.ResponsePrepareProposal, error)
	ProcessProposal(context.Context, types.RequestProcessProposal) (*types.ResponseProcessProposal, error)
	ExtendVote(context.Context, types.RequestExtendVote) (*types.ResponseExtendVote, error)
	VerifyVoteExtension(context.Context, types.RequestVerifyVoteExtension) (*types.ResponseVerifyVoteExtension, error)
	FinalizeBlock(context.Context, types.RequestFinalizeBlock) (*types.ResponseFinalizeBlock, error)
	ListSnapshots(context.Context, types.RequestListSnapshots) (*types.ResponseListSnapshots, error)
	OfferSnapshot(context.Context, types.RequestOfferSnapshot) (*types.ResponseOfferSnapshot, error)
	LoadSnapshotChunk(context.Context, types.RequestLoadSnapshotChunk) (*types.ResponseLoadSnapshotChunk, error)
	ApplySnapshotChunk(context.Context, types.RequestApplySnapshotChunk) (*types.ResponseApplySnapshotChunk, error)
}

//----------------------------------------

// NewClient returns a new ABCI client of the specified transport type.
// It returns an error if the transport is not "socket" or "grpc"
func NewClient(logger log.Logger, addr, transport string, mustConnect bool) (client Client, err error) {
	switch transport {
	case "socket":
		client = NewSocketClient(logger, addr, mustConnect)
	case "grpc":
		client = NewGRPCClient(logger, addr, mustConnect)
	default:
		err = fmt.Errorf("unknown abci transport %s", transport)
	}
	return
}

type ReqRes struct {
	*types.Request
	*types.Response // Not set atomically, so be sure to use WaitGroup.

	mtx    sync.Mutex
	signal chan struct{}
	cb     func(*types.Response) // A single callback that may be set.
}

func NewReqRes(req *types.Request) *ReqRes {
	return &ReqRes{
		Request:  req,
		Response: nil,
		signal:   make(chan struct{}),
		cb:       nil,
	}
}

// Sets sets the callback. If reqRes is already done, it will call the cb
// immediately. Note, reqRes.cb should not change if reqRes.done and only one
// callback is supported.
func (r *ReqRes) SetCallback(cb func(res *types.Response)) {
	r.mtx.Lock()

	select {
	case <-r.signal:
		r.mtx.Unlock()
		cb(r.Response)
	default:
		r.cb = cb
		r.mtx.Unlock()
	}
}

// InvokeCallback invokes a thread-safe execution of the configured callback
// if non-nil.
func (r *ReqRes) InvokeCallback() {
	r.mtx.Lock()
	defer r.mtx.Unlock()

	if r.cb != nil {
		r.cb(r.Response)
	}
}

// SetDone marks the ReqRes object as done.
func (r *ReqRes) SetDone() {
	r.mtx.Lock()
	defer r.mtx.Unlock()

	close(r.signal)
}<|MERGE_RESOLUTION|>--- conflicted
+++ resolved
@@ -29,13 +29,6 @@
 	service.Service
 
 	Error() error
-
-	// Asynchronous requests
-<<<<<<< HEAD
-	FlushAsync(context.Context) (*ReqRes, error)
-=======
-	CheckTxAsync(context.Context, types.RequestCheckTx) (*ReqRes, error)
->>>>>>> a3abd4f4
 
 	// Synchronous requests
 	Flush(context.Context) error
