--- conflicted
+++ resolved
@@ -314,7 +314,6 @@
 	)
 }
 
-<<<<<<< HEAD
 // NOTE: call is synchronous, use ctx to break early if needed
 func (cli *grpcClient) ExtendVoteAsync(
 	ctx context.Context,
@@ -339,7 +338,20 @@
 ) (*ReqRes, error) {
 	req := types.ToRequestVerifyVoteExtension(params)
 	res, err := cli.client.VerifyVoteExtension(ctx, req.GetVerifyVoteExtension(), grpc.WaitForReady(true))
-=======
+	if err != nil {
+		return nil, err
+	}
+	return cli.finishAsyncCall(
+		ctx,
+    req,
+		&types.Response{
+      Value: &types.Response_VerifyVoteExtension{
+        VerifyVoteExtension: res,
+      },
+    },
+  )
+}
+
 func (cli *grpcClient) PrepareProposalAsync(
 	ctx context.Context,
 	params types.RequestPrepareProposal,
@@ -347,22 +359,18 @@
 
 	req := types.ToRequestPrepareProposal(params)
 	res, err := cli.client.PrepareProposal(ctx, req.GetPrepareProposal(), grpc.WaitForReady(true))
->>>>>>> 7d30987c
-	if err != nil {
-		return nil, err
-	}
-	return cli.finishAsyncCall(
-		ctx,
-		req,
-<<<<<<< HEAD
-		&types.Response{Value: &types.Response_VerifyVoteExtension{VerifyVoteExtension: res}},
-=======
-		&types.Response{
+  if err != nil {
+    return nil, err
+  }
+
+  return cli.finishAsyncCall(
+    ctx,
+    req,
+    &types.Response{
 			Value: &types.Response_PrepareProposal{
 				PrepareProposal: res,
 			},
 		},
->>>>>>> 7d30987c
 	)
 }
 
@@ -557,7 +565,6 @@
 	return cli.finishSyncCall(reqres).GetApplySnapshotChunk(), cli.Error()
 }
 
-<<<<<<< HEAD
 func (cli *grpcClient) ExtendVoteSync(
 	ctx context.Context,
 	params types.RequestExtendVote) (*types.ResponseExtendVote, error) {
@@ -577,8 +584,9 @@
 	if err != nil {
 		return nil, err
 	}
-	return cli.finishSyncCall(reqres).GetVerifyVoteExtension(), cli.Error()
-=======
+  return cli.finishSyncCall(reqres).GetVerifyVoteExtension(), cli.Error()
+}
+
 func (cli *grpcClient) PrepareProposalSync(
 	ctx context.Context,
 	params types.RequestPrepareProposal,
@@ -589,5 +597,4 @@
 		return nil, err
 	}
 	return cli.finishSyncCall(reqres).GetPrepareProposal(), cli.Error()
->>>>>>> 7d30987c
 }