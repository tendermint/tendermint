package abciclient

import (
	"context"
	"errors"
	"fmt"
	"net"
	"sync"
	"time"

	"google.golang.org/grpc"
	"google.golang.org/grpc/credentials/insecure"

	"github.com/tendermint/tendermint/abci/types"
	"github.com/tendermint/tendermint/libs/log"
	tmnet "github.com/tendermint/tendermint/libs/net"
	"github.com/tendermint/tendermint/libs/service"
)

// A gRPC client.
type grpcClient struct {
	service.BaseService
	logger log.Logger

	mustConnect bool

	client   types.ABCIApplicationClient
	conn     *grpc.ClientConn
	chReqRes chan *ReqRes // dispatches "async" responses to callbacks *in order*, needed by mempool

	mtx  sync.Mutex
	addr string
	err  error
}

var _ Client = (*grpcClient)(nil)

// NewGRPCClient creates a gRPC client, which will connect to addr upon the
// start. Note Client#Start returns an error if connection is unsuccessful and
// mustConnect is true.
//
// GRPC calls are synchronous, but some callbacks expect to be called
// asynchronously (eg. the mempool expects to be able to lock to remove bad txs
// from cache). To accommodate, we finish each call in its own go-routine,
// which is expensive, but easy - if you want something better, use the socket
// protocol! maybe one day, if people really want it, we use grpc streams, but
// hopefully not :D
func NewGRPCClient(logger log.Logger, addr string, mustConnect bool) Client {
	cli := &grpcClient{
		logger:      logger,
		addr:        addr,
		mustConnect: mustConnect,
		// Buffering the channel is needed to make calls appear asynchronous,
		// which is required when the caller makes multiple async calls before
		// processing callbacks (e.g. due to holding locks). 64 means that a
		// caller can make up to 64 async calls before a callback must be
		// processed (otherwise it deadlocks). It also means that we can make 64
		// gRPC calls while processing a slow callback at the channel head.
		chReqRes: make(chan *ReqRes, 64),
	}
	cli.BaseService = *service.NewBaseService(logger, "grpcClient", cli)
	return cli
}

func dialerFunc(ctx context.Context, addr string) (net.Conn, error) {
	return tmnet.Connect(addr)
}

func (cli *grpcClient) OnStart(ctx context.Context) error {
	// This processes asynchronous request/response messages and dispatches
	// them to callbacks.
	go func() {
		// Use a separate function to use defer for mutex unlocks (this handles panics)
		callCb := func(reqres *ReqRes) {
			cli.mtx.Lock()
			defer cli.mtx.Unlock()

			reqres.SetDone()

			// Notify reqRes listener if set
			reqres.InvokeCallback()
		}

		for {
			select {
			case reqres := <-cli.chReqRes:
				if reqres != nil {
					callCb(reqres)
				} else {
					cli.logger.Error("Received nil reqres")
				}
			case <-ctx.Done():
				return
			}

		}
	}()

RETRY_LOOP:
	for {
		conn, err := grpc.Dial(cli.addr,
			grpc.WithTransportCredentials(insecure.NewCredentials()),
			grpc.WithContextDialer(dialerFunc),
		)
		if err != nil {
			if cli.mustConnect {
				return err
			}
			cli.logger.Error(fmt.Sprintf("abci.grpcClient failed to connect to %v.  Retrying...\n", cli.addr), "err", err)
			time.Sleep(time.Second * dialRetryIntervalSeconds)
			continue RETRY_LOOP
		}

		cli.logger.Info("Dialed server. Waiting for echo.", "addr", cli.addr)
		client := types.NewABCIApplicationClient(conn)
		cli.conn = conn

	ENSURE_CONNECTED:
		for {
			_, err := client.Echo(ctx, &types.RequestEcho{Message: "hello"}, grpc.WaitForReady(true))
			if err == nil {
				break ENSURE_CONNECTED
			}
			if errors.Is(err, context.Canceled) || errors.Is(err, context.DeadlineExceeded) {
				return err
			}

			cli.logger.Error("Echo failed", "err", err)
			time.Sleep(time.Second * echoRetryIntervalSeconds)
		}

		cli.client = client
		return nil
	}
}

func (cli *grpcClient) OnStop() {
	if cli.conn != nil {
		cli.conn.Close()
	}
	close(cli.chReqRes)
}

func (cli *grpcClient) StopForError(err error) {
	if !cli.IsRunning() {
		return
	}

	cli.mtx.Lock()
	if cli.err == nil {
		cli.err = err
	}
	cli.mtx.Unlock()

	cli.logger.Error("Stopping abci.grpcClient for error", "err", err)
	cli.Stop()
}

func (cli *grpcClient) Error() error {
	cli.mtx.Lock()
	defer cli.mtx.Unlock()
	return cli.err
}

//----------------------------------------

// NOTE: call is synchronous, use ctx to break early if needed
<<<<<<< HEAD
func (cli *grpcClient) FlushAsync(ctx context.Context) (*ReqRes, error) {
	req := types.ToRequestFlush()
	res, err := cli.client.Flush(ctx, req.GetFlush(), grpc.WaitForReady(true))
	if err != nil {
		return nil, err
	}
	return cli.finishAsyncCall(ctx, req, &types.Response{Value: &types.Response_Flush{Flush: res}})
=======
// NOTE: call is synchronous, use ctx to break early if needed
func (cli *grpcClient) CheckTxAsync(ctx context.Context, params types.RequestCheckTx) (*ReqRes, error) {
	req := types.ToRequestCheckTx(params)
	res, err := cli.client.CheckTx(ctx, req.GetCheckTx(), grpc.WaitForReady(true))
	if err != nil {
		return nil, err
	}
	return cli.finishAsyncCall(ctx, req, &types.Response{Value: &types.Response_CheckTx{CheckTx: res}})
>>>>>>> bb9fa171
}

// finishAsyncCall creates a ReqRes for an async call, and immediately populates it
// with the response. We don't complete it until it's been ordered via the channel.
func (cli *grpcClient) finishAsyncCall(ctx context.Context, req *types.Request, res *types.Response) (*ReqRes, error) {
	reqres := NewReqRes(req)
	reqres.Response = res
	select {
	case cli.chReqRes <- reqres: // use channel for async responses, since they must be ordered
		return reqres, nil
	case <-ctx.Done():
		return nil, ctx.Err()
	}
}

//----------------------------------------

func (cli *grpcClient) Flush(ctx context.Context) error { return nil }

func (cli *grpcClient) Echo(ctx context.Context, msg string) (*types.ResponseEcho, error) {
	return cli.client.Echo(ctx, types.ToRequestEcho(msg).GetEcho(), grpc.WaitForReady(true))
}

func (cli *grpcClient) Info(ctx context.Context, params types.RequestInfo) (*types.ResponseInfo, error) {
	return cli.client.Info(ctx, types.ToRequestInfo(params).GetInfo(), grpc.WaitForReady(true))
}

func (cli *grpcClient) CheckTx(ctx context.Context, params types.RequestCheckTx) (*types.ResponseCheckTx, error) {
	return cli.client.CheckTx(ctx, types.ToRequestCheckTx(params).GetCheckTx(), grpc.WaitForReady(true))
}

func (cli *grpcClient) Query(ctx context.Context, params types.RequestQuery) (*types.ResponseQuery, error) {
	return cli.client.Query(ctx, types.ToRequestQuery(params).GetQuery(), grpc.WaitForReady(true))
}

func (cli *grpcClient) Commit(ctx context.Context) (*types.ResponseCommit, error) {
	return cli.client.Commit(ctx, types.ToRequestCommit().GetCommit(), grpc.WaitForReady(true))
}

func (cli *grpcClient) InitChain(ctx context.Context, params types.RequestInitChain) (*types.ResponseInitChain, error) {
	return cli.client.InitChain(ctx, types.ToRequestInitChain(params).GetInitChain(), grpc.WaitForReady(true))
}

func (cli *grpcClient) ListSnapshots(ctx context.Context, params types.RequestListSnapshots) (*types.ResponseListSnapshots, error) {
	return cli.client.ListSnapshots(ctx, types.ToRequestListSnapshots(params).GetListSnapshots(), grpc.WaitForReady(true))
}

func (cli *grpcClient) OfferSnapshot(ctx context.Context, params types.RequestOfferSnapshot) (*types.ResponseOfferSnapshot, error) {
	return cli.client.OfferSnapshot(ctx, types.ToRequestOfferSnapshot(params).GetOfferSnapshot(), grpc.WaitForReady(true))
}

func (cli *grpcClient) LoadSnapshotChunk(ctx context.Context, params types.RequestLoadSnapshotChunk) (*types.ResponseLoadSnapshotChunk, error) {
	return cli.client.LoadSnapshotChunk(ctx, types.ToRequestLoadSnapshotChunk(params).GetLoadSnapshotChunk(), grpc.WaitForReady(true))
}

func (cli *grpcClient) ApplySnapshotChunk(ctx context.Context, params types.RequestApplySnapshotChunk) (*types.ResponseApplySnapshotChunk, error) {
	return cli.client.ApplySnapshotChunk(ctx, types.ToRequestApplySnapshotChunk(params).GetApplySnapshotChunk(), grpc.WaitForReady(true))
}

func (cli *grpcClient) PrepareProposal(ctx context.Context, params types.RequestPrepareProposal) (*types.ResponsePrepareProposal, error) {
	return cli.client.PrepareProposal(ctx, types.ToRequestPrepareProposal(params).GetPrepareProposal(), grpc.WaitForReady(true))
}

func (cli *grpcClient) ProcessProposal(ctx context.Context, params types.RequestProcessProposal) (*types.ResponseProcessProposal, error) {
	return cli.client.ProcessProposal(ctx, types.ToRequestProcessProposal(params).GetProcessProposal(), grpc.WaitForReady(true))
}

func (cli *grpcClient) ExtendVote(ctx context.Context, params types.RequestExtendVote) (*types.ResponseExtendVote, error) {
	return cli.client.ExtendVote(ctx, types.ToRequestExtendVote(params).GetExtendVote(), grpc.WaitForReady(true))
}

func (cli *grpcClient) VerifyVoteExtension(ctx context.Context, params types.RequestVerifyVoteExtension) (*types.ResponseVerifyVoteExtension, error) {
	return cli.client.VerifyVoteExtension(ctx, types.ToRequestVerifyVoteExtension(params).GetVerifyVoteExtension(), grpc.WaitForReady(true))
}

func (cli *grpcClient) FinalizeBlock(ctx context.Context, params types.RequestFinalizeBlock) (*types.ResponseFinalizeBlock, error) {
	return cli.client.FinalizeBlock(ctx, types.ToRequestFinalizeBlock(params).GetFinalizeBlock(), grpc.WaitForReady(true))
}<|MERGE_RESOLUTION|>--- conflicted
+++ resolved
@@ -164,42 +164,6 @@
 
 //----------------------------------------
 
-// NOTE: call is synchronous, use ctx to break early if needed
-<<<<<<< HEAD
-func (cli *grpcClient) FlushAsync(ctx context.Context) (*ReqRes, error) {
-	req := types.ToRequestFlush()
-	res, err := cli.client.Flush(ctx, req.GetFlush(), grpc.WaitForReady(true))
-	if err != nil {
-		return nil, err
-	}
-	return cli.finishAsyncCall(ctx, req, &types.Response{Value: &types.Response_Flush{Flush: res}})
-=======
-// NOTE: call is synchronous, use ctx to break early if needed
-func (cli *grpcClient) CheckTxAsync(ctx context.Context, params types.RequestCheckTx) (*ReqRes, error) {
-	req := types.ToRequestCheckTx(params)
-	res, err := cli.client.CheckTx(ctx, req.GetCheckTx(), grpc.WaitForReady(true))
-	if err != nil {
-		return nil, err
-	}
-	return cli.finishAsyncCall(ctx, req, &types.Response{Value: &types.Response_CheckTx{CheckTx: res}})
->>>>>>> bb9fa171
-}
-
-// finishAsyncCall creates a ReqRes for an async call, and immediately populates it
-// with the response. We don't complete it until it's been ordered via the channel.
-func (cli *grpcClient) finishAsyncCall(ctx context.Context, req *types.Request, res *types.Response) (*ReqRes, error) {
-	reqres := NewReqRes(req)
-	reqres.Response = res
-	select {
-	case cli.chReqRes <- reqres: // use channel for async responses, since they must be ordered
-		return reqres, nil
-	case <-ctx.Done():
-		return nil, ctx.Err()
-	}
-}
-
-//----------------------------------------
-
 func (cli *grpcClient) Flush(ctx context.Context) error { return nil }
 
 func (cli *grpcClient) Echo(ctx context.Context, msg string) (*types.ResponseEcho, error) {
