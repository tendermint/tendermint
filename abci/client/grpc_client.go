package abciclient

import (
	"context"
	"fmt"
	"net"
	"sync"
	"time"

	"google.golang.org/grpc"

	"github.com/tendermint/tendermint/abci/types"
	tmsync "github.com/tendermint/tendermint/internal/libs/sync"
	tmnet "github.com/tendermint/tendermint/libs/net"
	"github.com/tendermint/tendermint/libs/service"
)

// A gRPC client.
type grpcClient struct {
	service.BaseService
	mustConnect bool

	client   types.ABCIApplicationClient
	conn     *grpc.ClientConn
	chReqRes chan *ReqRes // dispatches "async" responses to callbacks *in order*, needed by mempool

	mtx   tmsync.RWMutex
	addr  string
	err   error
	resCb func(*types.Request, *types.Response) // listens to all callbacks
}

var _ Client = (*grpcClient)(nil)

// NewGRPCClient creates a gRPC client, which will connect to addr upon the
// start. Note Client#Start returns an error if connection is unsuccessful and
// mustConnect is true.
//
// GRPC calls are synchronous, but some callbacks expect to be called
// asynchronously (eg. the mempool expects to be able to lock to remove bad txs
// from cache). To accommodate, we finish each call in its own go-routine,
// which is expensive, but easy - if you want something better, use the socket
// protocol! maybe one day, if people really want it, we use grpc streams, but
// hopefully not :D
func NewGRPCClient(addr string, mustConnect bool) Client {
	cli := &grpcClient{
		addr:        addr,
		mustConnect: mustConnect,
		// Buffering the channel is needed to make calls appear asynchronous,
		// which is required when the caller makes multiple async calls before
		// processing callbacks (e.g. due to holding locks). 64 means that a
		// caller can make up to 64 async calls before a callback must be
		// processed (otherwise it deadlocks). It also means that we can make 64
		// gRPC calls while processing a slow callback at the channel head.
		chReqRes: make(chan *ReqRes, 64),
	}
	cli.BaseService = *service.NewBaseService(nil, "grpcClient", cli)
	return cli
}

func dialerFunc(ctx context.Context, addr string) (net.Conn, error) {
	return tmnet.Connect(addr)
}

func (cli *grpcClient) OnStart() error {
<<<<<<< HEAD
	if err := cli.BaseService.OnStart(); err != nil {
		return err
	}

=======
>>>>>>> 97a3e44e
	// This processes asynchronous request/response messages and dispatches
	// them to callbacks.
	go func() {
		// Use a separate function to use defer for mutex unlocks (this handles panics)
		callCb := func(reqres *ReqRes) {
			cli.mtx.Lock()
			defer cli.mtx.Unlock()

			reqres.SetDone()
			reqres.Done()

			// Notify client listener if set
			if cli.resCb != nil {
				cli.resCb(reqres.Request, reqres.Response)
			}

			// Notify reqRes listener if set
			if cb := reqres.GetCallback(); cb != nil {
				cb(reqres.Response)
			}
		}
		for reqres := range cli.chReqRes {
			if reqres != nil {
				callCb(reqres)
			} else {
				cli.Logger.Error("Received nil reqres")
			}
		}
	}()

RETRY_LOOP:
	for {
		conn, err := grpc.Dial(cli.addr, grpc.WithInsecure(), grpc.WithContextDialer(dialerFunc))
		if err != nil {
			if cli.mustConnect {
				return err
			}
			cli.Logger.Error(fmt.Sprintf("abci.grpcClient failed to connect to %v.  Retrying...\n", cli.addr), "err", err)
			time.Sleep(time.Second * dialRetryIntervalSeconds)
			continue RETRY_LOOP
		}

		cli.Logger.Info("Dialed server. Waiting for echo.", "addr", cli.addr)
		client := types.NewABCIApplicationClient(conn)
		cli.conn = conn

	ENSURE_CONNECTED:
		for {
			_, err := client.Echo(context.Background(), &types.RequestEcho{Message: "hello"}, grpc.WaitForReady(true))
			if err == nil {
				break ENSURE_CONNECTED
			}
			cli.Logger.Error("Echo failed", "err", err)
			time.Sleep(time.Second * echoRetryIntervalSeconds)
		}

		cli.client = client
		return nil
	}
}

func (cli *grpcClient) OnStop() {
	if cli.conn != nil {
		cli.conn.Close()
	}
	close(cli.chReqRes)
}

func (cli *grpcClient) StopForError(err error) {
	if !cli.IsRunning() {
		return
	}

	cli.mtx.Lock()
	if cli.err == nil {
		cli.err = err
	}
	cli.mtx.Unlock()

	cli.Logger.Error(fmt.Sprintf("Stopping abci.grpcClient for error: %v", err.Error()))
	if err := cli.Stop(); err != nil {
		cli.Logger.Error("Error stopping abci.grpcClient", "err", err)
	}
}

func (cli *grpcClient) Error() error {
	cli.mtx.RLock()
	defer cli.mtx.RUnlock()
	return cli.err
}

// Set listener for all responses
// NOTE: callback may get internally generated flush responses.
func (cli *grpcClient) SetResponseCallback(resCb Callback) {
	cli.mtx.Lock()
	defer cli.mtx.Unlock()
	cli.resCb = resCb
}

//----------------------------------------

// NOTE: call is synchronous, use ctx to break early if needed
func (cli *grpcClient) EchoAsync(ctx context.Context, msg string) (*ReqRes, error) {
	req := types.ToRequestEcho(msg)
	res, err := cli.client.Echo(ctx, req.GetEcho(), grpc.WaitForReady(true))
	if err != nil {
		return nil, err
	}
	return cli.finishAsyncCall(ctx, req, &types.Response{Value: &types.Response_Echo{Echo: res}})
}

// NOTE: call is synchronous, use ctx to break early if needed
func (cli *grpcClient) FlushAsync(ctx context.Context) (*ReqRes, error) {
	req := types.ToRequestFlush()
	res, err := cli.client.Flush(ctx, req.GetFlush(), grpc.WaitForReady(true))
	if err != nil {
		return nil, err
	}
	return cli.finishAsyncCall(ctx, req, &types.Response{Value: &types.Response_Flush{Flush: res}})
}

// NOTE: call is synchronous, use ctx to break early if needed
func (cli *grpcClient) InfoAsync(ctx context.Context, params types.RequestInfo) (*ReqRes, error) {
	req := types.ToRequestInfo(params)
	res, err := cli.client.Info(ctx, req.GetInfo(), grpc.WaitForReady(true))
	if err != nil {
		return nil, err
	}
	return cli.finishAsyncCall(ctx, req, &types.Response{Value: &types.Response_Info{Info: res}})
}

// NOTE: call is synchronous, use ctx to break early if needed
func (cli *grpcClient) DeliverTxAsync(ctx context.Context, params types.RequestDeliverTx) (*ReqRes, error) {
	req := types.ToRequestDeliverTx(params)
	res, err := cli.client.DeliverTx(ctx, req.GetDeliverTx(), grpc.WaitForReady(true))
	if err != nil {
		return nil, err
	}
	return cli.finishAsyncCall(ctx, req, &types.Response{Value: &types.Response_DeliverTx{DeliverTx: res}})
}

// NOTE: call is synchronous, use ctx to break early if needed
func (cli *grpcClient) CheckTxAsync(ctx context.Context, params types.RequestCheckTx) (*ReqRes, error) {
	req := types.ToRequestCheckTx(params)
	res, err := cli.client.CheckTx(ctx, req.GetCheckTx(), grpc.WaitForReady(true))
	if err != nil {
		return nil, err
	}
	return cli.finishAsyncCall(ctx, req, &types.Response{Value: &types.Response_CheckTx{CheckTx: res}})
}

// NOTE: call is synchronous, use ctx to break early if needed
func (cli *grpcClient) QueryAsync(ctx context.Context, params types.RequestQuery) (*ReqRes, error) {
	req := types.ToRequestQuery(params)
	res, err := cli.client.Query(ctx, req.GetQuery(), grpc.WaitForReady(true))
	if err != nil {
		return nil, err
	}
	return cli.finishAsyncCall(ctx, req, &types.Response{Value: &types.Response_Query{Query: res}})
}

// NOTE: call is synchronous, use ctx to break early if needed
func (cli *grpcClient) CommitAsync(ctx context.Context) (*ReqRes, error) {
	req := types.ToRequestCommit()
	res, err := cli.client.Commit(ctx, req.GetCommit(), grpc.WaitForReady(true))
	if err != nil {
		return nil, err
	}
	return cli.finishAsyncCall(ctx, req, &types.Response{Value: &types.Response_Commit{Commit: res}})
}

// NOTE: call is synchronous, use ctx to break early if needed
func (cli *grpcClient) InitChainAsync(ctx context.Context, params types.RequestInitChain) (*ReqRes, error) {
	req := types.ToRequestInitChain(params)
	res, err := cli.client.InitChain(ctx, req.GetInitChain(), grpc.WaitForReady(true))
	if err != nil {
		return nil, err
	}
	return cli.finishAsyncCall(ctx, req, &types.Response{Value: &types.Response_InitChain{InitChain: res}})
}

// NOTE: call is synchronous, use ctx to break early if needed
func (cli *grpcClient) BeginBlockAsync(ctx context.Context, params types.RequestBeginBlock) (*ReqRes, error) {
	req := types.ToRequestBeginBlock(params)
	res, err := cli.client.BeginBlock(ctx, req.GetBeginBlock(), grpc.WaitForReady(true))
	if err != nil {
		return nil, err
	}
	return cli.finishAsyncCall(ctx, req, &types.Response{Value: &types.Response_BeginBlock{BeginBlock: res}})
}

// NOTE: call is synchronous, use ctx to break early if needed
func (cli *grpcClient) EndBlockAsync(ctx context.Context, params types.RequestEndBlock) (*ReqRes, error) {
	req := types.ToRequestEndBlock(params)
	res, err := cli.client.EndBlock(ctx, req.GetEndBlock(), grpc.WaitForReady(true))
	if err != nil {
		return nil, err
	}
	return cli.finishAsyncCall(ctx, req, &types.Response{Value: &types.Response_EndBlock{EndBlock: res}})
}

// NOTE: call is synchronous, use ctx to break early if needed
func (cli *grpcClient) ListSnapshotsAsync(ctx context.Context, params types.RequestListSnapshots) (*ReqRes, error) {
	req := types.ToRequestListSnapshots(params)
	res, err := cli.client.ListSnapshots(ctx, req.GetListSnapshots(), grpc.WaitForReady(true))
	if err != nil {
		return nil, err
	}
	return cli.finishAsyncCall(ctx, req, &types.Response{Value: &types.Response_ListSnapshots{ListSnapshots: res}})
}

// NOTE: call is synchronous, use ctx to break early if needed
func (cli *grpcClient) OfferSnapshotAsync(ctx context.Context, params types.RequestOfferSnapshot) (*ReqRes, error) {
	req := types.ToRequestOfferSnapshot(params)
	res, err := cli.client.OfferSnapshot(ctx, req.GetOfferSnapshot(), grpc.WaitForReady(true))
	if err != nil {
		return nil, err
	}
	return cli.finishAsyncCall(ctx, req, &types.Response{Value: &types.Response_OfferSnapshot{OfferSnapshot: res}})
}

// NOTE: call is synchronous, use ctx to break early if needed
func (cli *grpcClient) LoadSnapshotChunkAsync(
	ctx context.Context,
	params types.RequestLoadSnapshotChunk,
) (*ReqRes, error) {
	req := types.ToRequestLoadSnapshotChunk(params)
	res, err := cli.client.LoadSnapshotChunk(ctx, req.GetLoadSnapshotChunk(), grpc.WaitForReady(true))
	if err != nil {
		return nil, err
	}
	return cli.finishAsyncCall(ctx, req, &types.Response{Value: &types.Response_LoadSnapshotChunk{LoadSnapshotChunk: res}})
}

// NOTE: call is synchronous, use ctx to break early if needed
func (cli *grpcClient) ApplySnapshotChunkAsync(
	ctx context.Context,
	params types.RequestApplySnapshotChunk,
) (*ReqRes, error) {
	req := types.ToRequestApplySnapshotChunk(params)
	res, err := cli.client.ApplySnapshotChunk(ctx, req.GetApplySnapshotChunk(), grpc.WaitForReady(true))
	if err != nil {
		return nil, err
	}
	return cli.finishAsyncCall(
		ctx,
		req,
		&types.Response{Value: &types.Response_ApplySnapshotChunk{ApplySnapshotChunk: res}},
	)
}

// finishAsyncCall creates a ReqRes for an async call, and immediately populates it
// with the response. We don't complete it until it's been ordered via the channel.
<<<<<<< HEAD
func (cli *grpcClient) finishAsyncCall(req *types.Request, res *types.Response) *ReqRes {
	reqres := NewReqRes(req)
	reqres.Response = res
	cli.chReqRes <- reqres // use channel for async responses, since they must be ordered
	return reqres
=======
func (cli *grpcClient) finishAsyncCall(ctx context.Context, req *types.Request, res *types.Response) (*ReqRes, error) {
	reqres := NewReqRes(req)
	reqres.Response = res
	select {
	case cli.chReqRes <- reqres: // use channel for async responses, since they must be ordered
		return reqres, nil
	case <-ctx.Done():
		return nil, ctx.Err()
	}
}

// finishSyncCall waits for an async call to complete. It is necessary to call all
// sync calls asynchronously as well, to maintain call and response ordering via
// the channel, and this method will wait until the async call completes.
func (cli *grpcClient) finishSyncCall(reqres *ReqRes) *types.Response {
	// It's possible that the callback is called twice, since the callback can
	// be called immediately on SetCallback() in addition to after it has been
	// set. This is because completing the ReqRes happens in a separate critical
	// section from the one where the callback is called: there is a race where
	// SetCallback() is called between completing the ReqRes and dispatching the
	// callback.
	//
	// We also buffer the channel with 1 response, since SetCallback() will be
	// called synchronously if the reqres is already completed, in which case
	// it will block on sending to the channel since it hasn't gotten around to
	// receiving from it yet.
	//
	// ReqRes should really handle callback dispatch internally, to guarantee
	// that it's only called once and avoid the above race conditions.
	var once sync.Once
	ch := make(chan *types.Response, 1)
	reqres.SetCallback(func(res *types.Response) {
		once.Do(func() {
			ch <- res
		})
	})
	return <-ch
>>>>>>> 97a3e44e
}

// finishSyncCall waits for an async call to complete. It is necessary to call all
// sync calls asynchronously as well, to maintain call and response ordering via
// the channel, and this method will wait until the async call completes.
func (cli *grpcClient) finishSyncCall(reqres *ReqRes) *types.Response {
	// It's possible that the callback is called twice, since the callback can
	// be called immediately on SetCallback() in addition to after it has been
	// set. This is because completing the ReqRes happens in a separate critical
	// section from the one where the callback is called: there is a race where
	// SetCallback() is called between completing the ReqRes and dispatching the
	// callback.
	//
	// We also buffer the channel with 1 response, since SetCallback() will be
	// called synchronously if the reqres is already completed, in which case
	// it will block on sending to the channel since it hasn't gotten around to
	// receiving from it yet.
	//
	// ReqRes should really handle callback dispatch internally, to guarantee
	// that it's only called once and avoid the above race conditions.
	var once sync.Once
	ch := make(chan *types.Response, 1)
	reqres.SetCallback(func(res *types.Response) {
		once.Do(func() {
			ch <- res
		})
	})
	return <-ch
}

//----------------------------------------

func (cli *grpcClient) FlushSync(ctx context.Context) error {
	return nil
}

<<<<<<< HEAD
func (cli *grpcClient) EchoSync(msg string) (*types.ResponseEcho, error) {
	reqres := cli.EchoAsync(msg)
	// StopForError should already have been called if error is set
	return cli.finishSyncCall(reqres).GetEcho(), cli.Error()
}

func (cli *grpcClient) InfoSync(req types.RequestInfo) (*types.ResponseInfo, error) {
	reqres := cli.InfoAsync(req)
=======
func (cli *grpcClient) EchoSync(ctx context.Context, msg string) (*types.ResponseEcho, error) {
	reqres, err := cli.EchoAsync(ctx, msg)
	if err != nil {
		return nil, err
	}
	return cli.finishSyncCall(reqres).GetEcho(), cli.Error()
}

func (cli *grpcClient) InfoSync(
	ctx context.Context,
	req types.RequestInfo,
) (*types.ResponseInfo, error) {
	reqres, err := cli.InfoAsync(ctx, req)
	if err != nil {
		return nil, err
	}
>>>>>>> 97a3e44e
	return cli.finishSyncCall(reqres).GetInfo(), cli.Error()
}

func (cli *grpcClient) DeliverTxSync(
	ctx context.Context,
	params types.RequestDeliverTx,
) (*types.ResponseDeliverTx, error) {

<<<<<<< HEAD
func (cli *grpcClient) DeliverTxSync(params types.RequestDeliverTx) (*types.ResponseDeliverTx, error) {
	reqres := cli.DeliverTxAsync(params)
	return cli.finishSyncCall(reqres).GetDeliverTx(), cli.Error()
}

func (cli *grpcClient) CheckTxSync(params types.RequestCheckTx) (*types.ResponseCheckTx, error) {
	reqres := cli.CheckTxAsync(params)
	return cli.finishSyncCall(reqres).GetCheckTx(), cli.Error()
}

func (cli *grpcClient) QuerySync(req types.RequestQuery) (*types.ResponseQuery, error) {
	reqres := cli.QueryAsync(req)
	return cli.finishSyncCall(reqres).GetQuery(), cli.Error()
}

func (cli *grpcClient) CommitSync() (*types.ResponseCommit, error) {
	reqres := cli.CommitAsync()
	return cli.finishSyncCall(reqres).GetCommit(), cli.Error()
}

func (cli *grpcClient) InitChainSync(params types.RequestInitChain) (*types.ResponseInitChain, error) {
	reqres := cli.InitChainAsync(params)
	return cli.finishSyncCall(reqres).GetInitChain(), cli.Error()
}

func (cli *grpcClient) BeginBlockSync(params types.RequestBeginBlock) (*types.ResponseBeginBlock, error) {
	reqres := cli.BeginBlockAsync(params)
	return cli.finishSyncCall(reqres).GetBeginBlock(), cli.Error()
}

func (cli *grpcClient) EndBlockSync(params types.RequestEndBlock) (*types.ResponseEndBlock, error) {
	reqres := cli.EndBlockAsync(params)
	return cli.finishSyncCall(reqres).GetEndBlock(), cli.Error()
}

func (cli *grpcClient) ListSnapshotsSync(params types.RequestListSnapshots) (*types.ResponseListSnapshots, error) {
	reqres := cli.ListSnapshotsAsync(params)
	return cli.finishSyncCall(reqres).GetListSnapshots(), cli.Error()
}

func (cli *grpcClient) OfferSnapshotSync(params types.RequestOfferSnapshot) (*types.ResponseOfferSnapshot, error) {
	reqres := cli.OfferSnapshotAsync(params)
=======
	reqres, err := cli.DeliverTxAsync(ctx, params)
	if err != nil {
		return nil, err
	}
	return cli.finishSyncCall(reqres).GetDeliverTx(), cli.Error()
}

func (cli *grpcClient) CheckTxSync(
	ctx context.Context,
	params types.RequestCheckTx,
) (*types.ResponseCheckTx, error) {

	reqres, err := cli.CheckTxAsync(ctx, params)
	if err != nil {
		return nil, err
	}
	return cli.finishSyncCall(reqres).GetCheckTx(), cli.Error()
}

func (cli *grpcClient) QuerySync(
	ctx context.Context,
	req types.RequestQuery,
) (*types.ResponseQuery, error) {
	reqres, err := cli.QueryAsync(ctx, req)
	if err != nil {
		return nil, err
	}
	return cli.finishSyncCall(reqres).GetQuery(), cli.Error()
}

func (cli *grpcClient) CommitSync(ctx context.Context) (*types.ResponseCommit, error) {
	reqres, err := cli.CommitAsync(ctx)
	if err != nil {
		return nil, err
	}
	return cli.finishSyncCall(reqres).GetCommit(), cli.Error()
}

func (cli *grpcClient) InitChainSync(
	ctx context.Context,
	params types.RequestInitChain,
) (*types.ResponseInitChain, error) {

	reqres, err := cli.InitChainAsync(ctx, params)
	if err != nil {
		return nil, err
	}
	return cli.finishSyncCall(reqres).GetInitChain(), cli.Error()
}

func (cli *grpcClient) BeginBlockSync(
	ctx context.Context,
	params types.RequestBeginBlock,
) (*types.ResponseBeginBlock, error) {

	reqres, err := cli.BeginBlockAsync(ctx, params)
	if err != nil {
		return nil, err
	}
	return cli.finishSyncCall(reqres).GetBeginBlock(), cli.Error()
}

func (cli *grpcClient) EndBlockSync(
	ctx context.Context,
	params types.RequestEndBlock,
) (*types.ResponseEndBlock, error) {

	reqres, err := cli.EndBlockAsync(ctx, params)
	if err != nil {
		return nil, err
	}
	return cli.finishSyncCall(reqres).GetEndBlock(), cli.Error()
}

func (cli *grpcClient) ListSnapshotsSync(
	ctx context.Context,
	params types.RequestListSnapshots,
) (*types.ResponseListSnapshots, error) {

	reqres, err := cli.ListSnapshotsAsync(ctx, params)
	if err != nil {
		return nil, err
	}
	return cli.finishSyncCall(reqres).GetListSnapshots(), cli.Error()
}

func (cli *grpcClient) OfferSnapshotSync(
	ctx context.Context,
	params types.RequestOfferSnapshot,
) (*types.ResponseOfferSnapshot, error) {

	reqres, err := cli.OfferSnapshotAsync(ctx, params)
	if err != nil {
		return nil, err
	}
>>>>>>> 97a3e44e
	return cli.finishSyncCall(reqres).GetOfferSnapshot(), cli.Error()
}

func (cli *grpcClient) LoadSnapshotChunkSync(
	ctx context.Context,
	params types.RequestLoadSnapshotChunk) (*types.ResponseLoadSnapshotChunk, error) {
<<<<<<< HEAD
	reqres := cli.LoadSnapshotChunkAsync(params)
=======

	reqres, err := cli.LoadSnapshotChunkAsync(ctx, params)
	if err != nil {
		return nil, err
	}
>>>>>>> 97a3e44e
	return cli.finishSyncCall(reqres).GetLoadSnapshotChunk(), cli.Error()
}

func (cli *grpcClient) ApplySnapshotChunkSync(
	ctx context.Context,
	params types.RequestApplySnapshotChunk) (*types.ResponseApplySnapshotChunk, error) {
<<<<<<< HEAD
	reqres := cli.ApplySnapshotChunkAsync(params)
=======

	reqres, err := cli.ApplySnapshotChunkAsync(ctx, params)
	if err != nil {
		return nil, err
	}
>>>>>>> 97a3e44e
	return cli.finishSyncCall(reqres).GetApplySnapshotChunk(), cli.Error()
}<|MERGE_RESOLUTION|>--- conflicted
+++ resolved
@@ -63,13 +63,6 @@
 }
 
 func (cli *grpcClient) OnStart() error {
-<<<<<<< HEAD
-	if err := cli.BaseService.OnStart(); err != nil {
-		return err
-	}
-
-=======
->>>>>>> 97a3e44e
 	// This processes asynchronous request/response messages and dispatches
 	// them to callbacks.
 	go func() {
@@ -323,13 +316,6 @@
 
 // finishAsyncCall creates a ReqRes for an async call, and immediately populates it
 // with the response. We don't complete it until it's been ordered via the channel.
-<<<<<<< HEAD
-func (cli *grpcClient) finishAsyncCall(req *types.Request, res *types.Response) *ReqRes {
-	reqres := NewReqRes(req)
-	reqres.Response = res
-	cli.chReqRes <- reqres // use channel for async responses, since they must be ordered
-	return reqres
-=======
 func (cli *grpcClient) finishAsyncCall(ctx context.Context, req *types.Request, res *types.Response) (*ReqRes, error) {
 	reqres := NewReqRes(req)
 	reqres.Response = res
@@ -367,35 +353,6 @@
 		})
 	})
 	return <-ch
->>>>>>> 97a3e44e
-}
-
-// finishSyncCall waits for an async call to complete. It is necessary to call all
-// sync calls asynchronously as well, to maintain call and response ordering via
-// the channel, and this method will wait until the async call completes.
-func (cli *grpcClient) finishSyncCall(reqres *ReqRes) *types.Response {
-	// It's possible that the callback is called twice, since the callback can
-	// be called immediately on SetCallback() in addition to after it has been
-	// set. This is because completing the ReqRes happens in a separate critical
-	// section from the one where the callback is called: there is a race where
-	// SetCallback() is called between completing the ReqRes and dispatching the
-	// callback.
-	//
-	// We also buffer the channel with 1 response, since SetCallback() will be
-	// called synchronously if the reqres is already completed, in which case
-	// it will block on sending to the channel since it hasn't gotten around to
-	// receiving from it yet.
-	//
-	// ReqRes should really handle callback dispatch internally, to guarantee
-	// that it's only called once and avoid the above race conditions.
-	var once sync.Once
-	ch := make(chan *types.Response, 1)
-	reqres.SetCallback(func(res *types.Response) {
-		once.Do(func() {
-			ch <- res
-		})
-	})
-	return <-ch
 }
 
 //----------------------------------------
@@ -404,16 +361,6 @@
 	return nil
 }
 
-<<<<<<< HEAD
-func (cli *grpcClient) EchoSync(msg string) (*types.ResponseEcho, error) {
-	reqres := cli.EchoAsync(msg)
-	// StopForError should already have been called if error is set
-	return cli.finishSyncCall(reqres).GetEcho(), cli.Error()
-}
-
-func (cli *grpcClient) InfoSync(req types.RequestInfo) (*types.ResponseInfo, error) {
-	reqres := cli.InfoAsync(req)
-=======
 func (cli *grpcClient) EchoSync(ctx context.Context, msg string) (*types.ResponseEcho, error) {
 	reqres, err := cli.EchoAsync(ctx, msg)
 	if err != nil {
@@ -430,7 +377,6 @@
 	if err != nil {
 		return nil, err
 	}
->>>>>>> 97a3e44e
 	return cli.finishSyncCall(reqres).GetInfo(), cli.Error()
 }
 
@@ -438,51 +384,6 @@
 	ctx context.Context,
 	params types.RequestDeliverTx,
 ) (*types.ResponseDeliverTx, error) {
-
-<<<<<<< HEAD
-func (cli *grpcClient) DeliverTxSync(params types.RequestDeliverTx) (*types.ResponseDeliverTx, error) {
-	reqres := cli.DeliverTxAsync(params)
-	return cli.finishSyncCall(reqres).GetDeliverTx(), cli.Error()
-}
-
-func (cli *grpcClient) CheckTxSync(params types.RequestCheckTx) (*types.ResponseCheckTx, error) {
-	reqres := cli.CheckTxAsync(params)
-	return cli.finishSyncCall(reqres).GetCheckTx(), cli.Error()
-}
-
-func (cli *grpcClient) QuerySync(req types.RequestQuery) (*types.ResponseQuery, error) {
-	reqres := cli.QueryAsync(req)
-	return cli.finishSyncCall(reqres).GetQuery(), cli.Error()
-}
-
-func (cli *grpcClient) CommitSync() (*types.ResponseCommit, error) {
-	reqres := cli.CommitAsync()
-	return cli.finishSyncCall(reqres).GetCommit(), cli.Error()
-}
-
-func (cli *grpcClient) InitChainSync(params types.RequestInitChain) (*types.ResponseInitChain, error) {
-	reqres := cli.InitChainAsync(params)
-	return cli.finishSyncCall(reqres).GetInitChain(), cli.Error()
-}
-
-func (cli *grpcClient) BeginBlockSync(params types.RequestBeginBlock) (*types.ResponseBeginBlock, error) {
-	reqres := cli.BeginBlockAsync(params)
-	return cli.finishSyncCall(reqres).GetBeginBlock(), cli.Error()
-}
-
-func (cli *grpcClient) EndBlockSync(params types.RequestEndBlock) (*types.ResponseEndBlock, error) {
-	reqres := cli.EndBlockAsync(params)
-	return cli.finishSyncCall(reqres).GetEndBlock(), cli.Error()
-}
-
-func (cli *grpcClient) ListSnapshotsSync(params types.RequestListSnapshots) (*types.ResponseListSnapshots, error) {
-	reqres := cli.ListSnapshotsAsync(params)
-	return cli.finishSyncCall(reqres).GetListSnapshots(), cli.Error()
-}
-
-func (cli *grpcClient) OfferSnapshotSync(params types.RequestOfferSnapshot) (*types.ResponseOfferSnapshot, error) {
-	reqres := cli.OfferSnapshotAsync(params)
-=======
 	reqres, err := cli.DeliverTxAsync(ctx, params)
 	if err != nil {
 		return nil, err
@@ -578,36 +479,27 @@
 	if err != nil {
 		return nil, err
 	}
->>>>>>> 97a3e44e
 	return cli.finishSyncCall(reqres).GetOfferSnapshot(), cli.Error()
 }
 
 func (cli *grpcClient) LoadSnapshotChunkSync(
 	ctx context.Context,
 	params types.RequestLoadSnapshotChunk) (*types.ResponseLoadSnapshotChunk, error) {
-<<<<<<< HEAD
-	reqres := cli.LoadSnapshotChunkAsync(params)
-=======
 
 	reqres, err := cli.LoadSnapshotChunkAsync(ctx, params)
 	if err != nil {
 		return nil, err
 	}
->>>>>>> 97a3e44e
 	return cli.finishSyncCall(reqres).GetLoadSnapshotChunk(), cli.Error()
 }
 
 func (cli *grpcClient) ApplySnapshotChunkSync(
 	ctx context.Context,
 	params types.RequestApplySnapshotChunk) (*types.ResponseApplySnapshotChunk, error) {
-<<<<<<< HEAD
-	reqres := cli.ApplySnapshotChunkAsync(params)
-=======
 
 	reqres, err := cli.ApplySnapshotChunkAsync(ctx, params)
 	if err != nil {
 		return nil, err
 	}
->>>>>>> 97a3e44e
 	return cli.finishSyncCall(reqres).GetApplySnapshotChunk(), cli.Error()
 }