--- conflicted
+++ resolved
@@ -1,10 +1,5 @@
 echo hello
 info
-<<<<<<< HEAD
-commit
-prepare_proposal "prepare0x05"
-=======
->>>>>>> 71728627
 finalize_block "abc"
 commit
 info
