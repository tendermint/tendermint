--- conflicted
+++ resolved
@@ -13,18 +13,7 @@
 -> code: OK
 -> data.hex: 0x0200000000000000
 
-<<<<<<< HEAD
-> prepare_proposal "prepare0x05"
--> code: OK
--> log: Succeeded. Tx: 0x05 action: ADDED
-> prepare_proposal "prepare0x05"
--> code: OK
--> log: Succeeded. Tx: prepare0x05 action: REMOVED
-
-> finalize_block "abc"
-=======
 > commit 
->>>>>>> 71728627
 -> code: OK
 
 > info 
