> echo hello
-> code: OK
-> data: hello
-> data.hex: 0x68656C6C6F

> info 
-> code: OK
-> data: {"size":0}
-> data.hex: 0x7B2273697A65223A307D

> commit 
-> code: OK
-> data.hex: 0x0000000000000000000000000000000000000000000000000000000000000000

> finalize_block "abc"
-> code: OK

> info 
-> code: OK
-> data: {"size":1}
-> data.hex: 0x7B2273697A65223A317D

> commit 
-> code: OK
-> data.hex: 0x0200000000000000000000000000000000000000000000000000000000000000

> query "abc"
-> code: OK
-> log: exists
-> height: 2
-> key: abc
-> key.hex: 616263
-> value: abc
-> value.hex: 616263

> finalize_block "def=xyz" "ghi=123"
-> code: OK
> finalize_block "def=xyz" "ghi=123"
-> code: OK

> commit 
-> code: OK
<<<<<<< HEAD
-> data.hex: 0x0400000000000000000000000000000000000000000000000000000000000000
=======
-> data.hex: 0x0600000000000000
>>>>>>> 6c40ad39

> query "def"
-> code: OK
-> log: exists
-> height: 3
-> key: def
-> key.hex: 646566
-> value: xyz
-> value.hex: 78797A
<|MERGE_RESOLUTION|>--- conflicted
+++ resolved
@@ -3,24 +3,24 @@
 -> data: hello
 -> data.hex: 0x68656C6C6F
 
-> info 
+> info
 -> code: OK
 -> data: {"size":0}
 -> data.hex: 0x7B2273697A65223A307D
 
-> commit 
+> commit
 -> code: OK
 -> data.hex: 0x0000000000000000000000000000000000000000000000000000000000000000
 
 > finalize_block "abc"
 -> code: OK
 
-> info 
+> info
 -> code: OK
 -> data: {"size":1}
 -> data.hex: 0x7B2273697A65223A317D
 
-> commit 
+> commit
 -> code: OK
 -> data.hex: 0x0200000000000000000000000000000000000000000000000000000000000000
 
@@ -38,13 +38,9 @@
 > finalize_block "def=xyz" "ghi=123"
 -> code: OK
 
-> commit 
+> commit
 -> code: OK
-<<<<<<< HEAD
 -> data.hex: 0x0400000000000000000000000000000000000000000000000000000000000000
-=======
--> data.hex: 0x0600000000000000
->>>>>>> 6c40ad39
 
 > query "def"
 -> code: OK
