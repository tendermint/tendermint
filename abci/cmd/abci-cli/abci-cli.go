--- conflicted
+++ resolved
@@ -344,8 +344,7 @@
 					code.CodeTypeBadNonce,
 				}, nil, []byte{0, 0, 0, 0, 0, 0, 0, 5})
 			},
-<<<<<<< HEAD
-			func() error { return servertest.Commit(ctx, client, []byte{0, 0, 0, 0, 0, 0, 0, 5}) },
+			func() error { return servertest.Commit(ctx, client) },
 			func() error {
 				return servertest.PrepareProposal(ctx, client, [][]byte{
 					{0x01},
@@ -353,9 +352,6 @@
 					code.CodeTypeOK,
 				}, nil)
 			},
-=======
-			func() error { return servertest.Commit(ctx, client) },
->>>>>>> 71728627
 		})
 }
 
