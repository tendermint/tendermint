module.exports = {
<<<<<<< HEAD
  theme: "cosmos",
  title: "Tendermint",
=======
  theme: 'cosmos',
  title: 'Tendermint Core',
  // locales: {
  //   "/": {
  //     lang: "en-US"
  //   },
  //   "/ru/": {
  //     lang: "ru"
  //   }
  // },
>>>>>>> 99aea7b0
  base: process.env.VUEPRESS_BASE,
  themeConfig: {
    repo: 'tendermint/tendermint',
    docsRepo: 'tendermint/tendermint',
    docsDir: 'docs',
    editLinks: true,
<<<<<<< HEAD
    docsDir: "docs",
    label: "core",
=======
    label: 'core',
    algolia: {
      id: "BH4D9OD16A",
      key: "59f0e2deb984aa9cdf2b3a5fd24ac501",
      index: "tendermint"
    },
    topbar: {
      banner: false,
    },
    sidebar: {
      auto: true,
      nav: [
        {
          title: 'Resources',
          children: [
            {
              title: 'Developer Sessions',
              path: '/DEV_SESSIONS.html'
            },
            {
              title: 'RPC',
              path: 'https://docs.tendermint.com/master/rpc/',
              static: true
            },
            // TODO: remove once https://github.com/cosmos/vuepress-theme-cosmos/issues/91 is closed
            {
              title: 'Version 0.32',
              path: '/v0.32',
              static: true
            },
            {
              title: 'Version 0.33',
              path: '/v0.33',
              static: true
            },
          ]
        }
      ]
    },
>>>>>>> 99aea7b0
    gutter: {
      title: 'Help & Support',
      editLink: true,
      forum: {
        title: 'Tendermint Forum',
        text: 'Join the Tendermint forum to learn more',
        url: 'https://forum.cosmos.network/c/tendermint',
        bg: '#0B7E0B',
        logo: 'tendermint'
      },
      github: {
        title: 'Found an Issue?',
        text: 'Help us improve this page by suggesting edits on GitHub.'
      }
    },
    footer: {
<<<<<<< HEAD
      questionsText:
        "Chat with Cosmos developers in [Discord](https://discordapp.com/channels/669268347736686612) or reach out on the [SDK Developer Forum](https://forum.cosmos.network/c/tendermint) to learn more.",
      logo: "/logo-bw.svg",
=======
      question: {
        text: 'Chat with Tendermint developers in <a href=\'https://discord.gg/cr7N47p\' target=\'_blank\'>Discord</a> or reach out on the <a href=\'https://forum.cosmos.network/c/tendermint\' target=\'_blank\'>Tendermint Forum</a> to learn more.'
      },
      logo: '/logo-bw.svg',
>>>>>>> 99aea7b0
      textLink: {
        text: 'tendermint.com',
        url: 'https://tendermint.com'
      },
      services: [
        {
          service: 'medium',
          url: 'https://medium.com/@tendermint'
        },
        {
          service: 'twitter',
          url: 'https://twitter.com/tendermint_team'
        },
        {
          service: 'linkedin',
          url: 'https://www.linkedin.com/company/tendermint/'
        },
        {
          service: 'reddit',
          url: 'https://reddit.com/r/cosmosnetwork'
        },
        {
          service: 'telegram',
          url: 'https://t.me/cosmosproject'
        },
        {
          service: 'youtube',
          url: 'https://www.youtube.com/c/CosmosProject'
        }
      ],
      smallprint:
          'The development of the Tendermint project is led primarily by Tendermint Inc., the for-profit entity which also maintains this website. Funding for this development comes primarily from the Interchain Foundation, a Swiss non-profit.',
      links: [
        {
          title: 'Documentation',
          children: [
            {
              title: 'Cosmos SDK',
              url: 'https://docs.cosmos.network'
            },
            {
              title: 'Cosmos Hub',
              url: 'https://hub.cosmos.network'
            }
          ]
        },
        {
          title: 'Community',
          children: [
            {
              title: 'Tendermint blog',
              url: 'https://medium.com/@tendermint'
            },
            {
              title: 'Forum',
              url: 'https://forum.cosmos.network/c/tendermint'
            }
          ]
        },
        {
          title: 'Contributing',
          children: [
            {
              title: 'Contributing to the docs',
              url: 'https://github.com/tendermint/tendermint'
            },
            {
              title: 'Source code on GitHub',
              url: 'https://github.com/tendermint/tendermint'
            },
            {
              title: 'Careers at Tendermint',
              url: 'https://tendermint.com/careers'
            }
          ]
        }
      ]
    }
  },
  plugins: [
    [
      '@vuepress/google-analytics',
      {
        ga: 'UA-51029217-11'
      }
    ]
  ]
};<|MERGE_RESOLUTION|>--- conflicted
+++ resolved
@@ -1,8 +1,4 @@
 module.exports = {
-<<<<<<< HEAD
-  theme: "cosmos",
-  title: "Tendermint",
-=======
   theme: 'cosmos',
   title: 'Tendermint Core',
   // locales: {
@@ -13,17 +9,12 @@
   //     lang: "ru"
   //   }
   // },
->>>>>>> 99aea7b0
   base: process.env.VUEPRESS_BASE,
   themeConfig: {
     repo: 'tendermint/tendermint',
     docsRepo: 'tendermint/tendermint',
     docsDir: 'docs',
     editLinks: true,
-<<<<<<< HEAD
-    docsDir: "docs",
-    label: "core",
-=======
     label: 'core',
     algolia: {
       id: "BH4D9OD16A",
@@ -63,7 +54,6 @@
         }
       ]
     },
->>>>>>> 99aea7b0
     gutter: {
       title: 'Help & Support',
       editLink: true,
@@ -80,16 +70,10 @@
       }
     },
     footer: {
-<<<<<<< HEAD
-      questionsText:
-        "Chat with Cosmos developers in [Discord](https://discordapp.com/channels/669268347736686612) or reach out on the [SDK Developer Forum](https://forum.cosmos.network/c/tendermint) to learn more.",
-      logo: "/logo-bw.svg",
-=======
       question: {
         text: 'Chat with Tendermint developers in <a href=\'https://discord.gg/cr7N47p\' target=\'_blank\'>Discord</a> or reach out on the <a href=\'https://forum.cosmos.network/c/tendermint\' target=\'_blank\'>Tendermint Forum</a> to learn more.'
       },
       logo: '/logo-bw.svg',
->>>>>>> 99aea7b0
       textLink: {
         text: 'tendermint.com',
         url: 'https://tendermint.com'
