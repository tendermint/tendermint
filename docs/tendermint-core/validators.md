---
order: false
---

# Validators

<<<<<<< HEAD
Validators are responsible for committing new blocks in the blockchain.
These validators participate in the consensus protocol by broadcasting
_votes_ which contain cryptographic signatures signed by each
validator's private key.

Some Proof-of-Stake consensus algorithms aim to create a "completely"
decentralized system where all stakeholders (even those who are not
always available online) participate in the committing of blocks.
Tendermint has a different approach to block creation. Validators are
expected to be online, and the set of validators is permissioned/curated
by some external process. Proof-of-stake is not required, but can be
implemented on top of Tendermint consensus. That is, validators may be
required to post collateral on-chain, off-chain, or may not be required
to post any collateral at all.

Validators have a cryptographic key-pair and an associated amount of
"voting power". Voting power need not be the same.

## Becoming a Validator

There are two ways to become validator.

1. They can be pre-established in the [genesis state](./using-tendermint.md#genesis)
2. The ABCI app responds to the EndBlock message with changes to the
   existing validator set.

## Setting up a Validator

When setting up a validator there are countless ways to configure your setup. This guide is aimed at showing one of them, the sentry node design. This design is mainly for DDOS prevention.

### Network Layout

![ALT Network Layout](./sentry_layout.png)

The diagram is based on AWS, other cloud providers will have similar solutions to design a solution. Running nodes is not limited to cloud providers, you can run nodes on bare metal systems as well. The architecture will be the same no matter which setup you decide to go with.

The proposed network diagram is similar to the classical backend/frontend separation of services in a corporate environment. The “backend” in this case is the private network of the validator in the data center. The data center network might involve multiple subnets, firewalls and redundancy devices, which is not detailed on this diagram. The important point is that the data center allows direct connectivity to the chosen cloud environment. Amazon AWS has “Direct Connect”, while Google Cloud has “Partner Interconnect”. This is a dedicated connection to the cloud provider (usually directly to your virtual private cloud instance in one of the regions).

All sentry nodes (the “frontend”) connect to the validator using this private connection. The validator does not have a public IP address to provide its services.

Amazon has multiple availability zones within a region. One can install sentry nodes in other regions too. In this case the second, third and further regions need to have a private connection to the validator node. This can be achieved by VPC Peering (“VPC Network Peering” in Google Cloud). In this case, the second, third and further region sentry nodes will be directed to the first region and through the direct connect to the data center, arriving to the validator.

A more persistent solution (not detailed on the diagram) is to have multiple direct connections to different regions from the data center. This way VPC Peering is not mandatory, although still beneficial for the sentry nodes. This overcomes the risk of depending on one region. It is more costly.

### Local Configuration

![ALT Local Configuration](./local_config.png)

The validator will only talk to the sentry that are provided, the sentry nodes will communicate to the validator via a secret connection and the rest of the network through a normal connection. The sentry nodes do have the option of communicating with each other as well.

When initializing nodes there are five parameters in the `config.toml` that may need to be altered.

- `mode:` (fullnode | validator | seednode) Mode of node, Default value is fullnode so you need to set it to `validator` if you want to run the node as validator, When set to `fullnode`, the privValidator is disabled. When set to `seednode`, only p2p and pex reactor are used.
- `pex:` boolean. This turns the peer exchange reactor on or off for a node. When `pex=false`, only the `persistent_peers` list is available for connection.
- `persistent_peers:` a comma separated list of `nodeID@ip:port` values that define a list of peers that are expected to be online at all times. This is necessary at first startup because by setting `pex=false` the node will not be able to join the network.
- `unconditional_peer_ids:` comma separated list of nodeID's. These nodes will be connected to no matter the limits of inbound and outbound peers. This is useful for when sentry nodes have full address books.
- `private_peer_ids:` comma separated list of nodeID's. These nodes will not be gossiped to the network. This is an important field as you do not want your validator IP gossiped to the network.
- `addr_book_strict:` boolean. By default nodes with a routable address will be considered for connection. If this setting is turned off (false), non-routable IP addresses, like addresses in a private network can be added to the address book.
- `double_sign_check_height` int64 height.  How many blocks to look back to check existence of the node's consensus votes before joining consensus When non-zero, the node will panic upon restart if the same consensus key was used to sign {double_sign_check_height} last blocks. So, validators should stop the state machine, wait for some blocks, and then restart the state machine to avoid panic.

#### Validator Node Configuration

| Config Option            | Setting                    |
| ------------------------ | -------------------------- |
| mode                     | validator                  |
| pex                      | false                      |
| persistent_peers         | list of sentry nodes       |
| private_peer_ids         | none                       |
| unconditional_peer_ids   | optionally sentry node IDs |
| addr_book_strict         | false                      |
| double_sign_check_height | 10                         |

To run the node as validator must set `mode=validator`, The validator node should have `pex=false` so it does not gossip to the entire network. The persistent peers will be your sentry nodes. Private peers can be left empty as the validator is not trying to hide who it is communicating with. Setting unconditional peers is optional for a validator because they will not have a full address books.

#### Sentry Node Configuration

| Config Option          | Setting                                       |
| ---------------------- | --------------------------------------------- |
| mode                   | fullnode                                      |
| pex                    | true                                          |
| persistent_peers       | validator node, optionally other sentry nodes |
| private_peer_ids       | validator node ID                             |
| unconditional_peer_ids | validator node ID, optionally sentry node IDs |
| addr_book_strict       | false                                         |

The sentry nodes should be able to talk to the entire network hence why `pex=true`. The persistent peers of a sentry node will be the validator, and optionally other sentry nodes. The sentry nodes should make sure that they do not gossip the validator's ip, to do this you must put the validators nodeID as a private peer. The unconditional peer IDs will be the validator ID and optionally other sentry nodes.

> Note: Do not forget to secure your node's firewalls when setting them up.

More Information can be found at these links:

- <https://kb.certus.one/>
- <https://forum.cosmos.network/t/sentry-node-architecture-overview/454>

### Validator keys

Protecting a validator's consensus key is the most important factor to take in when designing your setup. The key that a validator is given upon creation of the node is called a consensus key, it has to be online at all times in order to vote on blocks. It is **not recommended** to merely hold your private key in the default json file (`priv_validator_key.json`). Fortunately, the [Interchain Foundation](https://interchain.io/) has worked with a team to build a key management server for validators. You can find documentation on how to use it [here](https://github.com/iqlusioninc/tmkms), it is used extensively in production. You are not limited to using this tool, there are also [HSMs](https://safenet.gemalto.com/data-encryption/hardware-security-modules-hsms/), there is not a recommended HSM.

Currently Tendermint uses [Ed25519](https://ed25519.cr.yp.to/) keys which are widely supported across the security sector and HSMs.

## Committing a Block

> **+2/3 is short for "more than 2/3"**

A block is committed when +2/3 of the validator set sign [precommit
votes](https://github.com/tendermint/spec/blob/953523c3cb99fdb8c8f7a2d21e3a99094279e9de/spec/blockchain/blockchain.md#vote) for that block at the same `round`.
The +2/3 set of precommit votes is called a
[_commit_](https://github.com/tendermint/spec/blob/953523c3cb99fdb8c8f7a2d21e3a99094279e9de/spec/blockchain/blockchain.md#commit). While any +2/3 set of
precommits for the same block at the same height&round can serve as
validation, the canonical commit is included in the next block (see
[LastCommit](https://github.com/tendermint/spec/blob/953523c3cb99fdb8c8f7a2d21e3a99094279e9de/spec/blockchain/blockchain.md#lastcommit)).
=======
This file has moved to the [node_operators section](../node_operators/validators.md).
>>>>>>> c1be58a2
<|MERGE_RESOLUTION|>--- conflicted
+++ resolved
@@ -4,118 +4,4 @@
 
 # Validators
 
-<<<<<<< HEAD
-Validators are responsible for committing new blocks in the blockchain.
-These validators participate in the consensus protocol by broadcasting
-_votes_ which contain cryptographic signatures signed by each
-validator's private key.
-
-Some Proof-of-Stake consensus algorithms aim to create a "completely"
-decentralized system where all stakeholders (even those who are not
-always available online) participate in the committing of blocks.
-Tendermint has a different approach to block creation. Validators are
-expected to be online, and the set of validators is permissioned/curated
-by some external process. Proof-of-stake is not required, but can be
-implemented on top of Tendermint consensus. That is, validators may be
-required to post collateral on-chain, off-chain, or may not be required
-to post any collateral at all.
-
-Validators have a cryptographic key-pair and an associated amount of
-"voting power". Voting power need not be the same.
-
-## Becoming a Validator
-
-There are two ways to become validator.
-
-1. They can be pre-established in the [genesis state](./using-tendermint.md#genesis)
-2. The ABCI app responds to the EndBlock message with changes to the
-   existing validator set.
-
-## Setting up a Validator
-
-When setting up a validator there are countless ways to configure your setup. This guide is aimed at showing one of them, the sentry node design. This design is mainly for DDOS prevention.
-
-### Network Layout
-
-![ALT Network Layout](./sentry_layout.png)
-
-The diagram is based on AWS, other cloud providers will have similar solutions to design a solution. Running nodes is not limited to cloud providers, you can run nodes on bare metal systems as well. The architecture will be the same no matter which setup you decide to go with.
-
-The proposed network diagram is similar to the classical backend/frontend separation of services in a corporate environment. The “backend” in this case is the private network of the validator in the data center. The data center network might involve multiple subnets, firewalls and redundancy devices, which is not detailed on this diagram. The important point is that the data center allows direct connectivity to the chosen cloud environment. Amazon AWS has “Direct Connect”, while Google Cloud has “Partner Interconnect”. This is a dedicated connection to the cloud provider (usually directly to your virtual private cloud instance in one of the regions).
-
-All sentry nodes (the “frontend”) connect to the validator using this private connection. The validator does not have a public IP address to provide its services.
-
-Amazon has multiple availability zones within a region. One can install sentry nodes in other regions too. In this case the second, third and further regions need to have a private connection to the validator node. This can be achieved by VPC Peering (“VPC Network Peering” in Google Cloud). In this case, the second, third and further region sentry nodes will be directed to the first region and through the direct connect to the data center, arriving to the validator.
-
-A more persistent solution (not detailed on the diagram) is to have multiple direct connections to different regions from the data center. This way VPC Peering is not mandatory, although still beneficial for the sentry nodes. This overcomes the risk of depending on one region. It is more costly.
-
-### Local Configuration
-
-![ALT Local Configuration](./local_config.png)
-
-The validator will only talk to the sentry that are provided, the sentry nodes will communicate to the validator via a secret connection and the rest of the network through a normal connection. The sentry nodes do have the option of communicating with each other as well.
-
-When initializing nodes there are five parameters in the `config.toml` that may need to be altered.
-
-- `mode:` (fullnode | validator | seednode) Mode of node, Default value is fullnode so you need to set it to `validator` if you want to run the node as validator, When set to `fullnode`, the privValidator is disabled. When set to `seednode`, only p2p and pex reactor are used.
-- `pex:` boolean. This turns the peer exchange reactor on or off for a node. When `pex=false`, only the `persistent_peers` list is available for connection.
-- `persistent_peers:` a comma separated list of `nodeID@ip:port` values that define a list of peers that are expected to be online at all times. This is necessary at first startup because by setting `pex=false` the node will not be able to join the network.
-- `unconditional_peer_ids:` comma separated list of nodeID's. These nodes will be connected to no matter the limits of inbound and outbound peers. This is useful for when sentry nodes have full address books.
-- `private_peer_ids:` comma separated list of nodeID's. These nodes will not be gossiped to the network. This is an important field as you do not want your validator IP gossiped to the network.
-- `addr_book_strict:` boolean. By default nodes with a routable address will be considered for connection. If this setting is turned off (false), non-routable IP addresses, like addresses in a private network can be added to the address book.
-- `double_sign_check_height` int64 height.  How many blocks to look back to check existence of the node's consensus votes before joining consensus When non-zero, the node will panic upon restart if the same consensus key was used to sign {double_sign_check_height} last blocks. So, validators should stop the state machine, wait for some blocks, and then restart the state machine to avoid panic.
-
-#### Validator Node Configuration
-
-| Config Option            | Setting                    |
-| ------------------------ | -------------------------- |
-| mode                     | validator                  |
-| pex                      | false                      |
-| persistent_peers         | list of sentry nodes       |
-| private_peer_ids         | none                       |
-| unconditional_peer_ids   | optionally sentry node IDs |
-| addr_book_strict         | false                      |
-| double_sign_check_height | 10                         |
-
-To run the node as validator must set `mode=validator`, The validator node should have `pex=false` so it does not gossip to the entire network. The persistent peers will be your sentry nodes. Private peers can be left empty as the validator is not trying to hide who it is communicating with. Setting unconditional peers is optional for a validator because they will not have a full address books.
-
-#### Sentry Node Configuration
-
-| Config Option          | Setting                                       |
-| ---------------------- | --------------------------------------------- |
-| mode                   | fullnode                                      |
-| pex                    | true                                          |
-| persistent_peers       | validator node, optionally other sentry nodes |
-| private_peer_ids       | validator node ID                             |
-| unconditional_peer_ids | validator node ID, optionally sentry node IDs |
-| addr_book_strict       | false                                         |
-
-The sentry nodes should be able to talk to the entire network hence why `pex=true`. The persistent peers of a sentry node will be the validator, and optionally other sentry nodes. The sentry nodes should make sure that they do not gossip the validator's ip, to do this you must put the validators nodeID as a private peer. The unconditional peer IDs will be the validator ID and optionally other sentry nodes.
-
-> Note: Do not forget to secure your node's firewalls when setting them up.
-
-More Information can be found at these links:
-
-- <https://kb.certus.one/>
-- <https://forum.cosmos.network/t/sentry-node-architecture-overview/454>
-
-### Validator keys
-
-Protecting a validator's consensus key is the most important factor to take in when designing your setup. The key that a validator is given upon creation of the node is called a consensus key, it has to be online at all times in order to vote on blocks. It is **not recommended** to merely hold your private key in the default json file (`priv_validator_key.json`). Fortunately, the [Interchain Foundation](https://interchain.io/) has worked with a team to build a key management server for validators. You can find documentation on how to use it [here](https://github.com/iqlusioninc/tmkms), it is used extensively in production. You are not limited to using this tool, there are also [HSMs](https://safenet.gemalto.com/data-encryption/hardware-security-modules-hsms/), there is not a recommended HSM.
-
-Currently Tendermint uses [Ed25519](https://ed25519.cr.yp.to/) keys which are widely supported across the security sector and HSMs.
-
-## Committing a Block
-
-> **+2/3 is short for "more than 2/3"**
-
-A block is committed when +2/3 of the validator set sign [precommit
-votes](https://github.com/tendermint/spec/blob/953523c3cb99fdb8c8f7a2d21e3a99094279e9de/spec/blockchain/blockchain.md#vote) for that block at the same `round`.
-The +2/3 set of precommit votes is called a
-[_commit_](https://github.com/tendermint/spec/blob/953523c3cb99fdb8c8f7a2d21e3a99094279e9de/spec/blockchain/blockchain.md#commit). While any +2/3 set of
-precommits for the same block at the same height&round can serve as
-validation, the canonical commit is included in the next block (see
-[LastCommit](https://github.com/tendermint/spec/blob/953523c3cb99fdb8c8f7a2d21e3a99094279e9de/spec/blockchain/blockchain.md#lastcommit)).
-=======
-This file has moved to the [node_operators section](../node_operators/validators.md).
->>>>>>> c1be58a2
+This file has moved to the [node_operators section](../nodes/validators.md).