---
order: false
---

# Metrics

<<<<<<< HEAD
Tendermint can report and serve the Prometheus metrics, which in their turn can
be consumed by Prometheus collector(s).

This functionality is disabled by default.

To enable the Prometheus metrics, set `instrumentation.prometheus=true` in your
config file. Metrics will be served under `/metrics` on 26660 port by default.
Listen address can be changed in the config file (see
`instrumentation.prometheus\_listen\_addr`).

## List of available metrics

The following metrics are available:

| **Name**                               | **Type**  | **Tags**      | **Description**                                                        |
| -------------------------------------- | --------- | ------------- | ---------------------------------------------------------------------- |
| consensus_height                       | Gauge     |               | Height of the chain                                                    |
| consensus_validators                   | Gauge     |               | Number of validators                                                   |
| consensus_validators_power             | Gauge     |               | Total voting power of all validators                                   |
| consensus_validator_power              | Gauge     |               | Voting power of the node if in the validator set                       |
| consensus_validator_last_signed_height | Gauge     |               | Last height the node signed a block, if the node is a validator        |
| consensus_validator_missed_blocks      | Gauge     |               | Total amount of blocks missed for the node, if the node is a validator |
| consensus_missing_validators           | Gauge     |               | Number of validators who did not sign                                  |
| consensus_missing_validators_power     | Gauge     |               | Total voting power of the missing validators                           |
| consensus_byzantine_validators         | Gauge     |               | Number of validators who tried to double sign                          |
| consensus_byzantine_validators_power   | Gauge     |               | Total voting power of the byzantine validators                         |
| consensus_block_interval_seconds       | Histogram |               | Time between this and last block (Block.Header.Time) in seconds        |
| consensus_rounds                       | Gauge     |               | Number of rounds                                                       |
| consensus_num_txs                      | Gauge     |               | Number of transactions                                                 |
| consensus_total_txs                    | Gauge     |               | Total number of transactions committed                                 |
| consensus_block_parts                  | counter   | peer_id       | number of blockparts transmitted by peer                               |
| consensus_latest_block_height          | gauge     |               | /status sync_info number                                               |
| consensus_fast_syncing                 | gauge     |               | either 0 (not fast syncing) or 1 (syncing)                             |
| consensus_state_syncing                | gauge     |               | either 0 (not state syncing) or 1 (syncing)                            |
| consensus_block_size_bytes             | Gauge     |               | Block size in bytes                                                    |
| p2p_peers                              | Gauge     |               | Number of peers node's connected to                                    |
| p2p_peer_receive_bytes_total           | counter   | peer_id, chID | number of bytes per channel received from a given peer                 |
| p2p_peer_send_bytes_total              | counter   | peer_id, chID | number of bytes per channel sent to a given peer                       |
| p2p_peer_pending_send_bytes            | gauge     | peer_id       | number of pending bytes to be sent to a given peer                     |
| p2p_num_txs                            | gauge     | peer_id       | number of transactions submitted by each peer_id                       |
| p2p_pending_send_bytes                 | gauge     | peer_id       | amount of data pending to be sent to peer                              |
| mempool_size                           | Gauge     |               | Number of uncommitted transactions                                     |
| mempool_tx_size_bytes                  | histogram |               | transaction sizes in bytes                                             |
| mempool_failed_txs                     | counter   |               | number of failed transactions                                          |
| mempool_recheck_times                  | counter   |               | number of transactions rechecked in the mempool                        |
| state_block_processing_time            | histogram |               | time between BeginBlock and EndBlock in ms                             |

## Useful queries

Percentage of missing + byzantine validators:

```md
((consensus\_byzantine\_validators\_power + consensus\_missing\_validators\_power) / consensus\_validators\_power) * 100
```
=======
This file has moved to the [node section](../nodes/metrics.md).
>>>>>>> 97a3e44e
<|MERGE_RESOLUTION|>--- conflicted
+++ resolved
@@ -4,61 +4,4 @@
 
 # Metrics
 
-<<<<<<< HEAD
-Tendermint can report and serve the Prometheus metrics, which in their turn can
-be consumed by Prometheus collector(s).
-
-This functionality is disabled by default.
-
-To enable the Prometheus metrics, set `instrumentation.prometheus=true` in your
-config file. Metrics will be served under `/metrics` on 26660 port by default.
-Listen address can be changed in the config file (see
-`instrumentation.prometheus\_listen\_addr`).
-
-## List of available metrics
-
-The following metrics are available:
-
-| **Name**                               | **Type**  | **Tags**      | **Description**                                                        |
-| -------------------------------------- | --------- | ------------- | ---------------------------------------------------------------------- |
-| consensus_height                       | Gauge     |               | Height of the chain                                                    |
-| consensus_validators                   | Gauge     |               | Number of validators                                                   |
-| consensus_validators_power             | Gauge     |               | Total voting power of all validators                                   |
-| consensus_validator_power              | Gauge     |               | Voting power of the node if in the validator set                       |
-| consensus_validator_last_signed_height | Gauge     |               | Last height the node signed a block, if the node is a validator        |
-| consensus_validator_missed_blocks      | Gauge     |               | Total amount of blocks missed for the node, if the node is a validator |
-| consensus_missing_validators           | Gauge     |               | Number of validators who did not sign                                  |
-| consensus_missing_validators_power     | Gauge     |               | Total voting power of the missing validators                           |
-| consensus_byzantine_validators         | Gauge     |               | Number of validators who tried to double sign                          |
-| consensus_byzantine_validators_power   | Gauge     |               | Total voting power of the byzantine validators                         |
-| consensus_block_interval_seconds       | Histogram |               | Time between this and last block (Block.Header.Time) in seconds        |
-| consensus_rounds                       | Gauge     |               | Number of rounds                                                       |
-| consensus_num_txs                      | Gauge     |               | Number of transactions                                                 |
-| consensus_total_txs                    | Gauge     |               | Total number of transactions committed                                 |
-| consensus_block_parts                  | counter   | peer_id       | number of blockparts transmitted by peer                               |
-| consensus_latest_block_height          | gauge     |               | /status sync_info number                                               |
-| consensus_fast_syncing                 | gauge     |               | either 0 (not fast syncing) or 1 (syncing)                             |
-| consensus_state_syncing                | gauge     |               | either 0 (not state syncing) or 1 (syncing)                            |
-| consensus_block_size_bytes             | Gauge     |               | Block size in bytes                                                    |
-| p2p_peers                              | Gauge     |               | Number of peers node's connected to                                    |
-| p2p_peer_receive_bytes_total           | counter   | peer_id, chID | number of bytes per channel received from a given peer                 |
-| p2p_peer_send_bytes_total              | counter   | peer_id, chID | number of bytes per channel sent to a given peer                       |
-| p2p_peer_pending_send_bytes            | gauge     | peer_id       | number of pending bytes to be sent to a given peer                     |
-| p2p_num_txs                            | gauge     | peer_id       | number of transactions submitted by each peer_id                       |
-| p2p_pending_send_bytes                 | gauge     | peer_id       | amount of data pending to be sent to peer                              |
-| mempool_size                           | Gauge     |               | Number of uncommitted transactions                                     |
-| mempool_tx_size_bytes                  | histogram |               | transaction sizes in bytes                                             |
-| mempool_failed_txs                     | counter   |               | number of failed transactions                                          |
-| mempool_recheck_times                  | counter   |               | number of transactions rechecked in the mempool                        |
-| state_block_processing_time            | histogram |               | time between BeginBlock and EndBlock in ms                             |
-
-## Useful queries
-
-Percentage of missing + byzantine validators:
-
-```md
-((consensus\_byzantine\_validators\_power + consensus\_missing\_validators\_power) / consensus\_validators\_power) * 100
-```
-=======
-This file has moved to the [node section](../nodes/metrics.md).
->>>>>>> 97a3e44e
+This file has moved to the [node section](../nodes/metrics.md).