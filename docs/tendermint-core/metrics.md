--- conflicted
+++ resolved
@@ -18,78 +18,43 @@
 
 The following metrics are available:
 
-<<<<<<< HEAD
-| **Name**                               | **Type**  | **Tags**        | **Description**                                                                        |
-|----------------------------------------|-----------|-----------------|----------------------------------------------------------------------------------------|
-| abci_connection_method_timing_seconds  | Histogram | method, type    | Timings for each of the ABCI methods                                                   |
-| consensus_height                       | Gauge     |                 | Height of the chain                                                                    |
-| consensus_validators                   | Gauge     |                 | Number of validators                                                                   |
-| consensus_validators_power             | Gauge     |                 | Total voting power of all validators                                                   |
-| consensus_validator_power              | Gauge     |                 | Voting power of the node if in the validator set                                       |
-| consensus_validator_last_signed_height | Gauge     |                 | Last height the node signed a block, if the node is a validator                        |
-| consensus_validator_missed_blocks      | Gauge     |                 | Total amount of blocks missed for the node, if the node is a validator                 |
-| consensus_missing_validators           | Gauge     |                 | Number of validators who did not sign                                                  |
-| consensus_missing_validators_power     | Gauge     |                 | Total voting power of the missing validators                                           |
-| consensus_byzantine_validators         | Gauge     |                 | Number of validators who tried to double sign                                          |
-| consensus_byzantine_validators_power   | Gauge     |                 | Total voting power of the byzantine validators                                         |
-| consensus_block_interval_seconds       | Histogram |                 | Time between this and last block (Block.Header.Time) in seconds                        |
-| consensus_rounds                       | Gauge     |                 | Number of rounds                                                                       |
-| consensus_num_txs                      | Gauge     |                 | Number of transactions                                                                 |
-| consensus_total_txs                    | Gauge     |                 | Total number of transactions committed                                                 |
-| consensus_block_parts                  | counter   | peer_id         | number of blockparts transmitted by peer                                               |
-| consensus_latest_block_height          | gauge     |                 | /status sync_info number                                                               |
-| consensus_fast_syncing                 | gauge     |                 | either 0 (not fast syncing) or 1 (syncing)                                             |
-| consensus_state_syncing                | gauge     |                 | either 0 (not state syncing) or 1 (syncing)                                            |
-| consensus_block_size_bytes             | Gauge     |                 | Block size in bytes                                                                    |
-| consensus_step_duration                | Histogram | step            | Histogram of durations for each step in the consensus protocol                         |
-| consensus_block_gossip_parts_received  | Counter   | matches_current | Number of block parts received by the node                                             |
-| p2p_peers                              | Gauge     |                 | Number of peers node's connected to                                                    |
-| p2p_peer_receive_bytes_total           | counter   | peer_id, chID   | number of bytes per channel received from a given peer                                 |
-| p2p_peer_send_bytes_total              | counter   | peer_id, chID   | number of bytes per channel sent to a given peer                                       |
-| p2p_peer_pending_send_bytes            | gauge     | peer_id         | number of pending bytes to be sent to a given peer                                     |
-| p2p_num_txs                            | gauge     | peer_id         | number of transactions submitted by each peer_id                                       |
-| p2p_pending_send_bytes                 | gauge     | peer_id         | amount of data pending to be sent to peer                                              |
-| mempool_size                           | Gauge     |                 | Number of uncommitted transactions                                                     |
-| mempool_tx_size_bytes                  | histogram |                 | transaction sizes in bytes                                                             |
-| mempool_failed_txs                     | counter   |                 | number of failed transactions                                                          |
-| mempool_recheck_times                  | counter   |                 | number of transactions rechecked in the mempool                                        |
-| state_block_processing_time            | histogram |                 | time between BeginBlock and EndBlock in ms                                             |
-=======
-| **Name**                                   | **Type**  | **Tags**       | **Description**                                                        |
-|--------------------------------------------|-----------|----------------|------------------------------------------------------------------------|
-| consensus\_height                          | Gauge     |                | Height of the chain                                                    |
-| consensus\_validators                      | Gauge     |                | Number of validators                                                   |
-| consensus\_validators\_power               | Gauge     |                | Total voting power of all validators                                   |
-| consensus\_validator\_power                | Gauge     |                | Voting power of the node if in the validator set                       |
-| consensus\_validator\_last\_signed\_height | Gauge     |                | Last height the node signed a block, if the node is a validator        |
-| consensus\_validator\_missed\_blocks       | Gauge     |                | Total amount of blocks missed for the node, if the node is a validator |
-| consensus\_missing\_validators             | Gauge     |                | Number of validators who did not sign                                  |
-| consensus\_missing\_validators\_power      | Gauge     |                | Total voting power of the missing validators                           |
-| consensus\_byzantine\_validators           | Gauge     |                | Number of validators who tried to double sign                          |
-| consensus\_byzantine\_validators\_power    | Gauge     |                | Total voting power of the byzantine validators                         |
-| consensus\_block\_interval\_seconds        | Histogram |                | Time between this and last block (Block.Header.Time) in seconds        |
-| consensus\_rounds                          | Gauge     |                | Number of rounds                                                       |
-| consensus\_num\_txs                        | Gauge     |                | Number of transactions                                                 |
-| consensus\_total\_txs                      | Gauge     |                | Total number of transactions committed                                 |
-| consensus\_block\_parts                    | Counter   | peer\_id       | Number of blockparts transmitted by peer                               |
-| consensus\_latest\_block\_height           | Gauge     |                | /status sync\_info number                                              |
-| consensus\_fast\_syncing                   | Gauge     |                | Either 0 (not fast syncing) or 1 (syncing)                             |
-| consensus\_state\_syncing                  | Gauge     |                | Either 0 (not state syncing) or 1 (syncing)                            |
-| consensus\_block\_size\_bytes              | Gauge     |                | Block size in bytes                                                    |
-| p2p\_message\_send\_bytes\_total           | Counter   | message\_type  | Number of bytes sent to all peers per message type                     |
-| p2p\_message\_receive\_bytes\_total        | Counter   | message\_type  | Number of bytes received from all peers per message type               |
-| p2p\_peers                                 | Gauge     |                | Number of peers node's connected to                                    |
-| p2p\_peer\_receive\_bytes\_total           | Counter   | peer\_id, chID | Number of bytes per channel received from a given peer                 |
-| p2p\_peer\_send\_bytes\_total              | Counter   | peer\_id, chID | Number of bytes per channel sent to a given peer                       |
-| p2p\_peer\_pending\_send\_bytes            | Gauge     | peer\_id       | Number of pending bytes to be sent to a given peer                     |
-| p2p\_num\_txs                              | Gauge     | peer\_id       | Number of transactions submitted by each peer\_id                      |
-| p2p\_pending\_send\_bytes                  | Gauge     | peer\_id       | Amount of data pending to be sent to peer                              |
-| mempool\_size                              | Gauge     |                | Number of uncommitted transactions                                     |
-| mempool\_tx\_size\_bytes                   | Histogram |                | Transaction sizes in bytes                                             |
-| mempool\_failed\_txs                       | Counter   |                | Number of failed transactions                                          |
-| mempool\_recheck\_times                    | Counter   |                | Number of transactions rechecked in the mempool                        |
-| state\_block\_processing\_time             | Histogram |                | Time between BeginBlock and EndBlock in ms                             |
->>>>>>> 20a2fe66
+| **Name**                                   | **Type**  | **Tags**         | **Description**                                                        |
+|--------------------------------------------|-----------|------------------|------------------------------------------------------------------------|
+| consensus\_height                          | Gauge     |                  | Height of the chain                                                    |
+| consensus\_validators                      | Gauge     |                  | Number of validators                                                   |
+| consensus\_validators\_power               | Gauge     |                  | Total voting power of all validators                                   |
+| consensus\_validator\_power                | Gauge     |                  | Voting power of the node if in the validator set                       |
+| consensus\_validator\_last\_signed\_height | Gauge     |                  | Last height the node signed a block, if the node is a validator        |
+| consensus\_validator\_missed\_blocks       | Gauge     |                  | Total amount of blocks missed for the node, if the node is a validator |
+| consensus\_missing\_validators             | Gauge     |                  | Number of validators who did not sign                                  |
+| consensus\_missing\_validators\_power      | Gauge     |                  | Total voting power of the missing validators                           |
+| consensus\_byzantine\_validators           | Gauge     |                  | Number of validators who tried to double sign                          |
+| consensus\_byzantine\_validators\_power    | Gauge     |                  | Total voting power of the byzantine validators                         |
+| consensus\_block\_interval\_seconds        | Histogram |                  | Time between this and last block (Block.Header.Time) in seconds        |
+| consensus\_rounds                          | Gauge     |                  | Number of rounds                                                       |
+| consensus\_num\_txs                        | Gauge     |                  | Number of transactions                                                 |
+| consensus\_total\_txs                      | Gauge     |                  | Total number of transactions committed                                 |
+| consensus\_block\_parts                    | Counter   | peer\_id         | Number of blockparts transmitted by peer                               |
+| consensus\_latest\_block\_height           | Gauge     |                  | /status sync\_info number                                              |
+| consensus\_fast\_syncing                   | Gauge     |                  | Either 0 (not fast syncing) or 1 (syncing)                             |
+| consensus\_state\_syncing                  | Gauge     |                  | Either 0 (not state syncing) or 1 (syncing)                            |
+| consensus\_block\_size\_bytes              | Gauge     |                  | Block size in bytes                                                    |
+| consensus\_step\_duration                  | Histogram | step             | Histogram of durations for each step in the consensus protocol         |
+| consensus\_block\_gossip\_parts\_received  | Counter   | matches\_current | Number of block parts received by the node                             |
+| p2p\_message\_send\_bytes\_total           | Counter   | message\_type    | Number of bytes sent to all peers per message type                     |
+| p2p\_message\_receive\_bytes\_total        | Counter   | message\_type    | Number of bytes received from all peers per message type               |
+| p2p\_peers                                 | Gauge     |                  | Number of peers node's connected to                                    |
+| p2p\_peer\_receive\_bytes\_total           | Counter   | peer\_id, chID   | Number of bytes per channel received from a given peer                 |
+| p2p\_peer\_send\_bytes\_total              | Counter   | peer\_id, chID   | Number of bytes per channel sent to a given peer                       |
+| p2p\_peer\_pending\_send\_bytes            | Gauge     | peer\_id         | Number of pending bytes to be sent to a given peer                     |
+| p2p\_num\_txs                              | Gauge     | peer\_id         | Number of transactions submitted by each peer\_id                      |
+| p2p\_pending\_send\_bytes                  | Gauge     | peer\_id         | Amount of data pending to be sent to peer                              |
+| mempool\_size                              | Gauge     |                  | Number of uncommitted transactions                                     |
+| mempool\_tx\_size\_bytes                   | Histogram |                  | Transaction sizes in bytes                                             |
+| mempool\_failed\_txs                       | Counter   |                  | Number of failed transactions                                          |
+| mempool\_recheck\_times                    | Counter   |                  | Number of transactions rechecked in the mempool                        |
+| state\_block\_processing\_time             | Histogram |                  | Time between BeginBlock and EndBlock in ms                             |
+
 
 ## Useful queries
 
