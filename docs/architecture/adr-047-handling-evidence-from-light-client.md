--- conflicted
+++ resolved
@@ -28,15 +28,9 @@
 ```
 
 _Remark_: Theoretically, only the header, which differs from what a full node
-<<<<<<< HEAD
-has, needs to be sent. But sending two headers a) makes an evidence easily
-verifiable b) simplifies retransmission (since the full node does not have to
-query each receiver about which header it has: A or B)
-=======
 has, needs to be sent. But sending two headers a) makes evidence easily
 verifiable b) simplifies the light client, which does not have query each
 witness as to which header it possesses.
->>>>>>> 41c11ad2
 
 When a full node receives the `ConflictingHeadersEvidence` evidence, it should
 a) validate it b) figure out if malicious behaviour is obvious (immediately
