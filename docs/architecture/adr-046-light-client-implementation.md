--- conflicted
+++ resolved
@@ -15,7 +15,10 @@
 
 ```go
 type Client interface {
-	Cleanup() error
+	// verify new headers
+	VerifyHeaderAtHeight(height int64, now time.Time) (*types.SignedHeader, error)
+	VerifyHeader(newHeader *types.SignedHeader, newVals *types.ValidatorSet, now time.Time) error
+	Update(now time.Time) (*types.SignedHeader, error)
 
 	// get trusted headers & validators
 	TrustedHeader(height int64) (*types.SignedHeader, error)
@@ -28,14 +31,7 @@
 	Primary() provider.Provider
 	Witnesses() []provider.Provider
 
-	// verify new headers
-	VerifyHeaderAtHeight(height int64, now time.Time) (*types.SignedHeader, error)
-	VerifyHeader(newHeader *types.SignedHeader, newVals *types.ValidatorSet, now time.Time) error
-<<<<<<< HEAD
-	Update(now time.Time) (*types.SignedHeader, error)
-=======
-	Update(now time.Time) error
->>>>>>> 431618ce
+	Cleanup() error
 }
 ```
 
