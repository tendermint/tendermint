--- conflicted
+++ resolved
@@ -1,8 +1,4 @@
 #!/bin/bash
 
-<<<<<<< HEAD
 cp -a ../rpc/openapi/ .vuepress/public/rpc/
-=======
-cp -a ../rpc/openapi/ .vuepress/public/rpc/
-cp -r ../spec .
->>>>>>> 6c40ad39
+cp -r ../spec .