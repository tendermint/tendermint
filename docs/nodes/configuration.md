---
order: 3
---

# Configuration

Tendermint Core can be configured via a TOML file in
`$TMHOME/config/config.toml`. Some of these parameters can be overridden by
command-line flags. For most users, the options in the `##### main base configuration options #####` are intended to be modified while config options
further below are intended for advance power users.

## Options

The default configuration file create by `tendermint init` has all
the parameters set with their default values. It will look something
like the file below, however, double check by inspecting the
`config.toml` created with your version of `tendermint` installed:

```toml
# This is a TOML config file.
# For more information, see https://github.com/toml-lang/toml

# NOTE: Any path below can be absolute (e.g. "/var/myawesomeapp/data") or
# relative to the home directory (e.g. "data"). The home directory is
# "$HOME/.tendermint" by default, but could be changed via $TMHOME env variable
# or --home cmd flag.

#######################################################################
###                   Main Base Config Options                      ###
#######################################################################

# TCP or UNIX socket address of the ABCI application,
# or the name of an ABCI application compiled in with the Tendermint binary
proxy-app = "tcp://127.0.0.1:26658"

# A custom human readable name for this node
moniker = "anonymous"

# If this node is many blocks behind the tip of the chain, FastSync
# allows them to catchup quickly by downloading blocks in parallel
# and verifying their commits
fast-sync = true

# Database backend: goleveldb | cleveldb | boltdb | rocksdb | badgerdb
# * goleveldb (github.com/syndtr/goleveldb - most popular implementation)
#   - pure go
#   - stable
# * cleveldb (uses levigo wrapper)
#   - fast
#   - requires gcc
#   - use cleveldb build tag (go build -tags cleveldb)
# * boltdb (uses etcd's fork of bolt - github.com/etcd-io/bbolt)
#   - EXPERIMENTAL
#   - may be faster is some use-cases (random reads - indexer)
#   - use boltdb build tag (go build -tags boltdb)
# * rocksdb (uses github.com/tecbot/gorocksdb)
#   - EXPERIMENTAL
#   - requires gcc
#   - use rocksdb build tag (go build -tags rocksdb)
# * badgerdb (uses github.com/dgraph-io/badger)
#   - EXPERIMENTAL
#   - use badgerdb build tag (go build -tags badgerdb)
db-backend = "goleveldb"

# Database directory
db-dir = "data"

# Output level for logging, including package level options
log-level = "main:info,state:info,statesync:info,*:error"

# Output format: 'plain' (colored text) or 'json'
log-format = "plain"

##### additional base config options #####

# Path to the JSON file containing the initial validator set and other meta data
genesis-file = "config/genesis.json"

# Path to the JSON file containing the private key to use as a validator in the consensus protocol
priv-validator-key-file = "config/priv_validator_key.json"

# Path to the JSON file containing the last sign state of a validator
priv-validator-state-file = "data/priv_validator_state.json"

# TCP or UNIX socket address for Tendermint to listen on for
# connections from an external PrivValidator process
priv-validator-laddr = ""

# Path to the JSON file containing the private key to use for node authentication in the p2p protocol
node-key-file = "config/node_key.json"

# Mechanism to connect to the ABCI application: socket | grpc
abci = "socket"

# If true, query the ABCI app on connecting to a new peer
# so the app can decide if we should keep the connection or not
filter-peers = false


#######################################################################
###                 Advanced Configuration Options                  ###
#######################################################################

#######################################################
###       RPC Server Configuration Options          ###
#######################################################
[rpc]

# TCP or UNIX socket address for the RPC server to listen on
laddr = "tcp://127.0.0.1:26657"

# A list of origins a cross-domain request can be executed from
# Default value '[]' disables cors support
# Use '["*"]' to allow any origin
cors-allowed-origins = []

# A list of methods the client is allowed to use with cross-domain requests
cors-allowed-methods = ["HEAD", "GET", "POST", ]

# A list of non simple headers the client is allowed to use with cross-domain requests
cors-allowed-headers = ["Origin", "Accept", "Content-Type", "X-Requested-With", "X-Server-Time", ]

# TCP or UNIX socket address for the gRPC server to listen on
# NOTE: This server only supports /broadcast_tx_commit
grpc-laddr = ""

# Maximum number of simultaneous connections.
# Does not include RPC (HTTP&WebSocket) connections. See max-open-connections
# If you want to accept a larger number than the default, make sure
# you increase your OS limits.
# 0 - unlimited.
# Should be < {ulimit -Sn} - {MaxNumInboundPeers} - {MaxNumOutboundPeers} - {N of wal, db and other open files}
# 1024 - 40 - 10 - 50 = 924 = ~900
grpc-max-open-connections = 900

# Activate unsafe RPC commands like /dial_seeds and /unsafe_flush_mempool
unsafe = false

# Maximum number of simultaneous connections (including WebSocket).
# Does not include gRPC connections. See grpc-max-open-connections
# If you want to accept a larger number than the default, make sure
# you increase your OS limits.
# 0 - unlimited.
# Should be < {ulimit -Sn} - {MaxNumInboundPeers} - {MaxNumOutboundPeers} - {N of wal, db and other open files}
# 1024 - 40 - 10 - 50 = 924 = ~900
max-open-connections = 900

# Maximum number of unique clientIDs that can /subscribe
# If you're using /broadcast_tx_commit, set to the estimated maximum number
# of broadcast_tx_commit calls per block.
max-subscription-clients = 100

# Maximum number of unique queries a given client can /subscribe to
# If you're using GRPC (or Local RPC client) and /broadcast_tx_commit, set to
# the estimated # maximum number of broadcast_tx_commit calls per block.
max-subscriptions-per-client = 5

# How long to wait for a tx to be committed during /broadcast_tx_commit.
# WARNING: Using a value larger than 10s will result in increasing the
# global HTTP write timeout, which applies to all connections and endpoints.
# See https://github.com/tendermint/tendermint/issues/3435
timeout-broadcast-tx-commit = "10s"

# Maximum size of request body, in bytes
max-body-bytes = 1000000

# Maximum size of request header, in bytes
max-header-bytes = 1048576

# The path to a file containing certificate that is used to create the HTTPS server.
# Migth be either absolute path or path related to tendermint's config directory.
# If the certificate is signed by a certificate authority,
# the certFile should be the concatenation of the server's certificate, any intermediates,
# and the CA's certificate.
# NOTE: both tls-cert-file and tls-key-file must be present for Tendermint to create HTTPS server.
# Otherwise, HTTP server is run.
tls-cert-file = ""

# The path to a file containing matching private key that is used to create the HTTPS server.
# Migth be either absolute path or path related to tendermint's config directory.
# NOTE: both tls-cert-file and tls-key-file must be present for Tendermint to create HTTPS server.
# Otherwise, HTTP server is run.
tls-key-file = ""

# pprof listen address (https://golang.org/pkg/net/http/pprof)
pprof-laddr = ""

#######################################################
###           P2P Configuration Options             ###
#######################################################
[p2p]

# Address to listen for incoming connections
laddr = "tcp://0.0.0.0:26656"

# Address to advertise to peers for them to dial
# If empty, will use the same port as the laddr,
# and will introspect on the listener or use UPnP
# to figure out the address.
external-address = ""

# Comma separated list of seed nodes to connect to
seeds = ""

# Comma separated list of nodes to keep persistent connections to
persistent-peers = ""

# UPNP port forwarding
upnp = false

# Path to address book
addr-book-file = "config/addrbook.json"

# Set true for strict address routability rules
# Set false for private or local networks
addr-book-strict = true

# Maximum number of inbound peers
max-num-inbound-peers = 40

# Maximum number of outbound peers to connect to, excluding persistent peers
max-num-outbound-peers = 10

# List of node IDs, to which a connection will be (re)established ignoring any existing limits
unconditional-peer-ids = ""

# Maximum pause when redialing a persistent peer (if zero, exponential backoff is used)
persistent-peers-max-dial-period = "0s"

# Time to wait before flushing messages out on the connection
flush-throttle-timeout = "100ms"

# Maximum size of a message packet payload, in bytes
max-packet-msg-payload-size = 1024

# Rate at which packets can be sent, in bytes/second
send-rate = 5120000

# Rate at which packets can be received, in bytes/second
recv-rate = 5120000

# Set true to enable the peer-exchange reactor
pex = true

# Seed mode, in which node constantly crawls the network and looks for
# peers. If another node asks it for addresses, it responds and disconnects.
#
# Does not work if the peer-exchange reactor is disabled.
seed-mode = false

# Comma separated list of peer IDs to keep private (will not be gossiped to other peers)
private-peer-ids = ""

# Toggle to disable guard against peers connecting from the same ip.
allow-duplicate-ip = false

# Peer connection configuration.
handshake-timeout = "20s"
dial-timeout = "3s"

#######################################################
###          Mempool Configurattion Option          ###
#######################################################
[mempool]

recheck = true
broadcast = true
wal-dir = ""

# Maximum number of transactions in the mempool
size = 5000

# Limit the total size of all txs in the mempool.
# This only accounts for raw transactions (e.g. given 1MB transactions and
# max-txs-bytes=5MB, mempool will only accept 5 transactions).
max-txs-bytes = 1073741824

# Size of the cache (used to filter transactions we saw earlier) in transactions
cache-size = 10000

# Do not remove invalid transactions from the cache (default: false)
# Set to true if it's not possible for any invalid transaction to become valid
# again in the future.
keep-invalid-txs-in-cache = false

# Maximum size of a single transaction.
# NOTE: the max size of a tx transmitted over the network is {max-tx-bytes}.
max-tx-bytes = 1048576

# Maximum size of a batch of transactions to send to a peer
# Including space needed by encoding (one varint per transaction).
<<<<<<< HEAD
# XXX: Unused due to https://github.com/tendermint/tendermint/issues/5796
max_batch_bytes = 0
=======
max-batch-bytes = 10485760
>>>>>>> 6a056e05

#######################################################
###         State Sync Configuration Options        ###
#######################################################
[statesync]
# State sync rapidly bootstraps a new node by discovering, fetching, and restoring a state machine
# snapshot from peers instead of fetching and replaying historical blocks. Requires some peers in
# the network to take and serve state machine snapshots. State sync is not attempted if the node
# has any local state (LastBlockHeight > 0). The node will have a truncated block history,
# starting from the height of the snapshot.
enable = false

# RPC servers (comma-separated) for light client verification of the synced state machine and
# retrieval of state data for node bootstrapping. Also needs a trusted height and corresponding
# header hash obtained from a trusted source, and a period during which validators can be trusted.
#
# For Cosmos SDK-based chains, trust-period should usually be about 2/3 of the unbonding time (~2
# weeks) during which they can be financially punished (slashed) for misbehavior.
rpc-servers = ""
trust-height = 0
trust-hash = ""
trust-period = "168h0m0s"

# Time to spend discovering snapshots before initiating a restore.
discovery-time = "15s"

# Temporary directory for state sync snapshot chunks, defaults to the OS tempdir (typically /tmp).
# Will create a new, randomly named directory within, and remove it when done.
temp-dir = ""

#######################################################
###       Fast Sync Configuration Connections       ###
#######################################################
[fastsync]

# Fast Sync version to use:
#   1) "v0" (default) - the legacy fast sync implementation
#   2) "v2" - complete redesign of v0, optimized for testability & readability
version = "v0"

#######################################################
###         Consensus Configuration Options         ###
#######################################################
[consensus]

wal-file = "data/cs.wal/wal"

# How long we wait for a proposal block before prevoting nil
timeout-propose = "3s"
# How much timeout-propose increases with each round
timeout-propose-delta = "500ms"
# How long we wait after receiving +2/3 prevotes for “anything” (ie. not a single block or nil)
timeout-prevote = "1s"
# How much the timeout-prevote increases with each round
timeout-prevote-delta = "500ms"
# How long we wait after receiving +2/3 precommits for “anything” (ie. not a single block or nil)
timeout-precommit = "1s"
# How much the timeout-precommit increases with each round
timeout-precommit-delta = "500ms"
# How long we wait after committing a block, before starting on the new
# height (this gives us a chance to receive some more precommits, even
# though we already have +2/3).
timeout-commit = "1s"

# How many blocks to look back to check existence of the node's consensus votes before joining consensus
# When non-zero, the node will panic upon restart
# if the same consensus key was used to sign {double-sign-check-height} last blocks.
# So, validators should stop the state machine, wait for some blocks, and then restart the state machine to avoid panic.
double-sign-check-height = 0

# Make progress as soon as we have all the precommits (as if TimeoutCommit = 0)
skip-timeout-commit = false

# EmptyBlocks mode and possible interval between empty blocks
create-empty-blocks = true
create-empty-blocks-interval = "0s"

# Reactor sleep duration parameters
peer-gossip-sleep-duration = "100ms"
peer-query-maj23-sleep-duration = "2s"

#######################################################
###   Transaction Indexer Configuration Options     ###
#######################################################
[tx-index]

# What indexer to use for transactions
#
# The application will set which txs to index. In some cases a node operator will be able
# to decide which txs to index based on configuration set in the application.
#
# Options:
#   1) "null"
#   2) "kv" (default) - the simplest possible indexer, backed by key-value storage (defaults to levelDB; see DBBackend).
# 		- When "kv" is chosen "tx.height" and "tx.hash" will always be indexed.
indexer = "kv"

#######################################################
###       Instrumentation Configuration Options     ###
#######################################################
[instrumentation]

# When true, Prometheus metrics are served under /metrics on
# PrometheusListenAddr.
# Check out the documentation for the list of available metrics.
prometheus = false

# Address to listen for Prometheus collector(s) connections
prometheus-listen-addr = ":26660"

# Maximum number of simultaneous connections.
# If you want to accept a larger number than the default, make sure
# you increase your OS limits.
# 0 - unlimited.
max-open-connections = 3

# Instrumentation namespace
namespace = "tendermint"

```

## Empty blocks VS no empty blocks

### create-empty-blocks = true

If `create-empty-blocks` is set to `true` in your config, blocks will be
created ~ every second (with default consensus parameters). You can regulate
the delay between blocks by changing the `timeout-commit`. E.g. `timeout-commit = "10s"` should result in ~ 10 second blocks.

### create-empty-blocks = false

In this setting, blocks are created when transactions received.

Note after the block H, Tendermint creates something we call a "proof block"
(only if the application hash changed) H+1. The reason for this is to support
proofs. If you have a transaction in block H that changes the state to X, the
new application hash will only be included in block H+1. If after your
transaction is committed, you want to get a light-client proof for the new state
(X), you need the new block to be committed in order to do that because the new
block has the new application hash for the state X. That's why we make a new
(empty) block if the application hash changes. Otherwise, you won't be able to
make a proof for the new state.

Plus, if you set `create-empty-blocks-interval` to something other than the
default (`0`), Tendermint will be creating empty blocks even in the absence of
transactions every `create-empty-blocks-interval`. For instance, with
`create-empty-blocks = false` and `create-empty-blocks-interval = "30s"`,
Tendermint will only create blocks if there are transactions, or after waiting
30 seconds without receiving any transactions.

## Consensus timeouts explained

There's a variety of information about timeouts in [Running in
production](../tendermint-core/running-in-production.md)

You can also find more detailed technical explanation in the spec: [The latest
gossip on BFT consensus](https://arxiv.org/abs/1807.04938).

```toml
[consensus]
...

timeout-propose = "3s"
timeout-propose-delta = "500ms"
timeout-prevote = "1s"
timeout-prevote-delta = "500ms"
timeout-precommit = "1s"
timeout-precommit-delta = "500ms"
timeout-commit = "1s"
```

Note that in a successful round, the only timeout that we absolutely wait no
matter what is `timeout-commit`.

Here's a brief summary of the timeouts:

- `timeout-propose` = how long we wait for a proposal block before prevoting
  nil
- `timeout-propose-delta` = how much timeout-propose increases with each round
- `timeout-prevote` = how long we wait after receiving +2/3 prevotes for
  anything (ie. not a single block or nil)
- `timeout-prevote-delta` = how much the timeout-prevote increases with each
  round
- `timeout-precommit` = how long we wait after receiving +2/3 precommits for
  anything (ie. not a single block or nil)
- `timeout-precommit-delta` = how much the timeout-precommit increases with
  each round
- `timeout-commit` = how long we wait after committing a block, before starting
  on the new height (this gives us a chance to receive some more precommits,
  even though we already have +2/3)

## P2P settings

This section will cover settings within the p2p section of the `config.toml`.

<<<<<<< HEAD
- `external_address` = is the address that will be advertised for other nodes to use. We recommend setting this field with your public IP and p2p port.
- `seeds` = is a list of comma separated seed nodes that you will connect upon a start and ask for peers. A seed node is a node that does not participate in consensus but only helps propagate peers to nodes in the networks
- `persistent_peers` = is a list of comma separated peers that you will always want to be connected to. If you're already connected to the maximum number of peers, persistent peers will not be added.
- `max_num_inbound_peers` = is the maximum number of peers you will accept inbound connections from at one time (where they dial your address and initiate the connection).
- `max_num_outbound_peers` = is the maximum number of peers you will initiate outbound connects to at one time (where you dial their address and initiate the connection).
- `unconditional_peer_ids` = is similar to `persistent_peers` except that these peers will be connected to even if you are already connected to the maximum number of peers. This can be a validator node ID on your sentry node.
- `pex` = turns the peer exchange reactor on or off. Validator node will want the `pex` turned off so it would not begin gossiping to unknown peers on the network. PeX can also be turned off for statically configured networks with fixed network connectivity. For full nodes on open, dynamic networks, it should be turned on.
- `seed_mode` = is used for when node operators want to run their node as a seed node. Seed node's run a variation of the PeX protocol that disconnects from peers after sending them a list of peers to connect to. To minimize the servers usage, it is recommended to set the mempool's size to 0.
-  `private_peer_ids` = is a comma separated list of node ids that you would not like exposed to other peers (ie. you will not tell other peers about the private_peer_ids). This can be filled with a validators node id.
=======
- `external-address` = is the address that will be advertised for other nodes to use. We recommend setting this field with your public IP and p2p port.
- `seeds` = is a list of comma separated seed nodes that you will connect upon a start and ask for peers. A seed node is a node that does not participate in consensus but only helps propagate peers to nodes in the networks
- `persistent-peers` = is a list of comma separated peers that you will always want to be connected to. If you're already connected to the maximum number of peers, persistent peers will not be added.
- `max-num-inbound-peers` = is the maximum number of peers you will accept inbound connections from at one time (where they dial your address and initiate the connection).
- `max-num-outbound-peers` = is the maximum number of peers you will initiate outbound connects to at one time (where you dial their address and initiate the connection).
- `unconditional-peer-ids` = is similar to `persistent-peers` except that these peers will be connected to even if you are already connected to the maximum number of peers. This can be a validator node ID on your sentry node.
- `pex` = turns the peer exchange reactor on or off. Validator node will want the `pex` turned off so it would not begin gossiping to unknown peers on the network. PeX can also be turned off for statically configured networks with fixed network connectivity. For full nodes on open, dynamic networks, it should be turned on.
- `seed-mode` = is used for when node operators want to run their node as a seed node. Seed node's run a variation of the PeX protocol that disconnects from peers after sending them a list of peers to connect to. To minimize the servers usage, it is recommended to set the mempool's size to 0.
-  `private-peer-ids` = is a comma separated list of node ids that you would not like exposed to other peers (ie. you will not tell other peers about the private-peer-ids). This can be filled with a validators node id.
>>>>>>> 6a056e05
<|MERGE_RESOLUTION|>--- conflicted
+++ resolved
@@ -289,12 +289,8 @@
 
 # Maximum size of a batch of transactions to send to a peer
 # Including space needed by encoding (one varint per transaction).
-<<<<<<< HEAD
 # XXX: Unused due to https://github.com/tendermint/tendermint/issues/5796
-max_batch_bytes = 0
-=======
-max-batch-bytes = 10485760
->>>>>>> 6a056e05
+max-batch-bytes = 0
 
 #######################################################
 ###         State Sync Configuration Options        ###
@@ -490,17 +486,6 @@
 
 This section will cover settings within the p2p section of the `config.toml`.
 
-<<<<<<< HEAD
-- `external_address` = is the address that will be advertised for other nodes to use. We recommend setting this field with your public IP and p2p port.
-- `seeds` = is a list of comma separated seed nodes that you will connect upon a start and ask for peers. A seed node is a node that does not participate in consensus but only helps propagate peers to nodes in the networks
-- `persistent_peers` = is a list of comma separated peers that you will always want to be connected to. If you're already connected to the maximum number of peers, persistent peers will not be added.
-- `max_num_inbound_peers` = is the maximum number of peers you will accept inbound connections from at one time (where they dial your address and initiate the connection).
-- `max_num_outbound_peers` = is the maximum number of peers you will initiate outbound connects to at one time (where you dial their address and initiate the connection).
-- `unconditional_peer_ids` = is similar to `persistent_peers` except that these peers will be connected to even if you are already connected to the maximum number of peers. This can be a validator node ID on your sentry node.
-- `pex` = turns the peer exchange reactor on or off. Validator node will want the `pex` turned off so it would not begin gossiping to unknown peers on the network. PeX can also be turned off for statically configured networks with fixed network connectivity. For full nodes on open, dynamic networks, it should be turned on.
-- `seed_mode` = is used for when node operators want to run their node as a seed node. Seed node's run a variation of the PeX protocol that disconnects from peers after sending them a list of peers to connect to. To minimize the servers usage, it is recommended to set the mempool's size to 0.
--  `private_peer_ids` = is a comma separated list of node ids that you would not like exposed to other peers (ie. you will not tell other peers about the private_peer_ids). This can be filled with a validators node id.
-=======
 - `external-address` = is the address that will be advertised for other nodes to use. We recommend setting this field with your public IP and p2p port.
 - `seeds` = is a list of comma separated seed nodes that you will connect upon a start and ask for peers. A seed node is a node that does not participate in consensus but only helps propagate peers to nodes in the networks
 - `persistent-peers` = is a list of comma separated peers that you will always want to be connected to. If you're already connected to the maximum number of peers, persistent peers will not be added.
@@ -509,5 +494,4 @@
 - `unconditional-peer-ids` = is similar to `persistent-peers` except that these peers will be connected to even if you are already connected to the maximum number of peers. This can be a validator node ID on your sentry node.
 - `pex` = turns the peer exchange reactor on or off. Validator node will want the `pex` turned off so it would not begin gossiping to unknown peers on the network. PeX can also be turned off for statically configured networks with fixed network connectivity. For full nodes on open, dynamic networks, it should be turned on.
 - `seed-mode` = is used for when node operators want to run their node as a seed node. Seed node's run a variation of the PeX protocol that disconnects from peers after sending them a list of peers to connect to. To minimize the servers usage, it is recommended to set the mempool's size to 0.
--  `private-peer-ids` = is a comma separated list of node ids that you would not like exposed to other peers (ie. you will not tell other peers about the private-peer-ids). This can be filled with a validators node id.
->>>>>>> 6a056e05
+-  `private-peer-ids` = is a comma separated list of node ids that you would not like exposed to other peers (ie. you will not tell other peers about the private-peer-ids). This can be filled with a validators node id.