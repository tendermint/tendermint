# Documentation Maintenance Overview

The documentation found in this directory is hosted at:

- https://tendermint.com/docs/

and built using [VuePress](https://vuepress.vuejs.org/) from the tendermint website repo:

- https://github.com/tendermint/tendermint.com

<<<<<<< HEAD
which has a [configuration file](https://github.com/tendermint/tendermint.com/blob/develop/docs/.vuepress/config.js) for displaying
the Table of Contents that lists all the documentation.
=======
Under the hood, Jenkins listens for changes (on develop or master) in ./docs then rebuilds
either the staging or production site depending on which branch the changes were made.
>>>>>>> 8a84593c

To update the Table of Contents (layout of the documentation sidebar), edit the
`config.js` in this directory, while the `README.md` is the landing page for the
website documentation.
<|MERGE_RESOLUTION|>--- conflicted
+++ resolved
@@ -8,13 +8,8 @@
 
 - https://github.com/tendermint/tendermint.com
 
-<<<<<<< HEAD
-which has a [configuration file](https://github.com/tendermint/tendermint.com/blob/develop/docs/.vuepress/config.js) for displaying
-the Table of Contents that lists all the documentation.
-=======
 Under the hood, Jenkins listens for changes (on develop or master) in ./docs then rebuilds
 either the staging or production site depending on which branch the changes were made.
->>>>>>> 8a84593c
 
 To update the Table of Contents (layout of the documentation sidebar), edit the
 `config.js` in this directory, while the `README.md` is the landing page for the
