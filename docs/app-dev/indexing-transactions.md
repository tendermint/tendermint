--- conflicted
+++ resolved
@@ -34,8 +34,6 @@
 By default, Tendermint will index all transactions by their respective hashes
 and height and blocks by their height.
 
-<<<<<<< HEAD
-=======
 ## Configuration
 
 Operators can configure indexing via the `[tx_index]` section. The `indexer`
@@ -89,7 +87,6 @@
 $ psql ... -f state/indexer/sink/psql/schema.sql
 ```
 
->>>>>>> 69091589
 ## Default Indexes
 
 The Tendermint tx and block event indexer indexes a few select reserved events
