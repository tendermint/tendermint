--- conflicted
+++ resolved
@@ -43,13 +43,8 @@
 ```toml
 [tx-index]
 
-<<<<<<< HEAD
-# The backend database to back the indexer.
-# If indexer is "null", no indexer service will be used.
-=======
 # The backend database list to back the indexer.
 # If list contains null, meaning no indexer service will be used.
->>>>>>> 97a3e44e
 #
 # The application will set which txs to index. In some cases a node operator will be able
 # to decide which txs to index based on configuration set in the application.
@@ -59,11 +54,7 @@
 #   2) "kv" (default) - the simplest possible indexer, backed by key-value storage (defaults to levelDB; see DBBackend).
 #     - When "kv" is chosen "tx.height" and "tx.hash" will always be indexed.
 #   3) "psql" - the indexer services backed by PostgreSQL.
-<<<<<<< HEAD
-# indexer = "kv"
-=======
 # indexer = []
->>>>>>> 97a3e44e
 ```
 
 ### Supported Indexers
