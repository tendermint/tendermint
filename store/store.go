package store

import (
	"fmt"
	"strconv"
	"sync"

<<<<<<< HEAD
	"github.com/gogo/protobuf/proto"
=======
>>>>>>> c0682a3b
	db "github.com/tendermint/tm-db"
	dbm "github.com/tendermint/tm-db"

	tmstore "github.com/tendermint/tendermint/proto/store"
	tmproto "github.com/tendermint/tendermint/proto/types"
	"github.com/tendermint/tendermint/types"
)

/*
BlockStore is a simple low level store for blocks.

There are three types of information stored:
 - BlockMeta:   Meta information about each block
 - Block part:  Parts of each block, aggregated w/ PartSet
 - Commit:      The commit part of each block, for gossiping precommit votes

Currently the precommit signatures are duplicated in the Block parts as
well as the Commit.  In the future this may change, perhaps by moving
the Commit data outside the Block. (TODO)

The store can be assumed to contain all contiguous blocks between base and height (inclusive).

// NOTE: BlockStore methods will panic if they encounter errors
// deserializing loaded data, indicating probable corruption on disk.
*/
type BlockStore struct {
	db dbm.DB

	mtx    sync.RWMutex
	base   int64
	height int64
}

// NewBlockStore returns a new BlockStore with the given DB,
// initialized to the last height that was committed to the DB.
func NewBlockStore(db dbm.DB) *BlockStore {
	bs := LoadBlockStoreState(db)
	return &BlockStore{
		base:   bs.Base,
		height: bs.Height,
		db:     db,
	}
}

// Base returns the first known contiguous block height, or 0 for empty block stores.
func (bs *BlockStore) Base() int64 {
	bs.mtx.RLock()
	defer bs.mtx.RUnlock()
	return bs.base
}

// Height returns the last known contiguous block height, or 0 for empty block stores.
func (bs *BlockStore) Height() int64 {
	bs.mtx.RLock()
	defer bs.mtx.RUnlock()
	return bs.height
}

// Size returns the number of blocks in the block store.
func (bs *BlockStore) Size() int64 {
	bs.mtx.RLock()
	defer bs.mtx.RUnlock()
	if bs.height == 0 {
		return 0
	}
	return bs.height - bs.base + 1
}

// LoadBlock returns the block with the given height.
// If no block is found for that height, it returns nil.
func (bs *BlockStore) LoadBlock(height int64) *types.Block {
	var blockMeta = bs.LoadBlockMeta(height)
	if blockMeta == nil {
		return nil
	}

	pbb := new(tmproto.Block)
	buf := []byte{}
	for i := 0; i < int(blockMeta.BlockID.PartsHeader.Total); i++ {
		part := bs.LoadBlockPart(height, i)
		buf = append(buf, part.Bytes...)
	}
	err := proto.Unmarshal(buf, pbb)
	if err != nil {
		// NOTE: The existence of meta should imply the existence of the
		// block. So, make sure meta is only saved after blocks are saved.
<<<<<<< HEAD
		panic(fmt.Errorf("error reading block: %w", err))
=======
		panic(fmt.Sprintf("Error reading block: %v", err))
>>>>>>> c0682a3b
	}

	block, err := types.BlockFromProto(pbb)
	if err != nil {
		panic(fmt.Errorf("error from proto block: %w", err))
	}

	return block
}

// LoadBlockByHash returns the block with the given hash.
// If no block is found for that hash, it returns nil.
// Panics if it fails to parse height associated with the given hash.
func (bs *BlockStore) LoadBlockByHash(hash []byte) *types.Block {
	bz, err := bs.db.Get(calcBlockHashKey(hash))
	if err != nil {
		panic(err)
	}
	if len(bz) == 0 {
		return nil
	}

	s := string(bz)
	height, err := strconv.ParseInt(s, 10, 64)

	if err != nil {
<<<<<<< HEAD
		panic(fmt.Errorf("failed to extract height from %s: %w", s, err))
=======
		panic(fmt.Sprintf("failed to extract height from %s: %v", s, err))
>>>>>>> c0682a3b
	}
	return bs.LoadBlock(height)
}

// LoadBlockPart returns the Part at the given index
// from the block at the given height.
// If no part is found for the given height and index, it returns nil.
func (bs *BlockStore) LoadBlockPart(height int64, index int) *types.Part {
	var pbpart = new(tmproto.Part)

	bz, err := bs.db.Get(calcBlockPartKey(height, index))
	if err != nil {
		panic(err)
	}
	if len(bz) == 0 {
		return nil
	}

	err = proto.Unmarshal(bz, pbpart)
	if err != nil {
		panic(fmt.Errorf("unmarshal to tmproto.Part failed: %w", err))
	}
	part, err := types.PartFromProto(pbpart)
	if err != nil {
<<<<<<< HEAD
		panic(fmt.Errorf("error from proto block part: %w", err))
=======
		panic(fmt.Sprintf("Error reading block part: %v", err))
>>>>>>> c0682a3b
	}

	return part
}

// LoadBlockMeta returns the BlockMeta for the given height.
// If no block is found for the given height, it returns nil.
func (bs *BlockStore) LoadBlockMeta(height int64) *types.BlockMeta {
	var pbbm = new(tmproto.BlockMeta)
	bz, err := bs.db.Get(calcBlockMetaKey(height))

	if err != nil {
		panic(err)
	}

	if len(bz) == 0 {
		return nil
	}

	err = proto.Unmarshal(bz, pbbm)
	if err != nil {
<<<<<<< HEAD
		panic(fmt.Errorf("unmarshal to tmproto.BlockMeta: %w", err))
	}

	blockMeta, err := types.BlockMetaFromProto(pbbm)
	if err != nil {
		panic(fmt.Errorf("error from proto blockMeta: %w", err))
=======
		panic(fmt.Sprintf("Error reading block meta: %v", err))
>>>>>>> c0682a3b
	}
	return blockMeta
}

// LoadBlockCommit returns the Commit for the given height.
// This commit consists of the +2/3 and other Precommit-votes for block at `height`,
// and it comes from the block.LastCommit for `height+1`.
// If no commit is found for the given height, it returns nil.
func (bs *BlockStore) LoadBlockCommit(height int64) *types.Commit {
	var pbc = new(tmproto.Commit)
	bz, err := bs.db.Get(calcBlockCommitKey(height))
	if err != nil {
		panic(err)
	}
	if len(bz) == 0 {
		return nil
	}
	err = proto.Unmarshal(bz, pbc)
	if err != nil {
		panic(fmt.Errorf("error reading block commit: %w", err))
	}
	commit, err := types.CommitFromProto(pbc)
	if err != nil {
<<<<<<< HEAD
		panic(fmt.Errorf("unable to make commit from proto: %w", err))
=======
		panic(fmt.Sprintf("Error reading block commit: %v", err))
>>>>>>> c0682a3b
	}
	return commit
}

// LoadSeenCommit returns the locally seen Commit for the given height.
// This is useful when we've seen a commit, but there has not yet been
// a new block at `height + 1` that includes this commit in its block.LastCommit.
func (bs *BlockStore) LoadSeenCommit(height int64) *types.Commit {
	var pbc = new(tmproto.Commit)
	bz, err := bs.db.Get(calcSeenCommitKey(height))
	if err != nil {
		panic(err)
	}
	if len(bz) == 0 {
		return nil
	}
	err = proto.Unmarshal(bz, pbc)
	if err != nil {
<<<<<<< HEAD
		panic(fmt.Errorf("error reading block seen commit: %w", err))
	}

	commit, err := types.CommitFromProto(pbc)
	if err != nil {
		panic(fmt.Errorf("error from proto commit: %w", err))
=======
		panic(fmt.Sprintf("Error reading block seen commit: %v", err))
>>>>>>> c0682a3b
	}
	return commit
}

// PruneBlocks removes block up to (but not including) a height. It returns number of blocks pruned.
func (bs *BlockStore) PruneBlocks(height int64) (uint64, error) {
	if height <= 0 {
		return 0, fmt.Errorf("height must be greater than 0")
	}
	bs.mtx.RLock()
	if height > bs.height {
		bs.mtx.RUnlock()
		return 0, fmt.Errorf("cannot prune beyond the latest height %v", bs.height)
	}
	base := bs.base
	bs.mtx.RUnlock()
	if height < base {
		return 0, fmt.Errorf("cannot prune to height %v, it is lower than base height %v",
			height, base)
	}

	pruned := uint64(0)
	batch := bs.db.NewBatch()
	defer batch.Close()
	flush := func(batch db.Batch, base int64) error {
		// We can't trust batches to be atomic, so update base first to make sure noone
		// tries to access missing blocks.
		bs.mtx.Lock()
		bs.base = base
		bs.mtx.Unlock()
		bs.saveState()

		err := batch.WriteSync()
		if err != nil {
			return fmt.Errorf("failed to prune up to height %v: %w", base, err)
		}
		batch.Close()
		return nil
	}

	for h := base; h < height; h++ {
		meta := bs.LoadBlockMeta(h)
		if meta == nil { // assume already deleted
			continue
		}
		batch.Delete(calcBlockMetaKey(h))
		batch.Delete(calcBlockHashKey(meta.BlockID.Hash))
		batch.Delete(calcBlockCommitKey(h))
		batch.Delete(calcSeenCommitKey(h))
		for p := 0; p < int(meta.BlockID.PartsHeader.Total); p++ {
			batch.Delete(calcBlockPartKey(h, p))
		}
		pruned++

		// flush every 1000 blocks to avoid batches becoming too large
		if pruned%1000 == 0 && pruned > 0 {
			err := flush(batch, h)
			if err != nil {
				return 0, err
			}
			batch = bs.db.NewBatch()
			defer batch.Close()
		}
	}

	err := flush(batch, height)
	if err != nil {
		return 0, err
	}
	return pruned, nil
}

// SaveBlock persists the given block, blockParts, and seenCommit to the underlying db.
// blockParts: Must be parts of the block
// seenCommit: The +2/3 precommits that were seen which committed at height.
//             If all the nodes restart after committing a block,
//             we need this to reload the precommits to catch-up nodes to the
//             most recent height.  Otherwise they'd stall at H-1.
func (bs *BlockStore) SaveBlock(block *types.Block, blockParts *types.PartSet, seenCommit *types.Commit) {
	if block == nil {
		panic("BlockStore can only save a non-nil block")
	}

	height := block.Height
	hash := block.Hash()

	if g, w := height, bs.Height()+1; bs.Base() > 0 && g != w {
		panic(fmt.Sprintf("BlockStore can only save contiguous blocks. Wanted %v, got %v", w, g))
	}
	if !blockParts.IsComplete() {
		panic("BlockStore can only save complete block part sets")
	}

	// Save block meta
	blockMeta := types.NewBlockMeta(block, blockParts)
	pbm := blockMeta.ToProto()
	if pbm == nil {
		panic("nil blockmeta")
	}
	metaBytes := mustEncode(pbm)
	bs.db.Set(calcBlockMetaKey(height), metaBytes)
	bs.db.Set(calcBlockHashKey(hash), []byte(fmt.Sprintf("%d", height)))

	// Save block parts
	for i := 0; i < int(blockParts.Total()); i++ {
		part := blockParts.GetPart(i)
		bs.saveBlockPart(height, i, part)
	}

	// Save block commit (duplicate and separate from the Block)
	pbc := block.LastCommit.ToProto()
	blockCommitBytes := mustEncode(pbc)
	bs.db.Set(calcBlockCommitKey(height-1), blockCommitBytes)

	// Save seen commit (seen +2/3 precommits for block)
	// NOTE: we can delete this at a later height
	pbsc := seenCommit.ToProto()
	seenCommitBytes := mustEncode(pbsc)
	bs.db.Set(calcSeenCommitKey(height), seenCommitBytes)

	// Done!
	bs.mtx.Lock()
	bs.height = height
	if bs.base == 0 {
		bs.base = height
	}
	bs.mtx.Unlock()

	// Save new BlockStoreState descriptor
	bs.saveState()

	// Flush
	bs.db.SetSync(nil, nil)
}

func (bs *BlockStore) saveBlockPart(height int64, index int, part *types.Part) {
	pbp, err := part.ToProto()
	if err != nil {
		panic(fmt.Errorf("unable to make part into proto: %w", err))
	}
	partBytes := mustEncode(pbp)
	bs.db.Set(calcBlockPartKey(height, index), partBytes)
}

func (bs *BlockStore) saveState() {
	bs.mtx.RLock()
	bss := tmstore.BlockStoreState{
		Base:   bs.base,
		Height: bs.height,
	}
	bs.mtx.RUnlock()
	SaveBlockStoreState(&bss, bs.db)
}

// SaveSeenCommit saves a seen commit, used by e.g. the state sync reactor when bootstrapping node.
func (bs *BlockStore) SaveSeenCommit(height int64, seenCommit *types.Commit) error {
	pbc := seenCommit.ToProto()
	seenCommitBytes, err := proto.Marshal(pbc)
	if err != nil {
		return fmt.Errorf("unable to marshal commit: %w", err)
	}
	return bs.db.Set(calcSeenCommitKey(height), seenCommitBytes)
}

//-----------------------------------------------------------------------------

func calcBlockMetaKey(height int64) []byte {
	return []byte(fmt.Sprintf("H:%v", height))
}

func calcBlockPartKey(height int64, partIndex int) []byte {
	return []byte(fmt.Sprintf("P:%v:%v", height, partIndex))
}

func calcBlockCommitKey(height int64) []byte {
	return []byte(fmt.Sprintf("C:%v", height))
}

func calcSeenCommitKey(height int64) []byte {
	return []byte(fmt.Sprintf("SC:%v", height))
}

func calcBlockHashKey(hash []byte) []byte {
	return []byte(fmt.Sprintf("BH:%x", hash))
}

//-----------------------------------------------------------------------------

var blockStoreKey = []byte("blockStore")

// SaveBlockStoreState persists the blockStore state to the database.
func SaveBlockStoreState(bsj *tmstore.BlockStoreState, db dbm.DB) {
	bytes, err := proto.Marshal(bsj)
	if err != nil {
		panic(fmt.Sprintf("Could not marshal state bytes: %v", err))
	}
	db.SetSync(blockStoreKey, bytes)
}

// LoadBlockStoreState returns the BlockStoreState as loaded from disk.
// If no BlockStoreState was previously persisted, it returns the zero value.
func LoadBlockStoreState(db dbm.DB) tmstore.BlockStoreState {
	bytes, err := db.Get(blockStoreKey)
	if err != nil {
		panic(err)
	}

	if len(bytes) == 0 {
		return tmstore.BlockStoreState{
			Base:   0,
			Height: 0,
		}
	}

	var bsj tmstore.BlockStoreState
	if err := proto.Unmarshal(bytes, &bsj); err != nil {
		panic(fmt.Sprintf("Could not unmarshal bytes: %X", bytes))
	}

	// Backwards compatibility with persisted data from before Base existed.
	if bsj.Height > 0 && bsj.Base == 0 {
		bsj.Base = 1
	}
	return bsj
}

//mustEncode proto encodes a proto.message and panics if fails
func mustEncode(pb proto.Message) []byte {
	bz, err := proto.Marshal(pb)
	if err != nil {
		panic(fmt.Errorf("unable to marshal: %w", err))
	}
	return bz
}<|MERGE_RESOLUTION|>--- conflicted
+++ resolved
@@ -5,10 +5,7 @@
 	"strconv"
 	"sync"
 
-<<<<<<< HEAD
 	"github.com/gogo/protobuf/proto"
-=======
->>>>>>> c0682a3b
 	db "github.com/tendermint/tm-db"
 	dbm "github.com/tendermint/tm-db"
 
@@ -95,11 +92,7 @@
 	if err != nil {
 		// NOTE: The existence of meta should imply the existence of the
 		// block. So, make sure meta is only saved after blocks are saved.
-<<<<<<< HEAD
-		panic(fmt.Errorf("error reading block: %w", err))
-=======
 		panic(fmt.Sprintf("Error reading block: %v", err))
->>>>>>> c0682a3b
 	}
 
 	block, err := types.BlockFromProto(pbb)
@@ -126,11 +119,7 @@
 	height, err := strconv.ParseInt(s, 10, 64)
 
 	if err != nil {
-<<<<<<< HEAD
-		panic(fmt.Errorf("failed to extract height from %s: %w", s, err))
-=======
 		panic(fmt.Sprintf("failed to extract height from %s: %v", s, err))
->>>>>>> c0682a3b
 	}
 	return bs.LoadBlock(height)
 }
@@ -155,11 +144,7 @@
 	}
 	part, err := types.PartFromProto(pbpart)
 	if err != nil {
-<<<<<<< HEAD
-		panic(fmt.Errorf("error from proto block part: %w", err))
-=======
 		panic(fmt.Sprintf("Error reading block part: %v", err))
->>>>>>> c0682a3b
 	}
 
 	return part
@@ -181,16 +166,12 @@
 
 	err = proto.Unmarshal(bz, pbbm)
 	if err != nil {
-<<<<<<< HEAD
 		panic(fmt.Errorf("unmarshal to tmproto.BlockMeta: %w", err))
 	}
 
 	blockMeta, err := types.BlockMetaFromProto(pbbm)
 	if err != nil {
 		panic(fmt.Errorf("error from proto blockMeta: %w", err))
-=======
-		panic(fmt.Sprintf("Error reading block meta: %v", err))
->>>>>>> c0682a3b
 	}
 	return blockMeta
 }
@@ -214,11 +195,7 @@
 	}
 	commit, err := types.CommitFromProto(pbc)
 	if err != nil {
-<<<<<<< HEAD
-		panic(fmt.Errorf("unable to make commit from proto: %w", err))
-=======
 		panic(fmt.Sprintf("Error reading block commit: %v", err))
->>>>>>> c0682a3b
 	}
 	return commit
 }
@@ -237,16 +214,12 @@
 	}
 	err = proto.Unmarshal(bz, pbc)
 	if err != nil {
-<<<<<<< HEAD
 		panic(fmt.Errorf("error reading block seen commit: %w", err))
 	}
 
 	commit, err := types.CommitFromProto(pbc)
 	if err != nil {
 		panic(fmt.Errorf("error from proto commit: %w", err))
-=======
-		panic(fmt.Sprintf("Error reading block seen commit: %v", err))
->>>>>>> c0682a3b
 	}
 	return commit
 }
