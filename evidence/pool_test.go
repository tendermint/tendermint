--- conflicted
+++ resolved
@@ -146,13 +146,8 @@
 
 func TestEvidencePoolUpdate(t *testing.T) {
 	var (
-<<<<<<< HEAD
-		valAddr      = tmrand.Bytes(crypto.AddressSize)
-		height       = int64(1)
-=======
-		valAddr      = []byte("validator_address")
+		valAddr      = tmrand.Bytes(crypto.AddressSize)
 		height       = int64(21)
->>>>>>> c0682a3b
 		stateDB      = initializeValidatorState(valAddr, height)
 		evidenceDB   = dbm.NewMemDB()
 		blockStoreDB = dbm.NewMemDB()
@@ -204,7 +199,7 @@
 
 func TestAddingAndPruningPOLC(t *testing.T) {
 	var (
-		valAddr      = []byte("validator_address")
+		valAddr      = tmrand.Bytes(crypto.AddressSize)
 		stateDB      = initializeValidatorState(valAddr, 1)
 		evidenceDB   = dbm.NewMemDB()
 		blockStoreDB = dbm.NewMemDB()
