--- conflicted
+++ resolved
@@ -337,26 +337,17 @@
 	require.NoError(t, err)
 	require.NotEmpty(t, polc)
 
-<<<<<<< HEAD
 	voteA := makeVote(height, 0, 0, pubKey.Address(), firstBlockID, evidenceTime)
-	err = val.SignVote(evidenceChainID, voteA)
-	require.NoError(t, err)
-	voteB := makeVote(height, 1, 0, pubKey.Address(), secondBlockID, evidenceTime.Add(2*time.Second))
-	err = val.SignVote(evidenceChainID, voteB)
-=======
-	voteA := makeVote(25, 0, 0, pubKey.Address(), firstBlockID)
 	vA := voteA.ToProto()
 	err = val.SignVote(evidenceChainID, vA)
 	voteA.Signature = vA.Signature
 	require.NoError(t, err)
-	voteB := makeVote(25, 1, 0, pubKey.Address(), secondBlockID)
+	voteB := makeVote(height, 1, 0, pubKey.Address(), secondBlockID, evidenceTime.Add(2*time.Second))
 	vB := voteB.ToProto()
 	err = val.SignVote(evidenceChainID, vB)
 	voteB.Signature = vB.Signature
->>>>>>> a8d86003
 	require.NoError(t, err)
 	voteC := makeVote(height, 0, 0, pubKey.Address(), firstBlockID, evidenceTime.Add(3*time.Second))
-	voteC.Timestamp.Add(1 * time.Second)
 	vC := voteC.ToProto()
 	err = val.SignVote(evidenceChainID, vC)
 	voteC.Signature = vC.Signature
@@ -367,8 +358,11 @@
 	}
 
 	secondValVote := makeVote(height, 1, 0, pubKey2.Address(), secondBlockID, evidenceTime.Add(1*time.Second))
-	err = val2.SignVote(evidenceChainID, secondValVote)
-	require.NoError(t, err)
+	vv2 := secondValVote.ToProto()
+	err = val2.SignVote(evidenceChainID, vv2)
+	require.NoError(t, err)
+	secondValVote.Signature = vv2.Signature
+	
 
 	validPolc := types.ProofOfLockChange{
 		Votes:  []types.Vote{*secondValVote},
@@ -438,8 +432,10 @@
 	assert.Equal(t, 2, len(pool.AllPendingEvidence()))
 
 	voteD := makeVote(height, 2, 0, pubKey.Address(), firstBlockID, evidenceTime.Add(4*time.Second))
-	err = val.SignVote(evidenceChainID, voteD)
-	require.NoError(t, err)
+	vD := voteD.ToProto()
+	err = val.SignVote(evidenceChainID, vD)
+	require.NoError(t, err)
+	voteD.Signature = vD.Signature
 
 	// CASE F
 	pool.logger.Info("CASE F")
