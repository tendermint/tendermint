package evidence_test

import (
	"testing"
	"time"

	"github.com/stretchr/testify/assert"
	"github.com/stretchr/testify/mock"
	"github.com/stretchr/testify/require"

	dbm "github.com/tendermint/tm-db"

	"github.com/tendermint/tendermint/evidence"
	"github.com/tendermint/tendermint/evidence/mocks"
	"github.com/tendermint/tendermint/libs/log"
	tmproto "github.com/tendermint/tendermint/proto/tendermint/types"
	sm "github.com/tendermint/tendermint/state"
	smmocks "github.com/tendermint/tendermint/state/mocks"
	"github.com/tendermint/tendermint/store"
	"github.com/tendermint/tendermint/types"
	"github.com/tendermint/tendermint/version"
)

const evidenceChainID = "test_chain"

var (
	defaultEvidenceTime           = time.Date(2019, 1, 1, 0, 0, 0, 0, time.UTC)
	defaultEvidenceMaxBytes int64 = 1000
)

func TestEvidencePoolBasic(t *testing.T) {
	var (
		height     = int64(1)
		stateStore = &smmocks.Store{}
		evidenceDB = dbm.NewMemDB()
		blockStore = &mocks.BlockStore{}
	)

	valSet, privVals := types.RandValidatorSet(1, 10)

	blockStore.On("LoadBlockMeta", mock.AnythingOfType("int64")).Return(
		&types.BlockMeta{Header: types.Header{Time: defaultEvidenceTime}},
	)
	stateStore.On("LoadValidators", mock.AnythingOfType("int64")).Return(valSet, nil)
	stateStore.On("Load").Return(createState(height+1, valSet), nil)

	pool, err := evidence.NewPool(log.TestingLogger(), evidenceDB, stateStore, blockStore)
	require.NoError(t, err)

	// evidence not seen yet:
	evs, size := pool.PendingEvidence(defaultEvidenceMaxBytes)
	require.Equal(t, 0, len(evs))
	require.Zero(t, size)

	ev := types.NewMockDuplicateVoteEvidenceWithValidator(height, defaultEvidenceTime, privVals[0], evidenceChainID)

	// good evidence
	evAdded := make(chan struct{})
	go func() {
		<-pool.EvidenceWaitChan()
		close(evAdded)
	}()

	// evidence seen but not yet committed:
	require.NoError(t, pool.AddEvidence(ev))

	select {
	case <-evAdded:
	case <-time.After(5 * time.Second):
		t.Fatal("evidence was not added to list after 5s")
	}

	next := pool.EvidenceFront()
	require.Equal(t, ev, next.Value.(types.Evidence))

	const evidenceBytes int64 = 372
	evs, size = pool.PendingEvidence(evidenceBytes)
	require.Equal(t, 1, len(evs))
	require.Equal(t, evidenceBytes, size) // check that the size of the single evidence in bytes is correct

	// shouldn't be able to add evidence twice
	require.NoError(t, pool.AddEvidence(ev))
	evs, _ = pool.PendingEvidence(defaultEvidenceMaxBytes)
	require.Equal(t, 1, len(evs))
}

// Tests inbound evidence for the right time and height
func TestAddExpiredEvidence(t *testing.T) {
	var (
		val                 = types.NewMockPV()
		height              = int64(30)
		stateStore          = initializeValidatorState(t, val, height)
		evidenceDB          = dbm.NewMemDB()
		blockStore          = &mocks.BlockStore{}
		expiredEvidenceTime = time.Date(2018, 1, 1, 0, 0, 0, 0, time.UTC)
		expiredHeight       = int64(2)
	)

	blockStore.On("LoadBlockMeta", mock.AnythingOfType("int64")).Return(func(h int64) *types.BlockMeta {
		if h == height || h == expiredHeight {
			return &types.BlockMeta{Header: types.Header{Time: defaultEvidenceTime}}
		}
		return &types.BlockMeta{Header: types.Header{Time: expiredEvidenceTime}}
	})

	pool, err := evidence.NewPool(log.TestingLogger(), evidenceDB, stateStore, blockStore)
	require.NoError(t, err)

	testCases := []struct {
		evHeight      int64
		evTime        time.Time
		expErr        bool
		evDescription string
	}{
		{height, defaultEvidenceTime, false, "valid evidence"},
		{expiredHeight, defaultEvidenceTime, false, "valid evidence (despite old height)"},
		{height - 1, expiredEvidenceTime, false, "valid evidence (despite old time)"},
		{expiredHeight - 1, expiredEvidenceTime, true,
			"evidence from height 1 (created at: 2019-01-01 00:00:00 +0000 UTC) is too old"},
		{height, defaultEvidenceTime.Add(1 * time.Minute), true, "evidence time and block time is different"},
	}

	for _, tc := range testCases {
		tc := tc

		t.Run(tc.evDescription, func(t *testing.T) {
			ev := types.NewMockDuplicateVoteEvidenceWithValidator(tc.evHeight, tc.evTime, val, evidenceChainID)
			err := pool.AddEvidence(ev)
			if tc.expErr {
				require.Error(t, err)
			} else {
				require.NoError(t, err)
			}
		})
	}
}

func TestReportConflictingVotes(t *testing.T) {
	var height int64 = 10

	pool, pv := defaultTestPool(t, height)
	val := types.NewValidator(pv.PrivKey.PubKey(), 10)
	ev := types.NewMockDuplicateVoteEvidenceWithValidator(height+1, defaultEvidenceTime, pv, evidenceChainID)

	pool.ReportConflictingVotes(ev.VoteA, ev.VoteB)

	// shouldn't be able to submit the same evidence twice
	pool.ReportConflictingVotes(ev.VoteA, ev.VoteB)

	// evidence from consensus should not be added immediately but reside in the consensus buffer
	evList, evSize := pool.PendingEvidence(defaultEvidenceMaxBytes)
	require.Empty(t, evList)
	require.Zero(t, evSize)

	next := pool.EvidenceFront()
	require.Nil(t, next)

	// move to next height and update state and evidence pool
	state := pool.State()
	state.LastBlockHeight++
	state.LastBlockTime = ev.Time()
	state.LastValidators = types.NewValidatorSet([]*types.Validator{val})
	pool.Update(state, []types.Evidence{})

	// should be able to retrieve evidence from pool
	evList, _ = pool.PendingEvidence(defaultEvidenceMaxBytes)
	require.Equal(t, []types.Evidence{ev}, evList)
}

func TestEvidencePoolUpdate(t *testing.T) {
	height := int64(21)
	pool, val := defaultTestPool(t, height)
	state := pool.State()

	// create new block (no need to save it to blockStore)
	prunedEv := types.NewMockDuplicateVoteEvidenceWithValidator(
		1,
		defaultEvidenceTime.Add(1*time.Minute),
		val,
		evidenceChainID,
	)

	require.NoError(t, pool.AddEvidence(prunedEv))

	ev := types.NewMockDuplicateVoteEvidenceWithValidator(
		height,
		defaultEvidenceTime.Add(21*time.Minute),
		val,
		evidenceChainID,
	)
	lastCommit := makeCommit(height, val.PrivKey.PubKey().Address())
	block := types.MakeBlock(height+1, []types.Tx{}, lastCommit, []types.Evidence{ev})

	// update state (partially)
	state.LastBlockHeight = height + 1
	state.LastBlockTime = defaultEvidenceTime.Add(22 * time.Minute)

	require.NoError(t, pool.CheckEvidence(types.EvidenceList{ev}))

	pool.Update(state, block.Evidence.Evidence)

	// a) Update marks evidence as committed so pending evidence should be empty
	evList, evSize := pool.PendingEvidence(defaultEvidenceMaxBytes)
	require.Empty(t, evList)
	require.Zero(t, evSize)

	// b) If we try to check this evidence again it should fail because it has already been committed
	err := pool.CheckEvidence(types.EvidenceList{ev})
	if assert.Error(t, err) {
		assert.Equal(t, "evidence was already committed", err.(*types.ErrInvalidEvidence).Reason.Error())
	}
}

func TestVerifyPendingEvidencePasses(t *testing.T) {
	var height int64 = 1

	pool, val := defaultTestPool(t, height)
	ev := types.NewMockDuplicateVoteEvidenceWithValidator(
		height,
		defaultEvidenceTime.Add(1*time.Minute),
		val,
		evidenceChainID,
	)

	require.NoError(t, pool.AddEvidence(ev))
	require.NoError(t, pool.CheckEvidence(types.EvidenceList{ev}))
}

func TestVerifyDuplicatedEvidenceFails(t *testing.T) {
	var height int64 = 1
	pool, val := defaultTestPool(t, height)
	ev := types.NewMockDuplicateVoteEvidenceWithValidator(
		height,
		defaultEvidenceTime.Add(1*time.Minute),
		val,
		evidenceChainID,
	)

	err := pool.CheckEvidence(types.EvidenceList{ev, ev})
	if assert.Error(t, err) {
		assert.Equal(t, "duplicate evidence", err.(*types.ErrInvalidEvidence).Reason.Error())
	}
}

// check that valid light client evidence is correctly validated and stored in
// evidence pool
func TestCheckEvidenceWithLightClientAttack(t *testing.T) {
	var (
		nValidators          = 5
		validatorPower int64 = 10
		height         int64 = 10
	)

	conflictingVals, conflictingPrivVals := types.RandValidatorSet(nValidators, validatorPower)
	trustedHeader := makeHeaderRandom(height)
	trustedHeader.Time = defaultEvidenceTime

	conflictingHeader := makeHeaderRandom(height)
	conflictingHeader.ValidatorsHash = conflictingVals.Hash()

	trustedHeader.ValidatorsHash = conflictingHeader.ValidatorsHash
	trustedHeader.NextValidatorsHash = conflictingHeader.NextValidatorsHash
	trustedHeader.ConsensusHash = conflictingHeader.ConsensusHash
	trustedHeader.AppHash = conflictingHeader.AppHash
	trustedHeader.LastResultsHash = conflictingHeader.LastResultsHash

	// For simplicity we are simulating a duplicate vote attack where all the
	// validators in the conflictingVals set voted twice.
	blockID := makeBlockID(conflictingHeader.Hash(), 1000, []byte("partshash"))
	voteSet := types.NewVoteSet(evidenceChainID, height, 1, tmproto.SignedMsgType(2), conflictingVals)

	commit, err := types.MakeCommit(blockID, height, 1, voteSet, conflictingPrivVals, defaultEvidenceTime)
	require.NoError(t, err)

	ev := &types.LightClientAttackEvidence{
		ConflictingBlock: &types.LightBlock{
			SignedHeader: &types.SignedHeader{
				Header: conflictingHeader,
				Commit: commit,
			},
			ValidatorSet: conflictingVals,
		},
		CommonHeight:        10,
		TotalVotingPower:    int64(nValidators) * validatorPower,
		ByzantineValidators: conflictingVals.Validators,
		Timestamp:           defaultEvidenceTime,
	}

	trustedBlockID := makeBlockID(trustedHeader.Hash(), 1000, []byte("partshash"))
	trustedVoteSet := types.NewVoteSet(evidenceChainID, height, 1, tmproto.SignedMsgType(2), conflictingVals)
	trustedCommit, err := types.MakeCommit(
		trustedBlockID,
		height,
		1,
		trustedVoteSet,
		conflictingPrivVals,
		defaultEvidenceTime,
	)
	require.NoError(t, err)

	state := sm.State{
		LastBlockTime:   defaultEvidenceTime.Add(1 * time.Minute),
		LastBlockHeight: 11,
		ConsensusParams: *types.DefaultConsensusParams(),
	}

	stateStore := &smmocks.Store{}
	stateStore.On("LoadValidators", height).Return(conflictingVals, nil)
	stateStore.On("Load").Return(state, nil)

	blockStore := &mocks.BlockStore{}
	blockStore.On("LoadBlockMeta", height).Return(&types.BlockMeta{Header: *trustedHeader})
	blockStore.On("LoadBlockCommit", height).Return(trustedCommit)

	pool, err := evidence.NewPool(log.TestingLogger(), dbm.NewMemDB(), stateStore, blockStore)
	require.NoError(t, err)

	require.NoError(t, pool.AddEvidence(ev))
	require.NoError(t, pool.CheckEvidence(types.EvidenceList{ev}))

	// Take away the last signature -> there are less validators then what we have detected,
	// hence this should fail.
	commit.Signatures = append(commit.Signatures[:nValidators-1], types.NewCommitSigAbsent())
	require.Error(t, pool.CheckEvidence(types.EvidenceList{ev}))
}

// Tests that restarting the evidence pool after a potential failure will recover the
// pending evidence and continue to gossip it
func TestRecoverPendingEvidence(t *testing.T) {
	height := int64(10)
	val := types.NewMockPV()
	valAddress := val.PrivKey.PubKey().Address()
	evidenceDB := dbm.NewMemDB()
	stateStore := initializeValidatorState(t, val, height)

	state, err := stateStore.Load()
	require.NoError(t, err)

	blockStore := initializeBlockStore(dbm.NewMemDB(), state, valAddress)

	// create previous pool and populate it
	pool, err := evidence.NewPool(log.TestingLogger(), evidenceDB, stateStore, blockStore)
	require.NoError(t, err)

	goodEvidence := types.NewMockDuplicateVoteEvidenceWithValidator(
		height,
		defaultEvidenceTime.Add(10*time.Minute),
		val,
		evidenceChainID,
	)
	expiredEvidence := types.NewMockDuplicateVoteEvidenceWithValidator(
		int64(1),
		defaultEvidenceTime.Add(1*time.Minute),
		val,
		evidenceChainID,
	)

	require.NoError(t, pool.AddEvidence(goodEvidence))
	require.NoError(t, pool.AddEvidence(expiredEvidence))

	// now recover from the previous pool at a different time
	newStateStore := &smmocks.Store{}
	newStateStore.On("Load").Return(sm.State{
		LastBlockTime:   defaultEvidenceTime.Add(25 * time.Minute),
		LastBlockHeight: height + 15,
<<<<<<< HEAD
		ConsensusParams: tmproto.ConsensusParams{
			Block: &tmproto.BlockParams{
				MaxBytes: 22020096,
				MaxGas:   -1,
			},
			Evidence: &tmproto.EvidenceParams{
=======
		ConsensusParams: types.ConsensusParams{
			Block: types.BlockParams{
				MaxBytes: 22020096,
				MaxGas:   -1,
			},
			Evidence: types.EvidenceParams{
>>>>>>> 363804ac
				MaxAgeNumBlocks: 20,
				MaxAgeDuration:  20 * time.Minute,
				MaxBytes:        1000,
			},
		},
	}, nil)

	newPool, err := evidence.NewPool(log.TestingLogger(), evidenceDB, newStateStore, blockStore)
	require.NoError(t, err)

	evList, _ := newPool.PendingEvidence(defaultEvidenceMaxBytes)
	require.Equal(t, 1, len(evList))

	next := newPool.EvidenceFront()
	require.Equal(t, goodEvidence, next.Value.(types.Evidence))
}

func initializeStateFromValidatorSet(t *testing.T, valSet *types.ValidatorSet, height int64) sm.Store {
	stateDB := dbm.NewMemDB()
	stateStore := sm.NewStore(stateDB)
	state := sm.State{
		ChainID:                     evidenceChainID,
		InitialHeight:               1,
		LastBlockHeight:             height,
		LastBlockTime:               defaultEvidenceTime,
		Validators:                  valSet,
		NextValidators:              valSet.CopyIncrementProposerPriority(1),
		LastValidators:              valSet,
		LastHeightValidatorsChanged: 1,
<<<<<<< HEAD
		ConsensusParams: tmproto.ConsensusParams{
			Block: &tmproto.BlockParams{
				MaxBytes: 22020096,
				MaxGas:   -1,
			},
			Evidence: &tmproto.EvidenceParams{
=======
		ConsensusParams: types.ConsensusParams{
			Block: types.BlockParams{
				MaxBytes: 22020096,
				MaxGas:   -1,
			},
			Evidence: types.EvidenceParams{
>>>>>>> 363804ac
				MaxAgeNumBlocks: 20,
				MaxAgeDuration:  20 * time.Minute,
				MaxBytes:        1000,
			},
		},
	}

	// save all states up to height
	for i := int64(0); i <= height; i++ {
		state.LastBlockHeight = i
		require.NoError(t, stateStore.Save(state))
	}

	return stateStore
}

func initializeValidatorState(t *testing.T, privVal types.PrivValidator, height int64) sm.Store {
	pubKey, _ := privVal.GetPubKey()
	validator := &types.Validator{Address: pubKey.Address(), VotingPower: 10, PubKey: pubKey}

	// create validator set and state
	valSet := &types.ValidatorSet{
		Validators: []*types.Validator{validator},
		Proposer:   validator,
	}

	return initializeStateFromValidatorSet(t, valSet, height)
}

// initializeBlockStore creates a block storage and populates it w/ a dummy
// block at +height+.
func initializeBlockStore(db dbm.DB, state sm.State, valAddr []byte) *store.BlockStore {
	blockStore := store.NewBlockStore(db)

	for i := int64(1); i <= state.LastBlockHeight; i++ {
		lastCommit := makeCommit(i-1, valAddr)
		block, _ := state.MakeBlock(i, []types.Tx{}, lastCommit, nil,
			state.Validators.GetProposer().Address)
		block.Header.Time = defaultEvidenceTime.Add(time.Duration(i) * time.Minute)
		block.Header.Version = version.Consensus{Block: version.BlockProtocol, App: 1}
		const parts = 1
		partSet := block.MakePartSet(parts)

		seenCommit := makeCommit(i, valAddr)
		blockStore.SaveBlock(block, partSet, seenCommit)
	}

	return blockStore
}

func makeCommit(height int64, valAddr []byte) *types.Commit {
	commitSigs := []types.CommitSig{{
		BlockIDFlag:      types.BlockIDFlagCommit,
		ValidatorAddress: valAddr,
		Timestamp:        defaultEvidenceTime,
		Signature:        []byte("Signature"),
	}}

	return types.NewCommit(height, 0, types.BlockID{}, commitSigs)
}

func defaultTestPool(t *testing.T, height int64) (*evidence.Pool, types.MockPV) {
	val := types.NewMockPV()
	valAddress := val.PrivKey.PubKey().Address()
	evidenceDB := dbm.NewMemDB()
	stateStore := initializeValidatorState(t, val, height)
	state, _ := stateStore.Load()
	blockStore := initializeBlockStore(dbm.NewMemDB(), state, valAddress)

	pool, err := evidence.NewPool(log.TestingLogger(), evidenceDB, stateStore, blockStore)
	require.NoError(t, err, "test evidence pool could not be created")

	return pool, val
}

func createState(height int64, valSet *types.ValidatorSet) sm.State {
	return sm.State{
		ChainID:         evidenceChainID,
		LastBlockHeight: height,
		LastBlockTime:   defaultEvidenceTime,
		Validators:      valSet,
		ConsensusParams: *types.DefaultConsensusParams(),
	}
}<|MERGE_RESOLUTION|>--- conflicted
+++ resolved
@@ -363,21 +363,12 @@
 	newStateStore.On("Load").Return(sm.State{
 		LastBlockTime:   defaultEvidenceTime.Add(25 * time.Minute),
 		LastBlockHeight: height + 15,
-<<<<<<< HEAD
-		ConsensusParams: tmproto.ConsensusParams{
-			Block: &tmproto.BlockParams{
-				MaxBytes: 22020096,
-				MaxGas:   -1,
-			},
-			Evidence: &tmproto.EvidenceParams{
-=======
 		ConsensusParams: types.ConsensusParams{
 			Block: types.BlockParams{
 				MaxBytes: 22020096,
 				MaxGas:   -1,
 			},
 			Evidence: types.EvidenceParams{
->>>>>>> 363804ac
 				MaxAgeNumBlocks: 20,
 				MaxAgeDuration:  20 * time.Minute,
 				MaxBytes:        1000,
@@ -407,21 +398,12 @@
 		NextValidators:              valSet.CopyIncrementProposerPriority(1),
 		LastValidators:              valSet,
 		LastHeightValidatorsChanged: 1,
-<<<<<<< HEAD
-		ConsensusParams: tmproto.ConsensusParams{
-			Block: &tmproto.BlockParams{
-				MaxBytes: 22020096,
-				MaxGas:   -1,
-			},
-			Evidence: &tmproto.EvidenceParams{
-=======
 		ConsensusParams: types.ConsensusParams{
 			Block: types.BlockParams{
 				MaxBytes: 22020096,
 				MaxGas:   -1,
 			},
 			Evidence: types.EvidenceParams{
->>>>>>> 363804ac
 				MaxAgeNumBlocks: 20,
 				MaxAgeDuration:  20 * time.Minute,
 				MaxBytes:        1000,
