--- conflicted
+++ resolved
@@ -180,16 +180,12 @@
 		return false, nil
 	}
 
-<<<<<<< HEAD
 	evi, err := types.EvidenceToProto(evidence)
 	if err != nil {
 		panic(err)
 	}
 
 	ip := ep.Info{
-=======
-	ei := Info{
->>>>>>> d7fbe9dd
 		Committed: false,
 		Priority:  priority,
 		Evidence:  *evi,
