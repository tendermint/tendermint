package evidence_test

import (
	"testing"
	"time"

	"github.com/stretchr/testify/assert"
	"github.com/stretchr/testify/require"

	dbm "github.com/tendermint/tm-db"

	abci "github.com/tendermint/tendermint/abci/types"
	"github.com/tendermint/tendermint/crypto"
	"github.com/tendermint/tendermint/crypto/tmhash"
	"github.com/tendermint/tendermint/evidence"
	"github.com/tendermint/tendermint/evidence/mocks"
	"github.com/tendermint/tendermint/libs/log"
	tmproto "github.com/tendermint/tendermint/proto/tendermint/types"
	sm "github.com/tendermint/tendermint/state"
	"github.com/tendermint/tendermint/types"
)

<<<<<<< HEAD
func TestVerifyLightClientAttack_Lunatic(t *testing.T) {
	commonVals, commonPrivVals := types.RandValidatorSet(2, 10)

	newVal, newPrivVal := types.RandValidator(false, 9)

	conflictingVals, err := types.ValidatorSetFromExistingValidators(append(commonVals.Validators, newVal))
	require.NoError(t, err)
	conflictingPrivVals := append(commonPrivVals, newPrivVal)

	commonHeader := makeHeaderRandom(4)
	commonHeader.Time = defaultEvidenceTime.Add(-1 * time.Hour)
	trustedHeader := makeHeaderRandom(10)

	conflictingHeader := makeHeaderRandom(10)
	conflictingHeader.ValidatorsHash = conflictingVals.Hash()

	// we are simulating a duplicate vote attack where all the validators in the conflictingVals set
	// vote twice
	blockID := makeBlockID(conflictingHeader.Hash(), 1000, []byte("partshash"))
	voteSet := types.NewVoteSet(evidenceChainID, 10, 1, tmproto.SignedMsgType(2), conflictingVals)
	commit, err := types.MakeCommit(blockID, 10, 1, voteSet, conflictingPrivVals, defaultEvidenceTime)
	require.NoError(t, err)
	ev := &types.LightClientAttackEvidence{
		ConflictingBlock: &types.LightBlock{
			SignedHeader: &types.SignedHeader{
				Header: conflictingHeader,
				Commit: commit,
			},
			ValidatorSet: conflictingVals,
		},
		CommonHeight: 4,
	}

	commonSignedHeader := &types.SignedHeader{
		Header: commonHeader,
		Commit: &types.Commit{},
	}
	trustedBlockID := makeBlockID(trustedHeader.Hash(), 1000, []byte("partshash"))
	vals, privVals := types.RandValidatorSet(3, 8)
	trustedVoteSet := types.NewVoteSet(evidenceChainID, 10, 1, tmproto.SignedMsgType(2), vals)
	trustedCommit, err := types.MakeCommit(trustedBlockID, 10, 1, trustedVoteSet, privVals, defaultEvidenceTime)
	require.NoError(t, err)
	trustedSignedHeader := &types.SignedHeader{
		Header: trustedHeader,
		Commit: trustedCommit,
	}

	// good pass -> no error
	err = evidence.VerifyLightClientAttack(ev, commonSignedHeader, trustedSignedHeader, commonVals,
		defaultEvidenceTime.Add(1*time.Minute), 2*time.Hour)
	assert.NoError(t, err)

	// trusted and conflicting hashes are the same -> an error should be returned
	err = evidence.VerifyLightClientAttack(ev, commonSignedHeader, ev.ConflictingBlock.SignedHeader, commonVals,
		defaultEvidenceTime.Add(1*time.Minute), 2*time.Hour)
	assert.Error(t, err)

	state := sm.State{
		LastBlockTime:   defaultEvidenceTime.Add(1 * time.Minute),
		LastBlockHeight: 11,
		ConsensusParams: *types.DefaultConsensusParams(),
	}
	stateStore := &mocks.StateStore{}
	stateStore.On("LoadValidators", int64(4)).Return(commonVals, nil)
	stateStore.On("LoadState").Return(state)
	blockStore := &mocks.BlockStore{}
	blockStore.On("LoadBlockMeta", int64(4)).Return(&types.BlockMeta{Header: *commonHeader})
	blockStore.On("LoadBlockMeta", int64(10)).Return(&types.BlockMeta{Header: *trustedHeader})
	blockStore.On("LoadBlockCommit", int64(4)).Return(commit)
	blockStore.On("LoadBlockCommit", int64(10)).Return(trustedCommit)

	pool, err := evidence.NewPool(dbm.NewMemDB(), stateStore, blockStore)
	require.NoError(t, err)
	pool.SetLogger(log.TestingLogger())

	evList := types.EvidenceList{ev}
	err = pool.CheckEvidence(evList)
	assert.NoError(t, err)

	pendingEvs := pool.PendingEvidence(2)
	assert.Equal(t, 1, len(pendingEvs))

	pubKey, err := newPrivVal.GetPubKey()
	require.NoError(t, err)
	lastCommit := makeCommit(state.LastBlockHeight, pubKey.Address())
	block := types.MakeBlock(state.LastBlockHeight, []types.Tx{}, lastCommit, []types.Evidence{ev})

	abciEv := pool.ABCIEvidence(block.Height, block.Evidence.Evidence)
	expectedAbciEv := make([]abci.Evidence, len(commonVals.Validators))

	// we expect evidence to be made for all validators in the common validator set
	for idx, val := range commonVals.Validators {
		ev := abci.Evidence{
			Type:             abci.EvidenceType_LIGHT_CLIENT_ATTACK,
			Validator:        types.TM2PB.Validator(val),
			Height:           commonHeader.Height,
			Time:             commonHeader.Time,
			TotalVotingPower: commonVals.TotalVotingPower(),
		}
		expectedAbciEv[idx] = ev
=======
func TestVerifyEvidenceWrongAddress(t *testing.T) {
	var height int64 = 4
	val := types.NewMockPV()
	stateStore := initializeValidatorState(val, height)
	state, err := stateStore.Load()
	if err != nil {
		t.Error(err)
	}
	blockStore := &mocks.BlockStore{}
	blockStore.On("LoadBlockMeta", mock.AnythingOfType("int64")).Return(
		&types.BlockMeta{Header: types.Header{Time: defaultEvidenceTime}},
	)
	evidence := types.NewMockDuplicateVoteEvidence(1, defaultEvidenceTime, evidenceChainID)
	err = VerifyEvidence(evidence, state, stateStore, blockStore)
	errMsg := fmt.Sprintf("address %X was not a validator at height 1", evidence.Address())
	if assert.Error(t, err) {
		assert.Equal(t, err.Error(), errMsg)
>>>>>>> 817646a8
	}

	assert.Equal(t, expectedAbciEv, abciEv)
}

<<<<<<< HEAD
func TestVerifyLightClientAttack_Equivocation(t *testing.T) {
	conflictingVals, conflictingPrivVals := types.RandValidatorSet(5, 10)

	commonHeader := makeHeaderRandom(4)
	commonHeader.Time = defaultEvidenceTime.Add(-1 * time.Hour)
	trustedHeader := makeHeaderRandom(10)

	conflictingHeader := makeHeaderRandom(10)
	conflictingHeader.ValidatorsHash = conflictingVals.Hash()

	// we are simulating a duplicate vote attack where all the validators in the conflictingVals set
	// except the last validator vote twice
	blockID := makeBlockID(conflictingHeader.Hash(), 1000, []byte("partshash"))
	voteSet := types.NewVoteSet(evidenceChainID, 10, 1, tmproto.SignedMsgType(2), conflictingVals)
	commit, err := types.MakeCommit(blockID, 10, 1, voteSet, conflictingPrivVals, defaultEvidenceTime)
	require.NoError(t, err)
	ev := &types.LightClientAttackEvidence{
		ConflictingBlock: &types.LightBlock{
			SignedHeader: &types.SignedHeader{
				Header: conflictingHeader,
				Commit: commit,
			},
			ValidatorSet: conflictingVals,
		},
		CommonHeight: 10,
	}

	trustedBlockID := makeBlockID(trustedHeader.Hash(), 1000, []byte("partshash"))
	trustedVoteSet := types.NewVoteSet(evidenceChainID, 10, 1, tmproto.SignedMsgType(2), conflictingVals)
	trustedCommit, err := types.MakeCommit(trustedBlockID, 10, 1, trustedVoteSet, conflictingPrivVals, defaultEvidenceTime)
	require.NoError(t, err)
	trustedSignedHeader := &types.SignedHeader{
		Header: trustedHeader,
		Commit: trustedCommit,
	}

	// good pass -> no error
	err = evidence.VerifyLightClientAttack(ev, trustedSignedHeader, trustedSignedHeader, nil,
		defaultEvidenceTime.Add(1*time.Minute), 2*time.Hour)
	assert.NoError(t, err)

	// trusted and conflicting hashes are the same -> an error should be returned
	err = evidence.VerifyLightClientAttack(ev, trustedSignedHeader, ev.ConflictingBlock.SignedHeader, nil,
		defaultEvidenceTime.Add(1*time.Minute), 2*time.Hour)
	assert.Error(t, err)

	state := sm.State{
		LastBlockTime:   defaultEvidenceTime.Add(1 * time.Minute),
		LastBlockHeight: 11,
		ConsensusParams: *types.DefaultConsensusParams(),
	}
	stateStore := &mocks.StateStore{}
	stateStore.On("LoadValidators", int64(10)).Return(conflictingVals, nil)
	stateStore.On("LoadState").Return(state)
=======
func TestVerifyEvidenceExpiredEvidence(t *testing.T) {
	var height int64 = 4
	val := types.NewMockPV()
	stateStore := initializeValidatorState(val, height)
	state, err := stateStore.Load()
	if err != nil {
		t.Error(err)
	}
	state.ConsensusParams.Evidence.MaxAgeNumBlocks = 1
	expiredEvidenceTime := time.Date(2018, 1, 1, 0, 0, 0, 0, time.UTC)
>>>>>>> 817646a8
	blockStore := &mocks.BlockStore{}
	blockStore.On("LoadBlockMeta", int64(10)).Return(&types.BlockMeta{Header: *trustedHeader})
	blockStore.On("LoadBlockCommit", int64(10)).Return(trustedCommit)

	pool, err := evidence.NewPool(dbm.NewMemDB(), stateStore, blockStore)
	require.NoError(t, err)
	pool.SetLogger(log.TestingLogger())

	evList := types.EvidenceList{ev}
	err = pool.CheckEvidence(evList)
	assert.NoError(t, err)

	pendingEvs := pool.PendingEvidence(2)
	assert.Equal(t, 1, len(pendingEvs))

	pubKey, err := conflictingPrivVals[0].GetPubKey()
	require.NoError(t, err)
	lastCommit := makeCommit(state.LastBlockHeight, pubKey.Address())
	block := types.MakeBlock(state.LastBlockHeight, []types.Tx{}, lastCommit, []types.Evidence{ev})

	abciEv := pool.ABCIEvidence(block.Height, block.Evidence.Evidence)
	expectedAbciEv := make([]abci.Evidence, len(conflictingVals.Validators))

	// we epect evidence to be made for all validators
	for idx, val := range conflictingVals.Validators {
		ev := abci.Evidence{
			Type:             abci.EvidenceType_LIGHT_CLIENT_ATTACK,
			Validator:        types.TM2PB.Validator(val),
			Height:           ev.ConflictingBlock.Height,
			Time:             ev.ConflictingBlock.Time,
			TotalVotingPower: ev.ConflictingBlock.ValidatorSet.TotalVotingPower(),
		}
		expectedAbciEv[idx] = ev
	}

<<<<<<< HEAD
	assert.Equal(t, expectedAbciEv, abciEv)
}

func TestVerifyLightClientAttack_Amnesia(t *testing.T) {
	conflictingVals, conflictingPrivVals := types.RandValidatorSet(5, 10)

	conflictingHeader := makeHeaderRandom(10)
	conflictingHeader.ValidatorsHash = conflictingVals.Hash()
	trustedHeader := makeHeaderRandom(10)
	trustedHeader.ValidatorsHash = conflictingHeader.ValidatorsHash
	trustedHeader.NextValidatorsHash = conflictingHeader.NextValidatorsHash
	trustedHeader.AppHash = conflictingHeader.AppHash
	trustedHeader.ConsensusHash = conflictingHeader.ConsensusHash
	trustedHeader.LastResultsHash = conflictingHeader.LastResultsHash

	// we are simulating an amnesia attack where all the validators in the conflictingVals set
	// except the last validator vote twice. However this time the commits are of different rounds.
	blockID := makeBlockID(conflictingHeader.Hash(), 1000, []byte("partshash"))
	voteSet := types.NewVoteSet(evidenceChainID, 10, 0, tmproto.SignedMsgType(2), conflictingVals)
	commit, err := types.MakeCommit(blockID, 10, 0, voteSet, conflictingPrivVals, defaultEvidenceTime)
	require.NoError(t, err)
	ev := &types.LightClientAttackEvidence{
		ConflictingBlock: &types.LightBlock{
			SignedHeader: &types.SignedHeader{
				Header: conflictingHeader,
				Commit: commit,
			},
			ValidatorSet: conflictingVals,
		},
		CommonHeight: 10,
	}

	trustedBlockID := makeBlockID(trustedHeader.Hash(), 1000, []byte("partshash"))
	trustedVoteSet := types.NewVoteSet(evidenceChainID, 10, 1, tmproto.SignedMsgType(2), conflictingVals)
	trustedCommit, err := types.MakeCommit(trustedBlockID, 10, 1, trustedVoteSet, conflictingPrivVals, defaultEvidenceTime)
	require.NoError(t, err)
	trustedSignedHeader := &types.SignedHeader{
		Header: trustedHeader,
		Commit: trustedCommit,
=======
	expiredEv := types.NewMockDuplicateVoteEvidenceWithValidator(1, expiredEvidenceTime, val, evidenceChainID)
	err = VerifyEvidence(expiredEv, state, stateStore, blockStore)
	errMsg := "evidence from height 1 (created at: 2018-01-01 00:00:00 +0000 UTC) is too old"
	if assert.Error(t, err) {
		assert.Equal(t, err.Error()[:len(errMsg)], errMsg)
>>>>>>> 817646a8
	}

	// good pass -> no error
	err = evidence.VerifyLightClientAttack(ev, trustedSignedHeader, trustedSignedHeader, nil,
		defaultEvidenceTime.Add(1*time.Minute), 2*time.Hour)
	assert.NoError(t, err)

	// trusted and conflicting hashes are the same -> an error should be returned
	err = evidence.VerifyLightClientAttack(ev, trustedSignedHeader, ev.ConflictingBlock.SignedHeader, nil,
		defaultEvidenceTime.Add(1*time.Minute), 2*time.Hour)
	assert.Error(t, err)

	state := sm.State{
		LastBlockTime:   defaultEvidenceTime.Add(1 * time.Minute),
		LastBlockHeight: 11,
		ConsensusParams: *types.DefaultConsensusParams(),
	}
	stateStore := &mocks.StateStore{}
	stateStore.On("LoadValidators", int64(10)).Return(conflictingVals, nil)
	stateStore.On("LoadState").Return(state)
	blockStore := &mocks.BlockStore{}
	blockStore.On("LoadBlockMeta", int64(10)).Return(&types.BlockMeta{Header: *trustedHeader})
	blockStore.On("LoadBlockCommit", int64(10)).Return(trustedCommit)

	pool, err := evidence.NewPool(dbm.NewMemDB(), stateStore, blockStore)
	require.NoError(t, err)
	pool.SetLogger(log.TestingLogger())

	evList := types.EvidenceList{ev}
	err = pool.CheckEvidence(evList)
	assert.NoError(t, err)

	pendingEvs := pool.PendingEvidence(2)
	assert.Equal(t, 1, len(pendingEvs))

	pubKey, err := conflictingPrivVals[0].GetPubKey()
	require.NoError(t, err)
	lastCommit := makeCommit(state.LastBlockHeight, pubKey.Address())
	block := types.MakeBlock(state.LastBlockHeight, []types.Tx{}, lastCommit, []types.Evidence{ev})

	abciEv := pool.ABCIEvidence(block.Height, block.Evidence.Evidence)
	// as we are unable to find out which subset of validators in the commit were malicious, no information
	// is sent to the application. We expect the array to be empty
	emptyEvidenceBlock := types.MakeBlock(state.LastBlockHeight, []types.Tx{}, lastCommit, []types.Evidence{})
	expectedAbciEv := pool.ABCIEvidence(emptyEvidenceBlock.Height, emptyEvidenceBlock.Evidence.Evidence)

	assert.Equal(t, expectedAbciEv, abciEv)
}

type voteData struct {
	vote1 *types.Vote
	vote2 *types.Vote
	valid bool
}

func TestVerifyDuplicateVoteEvidence(t *testing.T) {
	val := types.NewMockPV()
<<<<<<< HEAD
	val2 := types.NewMockPV()
	valSet := types.NewValidatorSet([]*types.Validator{val.ExtractIntoValidator(1)})

	blockID := makeBlockID([]byte("blockhash"), 1000, []byte("partshash"))
	blockID2 := makeBlockID([]byte("blockhash2"), 1000, []byte("partshash"))
	blockID3 := makeBlockID([]byte("blockhash"), 10000, []byte("partshash"))
	blockID4 := makeBlockID([]byte("blockhash"), 10000, []byte("partshash2"))

	const chainID = "mychain"

	vote1 := makeVote(t, val, chainID, 0, 10, 2, 1, blockID, defaultEvidenceTime)
	v1 := vote1.ToProto()
	err := val.SignVote(chainID, v1)
	require.NoError(t, err)
	badVote := makeVote(t, val, chainID, 0, 10, 2, 1, blockID, defaultEvidenceTime)
	bv := badVote.ToProto()
	err = val2.SignVote(chainID, bv)
	require.NoError(t, err)

	vote1.Signature = v1.Signature
	badVote.Signature = bv.Signature

	cases := []voteData{
		{vote1, makeVote(t, val, chainID, 0, 10, 2, 1, blockID2, defaultEvidenceTime), true}, // different block ids
		{vote1, makeVote(t, val, chainID, 0, 10, 2, 1, blockID3, defaultEvidenceTime), true},
		{vote1, makeVote(t, val, chainID, 0, 10, 2, 1, blockID4, defaultEvidenceTime), true},
		{vote1, makeVote(t, val, chainID, 0, 10, 2, 1, blockID, defaultEvidenceTime), false},     // wrong block id
		{vote1, makeVote(t, val, "mychain2", 0, 10, 2, 1, blockID2, defaultEvidenceTime), false}, // wrong chain id
		{vote1, makeVote(t, val, chainID, 0, 11, 2, 1, blockID2, defaultEvidenceTime), false},    // wrong height
		{vote1, makeVote(t, val, chainID, 0, 10, 3, 1, blockID2, defaultEvidenceTime), false},    // wrong round
		{vote1, makeVote(t, val, chainID, 0, 10, 2, 2, blockID2, defaultEvidenceTime), false},    // wrong step
		{vote1, makeVote(t, val2, chainID, 0, 10, 2, 1, blockID, defaultEvidenceTime), false},    // wrong validator
		{vote1, makeVote(t, val2, chainID, 0, 10, 2, 1, blockID, time.Date(2020, 1, 1, 0, 0, 0, 0, time.UTC)), false},
		{vote1, badVote, false}, // signed by wrong key
	}

	require.NoError(t, err)
	for _, c := range cases {
		ev := &types.DuplicateVoteEvidence{
			VoteA: c.vote1,
			VoteB: c.vote2,
		}
		if c.valid {
			assert.Nil(t, evidence.VerifyDuplicateVote(ev, chainID, valSet), "evidence should be valid")
		} else {
			assert.NotNil(t, evidence.VerifyDuplicateVote(ev, chainID, valSet), "evidence should be invalid")
		}
	}

	goodEv := types.NewMockDuplicateVoteEvidenceWithValidator(10, defaultEvidenceTime, val, chainID)
	state := sm.State{
		ChainID:         chainID,
		LastBlockTime:   defaultEvidenceTime.Add(1 * time.Minute),
		LastBlockHeight: 11,
		ConsensusParams: *types.DefaultConsensusParams(),
	}
	stateStore := &mocks.StateStore{}
	stateStore.On("LoadValidators", int64(10)).Return(valSet, nil)
	stateStore.On("LoadState").Return(state)
=======
	stateStore := initializeValidatorState(val, height)
	state, err := stateStore.Load()
	if err != nil {
		t.Error(err)
	}
>>>>>>> 817646a8
	blockStore := &mocks.BlockStore{}
	blockStore.On("LoadBlockMeta", int64(10)).Return(&types.BlockMeta{Header: types.Header{Time: defaultEvidenceTime}})

<<<<<<< HEAD
	pool, err := evidence.NewPool(dbm.NewMemDB(), stateStore, blockStore)
	require.NoError(t, err)

	evList := types.EvidenceList{goodEv}
	err = pool.CheckEvidence(evList)
	assert.NoError(t, err)
}

func makeVote(
	t *testing.T, val types.PrivValidator, chainID string, valIndex int32, height int64,
	round int32, step int, blockID types.BlockID, time time.Time) *types.Vote {
	pubKey, err := val.GetPubKey()
	require.NoError(t, err)
	v := &types.Vote{
		ValidatorAddress: pubKey.Address(),
		ValidatorIndex:   valIndex,
		Height:           height,
		Round:            round,
		Type:             tmproto.SignedMsgType(step),
		BlockID:          blockID,
		Timestamp:        time,
	}

	vpb := v.ToProto()
	err = val.SignVote(chainID, vpb)
	if err != nil {
		panic(err)
	}
	v.Signature = vpb.Signature
	return v
}

func makeHeaderRandom(height int64) *types.Header {
	return &types.Header{
		ChainID:            evidenceChainID,
		Height:             height,
		Time:               defaultEvidenceTime,
		LastBlockID:        makeBlockID([]byte("headerhash"), 1000, []byte("partshash")),
		LastCommitHash:     crypto.CRandBytes(tmhash.Size),
		DataHash:           crypto.CRandBytes(tmhash.Size),
		ValidatorsHash:     crypto.CRandBytes(tmhash.Size),
		NextValidatorsHash: crypto.CRandBytes(tmhash.Size),
		ConsensusHash:      crypto.CRandBytes(tmhash.Size),
		AppHash:            crypto.CRandBytes(tmhash.Size),
		LastResultsHash:    crypto.CRandBytes(tmhash.Size),
		EvidenceHash:       crypto.CRandBytes(tmhash.Size),
		ProposerAddress:    crypto.CRandBytes(crypto.AddressSize),
	}
}

func makeBlockID(hash []byte, partSetSize uint32, partSetHash []byte) types.BlockID {
	var (
		h   = make([]byte, tmhash.Size)
		psH = make([]byte, tmhash.Size)
	)
	copy(h, hash)
	copy(psH, partSetHash)
	return types.BlockID{
		Hash: h,
		PartSetHeader: types.PartSetHeader{
			Total: partSetSize,
			Hash:  psH,
		},
=======
	differentTime := time.Date(2019, 2, 1, 0, 0, 0, 0, time.UTC)
	ev := types.NewMockDuplicateVoteEvidenceWithValidator(height, differentTime, val, evidenceChainID)
	err = VerifyEvidence(ev, state, stateStore, blockStore)
	errMsg := "evidence time (2019-02-01 00:00:00 +0000 UTC) is different to the time" +
		" of the header we have for the same height (2019-01-01 00:00:00 +0000 UTC)"
	if assert.Error(t, err) {
		assert.Equal(t, errMsg, err.Error())
>>>>>>> 817646a8
	}
}<|MERGE_RESOLUTION|>--- conflicted
+++ resolved
@@ -16,11 +16,13 @@
 	"github.com/tendermint/tendermint/evidence/mocks"
 	"github.com/tendermint/tendermint/libs/log"
 	tmproto "github.com/tendermint/tendermint/proto/tendermint/types"
+	tmversion "github.com/tendermint/tendermint/proto/tendermint/version"
 	sm "github.com/tendermint/tendermint/state"
+	smmocks "github.com/tendermint/tendermint/state/mocks"
 	"github.com/tendermint/tendermint/types"
+	"github.com/tendermint/tendermint/version"
 )
 
-<<<<<<< HEAD
 func TestVerifyLightClientAttack_Lunatic(t *testing.T) {
 	commonVals, commonPrivVals := types.RandValidatorSet(2, 10)
 
@@ -83,9 +85,9 @@
 		LastBlockHeight: 11,
 		ConsensusParams: *types.DefaultConsensusParams(),
 	}
-	stateStore := &mocks.StateStore{}
+	stateStore := &smmocks.Store{}
 	stateStore.On("LoadValidators", int64(4)).Return(commonVals, nil)
-	stateStore.On("LoadState").Return(state)
+	stateStore.On("Load").Return(state, nil)
 	blockStore := &mocks.BlockStore{}
 	blockStore.On("LoadBlockMeta", int64(4)).Return(&types.BlockMeta{Header: *commonHeader})
 	blockStore.On("LoadBlockMeta", int64(10)).Return(&types.BlockMeta{Header: *trustedHeader})
@@ -121,31 +123,11 @@
 			TotalVotingPower: commonVals.TotalVotingPower(),
 		}
 		expectedAbciEv[idx] = ev
-=======
-func TestVerifyEvidenceWrongAddress(t *testing.T) {
-	var height int64 = 4
-	val := types.NewMockPV()
-	stateStore := initializeValidatorState(val, height)
-	state, err := stateStore.Load()
-	if err != nil {
-		t.Error(err)
-	}
-	blockStore := &mocks.BlockStore{}
-	blockStore.On("LoadBlockMeta", mock.AnythingOfType("int64")).Return(
-		&types.BlockMeta{Header: types.Header{Time: defaultEvidenceTime}},
-	)
-	evidence := types.NewMockDuplicateVoteEvidence(1, defaultEvidenceTime, evidenceChainID)
-	err = VerifyEvidence(evidence, state, stateStore, blockStore)
-	errMsg := fmt.Sprintf("address %X was not a validator at height 1", evidence.Address())
-	if assert.Error(t, err) {
-		assert.Equal(t, err.Error(), errMsg)
->>>>>>> 817646a8
 	}
 
 	assert.Equal(t, expectedAbciEv, abciEv)
 }
 
-<<<<<<< HEAD
 func TestVerifyLightClientAttack_Equivocation(t *testing.T) {
 	conflictingVals, conflictingPrivVals := types.RandValidatorSet(5, 10)
 
@@ -197,21 +179,9 @@
 		LastBlockHeight: 11,
 		ConsensusParams: *types.DefaultConsensusParams(),
 	}
-	stateStore := &mocks.StateStore{}
+	stateStore := &smmocks.Store{}
 	stateStore.On("LoadValidators", int64(10)).Return(conflictingVals, nil)
-	stateStore.On("LoadState").Return(state)
-=======
-func TestVerifyEvidenceExpiredEvidence(t *testing.T) {
-	var height int64 = 4
-	val := types.NewMockPV()
-	stateStore := initializeValidatorState(val, height)
-	state, err := stateStore.Load()
-	if err != nil {
-		t.Error(err)
-	}
-	state.ConsensusParams.Evidence.MaxAgeNumBlocks = 1
-	expiredEvidenceTime := time.Date(2018, 1, 1, 0, 0, 0, 0, time.UTC)
->>>>>>> 817646a8
+	stateStore.On("Load").Return(state, nil)
 	blockStore := &mocks.BlockStore{}
 	blockStore.On("LoadBlockMeta", int64(10)).Return(&types.BlockMeta{Header: *trustedHeader})
 	blockStore.On("LoadBlockCommit", int64(10)).Return(trustedCommit)
@@ -247,7 +217,6 @@
 		expectedAbciEv[idx] = ev
 	}
 
-<<<<<<< HEAD
 	assert.Equal(t, expectedAbciEv, abciEv)
 }
 
@@ -287,13 +256,6 @@
 	trustedSignedHeader := &types.SignedHeader{
 		Header: trustedHeader,
 		Commit: trustedCommit,
-=======
-	expiredEv := types.NewMockDuplicateVoteEvidenceWithValidator(1, expiredEvidenceTime, val, evidenceChainID)
-	err = VerifyEvidence(expiredEv, state, stateStore, blockStore)
-	errMsg := "evidence from height 1 (created at: 2018-01-01 00:00:00 +0000 UTC) is too old"
-	if assert.Error(t, err) {
-		assert.Equal(t, err.Error()[:len(errMsg)], errMsg)
->>>>>>> 817646a8
 	}
 
 	// good pass -> no error
@@ -311,9 +273,9 @@
 		LastBlockHeight: 11,
 		ConsensusParams: *types.DefaultConsensusParams(),
 	}
-	stateStore := &mocks.StateStore{}
+	stateStore := &smmocks.Store{}
 	stateStore.On("LoadValidators", int64(10)).Return(conflictingVals, nil)
-	stateStore.On("LoadState").Return(state)
+	stateStore.On("Load").Return(state, nil)
 	blockStore := &mocks.BlockStore{}
 	blockStore.On("LoadBlockMeta", int64(10)).Return(&types.BlockMeta{Header: *trustedHeader})
 	blockStore.On("LoadBlockCommit", int64(10)).Return(trustedCommit)
@@ -351,7 +313,6 @@
 
 func TestVerifyDuplicateVoteEvidence(t *testing.T) {
 	val := types.NewMockPV()
-<<<<<<< HEAD
 	val2 := types.NewMockPV()
 	valSet := types.NewValidatorSet([]*types.Validator{val.ExtractIntoValidator(1)})
 
@@ -408,20 +369,12 @@
 		LastBlockHeight: 11,
 		ConsensusParams: *types.DefaultConsensusParams(),
 	}
-	stateStore := &mocks.StateStore{}
+	stateStore := &smmocks.Store{}
 	stateStore.On("LoadValidators", int64(10)).Return(valSet, nil)
-	stateStore.On("LoadState").Return(state)
-=======
-	stateStore := initializeValidatorState(val, height)
-	state, err := stateStore.Load()
-	if err != nil {
-		t.Error(err)
-	}
->>>>>>> 817646a8
+	stateStore.On("Load").Return(state, nil)
 	blockStore := &mocks.BlockStore{}
 	blockStore.On("LoadBlockMeta", int64(10)).Return(&types.BlockMeta{Header: types.Header{Time: defaultEvidenceTime}})
 
-<<<<<<< HEAD
 	pool, err := evidence.NewPool(dbm.NewMemDB(), stateStore, blockStore)
 	require.NoError(t, err)
 
@@ -456,6 +409,7 @@
 
 func makeHeaderRandom(height int64) *types.Header {
 	return &types.Header{
+		Version:            tmversion.Consensus{Block: version.BlockProtocol, App: 1},
 		ChainID:            evidenceChainID,
 		Height:             height,
 		Time:               defaultEvidenceTime,
@@ -485,14 +439,5 @@
 			Total: partSetSize,
 			Hash:  psH,
 		},
-=======
-	differentTime := time.Date(2019, 2, 1, 0, 0, 0, 0, time.UTC)
-	ev := types.NewMockDuplicateVoteEvidenceWithValidator(height, differentTime, val, evidenceChainID)
-	err = VerifyEvidence(ev, state, stateStore, blockStore)
-	errMsg := "evidence time (2019-02-01 00:00:00 +0000 UTC) is different to the time" +
-		" of the header we have for the same height (2019-01-01 00:00:00 +0000 UTC)"
-	if assert.Error(t, err) {
-		assert.Equal(t, errMsg, err.Error())
->>>>>>> 817646a8
 	}
 }