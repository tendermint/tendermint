--- conflicted
+++ resolved
@@ -345,16 +345,10 @@
 	return ok
 }
 
-<<<<<<< HEAD
 // RetrievePOLC attempts to find a polc at the given height and round, if not there than exist returns false, all
 // database errors are automatically logged
-func (evpool *Pool) RetrievePOLC(height int64, round int32) (polc types.ProofOfLockChange, exists bool) {
-	exists = false
-=======
-// RetrievePOLC attempts to find a polc at the given height and round, if not there it returns an error
 func (evpool *Pool) RetrievePOLC(height int64, round int32) (polc types.ProofOfLockChange, err error) {
 	var pbpolc tmproto.ProofOfLockChange
->>>>>>> 99985278
 	key := keyPOLCFromHeightAndRound(height, round)
 	polcBytes, err := evpool.evidenceStore.Get(key)
 	if err != nil {
@@ -365,14 +359,6 @@
 	if polcBytes == nil {
 		return
 	}
-<<<<<<< HEAD
-	err = cdc.UnmarshalBinaryBare(polcBytes, &polc)
-	if err != nil {
-		evpool.logger.Error("Unable to unmarshal polc", "err", err)
-		return
-	}
-	return polc, true
-=======
 
 	err = proto.Unmarshal(polcBytes, &pbpolc)
 	if err != nil {
@@ -384,7 +370,6 @@
 	}
 
 	return *plc, err
->>>>>>> 99985278
 }
 
 // EvidenceFront goes to the first evidence in the clist
@@ -475,17 +460,12 @@
 		}
 		count++
 
-<<<<<<< HEAD
 		val := iter.Value()
-		var ev types.Evidence
-		err := cdc.UnmarshalBinaryBare(val, &ev)
-=======
 		var (
 			ev   types.Evidence
 			evpb tmproto.Evidence
 		)
 		err := proto.Unmarshal(val, &evpb)
->>>>>>> 99985278
 		if err != nil {
 			return nil, err
 		}
