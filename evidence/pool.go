--- conflicted
+++ resolved
@@ -681,88 +681,6 @@
 	return string(ev.Hash())
 }
 
-<<<<<<< HEAD
-func (evpool *Pool) updateValToLastHeight(blockHeight int64, state sm.State) {
-	evpool.mtx.Lock()
-	defer evpool.mtx.Unlock()
-
-	// Update current validators & add new ones.
-	for _, val := range state.Validators.Validators {
-		evpool.valToLastHeight[string(val.Address)] = blockHeight
-	}
-
-	// Remove validators outside of MaxAgeNumBlocks & MaxAgeDuration.
-	removeHeight := blockHeight - state.ConsensusParams.Evidence.MaxAgeNumBlocks
-	if removeHeight >= 1 {
-		for val, height := range evpool.valToLastHeight {
-			if height <= removeHeight {
-				delete(evpool.valToLastHeight, val)
-			}
-		}
-	}
-}
-
-func buildValToLastHeightMap(state sm.State, stateDB dbm.DB, blockStore *store.BlockStore) (valToLastHeightMap, error) {
-	var (
-		valToLastHeight = make(map[string]int64)
-		params          = state.ConsensusParams.Evidence
-
-		numBlocks  = int64(0)
-		minAgeTime = time.Now().Add(-params.MaxAgeDuration)
-		height     = state.LastBlockHeight
-	)
-
-	if height < state.InitialHeight {
-		return valToLastHeight, nil
-	}
-
-	meta := blockStore.LoadBlockMeta(height)
-	if meta == nil {
-		return nil, fmt.Errorf("block meta for height %d not found", height)
-	}
-	blockTime := meta.Header.Time
-
-	// From state.LastBlockHeight, build a map of "active" validators until
-	// MaxAgeNumBlocks is passed and block time is less than now() -
-	// MaxAgeDuration.
-	for height >= state.InitialHeight && (numBlocks <= params.MaxAgeNumBlocks || !blockTime.Before(minAgeTime)) {
-		valSet, err := sm.LoadValidators(stateDB, height)
-		if err != nil {
-			// last stored height -> return
-			if _, ok := err.(sm.ErrNoValSetForHeight); ok {
-				return valToLastHeight, nil
-			}
-			return nil, fmt.Errorf("validator set for height %d not found", height)
-		}
-
-		for _, val := range valSet.Validators {
-			key := string(val.Address)
-			if _, ok := valToLastHeight[key]; !ok {
-				valToLastHeight[key] = height
-			}
-		}
-
-		height--
-
-		if height >= state.InitialHeight {
-			// NOTE: we assume here blockStore and state.Validators are in sync. I.e if
-			// block N is stored, then validators for height N are also stored in
-			// state.
-			meta := blockStore.LoadBlockMeta(height)
-			if meta == nil {
-				return nil, fmt.Errorf("block meta for height %d not found", height)
-			}
-			blockTime = meta.Header.Time
-		}
-
-		numBlocks++
-	}
-
-	return valToLastHeight, nil
-}
-
-=======
->>>>>>> 958c4cdc
 // big endian padded hex
 func bE(h int64) string {
 	return fmt.Sprintf("%0.16X", h)
