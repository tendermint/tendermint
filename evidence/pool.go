--- conflicted
+++ resolved
@@ -88,10 +88,6 @@
 	if evpool.Size() == 0 {
 		return []types.Evidence{}, 0
 	}
-<<<<<<< HEAD
-=======
-
->>>>>>> 385ea1db
 	evidence, size, err := evpool.listEvidence(prefixPending, maxBytes)
 	if err != nil {
 		evpool.logger.Error("failed to retrieve pending evidence", "err", err)
@@ -552,12 +548,8 @@
 }
 
 func keyCommitted(evidence types.Evidence) []byte {
-<<<<<<< HEAD
-	key, err := orderedcode.Append(nil, prefixCommitted, evidence.Height(), string(evidence.Hash()))
-=======
 	var height int64 = evidence.Height()
 	key, err := orderedcode.Append(nil, prefixCommitted, height, string(evidence.Hash()))
->>>>>>> 385ea1db
 	if err != nil {
 		panic(err)
 	}
@@ -565,12 +557,8 @@
 }
 
 func keyPending(evidence types.Evidence) []byte {
-<<<<<<< HEAD
-	key, err := orderedcode.Append(nil, prefixPending, evidence.Height(), string(evidence.Hash()))
-=======
 	var height int64 = evidence.Height()
 	key, err := orderedcode.Append(nil, prefixPending, height, string(evidence.Hash()))
->>>>>>> 385ea1db
 	if err != nil {
 		panic(err)
 	}
