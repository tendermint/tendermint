package evidence

import (
	"bytes"
	"errors"
	"fmt"
	"sort"
	"sync"
	"sync/atomic"
	"time"

	"github.com/gogo/protobuf/proto"
	gogotypes "github.com/gogo/protobuf/types"
	"github.com/google/orderedcode"
	dbm "github.com/tendermint/tm-db"

	clist "github.com/tendermint/tendermint/libs/clist"
	"github.com/tendermint/tendermint/libs/log"
	tmproto "github.com/tendermint/tendermint/proto/tendermint/types"
	sm "github.com/tendermint/tendermint/state"
	"github.com/tendermint/tendermint/types"
)

const (
	// prefixes are unique across all tm db's
	prefixCommitted = int64(8)
	prefixPending   = int64(9)
)

// Pool maintains a pool of valid evidence to be broadcasted and committed
type Pool struct {
	logger log.Logger

	evidenceStore dbm.DB
	evidenceList  *clist.CList // concurrent linked-list of evidence
	evidenceSize  uint32       // amount of pending evidence

	// needed to load validators to verify evidence
	stateDB sm.Store
	// needed to load headers and commits to verify evidence
	blockStore BlockStore

	mtx sync.Mutex
	// latest state
	state sm.State

	pruningHeight int64
	pruningTime   time.Time
}

// NewPool creates an evidence pool. If using an existing evidence store,
// it will add all pending evidence to the concurrent list.
func NewPool(evidenceDB dbm.DB, stateDB sm.Store, blockStore BlockStore) (*Pool, error) {

	state, err := stateDB.Load()
	if err != nil {
		return nil, fmt.Errorf("cannot load state: %w", err)
	}

	pool := &Pool{
		stateDB:       stateDB,
		blockStore:    blockStore,
		state:         state,
		logger:        log.NewNopLogger(),
		evidenceStore: evidenceDB,
		evidenceList:  clist.New(),
	}

	// if pending evidence already in db, in event of prior failure, then check for expiration,
	// update the size and load it back to the evidenceList
	pool.pruningHeight, pool.pruningTime = pool.removeExpiredPendingEvidence()
	evList, _, err := pool.listEvidence(prefixPending, -1)
	if err != nil {
		return nil, err
	}
	atomic.StoreUint32(&pool.evidenceSize, uint32(len(evList)))
	for _, ev := range evList {
		pool.evidenceList.PushBack(ev)
	}

	return pool, nil
}

// PendingEvidence is used primarily as part of block proposal and returns up to maxNum of uncommitted evidence.
func (evpool *Pool) PendingEvidence(maxBytes int64) ([]types.Evidence, int64) {
	if evpool.Size() == 0 {
		return []types.Evidence{}, 0
	}
	evidence, size, err := evpool.listEvidence(prefixPending, maxBytes)
	if err != nil {
		evpool.logger.Error("Unable to retrieve pending evidence", "err", err)
	}
	return evidence, size
}

// Update pulls the latest state to be used for expiration and evidence params and then prunes all expired evidence
func (evpool *Pool) Update(state sm.State, ev types.EvidenceList) {
	// sanity check
	if state.LastBlockHeight <= evpool.state.LastBlockHeight {
		panic(fmt.Sprintf(
			"Failed EvidencePool.Update new state height is less than or equal to previous state height: %d <= %d",
			state.LastBlockHeight,
			evpool.state.LastBlockHeight,
		))
	}
	evpool.logger.Info("Updating evidence pool", "last_block_height", state.LastBlockHeight,
		"last_block_time", state.LastBlockTime)

	// update the state
	evpool.updateState(state)

	evpool.markEvidenceAsCommitted(ev)

	// prune pending evidence when it has expired. This also updates when the next evidence will expire
	if evpool.Size() > 0 && state.LastBlockHeight > evpool.pruningHeight &&
		state.LastBlockTime.After(evpool.pruningTime) {
		evpool.pruningHeight, evpool.pruningTime = evpool.removeExpiredPendingEvidence()
	}
}

// AddEvidence checks the evidence is valid and adds it to the pool.
func (evpool *Pool) AddEvidence(ev types.Evidence) error {
	evpool.logger.Debug("Attempting to add evidence", "ev", ev)

	// We have already verified this piece of evidence - no need to do it again
	if evpool.isPending(ev) {
		evpool.logger.Info("Evidence already pending, ignoring this one", "ev", ev)
		return nil
	}

	// check that the evidence isn't already committed
	if evpool.isCommitted(ev) {
		// this can happen if the peer that sent us the evidence is behind so we shouldn't
		// punish the peer.
		evpool.logger.Debug("Evidence was already committed, ignoring this one", "ev", ev)
		return nil
	}

	// 1) Verify against state.
	err := evpool.verify(ev)
	if err != nil {
		return types.NewErrInvalidEvidence(ev, err)
	}

	// 2) Save to store.
	if err := evpool.addPendingEvidence(ev); err != nil {
		return fmt.Errorf("can't add evidence to pending list: %w", err)
	}

	// 3) Add evidence to clist.
	evpool.evidenceList.PushBack(ev)

	evpool.logger.Info("Verified new evidence of byzantine behavior", "evidence", ev)

	return nil
}

// AddEvidenceFromConsensus should be exposed only to the consensus reactor so it can add evidence
// to the pool directly without the need for verification.
func (evpool *Pool) AddEvidenceFromConsensus(ev types.Evidence) error {

	// we already have this evidence, log this but don't return an error.
	if evpool.isPending(ev) {
		evpool.logger.Info("Evidence already pending, ignoring this one", "ev", ev)
		return nil
	}

	if err := evpool.addPendingEvidence(ev); err != nil {
		return fmt.Errorf("can't add evidence to pending list: %w", err)
	}
	// add evidence to be gossiped with peers
	evpool.evidenceList.PushBack(ev)

	evpool.logger.Info("Verified new evidence of byzantine behavior", "evidence", ev)

	return nil
}

// CheckEvidence takes an array of evidence from a block and verifies all the evidence there.
// If it has already verified the evidence then it jumps to the next one. It ensures that no
// evidence has already been committed or is being proposed twice. It also adds any
// evidence that it doesn't currently have so that it can quickly form ABCI Evidence later.
func (evpool *Pool) CheckEvidence(evList types.EvidenceList) error {
	hashes := make([][]byte, len(evList))
	for idx, ev := range evList {

		ok := evpool.fastCheck(ev)

		if !ok {
			// check that the evidence isn't already committed
			if evpool.isCommitted(ev) {
				return &types.ErrInvalidEvidence{Evidence: ev, Reason: errors.New("evidence was already committed")}
			}

			err := evpool.verify(ev)
			if err != nil {
				return &types.ErrInvalidEvidence{Evidence: ev, Reason: err}
			}

			if err := evpool.addPendingEvidence(ev); err != nil {
				// Something went wrong with adding the evidence but we already know it is valid
				// hence we log an error and continue
				evpool.logger.Error("Can't add evidence to pending list", "err", err, "ev", ev)
			}

			evpool.logger.Info("Verified new evidence of byzantine behavior", "evidence", ev)
		}

		// check for duplicate evidence. We cache hashes so we don't have to work them out again.
		hashes[idx] = ev.Hash()
		for i := idx - 1; i >= 0; i-- {
			if bytes.Equal(hashes[i], hashes[idx]) {
				return &types.ErrInvalidEvidence{Evidence: ev, Reason: errors.New("duplicate evidence")}
			}
		}
	}

	return nil
}

// EvidenceFront goes to the first evidence in the clist
func (evpool *Pool) EvidenceFront() *clist.CElement {
	return evpool.evidenceList.Front()
}

// EvidenceWaitChan is a channel that closes once the first evidence in the list is there. i.e Front is not nil
func (evpool *Pool) EvidenceWaitChan() <-chan struct{} {
	return evpool.evidenceList.WaitChan()
}

// SetLogger sets the Logger.
func (evpool *Pool) SetLogger(l log.Logger) {
	evpool.logger = l
}

// Size returns the number of evidence in the pool.
func (evpool *Pool) Size() uint32 {
	return atomic.LoadUint32(&evpool.evidenceSize)
}

// State returns the current state of the evpool.
func (evpool *Pool) State() sm.State {
	evpool.mtx.Lock()
	defer evpool.mtx.Unlock()
	return evpool.state
}

//--------------------------------------------------------------------------

// fastCheck leverages the fact that the evidence pool may have already verified the evidence to see if it can
// quickly conclude that the evidence is already valid.
func (evpool *Pool) fastCheck(ev types.Evidence) bool {
	if lcae, ok := ev.(*types.LightClientAttackEvidence); ok {
		key := keyPending(ev)
		evBytes, err := evpool.evidenceStore.Get(key)
		if evBytes == nil { // the evidence is not in the nodes pending list
			return false
		}
		if err != nil {
			evpool.logger.Error("Failed to load light client attack evidence", "err", err, "key(height/hash)", key)
			return false
		}
		var trustedPb tmproto.LightClientAttackEvidence
		err = trustedPb.Unmarshal(evBytes)
		if err != nil {
			evpool.logger.Error("Failed to convert light client attack evidence from bytes",
				"err", err, "key(height/hash)", key)
			return false
		}
		trustedEv, err := types.LightClientAttackEvidenceFromProto(&trustedPb)
		if err != nil {
			evpool.logger.Error("Failed to convert light client attack evidence from protobuf",
				"err", err, "key(height/hash)", key)
			return false
		}
		// ensure that all the byzantine validators that the evidence pool has match the byzantine validators
		// in this evidence
		if trustedEv.ByzantineValidators == nil && lcae.ByzantineValidators != nil {
			return false
		}

		if len(trustedEv.ByzantineValidators) != len(lcae.ByzantineValidators) {
			return false
		}

		byzValsCopy := make([]*types.Validator, len(lcae.ByzantineValidators))
		for i, v := range lcae.ByzantineValidators {
			byzValsCopy[i] = v.Copy()
		}

		// ensure that both validator arrays are in the same order
		sort.Sort(types.ValidatorsByVotingPower(byzValsCopy))

		for idx, val := range trustedEv.ByzantineValidators {
			if !bytes.Equal(byzValsCopy[idx].Address, val.Address) {
				return false
			}
			if byzValsCopy[idx].VotingPower != val.VotingPower {
				return false
			}
		}

		return true
	}

	// for all other evidence the evidence pool just checks if it is already in the pending db
	return evpool.isPending(ev)
}

// IsExpired checks whether evidence or a polc is expired by checking whether a height and time is older
// than set by the evidence consensus parameters
func (evpool *Pool) isExpired(height int64, time time.Time) bool {
	var (
		params       = evpool.State().ConsensusParams.Evidence
		ageDuration  = evpool.State().LastBlockTime.Sub(time)
		ageNumBlocks = evpool.State().LastBlockHeight - height
	)
	return ageNumBlocks > params.MaxAgeNumBlocks &&
		ageDuration > params.MaxAgeDuration
}

// IsCommitted returns true if we have already seen this exact evidence and it is already marked as committed.
func (evpool *Pool) isCommitted(evidence types.Evidence) bool {
	key := keyCommitted(evidence)
	ok, err := evpool.evidenceStore.Has(key)
	if err != nil {
		evpool.logger.Error("Unable to find committed evidence", "err", err)
	}
	return ok
}

// IsPending checks whether the evidence is already pending. DB errors are passed to the logger.
func (evpool *Pool) isPending(evidence types.Evidence) bool {
	key := keyPending(evidence)
	ok, err := evpool.evidenceStore.Has(key)
	if err != nil {
		evpool.logger.Error("Unable to find pending evidence", "err", err)
	}
	return ok
}

func (evpool *Pool) addPendingEvidence(ev types.Evidence) error {
	evpb, err := types.EvidenceToProto(ev)
	if err != nil {
		return fmt.Errorf("unable to convert to proto, err: %w", err)
	}

	evBytes, err := evpb.Marshal()
	if err != nil {
		return fmt.Errorf("unable to marshal evidence: %w", err)
	}

	key := keyPending(ev)

	err = evpool.evidenceStore.Set(key, evBytes)
	if err != nil {
		return fmt.Errorf("can't persist evidence: %w", err)
	}
	atomic.AddUint32(&evpool.evidenceSize, 1)
	return nil
}

func (evpool *Pool) removePendingEvidence(evidence types.Evidence) {
	key := keyPending(evidence)
	if err := evpool.evidenceStore.Delete(key); err != nil {
		evpool.logger.Error("Unable to delete pending evidence", "err", err)
	} else {
		atomic.AddUint32(&evpool.evidenceSize, ^uint32(0))
		evpool.logger.Info("Deleted pending evidence", "evidence", evidence)
	}
}

// markEvidenceAsCommitted processes all the evidence in the block, marking it as
// committed and removing it from the pending database.
func (evpool *Pool) markEvidenceAsCommitted(evidence types.EvidenceList) {
	blockEvidenceMap := make(map[string]struct{}, len(evidence))
	for _, ev := range evidence {
		if evpool.isPending(ev) {
			evpool.removePendingEvidence(ev)
			blockEvidenceMap[evMapKey(ev)] = struct{}{}
		}

		// Add evidence to the committed list. As the evidence is stored in the block store
		// we only need to record the height that it was saved at.
		key := keyCommitted(ev)

		h := gogotypes.Int64Value{Value: ev.Height()}
		evBytes, err := proto.Marshal(&h)
		if err != nil {
			evpool.logger.Error("failed to marshal committed evidence", "err", err, "key(height/hash)", key)
			continue
		}

		if err := evpool.evidenceStore.Set(key, evBytes); err != nil {
			evpool.logger.Error("Unable to save committed evidence", "err", err, "key(height/hash)", key)
		}
	}

	// remove committed evidence from the clist
	if len(blockEvidenceMap) != 0 {
		evpool.removeEvidenceFromList(blockEvidenceMap)
	}
}

// listEvidence retrieves lists evidence from oldest to newest within maxBytes.
// If maxBytes is -1, there's no cap on the size of returned evidence.
func (evpool *Pool) listEvidence(prefixKey int64, maxBytes int64) ([]types.Evidence, int64, error) {
	var (
		evSize    int64
		totalSize int64
		evidence  []types.Evidence
		evList    tmproto.EvidenceList // used for calculating the bytes size
	)

	iter, err := dbm.IteratePrefix(evpool.evidenceStore, prefixToBytes(prefixKey))
	if err != nil {
		return nil, totalSize, fmt.Errorf("database error: %v", err)
	}
	defer iter.Close()

	for ; iter.Valid(); iter.Next() {
		var evpb tmproto.Evidence
		err := evpb.Unmarshal(iter.Value())
		if err != nil {
			return evidence, totalSize, err
		}
		evList.Evidence = append(evList.Evidence, evpb)
		evSize = int64(evList.Size())
		if maxBytes != -1 && evSize > maxBytes {
			if err := iter.Error(); err != nil {
				return evidence, totalSize, err
			}
			return evidence, totalSize, nil
		}

		ev, err := types.EvidenceFromProto(&evpb)
		if err != nil {
			return nil, totalSize, err
		}

		totalSize = evSize
		evidence = append(evidence, ev)
	}

	if err := iter.Error(); err != nil {
		return evidence, totalSize, err
	}
	return evidence, totalSize, nil
}

func (evpool *Pool) removeExpiredPendingEvidence() (int64, time.Time) {
	iter, err := dbm.IteratePrefix(evpool.evidenceStore, prefixToBytes(prefixPending))
	if err != nil {
		evpool.logger.Error("Unable to iterate over pending evidence", "err", err)
		return evpool.State().LastBlockHeight, evpool.State().LastBlockTime
	}
	defer iter.Close()
	blockEvidenceMap := make(map[string]struct{})
	for ; iter.Valid(); iter.Next() {
		ev, err := bytesToEv(iter.Value())
		if err != nil {
			evpool.logger.Error("Error in transition evidence from protobuf", "err", err)
			continue
		}
		if !evpool.isExpired(ev.Height(), ev.Time()) {
			if len(blockEvidenceMap) != 0 {
				evpool.removeEvidenceFromList(blockEvidenceMap)
			}

			// return the height and time with which this evidence will have expired so we know when to prune next
			return ev.Height() + evpool.State().ConsensusParams.Evidence.MaxAgeNumBlocks + 1,
				ev.Time().Add(evpool.State().ConsensusParams.Evidence.MaxAgeDuration).Add(time.Second)
		}
		evpool.removePendingEvidence(ev)
		blockEvidenceMap[evMapKey(ev)] = struct{}{}
	}
	// We either have no pending evidence or all evidence has expired
	if len(blockEvidenceMap) != 0 {
		evpool.removeEvidenceFromList(blockEvidenceMap)
	}
	return evpool.State().LastBlockHeight, evpool.State().LastBlockTime
}

func (evpool *Pool) removeEvidenceFromList(
	blockEvidenceMap map[string]struct{}) {

	for e := evpool.evidenceList.Front(); e != nil; e = e.Next() {
		// Remove from clist
		ev := e.Value.(types.Evidence)
		if _, ok := blockEvidenceMap[evMapKey(ev)]; ok {
			evpool.evidenceList.Remove(e)
			e.DetachPrev()
		}
	}
}

func (evpool *Pool) updateState(state sm.State) {
	evpool.mtx.Lock()
	defer evpool.mtx.Unlock()
	evpool.state = state
}

func bytesToEv(evBytes []byte) (types.Evidence, error) {
	var evpb tmproto.Evidence
	err := evpb.Unmarshal(evBytes)
	if err != nil {
		return &types.DuplicateVoteEvidence{}, err
	}

	return types.EvidenceFromProto(&evpb)
}

func evMapKey(ev types.Evidence) string {
	return string(ev.Hash())
}

func prefixToBytes(prefix int64) []byte {
	key, err := orderedcode.Append(nil, prefix)
	if err != nil {
		panic(err)
	}
	return key
}

func keyCommitted(evidence types.Evidence) []byte {
<<<<<<< HEAD
	key, err := orderedcode.Append(nil, prefixCommitted, evidence.Height(), string(evidence.Hash()))
=======
	var height int64 = evidence.Height()
	key, err := orderedcode.Append(nil, prefixCommitted, height, string(evidence.Hash()))
>>>>>>> 9b9222f4
	if err != nil {
		panic(err)
	}
	return key
}

func keyPending(evidence types.Evidence) []byte {
<<<<<<< HEAD
	key, err := orderedcode.Append(nil, prefixPending, evidence.Height(), string(evidence.Hash()))
=======
	var height int64 = evidence.Height()
	key, err := orderedcode.Append(nil, prefixPending, height, string(evidence.Hash()))
>>>>>>> 9b9222f4
	if err != nil {
		panic(err)
	}
	return key
}<|MERGE_RESOLUTION|>--- conflicted
+++ resolved
@@ -523,12 +523,8 @@
 }
 
 func keyCommitted(evidence types.Evidence) []byte {
-<<<<<<< HEAD
-	key, err := orderedcode.Append(nil, prefixCommitted, evidence.Height(), string(evidence.Hash()))
-=======
 	var height int64 = evidence.Height()
 	key, err := orderedcode.Append(nil, prefixCommitted, height, string(evidence.Hash()))
->>>>>>> 9b9222f4
 	if err != nil {
 		panic(err)
 	}
@@ -536,12 +532,8 @@
 }
 
 func keyPending(evidence types.Evidence) []byte {
-<<<<<<< HEAD
-	key, err := orderedcode.Append(nil, prefixPending, evidence.Height(), string(evidence.Hash()))
-=======
 	var height int64 = evidence.Height()
 	key, err := orderedcode.Append(nil, prefixPending, height, string(evidence.Hash()))
->>>>>>> 9b9222f4
 	if err != nil {
 		panic(err)
 	}
