--- conflicted
+++ resolved
@@ -131,7 +131,7 @@
 	evpool.updateValToLastHeight(block.Height, state)
 
 	// as it's not vital to remove expired POLCs, we only prune periodically
-	if block.Height%evpool.State().ConsensusParams.Evidence.MaxAgeNumBlocks == 0 {
+	if block.Height%state.ConsensusParams.Evidence.MaxAgeNumBlocks == 0 {
 		evpool.pruneExpiredPOLC()
 	}
 }
@@ -402,19 +402,9 @@
 	// Remove validators outside of MaxAgeNumBlocks & MaxAgeDuration.
 	removeHeight := blockHeight - state.ConsensusParams.Evidence.MaxAgeNumBlocks
 	if removeHeight >= 1 {
-<<<<<<< HEAD
-		valSet, err := sm.LoadValidators(evpool.stateDB, removeHeight)
-		if err != nil && valSet != nil {
-			for _, val := range valSet.Validators {
-				h, ok := evpool.valToLastHeight[string(val.Address)]
-				if ok && h == removeHeight {
-					delete(evpool.valToLastHeight, string(val.Address))
-				}
-=======
 		for val, height := range evpool.valToLastHeight {
 			if height <= removeHeight {
 				delete(evpool.valToLastHeight, val)
->>>>>>> 56998132
 			}
 		}
 	}
