--- conflicted
+++ resolved
@@ -329,16 +329,10 @@
 	return ok
 }
 
-<<<<<<< HEAD
 // RetrievePOLC attempts to find a polc at the given height and round, if not there than exist returns false, all
 // database errors are automatically logged
-func (evpool *Pool) RetrievePOLC(height int64, round int) (polc types.ProofOfLockChange, exists bool) {
+func (evpool *Pool) RetrievePOLC(height int64, round int32) (polc types.ProofOfLockChange, exists bool) {
 	exists = false
-=======
-// RetrievePOLC attempts to find a polc at the given height and round, if not there it returns an error
-func (evpool *Pool) RetrievePOLC(height int64, round int32) (types.ProofOfLockChange, error) {
-	var polc types.ProofOfLockChange
->>>>>>> 9ef266b8
 	key := keyPOLCFromHeightAndRound(height, round)
 	polcBytes, err := evpool.evidenceStore.Get(key)
 	if err != nil {
