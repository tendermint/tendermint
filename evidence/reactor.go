package evidence

import (
	"fmt"
	"reflect"
	"time"

	amino "github.com/tendermint/go-amino"

	clist "github.com/tendermint/tendermint/libs/clist"
	"github.com/tendermint/tendermint/libs/log"
	"github.com/tendermint/tendermint/p2p"
	"github.com/tendermint/tendermint/types"
)

const (
	EvidenceChannel = byte(0x38)

	maxMsgSize = 1048576 // 1MB TODO make it configurable

	broadcastEvidenceIntervalS = 60  // broadcast uncommitted evidence this often
	peerCatchupSleepIntervalMS = 100 // If peer is behind, sleep this amount
)

// Reactor handles evpool evidence broadcasting amongst peers.
type Reactor struct {
	p2p.BaseReactor
	evpool   *Pool
	eventBus *types.EventBus
}

// NewReactor returns a new Reactor with the given config and evpool.
func NewReactor(evpool *Pool) *Reactor {
	evR := &Reactor{
		evpool: evpool,
	}
	evR.BaseReactor = *p2p.NewBaseReactor("Reactor", evR)
	return evR
}

// SetLogger sets the Logger on the reactor and the underlying Evidence.
func (evR *Reactor) SetLogger(l log.Logger) {
	evR.Logger = l
	evR.evpool.SetLogger(l)
}

// GetChannels implements Reactor.
// It returns the list of channels for this reactor.
func (evR *Reactor) GetChannels() []*p2p.ChannelDescriptor {
	return []*p2p.ChannelDescriptor{
		{
			ID:       EvidenceChannel,
			Priority: 5,
		},
	}
}

// AddPeer implements Reactor.
func (evR *Reactor) AddPeer(peer p2p.Peer) {
	go evR.broadcastEvidenceRoutine(peer)
}

// Receive implements Reactor.
// It adds any received evidence to the evpool.
func (evR *Reactor) Receive(chID byte, src p2p.Peer, msgBytes []byte) {
	msg, err := decodeMsg(msgBytes)
	if err != nil {
		evR.Logger.Error("Error decoding message", "src", src, "chId", chID, "msg", msg, "err", err, "bytes", msgBytes)
		evR.Switch.StopPeerForError(src, err)
		return
	}

	if err = msg.ValidateBasic(); err != nil {
		evR.Logger.Error("Peer sent us invalid msg", "peer", src, "msg", msg, "err", err)
		evR.Switch.StopPeerForError(src, err)
		return
	}

	evR.Logger.Debug("Receive", "src", src, "chId", chID, "msg", msg)

	switch msg := msg.(type) {
	case *ListMessage:
		for _, ev := range msg.Evidence {
			err := evR.evpool.AddEvidence(ev)
			if err != nil {
				evR.Logger.Info("Evidence is not valid", "evidence", msg.Evidence, "err", err)
				// punish peer
				evR.Switch.StopPeerForError(src, err)
			}
		}
	default:
		evR.Logger.Error(fmt.Sprintf("Unknown message type %v", reflect.TypeOf(msg)))
	}
}

// SetEventSwitch implements events.Eventable.
func (evR *Reactor) SetEventBus(b *types.EventBus) {
	evR.eventBus = b
}

// Modeled after the mempool routine.
// - Evidence accumulates in a clist.
// - Each peer has a routien that iterates through the clist,
// sending available evidence to the peer.
// - If we're waiting for new evidence and the list is not empty,
// start iterating from the beginning again.
func (evR *Reactor) broadcastEvidenceRoutine(peer p2p.Peer) {
	var next *clist.CElement
	for {
		// This happens because the CElement we were looking at got garbage
		// collected (removed). That is, .NextWait() returned nil. Go ahead and
		// start from the beginning.
		if next == nil {
			select {
			case <-evR.evpool.EvidenceWaitChan(): // Wait until evidence is available
				if next = evR.evpool.EvidenceFront(); next == nil {
					continue
				}
			case <-peer.Quit():
				return
			case <-evR.Quit():
				return
			}
		}

		ev := next.Value.(types.Evidence)
		msg, retry := evR.checkSendMessage(peer, ev)
		if msg != nil {
			success := peer.Send(EvidenceChannel, cdc.MustMarshalBinaryBare(msg))
			retry = !success
		}

		if retry {
			time.Sleep(peerCatchupSleepIntervalMS * time.Millisecond)
			continue
		}

		afterCh := time.After(time.Second * broadcastEvidenceIntervalS)
		select {
		case <-afterCh:
			// start from the beginning every tick.
			// TODO: only do this if we're at the end of the list!
			next = nil
		case <-next.NextWaitChan():
			// see the start of the for loop for nil check
			next = next.Next()
		case <-peer.Quit():
			return
		case <-evR.Quit():
			return
		}
	}
}

// Returns the message to send the peer, or nil if the evidence is invalid for the peer.
// If message is nil, return true if we should sleep and try again.
<<<<<<< HEAD
func (evR Reactor) checkSendMessage(peer p2p.Peer, ev types.Evidence) (msg Message, retry bool) {
=======
func (evR EvidenceReactor) checkSendEvidenceMessage(
	peer p2p.Peer,
	ev types.Evidence,
) (msg EvidenceMessage, retry bool) {
>>>>>>> 288f1a0b
	// make sure the peer is up to date
	evHeight := ev.Height()
	peerState, ok := peer.Get(types.PeerStateKey).(PeerState)
	if !ok {
		// Peer does not have a state yet. We set it in the consensus reactor, but
		// when we add peer in Switch, the order we call reactors#AddPeer is
		// different every time due to us using a map. Sometimes other reactors
		// will be initialized before the consensus reactor. We should wait a few
		// milliseconds and retry.
		return nil, true
	}

	// NOTE: We only send evidence to peers where
	// peerHeight - maxAge < evidenceHeight < peerHeight
	maxAge := evR.evpool.State().ConsensusParams.Evidence.MaxAge
	peerHeight := peerState.GetHeight()
	if peerHeight < evHeight {
		// peer is behind. sleep while he catches up
		return nil, true
	} else if peerHeight > evHeight+maxAge {
		// evidence is too old, skip
		// NOTE: if evidence is too old for an honest peer,
		// then we're behind and either it already got committed or it never will!
		evR.Logger.Info(
			"Not sending peer old evidence",
			"peerHeight", peerHeight,
			"evHeight", evHeight,
			"maxAge", maxAge,
			"peer", peer,
		)

		return nil, false
	}

	// send evidence
	msg = &ListMessage{[]types.Evidence{ev}}
	return msg, false
}

// PeerState describes the state of a peer.
type PeerState interface {
	GetHeight() int64
}

//-----------------------------------------------------------------------------
// Messages

// Message is a message sent or received by the Reactor.
type Message interface {
	ValidateBasic() error
}

func RegisterMessages(cdc *amino.Codec) {
	cdc.RegisterInterface((*Message)(nil), nil)
	cdc.RegisterConcrete(&ListMessage{},
		"tendermint/evidence/ListMessage", nil)
}

func decodeMsg(bz []byte) (msg Message, err error) {
	if len(bz) > maxMsgSize {
		return msg, fmt.Errorf("Msg exceeds max size (%d > %d)", len(bz), maxMsgSize)
	}
	err = cdc.UnmarshalBinaryBare(bz, &msg)
	return
}

//-------------------------------------

// ListMessage contains a list of evidence.
type ListMessage struct {
	Evidence []types.Evidence
}

// ValidateBasic performs basic validation.
func (m *ListMessage) ValidateBasic() error {
	for i, ev := range m.Evidence {
		if err := ev.ValidateBasic(); err != nil {
			return fmt.Errorf("Invalid evidence (#%d): %v", i, err)
		}
	}
	return nil
}

// String returns a string representation of the ListMessage.
func (m *ListMessage) String() string {
	return fmt.Sprintf("[ListMessage %v]", m.Evidence)
}<|MERGE_RESOLUTION|>--- conflicted
+++ resolved
@@ -124,7 +124,7 @@
 		}
 
 		ev := next.Value.(types.Evidence)
-		msg, retry := evR.checkSendMessage(peer, ev)
+		msg, retry := evR.checkSendEvidenceMessage(peer, ev)
 		if msg != nil {
 			success := peer.Send(EvidenceChannel, cdc.MustMarshalBinaryBare(msg))
 			retry = !success
@@ -154,14 +154,10 @@
 
 // Returns the message to send the peer, or nil if the evidence is invalid for the peer.
 // If message is nil, return true if we should sleep and try again.
-<<<<<<< HEAD
-func (evR Reactor) checkSendMessage(peer p2p.Peer, ev types.Evidence) (msg Message, retry bool) {
-=======
-func (evR EvidenceReactor) checkSendEvidenceMessage(
+func (evR Reactor) checkSendEvidenceMessage(
 	peer p2p.Peer,
 	ev types.Evidence,
-) (msg EvidenceMessage, retry bool) {
->>>>>>> 288f1a0b
+) (msg Message, retry bool) {
 	// make sure the peer is up to date
 	evHeight := ev.Height()
 	peerState, ok := peer.Get(types.PeerStateKey).(PeerState)
