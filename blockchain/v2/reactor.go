--- conflicted
+++ resolved
@@ -1,6 +1,7 @@
 package v2
 
 import (
+	"errors"
 	"fmt"
 	"sync"
 	"time"
@@ -10,72 +11,13 @@
 	"github.com/tendermint/tendermint/p2p"
 	"github.com/tendermint/tendermint/state"
 	"github.com/tendermint/tendermint/types"
-<<<<<<< HEAD
-=======
+
+	bc "github.com/tendermint/tendermint/blockchain"
 )
 
 const (
 	// chBufferSize is the buffer size of all event channels.
 	chBufferSize int = 1000
-)
-
-//-------------------------------------
-
-type bcBlockRequestMessage struct {
-	Height int64
-}
-
-// ValidateBasic performs basic validation.
-func (m *bcBlockRequestMessage) ValidateBasic() error {
-	if m.Height < 0 {
-		return errors.New("negative Height")
-	}
-	return nil
-}
-
-func (m *bcBlockRequestMessage) String() string {
-	return fmt.Sprintf("[bcBlockRequestMessage %v]", m.Height)
-}
-
-type bcNoBlockResponseMessage struct {
-	Height int64
-}
-
-// ValidateBasic performs basic validation.
-func (m *bcNoBlockResponseMessage) ValidateBasic() error {
-	if m.Height < 0 {
-		return errors.New("negative Height")
-	}
-	return nil
-}
-
-func (m *bcNoBlockResponseMessage) String() string {
-	return fmt.Sprintf("[bcNoBlockResponseMessage %d]", m.Height)
-}
-
-//-------------------------------------
-
-type bcBlockResponseMessage struct {
-	Block *types.Block
-}
-
-// ValidateBasic performs basic validation.
-func (m *bcBlockResponseMessage) ValidateBasic() error {
-	if m.Block == nil {
-		return errors.New("block response message has nil block")
-	}
-
-	return m.Block.ValidateBasic()
-}
-
-func (m *bcBlockResponseMessage) String() string {
-	return fmt.Sprintf("[bcBlockResponseMessage %v]", m.Block.Height)
-}
-
-//-------------------------------------
->>>>>>> 81c2798d
-
-	bc "github.com/tendermint/tendermint/blockchain"
 )
 
 type blockStore interface {
@@ -505,25 +447,14 @@
 			}
 		}
 
-<<<<<<< HEAD
 	case *bc.StatusResponseMessage:
-		r.events <- bcStatusResponse{peerID: src.ID(), base: msg.Base, height: msg.Height}
-
-	case *bc.BlockResponseMessage:
-		r.events <- bcBlockResponse{
-			peerID: src.ID(),
-			block:  msg.Block,
-			size:   int64(len(msgBytes)),
-			time:   time.Now(),
-=======
-	case *bcStatusResponseMessage:
 		r.mtx.RLock()
 		if r.events != nil {
 			r.events <- bcStatusResponse{peerID: src.ID(), base: msg.Base, height: msg.Height}
 		}
 		r.mtx.RUnlock()
 
-	case *bcBlockResponseMessage:
+	case *bc.BlockResponseMessage:
 		r.mtx.RLock()
 		if r.events != nil {
 			r.events <- bcBlockResponse{
@@ -532,21 +463,15 @@
 				size:   int64(len(msgBytes)),
 				time:   time.Now(),
 			}
->>>>>>> 81c2798d
 		}
 		r.mtx.RUnlock()
 
-<<<<<<< HEAD
 	case *bc.NoBlockResponseMessage:
-		r.events <- bcNoBlockResponse{peerID: src.ID(), height: msg.Height, time: time.Now()}
-=======
-	case *bcNoBlockResponseMessage:
 		r.mtx.RLock()
 		if r.events != nil {
 			r.events <- bcNoBlockResponse{peerID: src.ID(), height: msg.Height, time: time.Now()}
 		}
 		r.mtx.RUnlock()
->>>>>>> 81c2798d
 	}
 }
 
