package v2

import (
	"errors"
	"fmt"
	"sync"
	"time"

	"github.com/tendermint/tendermint/behaviour"
	bc "github.com/tendermint/tendermint/blockchain"
	"github.com/tendermint/tendermint/libs/log"
	"github.com/tendermint/tendermint/p2p"
	bcproto "github.com/tendermint/tendermint/proto/blockchain"
	"github.com/tendermint/tendermint/state"
	"github.com/tendermint/tendermint/types"
)

const (
	// chBufferSize is the buffer size of all event channels.
	chBufferSize int = 1000
)

type blockStore interface {
	LoadBlock(height int64) *types.Block
	SaveBlock(*types.Block, *types.PartSet, *types.Commit)
	Base() int64
	Height() int64
}

// BlockchainReactor handles fast sync protocol.
type BlockchainReactor struct {
	p2p.BaseReactor

	fastSync    bool // if true, enable fast sync on start
	stateSynced bool // set to true when SwitchToFastSync is called by state sync
	scheduler   *Routine
	processor   *Routine
	logger      log.Logger

	mtx           sync.RWMutex
	maxPeerHeight int64
	syncHeight    int64
	events        chan Event // non-nil during a fast sync

	reporter behaviour.Reporter
	io       iIO
	store    blockStore
}

//nolint:unused,deadcode
type blockVerifier interface {
	VerifyCommit(chainID string, blockID types.BlockID, height int64, commit *types.Commit) error
}

type blockApplier interface {
	ApplyBlock(state state.State, blockID types.BlockID, block *types.Block) (state.State, int64, error)
}

// XXX: unify naming in this package around tmState
func newReactor(state state.State, store blockStore, reporter behaviour.Reporter,
	blockApplier blockApplier, fastSync bool) *BlockchainReactor {
	scheduler := newScheduler(state.LastBlockHeight, time.Now())
	pContext := newProcessorContext(store, blockApplier, state)
	// TODO: Fix naming to just newProcesssor
	// newPcState requires a processorContext
	processor := newPcState(pContext)

	return &BlockchainReactor{
		scheduler: newRoutine("scheduler", scheduler.handle, chBufferSize),
		processor: newRoutine("processor", processor.handle, chBufferSize),
		store:     store,
		reporter:  reporter,
		logger:    log.NewNopLogger(),
		fastSync:  fastSync,
	}
}

// NewBlockchainReactor creates a new reactor instance.
func NewBlockchainReactor(
	state state.State,
	blockApplier blockApplier,
	store blockStore,
	fastSync bool) *BlockchainReactor {
	reporter := behaviour.NewMockReporter()
	return newReactor(state, store, reporter, blockApplier, fastSync)
}

// SetSwitch implements Reactor interface.
func (r *BlockchainReactor) SetSwitch(sw *p2p.Switch) {
	r.Switch = sw
	if sw != nil {
		r.io = newSwitchIo(sw)
	} else {
		r.io = nil
	}
}

func (r *BlockchainReactor) setMaxPeerHeight(height int64) {
	r.mtx.Lock()
	defer r.mtx.Unlock()
	if height > r.maxPeerHeight {
		r.maxPeerHeight = height
	}
}

func (r *BlockchainReactor) setSyncHeight(height int64) {
	r.mtx.Lock()
	defer r.mtx.Unlock()
	r.syncHeight = height
}

// SyncHeight returns the height to which the BlockchainReactor has synced.
func (r *BlockchainReactor) SyncHeight() int64 {
	r.mtx.RLock()
	defer r.mtx.RUnlock()
	return r.syncHeight
}

// SetLogger sets the logger of the reactor.
func (r *BlockchainReactor) SetLogger(logger log.Logger) {
	r.logger = logger
	r.scheduler.setLogger(logger)
	r.processor.setLogger(logger)
}

// Start implements cmn.Service interface
func (r *BlockchainReactor) Start() error {
	r.reporter = behaviour.NewSwitchReporter(r.BaseReactor.Switch)
	if r.fastSync {
		err := r.startSync(nil)
		if err != nil {
			return fmt.Errorf("failed to start fast sync: %w", err)
		}
	}
	return nil
}

// startSync begins a fast sync, signalled by r.events being non-nil. If state is non-nil,
// the scheduler and processor is updated with this state on startup.
func (r *BlockchainReactor) startSync(state *state.State) error {
	r.mtx.Lock()
	defer r.mtx.Unlock()
	if r.events != nil {
		return errors.New("fast sync already in progress")
	}
	r.events = make(chan Event, chBufferSize)
	go r.scheduler.start()
	go r.processor.start()
	if state != nil {
		<-r.scheduler.ready()
		<-r.processor.ready()
		r.scheduler.send(bcResetState{state: *state})
		r.processor.send(bcResetState{state: *state})
	}
	go r.demux(r.events)
	return nil
}

// endSync ends a fast sync
func (r *BlockchainReactor) endSync() {
	r.mtx.Lock()
	defer r.mtx.Unlock()
	if r.events != nil {
		close(r.events)
	}
	r.events = nil
	r.scheduler.stop()
	r.processor.stop()
}

// SwitchToFastSync is called by the state sync reactor when switching to fast sync.
func (r *BlockchainReactor) SwitchToFastSync(state state.State) error {
	r.stateSynced = true
	state = state.Copy()
	return r.startSync(&state)
}

// reactor generated ticker events:
// ticker for cleaning peers
type rTryPrunePeer struct {
	priorityHigh
	time time.Time
}

func (e rTryPrunePeer) String() string {
	return fmt.Sprintf(": %v", e.time)
}

// ticker event for scheduling block requests
type rTrySchedule struct {
	priorityHigh
	time time.Time
}

func (e rTrySchedule) String() string {
	return fmt.Sprintf(": %v", e.time)
}

// ticker for block processing
type rProcessBlock struct {
	priorityNormal
}

// reactor generated events based on blockchain related messages from peers:
// blockResponse message received from a peer
type bcBlockResponse struct {
	priorityNormal
	time   time.Time
	peerID p2p.ID
	size   int64
	block  *types.Block
}

// blockNoResponse message received from a peer
type bcNoBlockResponse struct {
	priorityNormal
	time   time.Time
	peerID p2p.ID
	height int64
}

// statusResponse message received from a peer
type bcStatusResponse struct {
	priorityNormal
	time   time.Time
	peerID p2p.ID
	base   int64
	height int64
}

// new peer is connected
type bcAddNewPeer struct {
	priorityNormal
	peerID p2p.ID
}

// existing peer is removed
type bcRemovePeer struct {
	priorityHigh
	peerID p2p.ID
	reason interface{}
}

// resets the scheduler and processor state, e.g. following a switch from state syncing
type bcResetState struct {
	priorityHigh
	state state.State
}

// Takes the channel as a parameter to avoid race conditions on r.events.
func (r *BlockchainReactor) demux(events <-chan Event) {
	var lastRate = 0.0
	var lastHundred = time.Now()

	var (
		processBlockFreq = 20 * time.Millisecond
		doProcessBlockCh = make(chan struct{}, 1)
		doProcessBlockTk = time.NewTicker(processBlockFreq)
	)
	defer doProcessBlockTk.Stop()

	var (
		prunePeerFreq = 1 * time.Second
		doPrunePeerCh = make(chan struct{}, 1)
		doPrunePeerTk = time.NewTicker(prunePeerFreq)
	)
	defer doPrunePeerTk.Stop()

	var (
		scheduleFreq = 20 * time.Millisecond
		doScheduleCh = make(chan struct{}, 1)
		doScheduleTk = time.NewTicker(scheduleFreq)
	)
	defer doScheduleTk.Stop()

	var (
		statusFreq = 10 * time.Second
		doStatusCh = make(chan struct{}, 1)
		doStatusTk = time.NewTicker(statusFreq)
	)
	defer doStatusTk.Stop()
	doStatusCh <- struct{}{} // immediately broadcast to get status of existing peers

	// XXX: Extract timers to make testing atemporal
	for {
		select {
		// Pacers: send at most per frequency but don't saturate
		case <-doProcessBlockTk.C:
			select {
			case doProcessBlockCh <- struct{}{}:
			default:
			}
		case <-doPrunePeerTk.C:
			select {
			case doPrunePeerCh <- struct{}{}:
			default:
			}
		case <-doScheduleTk.C:
			select {
			case doScheduleCh <- struct{}{}:
			default:
			}
		case <-doStatusTk.C:
			select {
			case doStatusCh <- struct{}{}:
			default:
			}

		// Tickers: perform tasks periodically
		case <-doScheduleCh:
			r.scheduler.send(rTrySchedule{time: time.Now()})
		case <-doPrunePeerCh:
			r.scheduler.send(rTryPrunePeer{time: time.Now()})
		case <-doProcessBlockCh:
			r.processor.send(rProcessBlock{})
		case <-doStatusCh:
			r.io.broadcastStatusRequest(r.store.Base(), r.SyncHeight())

		// Events from peers. Closing the channel signals event loop termination.
		case event, ok := <-events:
			if !ok {
				r.logger.Info("Stopping event processing")
				return
			}
			switch event := event.(type) {
			case bcStatusResponse:
				r.setMaxPeerHeight(event.height)
				r.scheduler.send(event)
			case bcAddNewPeer, bcRemovePeer, bcBlockResponse, bcNoBlockResponse:
				r.scheduler.send(event)
			default:
				r.logger.Error("Received unexpected event", "event", fmt.Sprintf("%T", event))
			}

		// Incremental events from scheduler
		case event := <-r.scheduler.next():
			switch event := event.(type) {
			case scBlockReceived:
				r.processor.send(event)
			case scPeerError:
				r.processor.send(event)
				r.reporter.Report(behaviour.BadMessage(event.peerID, "scPeerError"))
			case scBlockRequest:
				r.io.sendBlockRequest(event.peerID, event.height)
			case scFinishedEv:
				r.processor.send(event)
				r.scheduler.stop()
			case scSchedulerFail:
				r.logger.Error("Scheduler failure", "err", event.reason.Error())
			case scPeersPruned:
				r.logger.Debug("Pruned peers", "count", len(event.peers))
			case noOpEvent:
			default:
				r.logger.Error("Received unexpected scheduler event", "event", fmt.Sprintf("%T", event))
			}

		// Incremental events from processor
		case event := <-r.processor.next():
			switch event := event.(type) {
			case pcBlockProcessed:
				r.setSyncHeight(event.height)
				if r.syncHeight%100 == 0 {
					lastRate = 0.9*lastRate + 0.1*(100/time.Since(lastHundred).Seconds())
					r.logger.Info("Fast Sync Rate", "height", r.syncHeight,
						"max_peer_height", r.maxPeerHeight, "blocks/s", lastRate)
					lastHundred = time.Now()
				}
				r.scheduler.send(event)
			case pcBlockVerificationFailure:
				r.scheduler.send(event)
			case pcFinished:
				r.logger.Info("Fast sync complete, switching to consensus")
				if !r.io.trySwitchToConsensus(event.tmState, event.blocksSynced > 0 || r.stateSynced) {
					r.logger.Error("Failed to switch to consensus reactor")
				}
				r.endSync()
				return
			case noOpEvent:
			default:
				r.logger.Error("Received unexpected processor event", "event", fmt.Sprintf("%T", event))
			}

		// Terminal event from scheduler
		case err := <-r.scheduler.final():
			switch err {
			case nil:
				r.logger.Info("Scheduler stopped")
			default:
				r.logger.Error("Scheduler aborted with error", "err", err)
			}

		// Terminal event from processor
		case err := <-r.processor.final():
			switch err {
			case nil:
				r.logger.Info("Processor stopped")
			default:
				r.logger.Error("Processor aborted with error", "err", err)
			}
		}
	}
}

// Stop implements cmn.Service interface.
func (r *BlockchainReactor) Stop() error {
	r.logger.Info("reactor stopping")
	r.endSync()
	r.logger.Info("reactor stopped")
	return nil
}

// Receive implements Reactor by handling different message types.
func (r *BlockchainReactor) Receive(chID byte, src p2p.Peer, msgBytes []byte) {
	msg, err := bc.DecodeMsg(msgBytes)
	if err != nil {
		r.logger.Error("error decoding message",
			"src", src.ID(), "chId", chID, "msg", msg, "err", err, "bytes", msgBytes)
		_ = r.reporter.Report(behaviour.BadMessage(src.ID(), err.Error()))
		return
	}

	if err = bc.ValidateMsg(msg); err != nil {
		r.logger.Error("peer sent us invalid msg", "peer", src, "msg", msg, "err", err)
		_ = r.reporter.Report(behaviour.BadMessage(src.ID(), err.Error()))
		return
	}

	r.logger.Debug("Receive", "src", src.ID(), "chID", chID, "msg", msg)

	switch msg := msg.(type) {
<<<<<<< HEAD
	case *bcproto.StatusRequest:
		if err := r.io.sendStatusResponse(r.store.Height(), src.ID()); err != nil {
=======
	case *bcStatusRequestMessage:
		if err := r.io.sendStatusResponse(r.store.Base(), r.store.Height(), src.ID()); err != nil {
>>>>>>> b76b270a
			r.logger.Error("Could not send status message to peer", "src", src)
		}

	case *bcproto.BlockRequest:
		block := r.store.LoadBlock(msg.Height)
		if block != nil {
			if err = r.io.sendBlockToPeer(block, src.ID()); err != nil {
				r.logger.Error("Could not send block message to peer: ", err)
			}
		} else {
			r.logger.Info("peer asking for a block we don't have", "src", src, "height", msg.Height)
			peerID := src.ID()
			if err = r.io.sendBlockNotFound(msg.Height, peerID); err != nil {
				r.logger.Error("Couldn't send block not found: ", err)
			}
		}

	case *bcproto.StatusResponse:
		r.mtx.RLock()
		if r.events != nil {
			r.events <- bcStatusResponse{peerID: src.ID(), base: msg.Base, height: msg.Height}
		}
		r.mtx.RUnlock()

	case *bcproto.BlockResponse:
		r.mtx.RLock()
		bi, err := types.BlockFromProto(msg.Block)
		if err != nil {
			r.logger.Error("error transitioning block from protobuf", "err", err)
			return
		}
		if r.events != nil {
			r.events <- bcBlockResponse{
				peerID: src.ID(),
				block:  bi,
				size:   int64(len(msgBytes)),
				time:   time.Now(),
			}
		}
		r.mtx.RUnlock()

	case *bcproto.NoBlockResponse:
		r.mtx.RLock()
		if r.events != nil {
			r.events <- bcNoBlockResponse{peerID: src.ID(), height: msg.Height, time: time.Now()}
		}
		r.mtx.RUnlock()
	}
}

// AddPeer implements Reactor interface
func (r *BlockchainReactor) AddPeer(peer p2p.Peer) {
	err := r.io.sendStatusResponse(r.store.Base(), r.store.Height(), peer.ID())
	if err != nil {
		r.logger.Error("Could not send status message to peer new", "src", peer.ID, "height", r.SyncHeight())
	}
	r.mtx.RLock()
	defer r.mtx.RUnlock()
	if r.events != nil {
		r.events <- bcAddNewPeer{peerID: peer.ID()}
	}
}

// RemovePeer implements Reactor interface.
func (r *BlockchainReactor) RemovePeer(peer p2p.Peer, reason interface{}) {
	r.mtx.RLock()
	defer r.mtx.RUnlock()
	if r.events != nil {
		r.events <- bcRemovePeer{
			peerID: peer.ID(),
			reason: reason,
		}
	}
}

// GetChannels implements Reactor
func (r *BlockchainReactor) GetChannels() []*p2p.ChannelDescriptor {
	return []*p2p.ChannelDescriptor{
		{
			ID:                  BlockchainChannel,
			Priority:            10,
			SendQueueCapacity:   2000,
			RecvBufferCapacity:  50 * 4096,
			RecvMessageCapacity: bc.MaxMsgSize,
		},
	}
}<|MERGE_RESOLUTION|>--- conflicted
+++ resolved
@@ -428,13 +428,8 @@
 	r.logger.Debug("Receive", "src", src.ID(), "chID", chID, "msg", msg)
 
 	switch msg := msg.(type) {
-<<<<<<< HEAD
 	case *bcproto.StatusRequest:
-		if err := r.io.sendStatusResponse(r.store.Height(), src.ID()); err != nil {
-=======
-	case *bcStatusRequestMessage:
 		if err := r.io.sendStatusResponse(r.store.Base(), r.store.Height(), src.ID()); err != nil {
->>>>>>> b76b270a
 			r.logger.Error("Could not send status message to peer", "src", src)
 		}
 
