--- conflicted
+++ resolved
@@ -276,14 +276,7 @@
 				}
 				return waitForBlock, err
 			case noBlockResponseEv:
-<<<<<<< HEAD
 				fsm.logger.Error("peer does not have requested block", "peer", data.peerID)
-=======
-				fsm.logger.Error("peer does not have requested block", "peer", data.peerID, "height", data.height)
-				fsm.pool.RemovePeer(data.peerID, fmt.Errorf("peer does not have block %d", data.height))
-				fsm.logger.Error("send peer error for", "peer", data.peerID)
-				fsm.toBcR.sendPeerError(fmt.Errorf("peer does not have block %d", data.height), data.peerID)
->>>>>>> f285aaff570a9c1c6c0c5ed9c5c5c95564a9e5f7
 
 				return waitForBlock, nil
 			case processedBlockEv:
