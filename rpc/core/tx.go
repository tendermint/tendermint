package core

import (
	"fmt"
	"sort"

	tmmath "github.com/tendermint/tendermint/libs/math"

	tmquery "github.com/tendermint/tendermint/libs/pubsub/query"
	ctypes "github.com/tendermint/tendermint/rpc/core/types"
	rpctypes "github.com/tendermint/tendermint/rpc/lib/types"
	"github.com/tendermint/tendermint/state/txindex/null"
	"github.com/tendermint/tendermint/types"
)

// Tx allows you to query the transaction results. `nil` could mean the
// transaction is in the mempool, invalidated, or was not sent in the first
// place.
// More: https://docs.tendermint.com/master/rpc/#/Info/tx
func Tx(ctx *rpctypes.Context, hash []byte, prove bool) (*ctypes.ResultTx, error) {
	// if index is disabled, return error
	if _, ok := txIndexer.(*null.TxIndex); ok {
		return nil, fmt.Errorf("transaction indexing is disabled")
	}

	r, err := txIndexer.Get(hash)
	if err != nil {
		return nil, err
	}

	if r == nil {
		return nil, fmt.Errorf("tx (%X) not found", hash)
	}

	height := r.Height
	index := r.Index

	var proof types.TxProof
	if prove {
		block := blockStore.LoadBlock(height)
		proof = block.Data.Txs.Proof(int(index)) // XXX: overflow on 32-bit machines
	}

	return &ctypes.ResultTx{
		Hash:     hash,
		Height:   height,
		Index:    index,
		TxResult: r.Result,
		Tx:       r.Tx,
		Proof:    proof,
	}, nil
}

// TxSearch allows you to query for multiple transactions results. It returns a
// list of transactions (maximum ?per_page entries) and the total count.
<<<<<<< HEAD
// More: https://tendermint.com/rpc/#/Info/tx_search
func TxSearch(ctx *rpctypes.Context, query string, prove bool, page, perPage int, orderBy string) (
	*ctypes.ResultTxSearch, error) {
=======
// More: https://docs.tendermint.com/master/rpc/#/Info/tx_search
func TxSearch(ctx *rpctypes.Context, query string, prove bool, page, perPage int) (*ctypes.ResultTxSearch, error) {
>>>>>>> 082e211e
	// if index is disabled, return error
	if _, ok := txIndexer.(*null.TxIndex); ok {
		return nil, fmt.Errorf("transaction indexing is disabled")
	}

	q, err := tmquery.New(query)
	if err != nil {
		return nil, err
	}

	results, err := txIndexer.Search(q)
	if err != nil {
		return nil, err
	}

	totalCount := len(results)
	perPage = validatePerPage(perPage)
	page, err = validatePage(page, perPage, totalCount)
	if err != nil {
		return nil, err
	}
	skipCount := validateSkipCount(page, perPage)

	apiResults := make([]*ctypes.ResultTx, tmmath.MinInt(perPage, totalCount-skipCount))
	var proof types.TxProof
	// if there's no tx in the results array, we don't need to loop through the apiResults array
	for i := 0; i < len(apiResults); i++ {
		r := results[skipCount+i]
		height := r.Height
		index := r.Index

		if prove {
			block := blockStore.LoadBlock(height)
			proof = block.Data.Txs.Proof(int(index)) // XXX: overflow on 32-bit machines
		}

		apiResults[i] = &ctypes.ResultTx{
			Hash:     r.Tx.Hash(),
			Height:   height,
			Index:    index,
			TxResult: r.Result,
			Tx:       r.Tx,
			Proof:    proof,
		}
	}

	if len(apiResults) > 1 {
		for _, item := range apiResults {
			if item != nil {
				apiResults = append(apiResults, item)
			}
		}

		if orderBy == "desc" {
			sort.Slice(apiResults, func(i, j int) bool {
				if apiResults[i].Height == apiResults[j].Height {
					return apiResults[i].Index > apiResults[j].Index
				}
				return apiResults[i].Height > apiResults[j].Height
			})
		} else {
			sort.Slice(apiResults, func(i, j int) bool {
				if apiResults[i].Height == apiResults[j].Height {
					return apiResults[i].Index < apiResults[j].Index
				}
				return apiResults[i].Height < apiResults[j].Height
			})
		}
	}

	return &ctypes.ResultTxSearch{Txs: apiResults, TotalCount: totalCount}, nil
}<|MERGE_RESOLUTION|>--- conflicted
+++ resolved
@@ -53,14 +53,9 @@
 
 // TxSearch allows you to query for multiple transactions results. It returns a
 // list of transactions (maximum ?per_page entries) and the total count.
-<<<<<<< HEAD
-// More: https://tendermint.com/rpc/#/Info/tx_search
+// More: https://docs.tendermint.com/master/rpc/#/Info/tx_search
 func TxSearch(ctx *rpctypes.Context, query string, prove bool, page, perPage int, orderBy string) (
 	*ctypes.ResultTxSearch, error) {
-=======
-// More: https://docs.tendermint.com/master/rpc/#/Info/tx_search
-func TxSearch(ctx *rpctypes.Context, query string, prove bool, page, perPage int) (*ctypes.ResultTxSearch, error) {
->>>>>>> 082e211e
 	// if index is disabled, return error
 	if _, ok := txIndexer.(*null.TxIndex); ok {
 		return nil, fmt.Errorf("transaction indexing is disabled")
