package core

import (
	cm "github.com/tendermint/tendermint/consensus"
	cmn "github.com/tendermint/tendermint/libs/common"
	ctypes "github.com/tendermint/tendermint/rpc/core/types"
	rpctypes "github.com/tendermint/tendermint/rpc/lib/types"
	sm "github.com/tendermint/tendermint/state"
	"github.com/tendermint/tendermint/types"
)

// Validators gets the validator set at the given block height.
// If no height is provided, it will fetch the current validator set.
// Note the validators are sorted by their address - this is the canonical
// order for the validators in the set as used in computing their Merkle root.
<<<<<<< HEAD
//
// ```shell
// curl 'localhost:26657/validators'
// ```
//
// ```go
// client := client.NewHTTP("tcp://0.0.0.0:26657", "/websocket")
// err := client.Start()
// if err != nil {
//   // handle error
// }
// defer client.Stop()
// state, err := client.Validators()
// ```
//
// The above command returns JSON structured like this:
//
// ```json
// {
// 	"error": "",
// 	"result": {
// 		"validators": [
// 			{
// 				"proposer_priority": "0",
// 				"voting_power": "10",
// 				"pub_key": {
// 					"data": "68DFDA7E50F82946E7E8546BED37944A422CD1B831E70DF66BA3B8430593944D",
// 					"type": "ed25519"
// 				},
// 				"address": "E89A51D60F68385E09E716D353373B11F8FACD62"
// 			}
// 		],
// 		"block_height": "5241"
// 	},
// 	"id": "",
// 	"jsonrpc": "2.0"
// }
// ```
// | Parameter | Type   | Default | Required | Description                                    |
// |-----------+--------+---------+----------+------------------------------------------------|
// | height    | int64  | 0       | false    | Height (0 means latest)                        |
// | page      | int    | 0       | false    | Page number (1-based)                          |
// | per_page  | int    | 30      | false    | Number of entries per page (max: 100)          |

func Validators(ctx *rpctypes.Context, heightPtr *int64, page, perPage int) (*ctypes.ResultValidators, error) {
=======
// More: https://tendermint.com/rpc/#/Info/validators
func Validators(ctx *rpctypes.Context, heightPtr *int64) (*ctypes.ResultValidators, error) {
>>>>>>> b43da179
	// The latest validator that we know is the
	// NextValidator of the last block.
	height := consensusState.GetState().LastBlockHeight + 1
	height, err := getHeight(height, heightPtr)
	if err != nil {
		return nil, err
	}

	validators, err := sm.LoadValidators(stateDB, height)
	if err != nil {
		return nil, err
	}

	totalCount := len(validators.Validators)
	perPage = validatePerPage(perPage)
	page, err = validatePage(page, perPage, totalCount)
	if err != nil {
		return nil, err
	}

	skipCount := validateSkipCount(page, perPage)

	v := validators.Validators[skipCount : skipCount+cmn.MinInt(perPage, totalCount-skipCount)]

	return &ctypes.ResultValidators{
		BlockHeight: height,
		Validators:  v}, nil
}

// DumpConsensusState dumps consensus state.
// UNSTABLE
// More: https://tendermint.com/rpc/#/Info/dump_consensus_state
func DumpConsensusState(ctx *rpctypes.Context) (*ctypes.ResultDumpConsensusState, error) {
	// Get Peer consensus states.
	peers := p2pPeers.Peers().List()
	peerStates := make([]ctypes.PeerStateInfo, len(peers))
	for i, peer := range peers {
		peerState, ok := peer.Get(types.PeerStateKey).(*cm.PeerState)
		if !ok { // peer does not have a state yet
			continue
		}
		peerStateJSON, err := peerState.ToJSON()
		if err != nil {
			return nil, err
		}
		peerStates[i] = ctypes.PeerStateInfo{
			// Peer basic info.
			NodeAddress: peer.SocketAddr().String(),
			// Peer consensus state.
			PeerState: peerStateJSON,
		}
	}
	// Get self round state.
	roundState, err := consensusState.GetRoundStateJSON()
	if err != nil {
		return nil, err
	}
	return &ctypes.ResultDumpConsensusState{
		RoundState: roundState,
		Peers:      peerStates}, nil
}

// ConsensusState returns a concise summary of the consensus state.
// UNSTABLE
// More: https://tendermint.com/rpc/#/Info/consensus_state
func ConsensusState(ctx *rpctypes.Context) (*ctypes.ResultConsensusState, error) {
	// Get self round state.
	bz, err := consensusState.GetRoundStateSimpleJSON()
	return &ctypes.ResultConsensusState{RoundState: bz}, err
}

// ConsensusParams gets the consensus parameters  at the given block height.
// If no height is provided, it will fetch the current consensus params.
// More: https://tendermint.com/rpc/#/Info/consensus_params
func ConsensusParams(ctx *rpctypes.Context, heightPtr *int64) (*ctypes.ResultConsensusParams, error) {
	height := consensusState.GetState().LastBlockHeight + 1
	height, err := getHeight(height, heightPtr)
	if err != nil {
		return nil, err
	}

	consensusparams, err := sm.LoadConsensusParams(stateDB, height)
	if err != nil {
		return nil, err
	}
	return &ctypes.ResultConsensusParams{
		BlockHeight:     height,
		ConsensusParams: consensusparams}, nil
}<|MERGE_RESOLUTION|>--- conflicted
+++ resolved
@@ -13,56 +13,8 @@
 // If no height is provided, it will fetch the current validator set.
 // Note the validators are sorted by their address - this is the canonical
 // order for the validators in the set as used in computing their Merkle root.
-<<<<<<< HEAD
-//
-// ```shell
-// curl 'localhost:26657/validators'
-// ```
-//
-// ```go
-// client := client.NewHTTP("tcp://0.0.0.0:26657", "/websocket")
-// err := client.Start()
-// if err != nil {
-//   // handle error
-// }
-// defer client.Stop()
-// state, err := client.Validators()
-// ```
-//
-// The above command returns JSON structured like this:
-//
-// ```json
-// {
-// 	"error": "",
-// 	"result": {
-// 		"validators": [
-// 			{
-// 				"proposer_priority": "0",
-// 				"voting_power": "10",
-// 				"pub_key": {
-// 					"data": "68DFDA7E50F82946E7E8546BED37944A422CD1B831E70DF66BA3B8430593944D",
-// 					"type": "ed25519"
-// 				},
-// 				"address": "E89A51D60F68385E09E716D353373B11F8FACD62"
-// 			}
-// 		],
-// 		"block_height": "5241"
-// 	},
-// 	"id": "",
-// 	"jsonrpc": "2.0"
-// }
-// ```
-// | Parameter | Type   | Default | Required | Description                                    |
-// |-----------+--------+---------+----------+------------------------------------------------|
-// | height    | int64  | 0       | false    | Height (0 means latest)                        |
-// | page      | int    | 0       | false    | Page number (1-based)                          |
-// | per_page  | int    | 30      | false    | Number of entries per page (max: 100)          |
-
+// More: https://tendermint.com/rpc/#/Info/validators
 func Validators(ctx *rpctypes.Context, heightPtr *int64, page, perPage int) (*ctypes.ResultValidators, error) {
-=======
-// More: https://tendermint.com/rpc/#/Info/validators
-func Validators(ctx *rpctypes.Context, heightPtr *int64) (*ctypes.ResultValidators, error) {
->>>>>>> b43da179
 	// The latest validator that we know is the
 	// NextValidator of the last block.
 	height := consensusState.GetState().LastBlockHeight + 1
