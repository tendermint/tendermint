--- conflicted
+++ resolved
@@ -195,21 +195,13 @@
 	subCtx, cancel := context.WithTimeout(context.Background(), subscribeTimeout)
 	defer cancel()
 	q := types.EventQueryTxFor(tx)
-<<<<<<< HEAD
 	deliverTxSub, err := eventBus.Subscribe(subCtx, subscriber, q)
-=======
-	deliverTxSub, err := eventBus.Subscribe(ctx, "mempool", q)
->>>>>>> 52771e12
 	if err != nil {
 		err = errors.Wrap(err, "failed to subscribe to tx")
 		logger.Error("Error on broadcast_tx_commit", "err", err)
 		return nil, err
 	}
-<<<<<<< HEAD
 	defer eventBus.Unsubscribe(context.Background(), subscriber, q)
-=======
-	defer eventBus.Unsubscribe(context.Background(), "mempool", q)
->>>>>>> 52771e12
 
 	// Broadcast tx and wait for CheckTx result
 	checkTxResCh := make(chan *abci.Response, 1)
@@ -248,11 +240,7 @@
 			DeliverTx: abci.ResponseDeliverTx{},
 			Hash:      tx.Hash(),
 		}, err
-<<<<<<< HEAD
 	case <-time.After(config.TimeoutBroadcastTxCommit):
-=======
-	case <-time.After(deliverTxTimeout):
->>>>>>> 52771e12
 		err = errors.New("Timed out waiting for tx to be included in a block")
 		logger.Error("Error on broadcastTxCommit", "err", err)
 		return &ctypes.ResultBroadcastTxCommit{
@@ -299,12 +287,7 @@
 // | Parameter | Type | Default | Required | Description                          |
 // |-----------+------+---------+----------+--------------------------------------|
 // | limit     | int  | 30      | false    | Maximum number of entries (max: 100) |
-<<<<<<< HEAD
-// ```
 func UnconfirmedTxs(ctx *rpctypes.Context, limit int) (*ctypes.ResultUnconfirmedTxs, error) {
-=======
-func UnconfirmedTxs(limit int) (*ctypes.ResultUnconfirmedTxs, error) {
->>>>>>> 52771e12
 	// reuse per_page validator
 	limit = validatePerPage(limit)
 
@@ -346,14 +329,9 @@
 //   }
 // }
 // ```
-<<<<<<< HEAD
 func NumUnconfirmedTxs(ctx *rpctypes.Context) (*ctypes.ResultUnconfirmedTxs, error) {
-	return &ctypes.ResultUnconfirmedTxs{N: mempool.Size()}, nil
-=======
-func NumUnconfirmedTxs() (*ctypes.ResultUnconfirmedTxs, error) {
 	return &ctypes.ResultUnconfirmedTxs{
 		Count:      mempool.Size(),
 		Total:      mempool.Size(),
 		TotalBytes: mempool.TxsBytes()}, nil
->>>>>>> 52771e12
 }