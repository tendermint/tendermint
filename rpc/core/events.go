package core

import (
	"context"
	"fmt"
	"time"

	tmpubsub "github.com/tendermint/tendermint/libs/pubsub"
	tmquery "github.com/tendermint/tendermint/libs/pubsub/query"
	ctypes "github.com/tendermint/tendermint/rpc/core/types"
	rpctypes "github.com/tendermint/tendermint/rpc/jsonrpc/types"
)

const (
	// Buffer on the Tendermint (server) side to allow some slowness in clients.
	subBufferSize = 100
)

// Subscribe for events via WebSocket.
// More: https://docs.tendermint.com/master/rpc/#/Websocket/subscribe
func (env *Environment) Subscribe(ctx *rpctypes.Context, query string) (*ctypes.ResultSubscribe, error) {
	addr := ctx.RemoteAddr()

	if env.EventBus.NumClients() >= env.Config.MaxSubscriptionClients {
		return nil, fmt.Errorf("max_subscription_clients %d reached", env.Config.MaxSubscriptionClients)
	} else if env.EventBus.NumClientSubscriptions(addr) >= env.Config.MaxSubscriptionsPerClient {
		return nil, fmt.Errorf("max_subscriptions_per_client %d reached", env.Config.MaxSubscriptionsPerClient)
	}

	env.Logger.Info("Subscribe to query", "remote", addr, "query", query)

	q, err := tmquery.New(query)
	if err != nil {
		return nil, fmt.Errorf("failed to parse query: %w", err)
	}

	subCtx, cancel := context.WithTimeout(ctx.Context(), SubscribeTimeout)
	defer cancel()

	sub, err := env.EventBus.Subscribe(subCtx, addr, q, subBufferSize)
	if err != nil {
		return nil, err
	}

	// Capture the current ID, since it can change in the future.
	subscriptionID := ctx.JSONReq.ID
	go func() {
		for {
			select {
			case msg := <-sub.Out():
				var (
					resultEvent = &ctypes.ResultEvent{Query: query, Data: msg.Data(), Events: msg.Events()}
					resp        = rpctypes.NewRPCSuccessResponse(subscriptionID, resultEvent)
				)
				writeCtx, cancel := context.WithTimeout(context.Background(), 10*time.Second)
				defer cancel()
				if err := ctx.WSConn.WriteRPCResponse(writeCtx, resp); err != nil {
					env.Logger.Info("Can't write response (slow client)",
						"to", addr, "subscriptionID", subscriptionID, "err", err)
				}
			case <-sub.Canceled():
				if sub.Err() != tmpubsub.ErrUnsubscribed {
					var reason string
					if sub.Err() == nil {
						reason = "Tendermint exited"
					} else {
						reason = sub.Err().Error()
					}
					var (
						err  = fmt.Errorf("subscription was canceled (reason: %s)", reason)
						resp = rpctypes.RPCServerError(subscriptionID, err)
					)
					if ok := ctx.WSConn.TryWriteRPCResponse(resp); !ok {
						env.Logger.Info("Can't write response (slow client)",
							"to", addr, "subscriptionID", subscriptionID, "err", err)
					}
				}
				return
			}
		}
	}()

	return &ctypes.ResultSubscribe{}, nil
}

// Unsubscribe from events via WebSocket.
// More: https://docs.tendermint.com/master/rpc/#/Websocket/unsubscribe
<<<<<<< HEAD
func Unsubscribe(ctx *rpctypes.Context, query string) (*ctypes.ResultUnsubscribe, error) {
	args := tmpubsub.UnsubscribeArgs{Subscriber: ctx.RemoteAddr()}
	env.Logger.Info("Unsubscribe from query", "remote", args.Subscriber, "subscription", query)

	var err error
	args.Query, err = tmquery.New(query)
=======
func (env *Environment) Unsubscribe(ctx *rpctypes.Context, query string) (*ctypes.ResultUnsubscribe, error) {
	addr := ctx.RemoteAddr()
	env.Logger.Info("Unsubscribe from query", "remote", addr, "query", query)
	q, err := tmquery.New(query)
>>>>>>> 7cc32f3f
	if err != nil {
		args.ID = query
	}

	err = env.EventBus.Unsubscribe(context.Background(), args)
	if err != nil {
		return nil, err
	}
	return &ctypes.ResultUnsubscribe{}, nil
}

// UnsubscribeAll from all events via WebSocket.
// More: https://docs.tendermint.com/master/rpc/#/Websocket/unsubscribe_all
func (env *Environment) UnsubscribeAll(ctx *rpctypes.Context) (*ctypes.ResultUnsubscribe, error) {
	addr := ctx.RemoteAddr()
	env.Logger.Info("Unsubscribe from all", "remote", addr)
	err := env.EventBus.UnsubscribeAll(context.Background(), addr)
	if err != nil {
		return nil, err
	}
	return &ctypes.ResultUnsubscribe{}, nil
}<|MERGE_RESOLUTION|>--- conflicted
+++ resolved
@@ -85,24 +85,18 @@
 
 // Unsubscribe from events via WebSocket.
 // More: https://docs.tendermint.com/master/rpc/#/Websocket/unsubscribe
-<<<<<<< HEAD
-func Unsubscribe(ctx *rpctypes.Context, query string) (*ctypes.ResultUnsubscribe, error) {
+func (env *Environment) Unsubscribe(ctx *rpctypes.Context, query string) (*ctypes.ResultUnsubscribe, error) {
 	args := tmpubsub.UnsubscribeArgs{Subscriber: ctx.RemoteAddr()}
 	env.Logger.Info("Unsubscribe from query", "remote", args.Subscriber, "subscription", query)
 
 	var err error
 	args.Query, err = tmquery.New(query)
-=======
-func (env *Environment) Unsubscribe(ctx *rpctypes.Context, query string) (*ctypes.ResultUnsubscribe, error) {
-	addr := ctx.RemoteAddr()
-	env.Logger.Info("Unsubscribe from query", "remote", addr, "query", query)
-	q, err := tmquery.New(query)
->>>>>>> 7cc32f3f
+
 	if err != nil {
 		args.ID = query
 	}
 
-	err = env.EventBus.Unsubscribe(context.Background(), args)
+	err = env.EventBus.Unsubscribe(ctx.Context(), args)
 	if err != nil {
 		return nil, err
 	}
@@ -114,7 +108,7 @@
 func (env *Environment) UnsubscribeAll(ctx *rpctypes.Context) (*ctypes.ResultUnsubscribe, error) {
 	addr := ctx.RemoteAddr()
 	env.Logger.Info("Unsubscribe from all", "remote", addr)
-	err := env.EventBus.UnsubscribeAll(context.Background(), addr)
+	err := env.EventBus.UnsubscribeAll(ctx.Context(), addr)
 	if err != nil {
 		return nil, err
 	}
