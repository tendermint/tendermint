--- conflicted
+++ resolved
@@ -111,53 +111,7 @@
 // Results are for the height of the block containing the txs.
 // Thus response.results.deliver_tx[5] is the results of executing
 // getBlock(h).Txs[5]
-<<<<<<< HEAD
-//
-// ```shell
-// curl 'localhost:26657/block_results?height=10'
-// ```
-//
-// ```go
-// client := client.NewHTTP("tcp://0.0.0.0:26657", "/websocket")
-// err := client.Start()
-// if err != nil {
-//   // handle error
-// }
-// defer client.Stop()
-// info, err := client.BlockResults(10)
-// ```
-//
-//
-// > The above command returns JSON structured like this:
-//
-// ```json
-// {
-//   "jsonrpc": "2.0",
-//   "id": "",
-//   "result": {
-//     "height": "39",
-//     "results": {
-//       "deliver_tx": [
-//         {
-//           "events": [
-//             {
-//               "key": "YXBwLmNyZWF0b3I=",
-//               "value": "Q29zbW9zaGkgTmV0b3dva28="
-//             }
-//           ]
-//         }
-//       ],
-//       "end_block": {
-//         "validator_updates": null
-//       },
-//       "begin_block": {}
-//     }
-//   }
-// }
-// ```
-=======
 // More: https://tendermint.com/rpc/#/Info/block_results
->>>>>>> e71a2b16
 func BlockResults(ctx *rpctypes.Context, heightPtr *int64) (*ctypes.ResultBlockResults, error) {
 	storeHeight := blockStore.Height()
 	height, err := getHeight(storeHeight, heightPtr)
