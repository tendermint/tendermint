package core

import (
	"bytes"
	"time"

	tmbytes "github.com/tendermint/tendermint/libs/bytes"
	"github.com/tendermint/tendermint/p2p"
	ctypes "github.com/tendermint/tendermint/rpc/core/types"
	rpctypes "github.com/tendermint/tendermint/rpc/jsonrpc/types"
	"github.com/tendermint/tendermint/types"
)

// Status returns Tendermint status including node info, pubkey, latest block
// hash, app hash, block height and time.
// More: https://docs.tendermint.com/master/rpc/#/Info/status
func Status(ctx *rpctypes.Context) (*ctypes.ResultStatus, error) {
	var (
		earliestBlockHash     tmbytes.HexBytes
		earliestAppHash       tmbytes.HexBytes
		earliestBlockTimeNano int64

		earliestBlockHeight = env.BlockStore.Base()
	)

	if earliestBlockMeta := env.BlockStore.LoadBlockMeta(earliestBlockHeight); earliestBlockMeta != nil {
		earliestAppHash = earliestBlockMeta.Header.AppHash
		earliestBlockHash = earliestBlockMeta.BlockID.Hash
		earliestBlockTimeNano = earliestBlockMeta.Header.Time.UnixNano()
	}

	var (
		latestBlockHash     tmbytes.HexBytes
		latestAppHash       tmbytes.HexBytes
		latestBlockTimeNano int64

		latestHeight = env.BlockStore.Height()
	)

	if latestHeight != 0 {
		latestBlockMeta := env.BlockStore.LoadBlockMeta(latestHeight)
		if latestBlockMeta != nil {
			latestBlockHash = latestBlockMeta.BlockID.Hash
			latestAppHash = latestBlockMeta.Header.AppHash
			latestBlockTimeNano = latestBlockMeta.Header.Time.UnixNano()
		}
	}

	// Return the very last voting power, not the voting power of this validator
	// during the last block.
	var votingPower int64
	if val := validatorAtHeight(latestUncommittedHeight()); val != nil {
		votingPower = val.VotingPower
	}
	validatorInfo := ctypes.ValidatorInfo{}
	if env.PubKey != nil {
		validatorInfo = ctypes.ValidatorInfo{
			Address:     env.PubKey.Address(),
			PubKey:      env.PubKey,
			VotingPower: votingPower,
		}
	}
	result := &ctypes.ResultStatus{
		NodeInfo: env.P2PTransport.NodeInfo().(p2p.DefaultNodeInfo),
		SyncInfo: ctypes.SyncInfo{
			LatestBlockHash:     latestBlockHash,
			LatestAppHash:       latestAppHash,
			LatestBlockHeight:   latestHeight,
			LatestBlockTime:     time.Unix(0, latestBlockTimeNano),
			EarliestBlockHash:   earliestBlockHash,
			EarliestAppHash:     earliestAppHash,
			EarliestBlockHeight: earliestBlockHeight,
			EarliestBlockTime:   time.Unix(0, earliestBlockTimeNano),
			CatchingUp:          env.ConsensusReactor.WaitSync(),
		},
		ValidatorInfo: validatorInfo,
	}

	return result, nil
}

func validatorAtHeight(h int64) *types.Validator {
<<<<<<< HEAD
	valsWithH, err := sm.LoadValidators(env.StateDB, h)
=======
	vals, err := env.StateStore.LoadValidators(h)
>>>>>>> 5e09fb2d
	if err != nil {
		return nil
	}
	if env.PubKey == nil {
		return nil
	}
	privValAddress := env.PubKey.Address()

	// If we're still at height h, search in the current validator set.
	lastBlockHeight, vals := env.ConsensusState.GetValidators()
	if lastBlockHeight == h {
		for _, val := range vals {
			if bytes.Equal(val.Address, privValAddress) {
				return val
			}
		}
	}

	_, val := valsWithH.GetByAddress(privValAddress)
	return val
}<|MERGE_RESOLUTION|>--- conflicted
+++ resolved
@@ -80,11 +80,7 @@
 }
 
 func validatorAtHeight(h int64) *types.Validator {
-<<<<<<< HEAD
-	valsWithH, err := sm.LoadValidators(env.StateDB, h)
-=======
-	vals, err := env.StateStore.LoadValidators(h)
->>>>>>> 5e09fb2d
+	valsWithH, err := env.StateStore.LoadValidators(h)
 	if err != nil {
 		return nil
 	}
