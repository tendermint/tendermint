package core

import (
	"time"

	tmbytes "github.com/tendermint/tendermint/libs/bytes"
	"github.com/tendermint/tendermint/p2p"
	ctypes "github.com/tendermint/tendermint/rpc/core/types"
	rpctypes "github.com/tendermint/tendermint/rpc/jsonrpc/types"
	sm "github.com/tendermint/tendermint/state"
	"github.com/tendermint/tendermint/types"
)

// Status returns Tendermint status including node info, pubkey, latest block
// hash, app hash, block height and time.
// More: https://docs.tendermint.com/master/rpc/#/Info/status
func Status(ctx *rpctypes.Context) (*ctypes.ResultStatus, error) {
	var (
		earliestBlockHash     tmbytes.HexBytes
		earliestAppHash       tmbytes.HexBytes
		earliestBlockTimeNano int64

		earliestBlockHeight = env.BlockStore.Base()
	)

	if earliestBlockMeta := env.BlockStore.LoadBlockMeta(earliestBlockHeight); earliestBlockMeta != nil {
		earliestAppHash = earliestBlockMeta.Header.AppHash
		earliestBlockHash = earliestBlockMeta.BlockID.Hash
		earliestBlockTimeNano = earliestBlockMeta.Header.Time.UnixNano()
	}

	var (
		latestBlockHash     tmbytes.HexBytes
		latestAppHash       tmbytes.HexBytes
		latestBlockTimeNano int64

		latestHeight = env.BlockStore.Height()
	)

	if latestHeight != 0 {
		latestBlockMeta := env.BlockStore.LoadBlockMeta(latestHeight)
		if latestBlockMeta != nil {
			latestBlockHash = latestBlockMeta.BlockID.Hash
			latestAppHash = latestBlockMeta.Header.AppHash
			latestBlockTimeNano = latestBlockMeta.Header.Time.UnixNano()
		}
	}

	// Return the very last voting power, not the voting power of this validator
	// during the last block.
	var votingPower int64
	if val := validatorAtHeight(latestUncommittedHeight()); val != nil {
		votingPower = val.VotingPower
	}

	result := &ctypes.ResultStatus{
		NodeInfo: env.P2PTransport.NodeInfo().(p2p.DefaultNodeInfo),
		SyncInfo: ctypes.SyncInfo{
			LatestBlockHash:     latestBlockHash,
			LatestAppHash:       latestAppHash,
			LatestBlockHeight:   latestHeight,
			LatestBlockTime:     time.Unix(0, latestBlockTimeNano),
			EarliestBlockHash:   earliestBlockHash,
			EarliestAppHash:     earliestAppHash,
			EarliestBlockHeight: earliestBlockHeight,
			EarliestBlockTime:   time.Unix(0, earliestBlockTimeNano),
			CatchingUp:          env.ConsensusReactor.WaitSync(),
		},
		ValidatorInfo: ctypes.ValidatorInfo{
			Address:     env.PubKey.Address(),
			PubKey:      env.PubKey,
			VotingPower: votingPower,
		},
	}

	return result, nil
}

func validatorAtHeight(h int64) *types.Validator {
<<<<<<< HEAD
	privValAddress := env.PubKey.Address()

	// If we're still at height h, search in the current validator set.
	lastBlockHeight, vals := env.ConsensusState.GetValidators()
	if lastBlockHeight == h {
		for _, val := range vals {
			if bytes.Equal(val.Address, privValAddress) {
				return val
			}
		}
	}

	// If we've moved to the next height, retrieve the validator set from DB.
	if lastBlockHeight > h {
		vals, err := sm.LoadValidators(env.StateDB, h)
		if err != nil {
			return nil // should not happen
		}
		_, val, _ := vals.GetByAddress(privValAddress)
		return val
=======
	vals, err := sm.LoadValidators(env.StateDB, h)
	if err != nil {
		return nil
>>>>>>> 9149ee7d
	}
	privValAddress := env.PubKey.Address()
	_, val := vals.GetByAddress(privValAddress)
	return val
}<|MERGE_RESOLUTION|>--- conflicted
+++ resolved
@@ -77,34 +77,11 @@
 }
 
 func validatorAtHeight(h int64) *types.Validator {
-<<<<<<< HEAD
-	privValAddress := env.PubKey.Address()
-
-	// If we're still at height h, search in the current validator set.
-	lastBlockHeight, vals := env.ConsensusState.GetValidators()
-	if lastBlockHeight == h {
-		for _, val := range vals {
-			if bytes.Equal(val.Address, privValAddress) {
-				return val
-			}
-		}
-	}
-
-	// If we've moved to the next height, retrieve the validator set from DB.
-	if lastBlockHeight > h {
-		vals, err := sm.LoadValidators(env.StateDB, h)
-		if err != nil {
-			return nil // should not happen
-		}
-		_, val, _ := vals.GetByAddress(privValAddress)
-		return val
-=======
 	vals, err := sm.LoadValidators(env.StateDB, h)
 	if err != nil {
 		return nil
->>>>>>> 9149ee7d
 	}
 	privValAddress := env.PubKey.Address()
-	_, val := vals.GetByAddress(privValAddress)
+	_, val, _ := vals.GetByAddress(privValAddress)
 	return val
 }