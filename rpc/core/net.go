package core

import (
	"fmt"

	"github.com/pkg/errors"

	"github.com/tendermint/tendermint/p2p"
	ctypes "github.com/tendermint/tendermint/rpc/core/types"
	rpctypes "github.com/tendermint/tendermint/rpc/lib/types"
)

// Get network info.
//
// ```shell
// curl 'localhost:26657/net_info'
// ```
//
// ```go
// client := client.NewHTTP("tcp://0.0.0.0:26657", "/websocket")
// err := client.Start()
// if err != nil {
//   // handle error
// }
// defer client.Stop()
// info, err := client.NetInfo()
// ```
//
// > The above command returns JSON structured like this:
//
// ```json
// {
//   "jsonrpc": "2.0",
//   "id": "",
//   "result": {
//   	"listening": true,
//   	"listeners": [
//   		"Listener(@)"
//   	],
//   	"n_peers": "3",
//   	"peers": [
//   		{
//   			"node_info": {
//   				"protocol_version": {
//   					"p2p": "7",
//   					"block": "8",
//   					"app": "1"
//   				},
//   				"id": "93529da3435c090d02251a050342b6a488d4ab56",
//   				"listen_addr": "tcp://0.0.0.0:26656",
//   				"network": "chain-RFo6qC",
//   				"version": "0.30.0",
//   				"channels": "4020212223303800",
//   				"moniker": "fc89e4ed23f2",
//   				"other": {
//   					"tx_index": "on",
//   					"rpc_address": "tcp://0.0.0.0:26657"
//   				}
//   			},
//   			"is_outbound": true,
//   			"connection_status": {
//   				"Duration": "3475230558",
//   				"SendMonitor": {
//   					"Active": true,
//   					"Start": "2019-02-14T12:40:47.52Z",
//   					"Duration": "3480000000",
//   					"Idle": "240000000",
//   					"Bytes": "4512",
//   					"Samples": "9",
//   					"InstRate": "1338",
//   					"CurRate": "2046",
//   					"AvgRate": "1297",
//   					"PeakRate": "6570",
//   					"BytesRem": "0",
//   					"TimeRem": "0",
//   					"Progress": 0
//   				},
//   				"RecvMonitor": {
//   					"Active": true,
//   					"Start": "2019-02-14T12:40:47.52Z",
//   					"Duration": "3480000000",
//   					"Idle": "280000000",
//   					"Bytes": "4489",
//   					"Samples": "10",
//   					"InstRate": "1821",
//   					"CurRate": "1663",
//   					"AvgRate": "1290",
//   					"PeakRate": "5512",
//   					"BytesRem": "0",
//   					"TimeRem": "0",
//   					"Progress": 0
//   				},
//   				"Channels": [
//   					{
//   						"ID": 48,
//   						"SendQueueCapacity": "1",
//   						"SendQueueSize": "0",
//   						"Priority": "5",
//   						"RecentlySent": "0"
//   					},
//   					{
//   						"ID": 64,
//   						"SendQueueCapacity": "1000",
//   						"SendQueueSize": "0",
//   						"Priority": "10",
//   						"RecentlySent": "14"
//   					},
//   					{
//   						"ID": 32,
//   						"SendQueueCapacity": "100",
//   						"SendQueueSize": "0",
//   						"Priority": "5",
//   						"RecentlySent": "619"
//   					},
//   					{
//   						"ID": 33,
//   						"SendQueueCapacity": "100",
//   						"SendQueueSize": "0",
//   						"Priority": "10",
//   						"RecentlySent": "1363"
//   					},
//   					{
//   						"ID": 34,
//   						"SendQueueCapacity": "100",
//   						"SendQueueSize": "0",
//   						"Priority": "5",
//   						"RecentlySent": "2145"
//   					},
//   					{
//   						"ID": 35,
//   						"SendQueueCapacity": "2",
//   						"SendQueueSize": "0",
//   						"Priority": "1",
//   						"RecentlySent": "0"
//   					},
//   					{
//   						"ID": 56,
//   						"SendQueueCapacity": "1",
//   						"SendQueueSize": "0",
//   						"Priority": "5",
//   						"RecentlySent": "0"
//   					},
//   					{
//   						"ID": 0,
//   						"SendQueueCapacity": "10",
//   						"SendQueueSize": "0",
//   						"Priority": "1",
//   						"RecentlySent": "10"
//   					}
//   				]
//   			},
//   			"remote_ip": "192.167.10.3"
//   		},
//      ...
//   }
// ```
<<<<<<< HEAD
func NetInfo(ctx *rpctypes.Context) (*ctypes.ResultNetInfo, error) {
	peers := []ctypes.Peer{}
=======
func NetInfo() (*ctypes.ResultNetInfo, error) {
	out, in, _ := p2pPeers.NumPeers()
	peers := make([]ctypes.Peer, 0, out+in)
>>>>>>> a52b6e9f
	for _, peer := range p2pPeers.Peers().List() {
		nodeInfo, ok := peer.NodeInfo().(p2p.DefaultNodeInfo)
		if !ok {
			return nil, fmt.Errorf("peer.NodeInfo() is not DefaultNodeInfo")
		}
		peers = append(peers, ctypes.Peer{
			NodeInfo:         nodeInfo,
			IsOutbound:       peer.IsOutbound(),
			ConnectionStatus: peer.Status(),
			RemoteIP:         peer.RemoteIP().String(),
		})
	}
	// TODO: Should we include PersistentPeers and Seeds in here?
	// PRO: useful info
	// CON: privacy
	return &ctypes.ResultNetInfo{
		Listening: p2pTransport.IsListening(),
		Listeners: p2pTransport.Listeners(),
		NPeers:    len(peers),
		Peers:     peers,
	}, nil
}

func UnsafeDialSeeds(ctx *rpctypes.Context, seeds []string) (*ctypes.ResultDialSeeds, error) {
	if len(seeds) == 0 {
		return &ctypes.ResultDialSeeds{}, errors.New("No seeds provided")
	}
	// starts go routines to dial each peer after random delays
	logger.Info("DialSeeds", "addrBook", addrBook, "seeds", seeds)
	err := p2pPeers.DialPeersAsync(addrBook, seeds, false)
	if err != nil {
		return &ctypes.ResultDialSeeds{}, err
	}
	return &ctypes.ResultDialSeeds{Log: "Dialing seeds in progress. See /net_info for details"}, nil
}

func UnsafeDialPeers(ctx *rpctypes.Context, peers []string, persistent bool) (*ctypes.ResultDialPeers, error) {
	if len(peers) == 0 {
		return &ctypes.ResultDialPeers{}, errors.New("No peers provided")
	}
	// starts go routines to dial each peer after random delays
	logger.Info("DialPeers", "addrBook", addrBook, "peers", peers, "persistent", persistent)
	err := p2pPeers.DialPeersAsync(addrBook, peers, persistent)
	if err != nil {
		return &ctypes.ResultDialPeers{}, err
	}
	return &ctypes.ResultDialPeers{Log: "Dialing peers in progress. See /net_info for details"}, nil
}

// Get genesis file.
//
// ```shell
// curl 'localhost:26657/genesis'
// ```
//
// ```go
// client := client.NewHTTP("tcp://0.0.0.0:26657", "/websocket")
// err := client.Start()
// if err != nil {
//   // handle error
// }
// defer client.Stop()
// genesis, err := client.Genesis()
// ```
//
// > The above command returns JSON structured like this:
//
// ```json
// {
// 	"error": "",
// 	"result": {
// 		"genesis": {
// 			"app_hash": "",
// 			"validators": [
// 				{
// 					"name": "",
// 					"power": "10",
// 					"pub_key": {
// 						"data": "68DFDA7E50F82946E7E8546BED37944A422CD1B831E70DF66BA3B8430593944D",
// 						"type": "ed25519"
// 					}
// 				}
// 			],
// 			"chain_id": "test-chain-6UTNIN",
// 			"genesis_time": "2017-05-29T15:05:41.671Z"
// 		}
// 	},
// 	"id": "",
// 	"jsonrpc": "2.0"
// }
// ```
func Genesis(ctx *rpctypes.Context) (*ctypes.ResultGenesis, error) {
	return &ctypes.ResultGenesis{Genesis: genDoc}, nil
}<|MERGE_RESOLUTION|>--- conflicted
+++ resolved
@@ -154,14 +154,9 @@
 //      ...
 //   }
 // ```
-<<<<<<< HEAD
 func NetInfo(ctx *rpctypes.Context) (*ctypes.ResultNetInfo, error) {
-	peers := []ctypes.Peer{}
-=======
-func NetInfo() (*ctypes.ResultNetInfo, error) {
-	out, in, _ := p2pPeers.NumPeers()
+  out, in, _ := p2pPeers.NumPeers()
 	peers := make([]ctypes.Peer, 0, out+in)
->>>>>>> a52b6e9f
 	for _, peer := range p2pPeers.Peers().List() {
 		nodeInfo, ok := peer.NodeInfo().(p2p.DefaultNodeInfo)
 		if !ok {
