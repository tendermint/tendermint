--- conflicted
+++ resolved
@@ -26,12 +26,8 @@
 	"check_tx":             rpc.NewRPCFunc(CheckTx, "tx"),
 	"tx":                   rpc.NewRPCFunc(Tx, "hash,prove"),
 	"tx_search":            rpc.NewRPCFunc(TxSearch, "query,prove,page,per_page,order_by"),
-<<<<<<< HEAD
+	"block_search":         rpc.NewRPCFunc(BlockSearch, "query,page,per_page,order_by"),
 	"validators":           rpc.NewRPCFunc(Validators, "height,page,per_page,request_threshold_public_key"),
-=======
-	"block_search":         rpc.NewRPCFunc(BlockSearch, "query,page,per_page,order_by"),
-	"validators":           rpc.NewRPCFunc(Validators, "height,page,per_page"),
->>>>>>> e54fdb62
 	"dump_consensus_state": rpc.NewRPCFunc(DumpConsensusState, ""),
 	"consensus_state":      rpc.NewRPCFunc(ConsensusState, ""),
 	"consensus_params":     rpc.NewRPCFunc(ConsensusParams, "height"),
