--- conflicted
+++ resolved
@@ -101,91 +101,6 @@
 		_, err := rpchttp.NewWithClient("http://example.com", nil)
 		require.Error(t, err)
 
-<<<<<<< HEAD
-func TestDumpConsensusState(t *testing.T) {
-	ctx, cancel := context.WithCancel(context.Background())
-	defer cancel()
-
-	n, conf := NodeSuite(t)
-	for i, c := range GetClients(t, n, conf) {
-		// FIXME: fix server so it doesn't panic on invalid input
-		nc, ok := c.(client.NetworkClient)
-		require.True(t, ok, "%d", i)
-		cons, err := nc.DumpConsensusState(ctx)
-		require.Nil(t, err, "%d: %+v", i, err)
-		assert.NotEmpty(t, cons.RoundState)
-		assert.Empty(t, cons.Peers)
-	}
-}
-
-func TestConsensusState(t *testing.T) {
-	ctx, cancel := context.WithCancel(context.Background())
-	defer cancel()
-
-	n, conf := NodeSuite(t)
-
-	for i, c := range GetClients(t, n, conf) {
-		// FIXME: fix server so it doesn't panic on invalid input
-		nc, ok := c.(client.NetworkClient)
-		require.True(t, ok, "%d", i)
-		cons, err := nc.ConsensusState(ctx)
-		require.Nil(t, err, "%d: %+v", i, err)
-		assert.NotEmpty(t, cons.RoundState)
-	}
-}
-
-func TestHealth(t *testing.T) {
-	ctx, cancel := context.WithCancel(context.Background())
-	defer cancel()
-
-	n, conf := NodeSuite(t)
-
-	for i, c := range GetClients(t, n, conf) {
-		nc, ok := c.(client.NetworkClient)
-		require.True(t, ok, "%d", i)
-		_, err := nc.Health(ctx)
-		require.Nil(t, err, "%d: %+v", i, err)
-	}
-}
-
-func TestGenesisAndValidators(t *testing.T) {
-	ctx, cancel := context.WithCancel(context.Background())
-	defer cancel()
-
-	n, conf := NodeSuite(t)
-	for i, c := range GetClients(t, n, conf) {
-
-		// make sure this is the right genesis file
-		gen, err := c.Genesis(ctx)
-		require.Nil(t, err, "%d: %+v", i, err)
-		// get the genesis validator
-		require.Equal(t, 1, len(gen.Genesis.Validators))
-		gval := gen.Genesis.Validators[0]
-
-		// get the current validators
-		h := int64(1)
-		vals, err := c.Validators(ctx, &h, nil, nil, nil)
-		require.Nil(t, err, "%d: %+v", i, err)
-		require.Equal(t, 1, len(vals.Validators))
-		require.Equal(t, 1, vals.Count)
-		require.Equal(t, 1, vals.Total)
-		val := vals.Validators[0]
-
-		// make sure the current set is also the genesis set
-		assert.Equal(t, gval.Power, val.VotingPower)
-		assert.Equal(t, gval.PubKey, val.PubKey)
-	}
-}
-
-func TestGenesisChunked(t *testing.T) {
-	ctx, cancel := context.WithCancel(context.Background())
-	defer cancel()
-
-	n, conf := NodeSuite(t)
-
-	for _, c := range GetClients(t, n, conf) {
-		first, err := c.GenesisChunked(ctx, 0)
-=======
 		_, err = rpcclient.NewWithHTTPClient("http://example.com", nil)
 		require.Error(t, err)
 	})
@@ -193,7 +108,6 @@
 		// should remove trailing /
 		invalidRemote := conf.RPC.ListenAddress + "/"
 		_, err := rpchttp.New(invalidRemote)
->>>>>>> 6c40ad39
 		require.NoError(t, err)
 	})
 	t.Run("CustomHTTPClient", func(t *testing.T) {
@@ -279,120 +193,10 @@
 	defer cancel()
 	logger := log.NewTestingLogger(t)
 
-<<<<<<< HEAD
-	n, conf := NodeSuite(t)
-
-	for i, c := range GetClients(t, n, conf) {
-
-		// get an offset of height to avoid racing and guessing
-		s, err := c.Status(ctx)
-		require.NoError(t, err)
-		// sh is start height or status height
-		sh := s.SyncInfo.LatestBlockHeight
-
-		// look for the future
-		h := sh + 20
-		_, err = c.Block(ctx, &h)
-		require.Error(t, err) // no block yet
-
-		// write something
-		k, v, tx := MakeTxKV()
-		bres, err := c.BroadcastTxCommit(ctx, tx)
-		require.NoError(t, err)
-		require.True(t, bres.DeliverTx.IsOK())
-		txh := bres.Height
-		apph := txh + 1 // this is where the tx will be applied to the state
-
-		// wait before querying
-		err = client.WaitForHeight(c, apph, nil)
-		require.NoError(t, err)
-
-		_qres, err := c.ABCIQueryWithOptions(ctx, "/key", k, client.ABCIQueryOptions{Prove: false})
-		require.NoError(t, err)
-		qres := _qres.Response
-		if assert.True(t, qres.IsOK()) {
-			assert.Equal(t, k, qres.Key)
-			assert.EqualValues(t, v, qres.Value)
-		}
-
-		// make sure we can lookup the tx with proof
-		ptx, err := c.Tx(ctx, bres.Hash, true)
-		require.NoError(t, err)
-		assert.EqualValues(t, txh, ptx.Height)
-		assert.EqualValues(t, tx, ptx.Tx)
-
-		// and we can even check the block is added
-		block, err := c.Block(ctx, &apph)
-		require.NoError(t, err)
-		appHash := block.Block.Header.AppHash
-		assert.True(t, len(appHash) > 0)
-		assert.EqualValues(t, apph, block.Block.Header.Height)
-
-		blockByHash, err := c.BlockByHash(ctx, block.BlockID.Hash)
-		require.NoError(t, err)
-		require.Equal(t, block, blockByHash)
-
-		// check that the header matches the block hash
-		header, err := c.Header(ctx, &apph)
-		require.NoError(t, err)
-		require.Equal(t, block.Block.Header, *header.Header)
-
-		headerByHash, err := c.HeaderByHash(ctx, block.BlockID.Hash)
-		require.NoError(t, err)
-		require.Equal(t, header, headerByHash)
-
-		// now check the results
-		blockResults, err := c.BlockResults(ctx, &txh)
-		require.NoError(t, err, "%d: %+v", i, err)
-		assert.Equal(t, txh, blockResults.Height)
-		if assert.Equal(t, 1, len(blockResults.TxsResults)) {
-			// check success code
-			assert.EqualValues(t, 0, blockResults.TxsResults[0].Code)
-		}
-
-		// check blockchain info, now that we know there is info
-		info, err := c.BlockchainInfo(ctx, apph, apph)
-		require.NoError(t, err)
-		assert.True(t, info.LastHeight >= apph)
-		if assert.Equal(t, 1, len(info.BlockMetas)) {
-			lastMeta := info.BlockMetas[0]
-			assert.EqualValues(t, apph, lastMeta.Header.Height)
-			blockData := block.Block
-			assert.Equal(t, blockData.Header.AppHash, lastMeta.Header.AppHash)
-			assert.Equal(t, block.BlockID, lastMeta.BlockID)
-		}
-
-		// and get the corresponding commit with the same apphash
-		commit, err := c.Commit(ctx, &apph)
-		require.NoError(t, err)
-		cappHash := commit.Header.AppHash
-		assert.Equal(t, appHash, cappHash)
-		assert.NotNil(t, commit.Commit)
-
-		// compare the commits (note Commit(2) has commit from Block(3))
-		h = apph - 1
-		commit2, err := c.Commit(ctx, &h)
-		require.NoError(t, err)
-		assert.Equal(t, block.Block.LastCommitHash, commit2.Commit.Hash())
-		// and we got a proof that works!
-		_pres, err := c.ABCIQueryWithOptions(ctx, "/key", k, client.ABCIQueryOptions{Prove: true})
-		require.NoError(t, err)
-		pres := _pres.Response
-		assert.True(t, pres.IsOK())
-
-		// XXX Test proof
-	}
-}
-
-func TestBlockchainInfo(t *testing.T) {
-	ctx, cancel := context.WithCancel(context.Background())
-	defer cancel()
-=======
 	n, conf := NodeSuite(ctx, t, logger)
 
 	// for broadcast tx tests
 	pool := getMempool(t, n)
->>>>>>> 6c40ad39
 
 	// for evidence tests
 	pv, err := privval.LoadOrGenFilePV(conf.PrivValidator.KeyFile(), conf.PrivValidator.StateFile())
@@ -456,7 +260,7 @@
 
 				// get the current validators
 				h := int64(1)
-				vals, err := c.Validators(ctx, &h, nil, nil)
+				vals, err := c.Validators(ctx, &h, nil, nil, nil)
 				require.NoError(t, err, "%d: %+v", i, err)
 				require.Equal(t, 1, len(vals.Validators))
 				require.Equal(t, 1, vals.Count)
