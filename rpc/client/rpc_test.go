package client_test

import (
	"context"
	"encoding/base64"
	"fmt"
	"math"
	"net/http"
	"strings"
	"sync"
	"testing"
	"time"

	"github.com/stretchr/testify/assert"
	"github.com/stretchr/testify/require"

	abci "github.com/tendermint/tendermint/abci/types"
<<<<<<< HEAD
=======
	"github.com/tendermint/tendermint/config"
	"github.com/tendermint/tendermint/internal/mempool"
>>>>>>> 97a3e44e
	tmjson "github.com/tendermint/tendermint/libs/json"
	"github.com/tendermint/tendermint/libs/log"
	tmmath "github.com/tendermint/tendermint/libs/math"
	"github.com/tendermint/tendermint/libs/service"
	"github.com/tendermint/tendermint/rpc/client"
	rpchttp "github.com/tendermint/tendermint/rpc/client/http"
	rpclocal "github.com/tendermint/tendermint/rpc/client/local"
	"github.com/tendermint/tendermint/rpc/coretypes"
	rpcclient "github.com/tendermint/tendermint/rpc/jsonrpc/client"
	"github.com/tendermint/tendermint/types"
)

func getHTTPClient(t *testing.T, conf *config.Config) *rpchttp.HTTP {
	t.Helper()

	rpcAddr := conf.RPC.ListenAddress
	c, err := rpchttp.New(rpcAddr)
	require.NoError(t, err)

	c.SetLogger(log.TestingLogger())
	return c
}

func getHTTPClientWithTimeout(t *testing.T, conf *config.Config, timeout time.Duration) *rpchttp.HTTP {
	t.Helper()

	rpcAddr := conf.RPC.ListenAddress
	c, err := rpchttp.NewWithTimeout(rpcAddr, timeout)
	require.NoError(t, err)

	c.SetLogger(log.TestingLogger())

	return c
}

// GetClients returns a slice of clients for table-driven tests
func GetClients(t *testing.T, ns service.Service, conf *config.Config) []client.Client {
	t.Helper()

	node, ok := ns.(rpclocal.NodeService)
	require.True(t, ok)

	ncl, err := rpclocal.New(node)
	require.NoError(t, err)

	return []client.Client{
		getHTTPClient(t, conf),
		ncl,
	}
}

func TestNilCustomHTTPClient(t *testing.T) {
	require.Panics(t, func() {
		_, _ = rpchttp.NewWithClient("http://example.com", nil)
	})
	require.Panics(t, func() {
		_, _ = rpcclient.NewWithHTTPClient("http://example.com", nil)
	})
}

func TestParseInvalidAddress(t *testing.T) {
	_, conf := NodeSuite(t)
	// should remove trailing /
	invalidRemote := conf.RPC.ListenAddress + "/"
	_, err := rpchttp.New(invalidRemote)
	require.NoError(t, err)
}

func TestCustomHTTPClient(t *testing.T) {
	_, conf := NodeSuite(t)
	remote := conf.RPC.ListenAddress
	c, err := rpchttp.NewWithClient(remote, http.DefaultClient)
	require.Nil(t, err)
	status, err := c.Status(context.Background())
	require.NoError(t, err)
	require.NotNil(t, status)
}

func TestCorsEnabled(t *testing.T) {
<<<<<<< HEAD
	origin := rpctest.GetConfig().RPC.CORSAllowedOrigins[0]
	remote := strings.ReplaceAll(rpctest.GetConfig().RPC.ListenAddress, "tcp", "http")
=======
	_, conf := NodeSuite(t)
	origin := conf.RPC.CORSAllowedOrigins[0]
	remote := strings.ReplaceAll(conf.RPC.ListenAddress, "tcp", "http")
>>>>>>> 97a3e44e

	req, err := http.NewRequest("GET", remote, nil)
	require.Nil(t, err, "%+v", err)
	req.Header.Set("Origin", origin)
	c := &http.Client{}
	resp, err := c.Do(req)
	require.Nil(t, err, "%+v", err)
	defer resp.Body.Close()

	assert.Equal(t, resp.Header.Get("Access-Control-Allow-Origin"), origin)
}

// Make sure status is correct (we connect properly)
func TestStatus(t *testing.T) {
	ctx, cancel := context.WithCancel(context.Background())
	defer cancel()

	n, conf := NodeSuite(t)
	for i, c := range GetClients(t, n, conf) {
		moniker := conf.Moniker
		status, err := c.Status(ctx)
		require.Nil(t, err, "%d: %+v", i, err)
		assert.Equal(t, moniker, status.NodeInfo.Moniker)
	}
}

// Make sure info is correct (we connect properly)
func TestInfo(t *testing.T) {
	ctx, cancel := context.WithCancel(context.Background())
	defer cancel()
	n, conf := NodeSuite(t)

	for i, c := range GetClients(t, n, conf) {
		// status, err := c.Status()
		// require.Nil(t, err, "%+v", err)
		info, err := c.ABCIInfo(ctx)
		require.Nil(t, err, "%d: %+v", i, err)
		// TODO: this is not correct - fix merkleeyes!
		// assert.EqualValues(t, status.SyncInfo.LatestBlockHeight, info.Response.LastBlockHeight)
		assert.True(t, strings.Contains(info.Response.Data, "size"))
	}
}

func TestNetInfo(t *testing.T) {
	ctx, cancel := context.WithCancel(context.Background())
	defer cancel()

	n, conf := NodeSuite(t)
	for i, c := range GetClients(t, n, conf) {
		nc, ok := c.(client.NetworkClient)
		require.True(t, ok, "%d", i)
		netinfo, err := nc.NetInfo(ctx)
		require.Nil(t, err, "%d: %+v", i, err)
		assert.True(t, netinfo.Listening)
		assert.Equal(t, 0, len(netinfo.Peers))
	}
}

func TestDumpConsensusState(t *testing.T) {
	ctx, cancel := context.WithCancel(context.Background())
	defer cancel()

	n, conf := NodeSuite(t)
	for i, c := range GetClients(t, n, conf) {
		// FIXME: fix server so it doesn't panic on invalid input
		nc, ok := c.(client.NetworkClient)
		require.True(t, ok, "%d", i)
		cons, err := nc.DumpConsensusState(ctx)
		require.Nil(t, err, "%d: %+v", i, err)
		assert.NotEmpty(t, cons.RoundState)
		assert.Empty(t, cons.Peers)
	}
}

func TestConsensusState(t *testing.T) {
	ctx, cancel := context.WithCancel(context.Background())
	defer cancel()

	n, conf := NodeSuite(t)

	for i, c := range GetClients(t, n, conf) {
		// FIXME: fix server so it doesn't panic on invalid input
		nc, ok := c.(client.NetworkClient)
		require.True(t, ok, "%d", i)
		cons, err := nc.ConsensusState(ctx)
		require.Nil(t, err, "%d: %+v", i, err)
		assert.NotEmpty(t, cons.RoundState)
	}
}

func TestHealth(t *testing.T) {
	ctx, cancel := context.WithCancel(context.Background())
	defer cancel()

	n, conf := NodeSuite(t)

	for i, c := range GetClients(t, n, conf) {
		nc, ok := c.(client.NetworkClient)
		require.True(t, ok, "%d", i)
		_, err := nc.Health(ctx)
		require.Nil(t, err, "%d: %+v", i, err)
	}
}

func TestGenesisAndValidators(t *testing.T) {
	ctx, cancel := context.WithCancel(context.Background())
	defer cancel()

	n, conf := NodeSuite(t)
	for i, c := range GetClients(t, n, conf) {

		// make sure this is the right genesis file
		gen, err := c.Genesis(ctx)
		require.Nil(t, err, "%d: %+v", i, err)
		// get the genesis validator
		require.Equal(t, 1, len(gen.Genesis.Validators))
		gval := gen.Genesis.Validators[0]

		// get the current validators
		h := int64(1)
<<<<<<< HEAD
		vals, err := c.Validators(context.Background(), &h, nil, nil, nil)
=======
		vals, err := c.Validators(ctx, &h, nil, nil)
>>>>>>> 97a3e44e
		require.Nil(t, err, "%d: %+v", i, err)
		require.Equal(t, 1, len(vals.Validators))
		require.Equal(t, 1, vals.Count)
		require.Equal(t, 1, vals.Total)
		val := vals.Validators[0]

		// make sure the current set is also the genesis set
		assert.Equal(t, gval.Power, val.VotingPower)
		assert.Equal(t, gval.PubKey, val.PubKey)
	}
}

func TestGenesisChunked(t *testing.T) {
	ctx, cancel := context.WithCancel(context.Background())
	defer cancel()

<<<<<<< HEAD
	for _, c := range GetClients() {
=======
	n, conf := NodeSuite(t)

	for _, c := range GetClients(t, n, conf) {
>>>>>>> 97a3e44e
		first, err := c.GenesisChunked(ctx, 0)
		require.NoError(t, err)

		decoded := make([]string, 0, first.TotalChunks)
		for i := 0; i < first.TotalChunks; i++ {
			chunk, err := c.GenesisChunked(ctx, uint(i))
			require.NoError(t, err)
			data, err := base64.StdEncoding.DecodeString(chunk.Data)
			require.NoError(t, err)
			decoded = append(decoded, string(data))

		}
		doc := []byte(strings.Join(decoded, ""))

		var out types.GenesisDoc
		require.NoError(t, tmjson.Unmarshal(doc, &out),
			"first: %+v, doc: %s", first, string(doc))
	}
}

func TestABCIQuery(t *testing.T) {
	ctx, cancel := context.WithCancel(context.Background())
	defer cancel()

	n, conf := NodeSuite(t)

	for i, c := range GetClients(t, n, conf) {
		// write something
		k, v, tx := MakeTxKV()
		bres, err := c.BroadcastTxCommit(ctx, tx)
		require.Nil(t, err, "%d: %+v", i, err)
		apph := bres.Height + 1 // this is where the tx will be applied to the state

		// wait before querying
		err = client.WaitForHeight(c, apph, nil)
		require.NoError(t, err)
		res, err := c.ABCIQuery(ctx, "/key", k)
		qres := res.Response
		if assert.Nil(t, err) && assert.True(t, qres.IsOK()) {
			assert.EqualValues(t, v, qres.Value)
		}
	}
}

// Make some app checks
func TestAppCalls(t *testing.T) {
	ctx, cancel := context.WithCancel(context.Background())
	defer cancel()

	n, conf := NodeSuite(t)

	for i, c := range GetClients(t, n, conf) {

		// get an offset of height to avoid racing and guessing
		s, err := c.Status(ctx)
		require.NoError(t, err)
		// sh is start height or status height
		sh := s.SyncInfo.LatestBlockHeight

		// look for the future
		h := sh + 20
		_, err = c.Block(ctx, &h)
		require.Error(t, err) // no block yet

		// write something
		k, v, tx := MakeTxKV()
		bres, err := c.BroadcastTxCommit(ctx, tx)
		require.NoError(t, err)
		require.True(t, bres.DeliverTx.IsOK())
		txh := bres.Height
		apph := txh + 1 // this is where the tx will be applied to the state

		// wait before querying
		err = client.WaitForHeight(c, apph, nil)
		require.NoError(t, err)

		_qres, err := c.ABCIQueryWithOptions(ctx, "/key", k, client.ABCIQueryOptions{Prove: false})
		require.NoError(t, err)
		qres := _qres.Response
		if assert.True(t, qres.IsOK()) {
			assert.Equal(t, k, qres.Key)
			assert.EqualValues(t, v, qres.Value)
		}

		// make sure we can lookup the tx with proof
		ptx, err := c.Tx(ctx, bres.Hash, true)
		require.NoError(t, err)
		assert.EqualValues(t, txh, ptx.Height)
		assert.EqualValues(t, tx, ptx.Tx)

		// and we can even check the block is added
		block, err := c.Block(ctx, &apph)
		require.NoError(t, err)
		appHash := block.Block.Header.AppHash
		assert.True(t, len(appHash) > 0)
		assert.EqualValues(t, apph, block.Block.Header.Height)

		blockByHash, err := c.BlockByHash(ctx, block.BlockID.Hash)
		require.NoError(t, err)
		require.Equal(t, block, blockByHash)

		// now check the results
		blockResults, err := c.BlockResults(ctx, &txh)
		require.NoError(t, err, "%d: %+v", i, err)
		assert.Equal(t, txh, blockResults.Height)
		if assert.Equal(t, 1, len(blockResults.TxsResults)) {
			// check success code
			assert.EqualValues(t, 0, blockResults.TxsResults[0].Code)
		}

		// check blockchain info, now that we know there is info
		info, err := c.BlockchainInfo(ctx, apph, apph)
		require.NoError(t, err)
		assert.True(t, info.LastHeight >= apph)
		if assert.Equal(t, 1, len(info.BlockMetas)) {
			lastMeta := info.BlockMetas[0]
			assert.EqualValues(t, apph, lastMeta.Header.Height)
			blockData := block.Block
			assert.Equal(t, blockData.Header.AppHash, lastMeta.Header.AppHash)
			assert.Equal(t, block.BlockID, lastMeta.BlockID)
		}

		// and get the corresponding commit with the same apphash
		commit, err := c.Commit(ctx, &apph)
		require.NoError(t, err)
		cappHash := commit.Header.AppHash
		assert.Equal(t, appHash, cappHash)
		assert.NotNil(t, commit.Commit)

		// compare the commits (note Commit(2) has commit from Block(3))
		h = apph - 1
<<<<<<< HEAD
		commit2, err := c.Commit(context.Background(), &h)
		require.NoError(err)
		assert.Equal(block.Block.LastCommitHash, commit2.Commit.Hash())
=======
		commit2, err := c.Commit(ctx, &h)
		require.NoError(t, err)
		assert.Equal(t, block.Block.LastCommitHash, commit2.Commit.Hash())
>>>>>>> 97a3e44e

		// and we got a proof that works!
		_pres, err := c.ABCIQueryWithOptions(ctx, "/key", k, client.ABCIQueryOptions{Prove: true})
		require.NoError(t, err)
		pres := _pres.Response
		assert.True(t, pres.IsOK())

		// XXX Test proof
	}
}

func TestBlockchainInfo(t *testing.T) {
	ctx, cancel := context.WithCancel(context.Background())
	defer cancel()

	n, conf := NodeSuite(t)

	for i, c := range GetClients(t, n, conf) {
		err := client.WaitForHeight(c, 10, nil)
		require.NoError(t, err)

		res, err := c.BlockchainInfo(ctx, 0, 0)
		require.Nil(t, err, "%d: %+v", i, err)
		assert.True(t, res.LastHeight > 0)
		assert.True(t, len(res.BlockMetas) > 0)

		res, err = c.BlockchainInfo(ctx, 1, 1)
		require.Nil(t, err, "%d: %+v", i, err)
		assert.True(t, res.LastHeight > 0)
		assert.True(t, len(res.BlockMetas) == 1)

		res, err = c.BlockchainInfo(ctx, 1, 10000)
		require.Nil(t, err, "%d: %+v", i, err)
		assert.True(t, res.LastHeight > 0)
		assert.True(t, len(res.BlockMetas) < 100)
		for _, m := range res.BlockMetas {
			assert.NotNil(t, m)
		}

		res, err = c.BlockchainInfo(ctx, 10000, 1)
		require.NotNil(t, err)
		assert.Nil(t, res)
		assert.Contains(t, err.Error(), "can't be greater than max")
	}
}

func TestBroadcastTxSync(t *testing.T) {
	n, conf := NodeSuite(t)
	ctx, cancel := context.WithCancel(context.Background())
	defer cancel()

	// TODO (melekes): use mempool which is set on RPC rather than getting it from node
	pool := getMempool(t, n)
	initMempoolSize := pool.Size()

	for i, c := range GetClients(t, n, conf) {
		_, _, tx := MakeTxKV()
		bres, err := c.BroadcastTxSync(ctx, tx)
		require.Nil(t, err, "%d: %+v", i, err)
		require.Equal(t, bres.Code, abci.CodeTypeOK) // FIXME

		require.Equal(t, initMempoolSize+1, pool.Size())

		txs := pool.ReapMaxTxs(len(tx))
		require.EqualValues(t, tx, txs[0])
		pool.Flush()
	}
}

func getMempool(t *testing.T, srv service.Service) mempool.Mempool {
	t.Helper()
	n, ok := srv.(interface {
		Mempool() mempool.Mempool
	})
	require.True(t, ok)
	return n.Mempool()
}

func TestBroadcastTxCommit(t *testing.T) {
	ctx, cancel := context.WithCancel(context.Background())
	defer cancel()

	n, conf := NodeSuite(t)

	pool := getMempool(t, n)
	for i, c := range GetClients(t, n, conf) {
		_, _, tx := MakeTxKV()
		bres, err := c.BroadcastTxCommit(ctx, tx)
		require.Nil(t, err, "%d: %+v", i, err)
		require.True(t, bres.CheckTx.IsOK())
		require.True(t, bres.DeliverTx.IsOK())

		require.Equal(t, 0, pool.Size())
	}
}

func TestUnconfirmedTxs(t *testing.T) {
	ctx, cancel := context.WithCancel(context.Background())
	defer cancel()

	_, _, tx := MakeTxKV()
	ch := make(chan *abci.Response, 1)

	n, conf := NodeSuite(t)
	pool := getMempool(t, n)
	err := pool.CheckTx(ctx, tx, func(resp *abci.Response) { ch <- resp }, mempool.TxInfo{})

	require.NoError(t, err)

	// wait for tx to arrive in mempoool.
	select {
	case <-ch:
	case <-time.After(5 * time.Second):
		t.Error("Timed out waiting for CheckTx callback")
	}

	for _, c := range GetClients(t, n, conf) {
		mc := c.(client.MempoolClient)
		limit := 1
		res, err := mc.UnconfirmedTxs(ctx, &limit)
		require.NoError(t, err)

		assert.Equal(t, 1, res.Count)
		assert.Equal(t, 1, res.Total)
		assert.Equal(t, pool.SizeBytes(), res.TotalBytes)
		assert.Exactly(t, types.Txs{tx}, types.Txs(res.Txs))
	}

	pool.Flush()
}

func TestNumUnconfirmedTxs(t *testing.T) {
	ctx, cancel := context.WithCancel(context.Background())
	defer cancel()

	_, _, tx := MakeTxKV()

	n, conf := NodeSuite(t)
	ch := make(chan *abci.Response, 1)
	pool := getMempool(t, n)

	err := pool.CheckTx(ctx, tx, func(resp *abci.Response) { ch <- resp }, mempool.TxInfo{})
	require.NoError(t, err)

	// wait for tx to arrive in mempoool.
	select {
	case <-ch:
	case <-time.After(5 * time.Second):
		t.Error("Timed out waiting for CheckTx callback")
	}

	mempoolSize := pool.Size()
	for i, c := range GetClients(t, n, conf) {
		mc, ok := c.(client.MempoolClient)
		require.True(t, ok, "%d", i)
		res, err := mc.NumUnconfirmedTxs(ctx)
		require.Nil(t, err, "%d: %+v", i, err)

		assert.Equal(t, mempoolSize, res.Count)
		assert.Equal(t, mempoolSize, res.Total)
		assert.Equal(t, pool.SizeBytes(), res.TotalBytes)
	}

	pool.Flush()
}

func TestCheckTx(t *testing.T) {
	ctx, cancel := context.WithCancel(context.Background())
	defer cancel()

	n, conf := NodeSuite(t)
	pool := getMempool(t, n)

	for _, c := range GetClients(t, n, conf) {
		_, _, tx := MakeTxKV()

		res, err := c.CheckTx(ctx, tx)
		require.NoError(t, err)
		assert.Equal(t, abci.CodeTypeOK, res.Code)

		assert.Equal(t, 0, pool.Size(), "mempool must be empty")
	}
}

func TestTx(t *testing.T) {
	ctx, cancel := context.WithCancel(context.Background())
	defer cancel()
	n, conf := NodeSuite(t)

	c := getHTTPClient(t, conf)

	// first we broadcast a tx
	_, _, tx := MakeTxKV()
	bres, err := c.BroadcastTxCommit(ctx, tx)
	require.Nil(t, err, "%+v", err)

	txHeight := bres.Height
	txHash := bres.Hash

	anotherTxHash := types.Tx("a different tx").Hash()

	cases := []struct {
		valid bool
		prove bool
		hash  []byte
	}{
		// only valid if correct hash provided
		{true, false, txHash},
		{true, true, txHash},
		{false, false, anotherTxHash},
		{false, true, anotherTxHash},
		{false, false, nil},
		{false, true, nil},
	}

	for i, c := range GetClients(t, n, conf) {
		for j, tc := range cases {
			t.Logf("client %d, case %d", i, j)

			// now we query for the tx.
			// since there's only one tx, we know index=0.
			ptx, err := c.Tx(ctx, tc.hash, tc.prove)

			if !tc.valid {
				require.NotNil(t, err)
			} else {
				require.Nil(t, err, "%+v", err)
				assert.EqualValues(t, txHeight, ptx.Height)
				assert.EqualValues(t, tx, ptx.Tx)
				assert.Zero(t, ptx.Index)
				assert.True(t, ptx.TxResult.IsOK())
				assert.EqualValues(t, txHash, ptx.Hash)

				// time to verify the proof
				proof := ptx.Proof
				if tc.prove && assert.EqualValues(t, tx, proof.Data) {
					assert.NoError(t, proof.Proof.Verify(proof.RootHash, txHash))
				}
			}
		}
	}
}

func TestTxSearchWithTimeout(t *testing.T) {
	ctx, cancel := context.WithCancel(context.Background())
	defer cancel()

	_, conf := NodeSuite(t)
	timeoutClient := getHTTPClientWithTimeout(t, conf, 10*time.Second)

	_, _, tx := MakeTxKV()
	_, err := timeoutClient.BroadcastTxCommit(ctx, tx)
	require.NoError(t, err)

	// query using a compositeKey (see kvstore application)
	result, err := timeoutClient.TxSearch(ctx, "app.creator='Cosmoshi Netowoko'", false, nil, nil, "asc")
	require.Nil(t, err)
	require.Greater(t, len(result.Txs), 0, "expected a lot of transactions")
}

func TestTxSearch(t *testing.T) {
	n, conf := NodeSuite(t)
	c := getHTTPClient(t, conf)

	// first we broadcast a few txs
	for i := 0; i < 10; i++ {
		_, _, tx := MakeTxKV()
		_, err := c.BroadcastTxCommit(context.Background(), tx)
		require.NoError(t, err)
	}

	// since we're not using an isolated test server, we'll have lingering transactions
	// from other tests as well
	result, err := c.TxSearch(context.Background(), "tx.height >= 0", true, nil, nil, "asc")
	require.NoError(t, err)
	txCount := len(result.Txs)

	// pick out the last tx to have something to search for in tests
	find := result.Txs[len(result.Txs)-1]
	anotherTxHash := types.Tx("a different tx").Hash()

	for i, c := range GetClients(t, n, conf) {
		t.Logf("client %d", i)

		// now we query for the tx.
		result, err := c.TxSearch(context.Background(), fmt.Sprintf("tx.hash='%v'", find.Hash), true, nil, nil, "asc")
		require.Nil(t, err)
		require.Len(t, result.Txs, 1)
		require.Equal(t, find.Hash, result.Txs[0].Hash)

		ptx := result.Txs[0]
		assert.EqualValues(t, find.Height, ptx.Height)
		assert.EqualValues(t, find.Tx, ptx.Tx)
		assert.Zero(t, ptx.Index)
		assert.True(t, ptx.TxResult.IsOK())
		assert.EqualValues(t, find.Hash, ptx.Hash)

		// time to verify the proof
		if assert.EqualValues(t, find.Tx, ptx.Proof.Data) {
			assert.NoError(t, ptx.Proof.Proof.Verify(ptx.Proof.RootHash, find.Hash))
		}

		// query by height
		result, err = c.TxSearch(context.Background(), fmt.Sprintf("tx.height=%d", find.Height), true, nil, nil, "asc")
		require.Nil(t, err)
		require.Len(t, result.Txs, 1)

		// query for non existing tx
		result, err = c.TxSearch(context.Background(), fmt.Sprintf("tx.hash='%X'", anotherTxHash), false, nil, nil, "asc")
		require.Nil(t, err)
		require.Len(t, result.Txs, 0)

		// query using a compositeKey (see kvstore application)
		result, err = c.TxSearch(context.Background(), "app.creator='Cosmoshi Netowoko'", false, nil, nil, "asc")
		require.Nil(t, err)
		require.Greater(t, len(result.Txs), 0, "expected a lot of transactions")

		// query using an index key
		result, err = c.TxSearch(context.Background(), "app.index_key='index is working'", false, nil, nil, "asc")
		require.Nil(t, err)
		require.Greater(t, len(result.Txs), 0, "expected a lot of transactions")

		// query using an noindex key
		result, err = c.TxSearch(context.Background(), "app.noindex_key='index is working'", false, nil, nil, "asc")
		require.Nil(t, err)
		require.Equal(t, len(result.Txs), 0, "expected a lot of transactions")

		// query using a compositeKey (see kvstore application) and height
		result, err = c.TxSearch(context.Background(),
			"app.creator='Cosmoshi Netowoko' AND tx.height<10000", true, nil, nil, "asc")
		require.Nil(t, err)
		require.Greater(t, len(result.Txs), 0, "expected a lot of transactions")

		// query a non existing tx with page 1 and txsPerPage 1
		perPage := 1
		result, err = c.TxSearch(context.Background(), "app.creator='Cosmoshi Neetowoko'", true, nil, &perPage, "asc")
		require.Nil(t, err)
		require.Len(t, result.Txs, 0)

		// check sorting
		result, err = c.TxSearch(context.Background(), "tx.height >= 1", false, nil, nil, "asc")
		require.Nil(t, err)
		for k := 0; k < len(result.Txs)-1; k++ {
			require.LessOrEqual(t, result.Txs[k].Height, result.Txs[k+1].Height)
			require.LessOrEqual(t, result.Txs[k].Index, result.Txs[k+1].Index)
		}

		result, err = c.TxSearch(context.Background(), "tx.height >= 1", false, nil, nil, "desc")
		require.Nil(t, err)
		for k := 0; k < len(result.Txs)-1; k++ {
			require.GreaterOrEqual(t, result.Txs[k].Height, result.Txs[k+1].Height)
			require.GreaterOrEqual(t, result.Txs[k].Index, result.Txs[k+1].Index)
		}
		// check pagination
		perPage = 3
		var (
			seen      = map[int64]bool{}
			maxHeight int64
			pages     = int(math.Ceil(float64(txCount) / float64(perPage)))
		)

		for page := 1; page <= pages; page++ {
			page := page
			result, err := c.TxSearch(context.Background(), "tx.height >= 1", false, &page, &perPage, "asc")
			require.NoError(t, err)
			if page < pages {
				require.Len(t, result.Txs, perPage)
			} else {
				require.LessOrEqual(t, len(result.Txs), perPage)
			}
			require.Equal(t, txCount, result.TotalCount)
			for _, tx := range result.Txs {
				require.False(t, seen[tx.Height],
					"Found duplicate height %v in page %v", tx.Height, page)
				require.Greater(t, tx.Height, maxHeight,
					"Found decreasing height %v (max seen %v) in page %v", tx.Height, maxHeight, page)
				seen[tx.Height] = true
				maxHeight = tx.Height
			}
		}
		require.Len(t, seen, txCount)
	}
}

func TestBatchedJSONRPCCalls(t *testing.T) {
	ctx, cancel := context.WithCancel(context.Background())
	defer cancel()

	_, conf := NodeSuite(t)
	c := getHTTPClient(t, conf)
	testBatchedJSONRPCCalls(ctx, t, c)
}

func testBatchedJSONRPCCalls(ctx context.Context, t *testing.T, c *rpchttp.HTTP) {
	k1, v1, tx1 := MakeTxKV()
	k2, v2, tx2 := MakeTxKV()

	batch := c.NewBatch()
	r1, err := batch.BroadcastTxCommit(ctx, tx1)
	require.NoError(t, err)
	r2, err := batch.BroadcastTxCommit(ctx, tx2)
	require.NoError(t, err)
	require.Equal(t, 2, batch.Count())
	bresults, err := batch.Send(ctx)
	require.NoError(t, err)
	require.Len(t, bresults, 2)
	require.Equal(t, 0, batch.Count())

	bresult1, ok := bresults[0].(*coretypes.ResultBroadcastTxCommit)
	require.True(t, ok)
	require.Equal(t, *bresult1, *r1)
	bresult2, ok := bresults[1].(*coretypes.ResultBroadcastTxCommit)
	require.True(t, ok)
	require.Equal(t, *bresult2, *r2)
	apph := tmmath.MaxInt64(bresult1.Height, bresult2.Height) + 1

	err = client.WaitForHeight(c, apph, nil)
	require.NoError(t, err)

	q1, err := batch.ABCIQuery(ctx, "/key", k1)
	require.NoError(t, err)
	q2, err := batch.ABCIQuery(ctx, "/key", k2)
	require.NoError(t, err)
	require.Equal(t, 2, batch.Count())
	qresults, err := batch.Send(ctx)
	require.NoError(t, err)
	require.Len(t, qresults, 2)
	require.Equal(t, 0, batch.Count())

	qresult1, ok := qresults[0].(*coretypes.ResultABCIQuery)
	require.True(t, ok)
	require.Equal(t, *qresult1, *q1)
	qresult2, ok := qresults[1].(*coretypes.ResultABCIQuery)
	require.True(t, ok)
	require.Equal(t, *qresult2, *q2)

	require.Equal(t, qresult1.Response.Key, k1)
	require.Equal(t, qresult2.Response.Key, k2)
	require.Equal(t, qresult1.Response.Value, v1)
	require.Equal(t, qresult2.Response.Value, v2)
}

func TestBatchedJSONRPCCallsCancellation(t *testing.T) {
	ctx, cancel := context.WithCancel(context.Background())
	defer cancel()

	_, conf := NodeSuite(t)
	c := getHTTPClient(t, conf)
	_, _, tx1 := MakeTxKV()
	_, _, tx2 := MakeTxKV()

	batch := c.NewBatch()
	_, err := batch.BroadcastTxCommit(ctx, tx1)
	require.NoError(t, err)
	_, err = batch.BroadcastTxCommit(ctx, tx2)
	require.NoError(t, err)
	// we should have 2 requests waiting
	require.Equal(t, 2, batch.Count())
	// we want to make sure we cleared 2 pending requests
	require.Equal(t, 2, batch.Clear())
	// now there should be no batched requests
	require.Equal(t, 0, batch.Count())
}

func TestSendingEmptyRequestBatch(t *testing.T) {
	ctx, cancel := context.WithCancel(context.Background())
	defer cancel()

	_, conf := NodeSuite(t)
	c := getHTTPClient(t, conf)
	batch := c.NewBatch()
	_, err := batch.Send(ctx)
	require.Error(t, err, "sending an empty batch of JSON RPC requests should result in an error")
}

func TestClearingEmptyRequestBatch(t *testing.T) {
	_, conf := NodeSuite(t)
	c := getHTTPClient(t, conf)
	batch := c.NewBatch()
	require.Zero(t, batch.Clear(), "clearing an empty batch of JSON RPC requests should result in a 0 result")
}

func TestConcurrentJSONRPCBatching(t *testing.T) {
	ctx, cancel := context.WithCancel(context.Background())
	defer cancel()

	_, conf := NodeSuite(t)
	var wg sync.WaitGroup
	c := getHTTPClient(t, conf)
	for i := 0; i < 50; i++ {
		wg.Add(1)
		go func() {
			defer wg.Done()
			testBatchedJSONRPCCalls(ctx, t, c)
		}()
	}
	wg.Wait()
}<|MERGE_RESOLUTION|>--- conflicted
+++ resolved
@@ -15,11 +15,8 @@
 	"github.com/stretchr/testify/require"
 
 	abci "github.com/tendermint/tendermint/abci/types"
-<<<<<<< HEAD
-=======
 	"github.com/tendermint/tendermint/config"
 	"github.com/tendermint/tendermint/internal/mempool"
->>>>>>> 97a3e44e
 	tmjson "github.com/tendermint/tendermint/libs/json"
 	"github.com/tendermint/tendermint/libs/log"
 	tmmath "github.com/tendermint/tendermint/libs/math"
@@ -99,14 +96,9 @@
 }
 
 func TestCorsEnabled(t *testing.T) {
-<<<<<<< HEAD
-	origin := rpctest.GetConfig().RPC.CORSAllowedOrigins[0]
-	remote := strings.ReplaceAll(rpctest.GetConfig().RPC.ListenAddress, "tcp", "http")
-=======
 	_, conf := NodeSuite(t)
 	origin := conf.RPC.CORSAllowedOrigins[0]
 	remote := strings.ReplaceAll(conf.RPC.ListenAddress, "tcp", "http")
->>>>>>> 97a3e44e
 
 	req, err := http.NewRequest("GET", remote, nil)
 	require.Nil(t, err, "%+v", err)
@@ -227,11 +219,7 @@
 
 		// get the current validators
 		h := int64(1)
-<<<<<<< HEAD
-		vals, err := c.Validators(context.Background(), &h, nil, nil, nil)
-=======
-		vals, err := c.Validators(ctx, &h, nil, nil)
->>>>>>> 97a3e44e
+		vals, err := c.Validators(ctx, &h, nil, nil, nil)
 		require.Nil(t, err, "%d: %+v", i, err)
 		require.Equal(t, 1, len(vals.Validators))
 		require.Equal(t, 1, vals.Count)
@@ -248,13 +236,9 @@
 	ctx, cancel := context.WithCancel(context.Background())
 	defer cancel()
 
-<<<<<<< HEAD
-	for _, c := range GetClients() {
-=======
 	n, conf := NodeSuite(t)
 
 	for _, c := range GetClients(t, n, conf) {
->>>>>>> 97a3e44e
 		first, err := c.GenesisChunked(ctx, 0)
 		require.NoError(t, err)
 
@@ -386,16 +370,9 @@
 
 		// compare the commits (note Commit(2) has commit from Block(3))
 		h = apph - 1
-<<<<<<< HEAD
-		commit2, err := c.Commit(context.Background(), &h)
-		require.NoError(err)
-		assert.Equal(block.Block.LastCommitHash, commit2.Commit.Hash())
-=======
 		commit2, err := c.Commit(ctx, &h)
 		require.NoError(t, err)
 		assert.Equal(t, block.Block.LastCommitHash, commit2.Commit.Hash())
->>>>>>> 97a3e44e
-
 		// and we got a proof that works!
 		_pres, err := c.ABCIQueryWithOptions(ctx, "/key", k, client.ABCIQueryOptions{Prove: true})
 		require.NoError(t, err)
