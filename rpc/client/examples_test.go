package client_test

import (
	"bytes"
	"context"
	"log"
	"net/http"
	"testing"
	"time"

	"github.com/stretchr/testify/assert"
	"github.com/stretchr/testify/require"

	"github.com/tendermint/tendermint/abci/example/kvstore"
	rpchttp "github.com/tendermint/tendermint/rpc/client/http"
	"github.com/tendermint/tendermint/rpc/coretypes"
	rpctest "github.com/tendermint/tendermint/rpc/test"
)

func TestHTTPSimple(t *testing.T) {
	ctx, cancel := context.WithCancel(context.Background())
	defer cancel()

	// Start a tendermint node (and kvstore) in the background to test against
	app := kvstore.NewApplication()
<<<<<<< HEAD
	conf, err := rpctest.CreateConfig("ExampleHTTP_simple")
	if err != nil {
		log.Fatal(err)
	}
=======
	conf, err := rpctest.CreateConfig(t, "ExampleHTTP_simple")
	require.NoError(t, err)
>>>>>>> 6c40ad39

	_, closer, err := rpctest.StartTendermint(ctx, conf, app, rpctest.SuppressStdout)
	if err != nil {
		log.Fatal(err)
	}
	defer func() { _ = closer(ctx) }()

	// Create our RPC client
	rpcAddr := conf.RPC.ListenAddress
	c, err := rpchttp.New(rpcAddr)
<<<<<<< HEAD
	if err != nil {
		log.Fatal(err) //nolint:gocritic
	}
=======
	require.NoError(t, err)
>>>>>>> 6c40ad39

	// Create a transaction
	k := []byte("name")
	v := []byte("satoshi")
	tx := append(k, append([]byte("="), v...)...) // nolint:gocritic

	// Broadcast the transaction and wait for it to commit (rather use
	// c.BroadcastTxSync though in production).
	bres, err := c.BroadcastTxCommit(ctx, tx)
	require.NoError(t, err)
	if err != nil {
		log.Fatal(err)
	}
	if bres.CheckTx.IsErr() || bres.TxResult.IsErr() {
		log.Fatal("BroadcastTxCommit transaction failed")
	}

	// Now try to fetch the value for the key
	qres, err := c.ABCIQuery(ctx, "/key", k)
	require.NoError(t, err)
	require.False(t, qres.Response.IsErr(), "ABCIQuery failed")
	require.True(t, bytes.Equal(qres.Response.Key, k),
		"returned key does not match queried key")
	require.True(t, bytes.Equal(qres.Response.Value, v),
		"returned value does not match sent value [%s]", string(v))

	assert.Equal(t, "name=satoshi", string(tx), "sent tx")
	assert.Equal(t, "name", string(qres.Response.Key), "queried for")
	assert.Equal(t, "satoshi", string(qres.Response.Value), "got value")
}

func TestHTTPBatching(t *testing.T) {
	ctx, cancel := context.WithCancel(context.Background())
	defer cancel()

	// Start a tendermint node (and kvstore) in the background to test against
	app := kvstore.NewApplication()
<<<<<<< HEAD
	conf, err := rpctest.CreateConfig("ExampleHTTP_batching")
	if err != nil {
		log.Fatal(err)
	}
=======
	conf, err := rpctest.CreateConfig(t, "ExampleHTTP_batching")
	require.NoError(t, err)
>>>>>>> 6c40ad39

	_, closer, err := rpctest.StartTendermint(ctx, conf, app, rpctest.SuppressStdout)
	if err != nil {
		log.Fatal(err)
	}
	defer func() { _ = closer(ctx) }()

	rpcAddr := conf.RPC.ListenAddress
	c, err := rpchttp.NewWithClient(rpcAddr, http.DefaultClient)
	require.NoError(t, err)

	// Create our two transactions
	k1 := []byte("firstName")
	v1 := []byte("satoshi")
	tx1 := append(k1, append([]byte("="), v1...)...) // nolint:gocritic

	k2 := []byte("lastName")
	v2 := []byte("nakamoto")
	tx2 := append(k2, append([]byte("="), v2...)...) // nolint:gocritic

	txs := [][]byte{tx1, tx2}

	// Create a new batch
	batch := c.NewBatch()

	// Queue up our transactions
	for _, tx := range txs {
		// Broadcast the transaction and wait for it to commit (rather use
		// c.BroadcastTxSync though in production).
<<<<<<< HEAD
		if _, err := batch.BroadcastTxCommit(context.Background(), tx); err != nil {
			log.Fatal(err) //nolint:gocritic
		}
=======
		_, err := batch.BroadcastTxSync(ctx, tx)
		require.NoError(t, err)
>>>>>>> 6c40ad39
	}

	// Send the batch of 2 transactions
	_, err = batch.Send(ctx)
	require.NoError(t, err)

	// wait for the transaction to land, we could poll more for
	// the transactions to land definitively.
	require.Eventually(t,
		func() bool {
			// Now let's query for the original results as a batch
			exists := 0
			for _, key := range [][]byte{k1, k2} {
				_, err := batch.ABCIQuery(ctx, "/key", key)
				if err == nil {
					exists++

				}
			}
			return exists == 2
		},
		10*time.Second,
		time.Second,
	)

	// Send the 2 queries and keep the results
	results, err := batch.Send(ctx)
	require.NoError(t, err)

	require.Len(t, results, 2)
	// Each result in the returned list is the deserialized result of each
	// respective ABCIQuery response
	for _, result := range results {
		qr, ok := result.(*coretypes.ResultABCIQuery)
		require.True(t, ok, "invalid result type from ABCIQuery request")

		switch string(qr.Response.Key) {
		case "firstName":
			require.Equal(t, "satoshi", string(qr.Response.Value))
		case "lastName":
			require.Equal(t, "nakamoto", string(qr.Response.Value))
		default:
			t.Fatalf("encountered unknown key %q", string(qr.Response.Key))
		}
	}
}<|MERGE_RESOLUTION|>--- conflicted
+++ resolved
@@ -23,15 +23,8 @@
 
 	// Start a tendermint node (and kvstore) in the background to test against
 	app := kvstore.NewApplication()
-<<<<<<< HEAD
-	conf, err := rpctest.CreateConfig("ExampleHTTP_simple")
-	if err != nil {
-		log.Fatal(err)
-	}
-=======
 	conf, err := rpctest.CreateConfig(t, "ExampleHTTP_simple")
 	require.NoError(t, err)
->>>>>>> 6c40ad39
 
 	_, closer, err := rpctest.StartTendermint(ctx, conf, app, rpctest.SuppressStdout)
 	if err != nil {
@@ -42,13 +35,7 @@
 	// Create our RPC client
 	rpcAddr := conf.RPC.ListenAddress
 	c, err := rpchttp.New(rpcAddr)
-<<<<<<< HEAD
-	if err != nil {
-		log.Fatal(err) //nolint:gocritic
-	}
-=======
 	require.NoError(t, err)
->>>>>>> 6c40ad39
 
 	// Create a transaction
 	k := []byte("name")
@@ -86,15 +73,8 @@
 
 	// Start a tendermint node (and kvstore) in the background to test against
 	app := kvstore.NewApplication()
-<<<<<<< HEAD
-	conf, err := rpctest.CreateConfig("ExampleHTTP_batching")
-	if err != nil {
-		log.Fatal(err)
-	}
-=======
 	conf, err := rpctest.CreateConfig(t, "ExampleHTTP_batching")
 	require.NoError(t, err)
->>>>>>> 6c40ad39
 
 	_, closer, err := rpctest.StartTendermint(ctx, conf, app, rpctest.SuppressStdout)
 	if err != nil {
@@ -124,14 +104,8 @@
 	for _, tx := range txs {
 		// Broadcast the transaction and wait for it to commit (rather use
 		// c.BroadcastTxSync though in production).
-<<<<<<< HEAD
-		if _, err := batch.BroadcastTxCommit(context.Background(), tx); err != nil {
-			log.Fatal(err) //nolint:gocritic
-		}
-=======
 		_, err := batch.BroadcastTxSync(ctx, tx)
 		require.NoError(t, err)
->>>>>>> 6c40ad39
 	}
 
 	// Send the batch of 2 transactions
