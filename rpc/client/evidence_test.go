--- conflicted
+++ resolved
@@ -120,13 +120,7 @@
 		correct, fakes := makeEvidences(t, pv, chainID)
 		t.Logf("client %d", i)
 
-<<<<<<< HEAD
-		t.Log(correct.Time())
-
 		result, err := c.BroadcastEvidence(context.Background(), correct)
-=======
-		result, err := c.BroadcastEvidence(correct)
->>>>>>> ed002cea
 		require.NoError(t, err, "BroadcastEvidence(%s) failed", correct)
 		assert.Equal(t, correct.Hash(), result.Hash, "expected result hash to match evidence hash")
 
