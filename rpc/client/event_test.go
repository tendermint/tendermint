--- conflicted
+++ resolved
@@ -16,11 +16,7 @@
 	"github.com/tendermint/tendermint/types"
 )
 
-<<<<<<< HEAD
-var waitForEventTimeout = 2 * time.Second
-=======
 const waitForEventTimeout = 2 * time.Second
->>>>>>> 5dc9f85a
 
 // MakeTxKV returns a text transaction, allong with expected key, value pair
 func MakeTxKV() ([]byte, []byte, []byte) {
@@ -34,13 +30,9 @@
 	_, _, tx := MakeTxKV()
 
 	// send
-<<<<<<< HEAD
-	go func() {
-=======
 	done := make(chan struct{})
 	go func() {
 		defer close(done)
->>>>>>> 5dc9f85a
 		var (
 			txres *coretypes.ResultBroadcastTx
 			err   error
@@ -69,8 +61,5 @@
 	// make sure this is the proper tx
 	require.EqualValues(t, tx, txe.Tx)
 	require.True(t, txe.Result.IsOK())
-<<<<<<< HEAD
-=======
 	<-done
->>>>>>> 5dc9f85a
 }