--- conflicted
+++ resolved
@@ -39,7 +39,7 @@
 // It wraps handler with RecoverAndLogHandler.
 // NOTE: This function blocks - you may want to call it in a go-routine.
 func StartHTTPServer(listener net.Listener, handler http.Handler, logger log.Logger) error {
-<<<<<<< HEAD
+	logger.Info(fmt.Sprintf("Starting RPC HTTP server on %s", listener.Addr()))
 	s := &http.Server{
 		Handler:        RecoverAndLogHandler(maxBytesHandler{h: handler, n: maxBodyBytes}, logger),
 		ReadTimeout:    readWriteTimeout,
@@ -47,13 +47,6 @@
 		MaxHeaderBytes: maxHeaderBytes,
 	}
 	err := s.Serve(listener)
-=======
-	logger.Info(fmt.Sprintf("Starting RPC HTTP server on %s", listener.Addr()))
-	err := http.Serve(
-		listener,
-		RecoverAndLogHandler(maxBytesHandler{h: handler, n: maxBodyBytes}, logger),
-	)
->>>>>>> 60018d61
 	logger.Info("RPC HTTP server stopped", "err", err)
 	return err
 }
@@ -67,15 +60,8 @@
 	certFile, keyFile string,
 	logger log.Logger,
 ) error {
-<<<<<<< HEAD
-	logger.Info(
-		fmt.Sprintf(
-			"Starting RPC HTTPS server on %s (cert: %q, key: %q)",
-			listener.Addr(),
-			certFile,
-			keyFile,
-		),
-	)
+	logger.Info(fmt.Sprintf("Starting RPC HTTPS server on %s (cert: %q, key: %q)",
+		listener.Addr(), certFile, keyFile))
 	s := &http.Server{
 		Handler:        RecoverAndLogHandler(maxBytesHandler{h: handler, n: maxBodyBytes}, logger),
 		ReadTimeout:    readWriteTimeout,
@@ -85,17 +71,6 @@
 	err := s.ServeTLS(listener, certFile, keyFile)
 
 	logger.Error("RPC HTTPS server stopped", "err", err)
-=======
-	logger.Info(fmt.Sprintf("Starting RPC HTTPS server on %s (cert: %q, key: %q)",
-		listener.Addr(), certFile, keyFile))
-	err := http.ServeTLS(
-		listener,
-		RecoverAndLogHandler(maxBytesHandler{h: handler, n: maxBodyBytes}, logger),
-		certFile,
-		keyFile,
-	)
-	logger.Info("RPC HTTPS server stopped", "err", err)
->>>>>>> 60018d61
 	return err
 }
 
