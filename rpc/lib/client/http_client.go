--- conflicted
+++ resolved
@@ -303,31 +303,20 @@
 	response := &types.RPCResponse{}
 	err = json.Unmarshal(responseBytes, response)
 	if err != nil {
-<<<<<<< HEAD
-		return nil, errors.Wrap(response.Error, "Error unmarshalling rpc response: %v")
+		return nil, errors.Wrap(response.Error, "error unmarshalling rpc response: %v")
 	}
 	if response.Error != nil {
-		return nil, errors.Wrap(response.Error, "Response error: %v")
-=======
-		return nil, errors.Errorf("error unmarshalling rpc response: %v", err)
-	}
-	if response.Error != nil {
-		return nil, errors.Errorf("response error: %v", response.Error)
+    return nil, errors.Wrap(response.Error, "response error: %v")
 	}
 	// From the JSON-RPC 2.0 spec:
 	//  id: It MUST be the same as the value of the id member in the Request Object.
 	if err := validateResponseID(response, expectedID); err != nil {
 		return nil, err
->>>>>>> c69ec87f
 	}
 	// Unmarshal the RawMessage into the result.
 	err = cdc.UnmarshalJSON(response.Result, result)
 	if err != nil {
-<<<<<<< HEAD
-		return nil, errors.Wrap(response.Error, "Error unmarshalling rpc response result: %v")
-=======
-		return nil, errors.Errorf("error unmarshalling rpc response result: %v", err)
->>>>>>> c69ec87f
+		return nil, errors.Wrap(response.Error, "error unmarshalling rpc response result: %v")
 	}
 	return result, nil
 }
