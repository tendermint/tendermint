package rpcclient

import (
	"bytes"
	"encoding/json"
	"fmt"
	"io/ioutil"
	"net"
	"net/http"
	"net/url"
	"reflect"
	"strings"
	"sync"

	"github.com/pkg/errors"

	amino "github.com/tendermint/go-amino"

	cmn "github.com/tendermint/tendermint/libs/common"
	types "github.com/tendermint/tendermint/rpc/lib/types"
)

const (
	protoHTTP  = "http"
	protoHTTPS = "https"
	protoWSS   = "wss"
	protoWS    = "ws"
	protoTCP   = "tcp"
)

// Parsed URL structure
type parsedURL struct {
	url.URL
}

// Parse URL and set defaults (a flexible implementation for 'parseRemoteAddr')
func newParsedURL(remoteAddr string) (*parsedURL, error) {
	u, err := url.Parse(remoteAddr)
	if err != nil {
		return nil, err
	}

	// default to tcp if nothing specified
	if u.Scheme == "" {
		u.Scheme = protoTCP
	}

	return &parsedURL{*u}, nil
}

// Change protocol to HTTP for unknown protocols and TCP protocol (flexible HTTPS downgrade fix) - useful for RPC connections
func (u *parsedURL) SetDefaultSchemeHTTP() {
	// protocol to use for http operations, to support both http and https
	switch u.Scheme {
	case protoHTTP, protoHTTPS, protoWS, protoWSS:
		// known protocols not changed
	default:
		// default to http for unknown protocols (ex. tcp)
		u.Scheme = protoHTTP
	}
}

// Get full address without the protocol - useful for Dialer connections
func (u parsedURL) GetHostWithPath() string {
	// Remove protocol, userinfo and # fragment, assume opaque is empty
	return u.Host + u.EscapedPath()
}

// Get a trimmed address (Implements previous 'toClientAddrAndParse') - useful for WS connections
func (u parsedURL) GetTrimmedHostWithPath() string {
	// replace / with . for http requests (kvstore domain)
	return strings.Replace(u.GetHostWithPath(), "/", ".", -1)
}

<<<<<<< HEAD
// Get a trimmed address with protocol (implements previous 'toClientAddress') - useful as address in RPC connections
func (u parsedURL) GetTrimmedURL() string {
	return u.Scheme + "://" + u.GetTrimmedHostWithPath()
}

// HTTPClient is a common interface for JSONRPCClient and URIClient.
type HTTPClient interface {
	Call(method string, params map[string]interface{}, result interface{}) (interface{}, error)
	Codec() *amino.Codec
	SetCodec(*amino.Codec)
=======
	return protocol, address, nil
>>>>>>> ee9b1491
}

func makeErrorDialer(err error) func(string, string) (net.Conn, error) {
	return func(_ string, _ string) (net.Conn, error) {
		return nil, err
	}
}

func makeHTTPDialer(remoteAddr string) func(string, string) (net.Conn, error) {
	u, err := newParsedURL(remoteAddr)
	if err != nil {
		return makeErrorDialer(err)
	}

<<<<<<< HEAD
	protocol := u.Scheme

=======
>>>>>>> ee9b1491
	// accept http(s) as an alias for tcp
	switch protocol {
	case protoHTTP, protoHTTPS:
		protocol = protoTCP
	}

	return func(proto, addr string) (net.Conn, error) {
		return net.Dial(protocol, u.GetHostWithPath())
	}
}

// DefaultHTTPClient is used to create an http client with some default parameters.
// We overwrite the http.Client.Dial so we can do http over tcp or unix.
// remoteAddr should be fully featured (eg. with tcp:// or unix://)
func DefaultHTTPClient(remoteAddr string) *http.Client {
	return &http.Client{
		Transport: &http.Transport{
			// Set to true to prevent GZIP-bomb DoS attacks
			DisableCompression: true,
			Dial:               makeHTTPDialer(remoteAddr),
		},
	}
}

//------------------------------------------------------------------------------------

// jsonRPCBufferedRequest encapsulates a single buffered request, as well as its
// anticipated response structure.
type jsonRPCBufferedRequest struct {
	request types.RPCRequest
	result  interface{} // The result will be deserialized into this object.
}

// JSONRPCRequestBatch allows us to buffer multiple request/response structures
// into a single batch request. Note that this batch acts like a FIFO queue, and
// is thread-safe.
type JSONRPCRequestBatch struct {
	client *JSONRPCClient

	mtx      sync.Mutex
	requests []*jsonRPCBufferedRequest
}

// JSONRPCClient takes params as a slice
type JSONRPCClient struct {
	address  string
	username string
	password string
	client   *http.Client
	id       types.JSONRPCStringID
	cdc      *amino.Codec
}

// JSONRPCCaller implementers can facilitate calling the JSON RPC endpoint.
type JSONRPCCaller interface {
	Call(method string, params map[string]interface{}, result interface{}) (interface{}, error)
}

// Both JSONRPCClient and JSONRPCRequestBatch can facilitate calls to the JSON
// RPC endpoint.
var _ JSONRPCCaller = (*JSONRPCClient)(nil)
var _ JSONRPCCaller = (*JSONRPCRequestBatch)(nil)

// NewJSONRPCClient returns a JSONRPCClient pointed at the given address.
func NewJSONRPCClient(remote string) *JSONRPCClient {
	return NewJSONRPCClientWithHTTPClient(remote, DefaultHTTPClient(remote))
}

// NewJSONRPCClientWithHTTPClient returns a JSONRPCClient pointed at the given address using a custom http client
// The function panics if the provided client is nil or remote is invalid.
func NewJSONRPCClientWithHTTPClient(remote string, client *http.Client) *JSONRPCClient {
	if client == nil {
		panic("nil http.Client provided")
	}

	parsedURL, err := newParsedURL(remote)
	if err != nil {
		panic(fmt.Sprintf("invalid remote %s: %s", remote, err))
	}

	parsedURL.SetDefaultSchemeHTTP()

	address := parsedURL.GetTrimmedURL()
	username := parsedURL.User.Username()
	password, _ := parsedURL.User.Password()

	return &JSONRPCClient{
		address:  address,
		username: username,
		password: password,
		client:   client,
		id:       types.JSONRPCStringID("jsonrpc-client-" + cmn.RandStr(8)),
		cdc:      amino.NewCodec(),
	}
}

// Call will send the request for the given method through to the RPC endpoint
// immediately, without buffering of requests.
func (c *JSONRPCClient) Call(method string, params map[string]interface{}, result interface{}) (interface{}, error) {
	request, err := types.MapToRequest(c.cdc, c.id, method, params)
	if err != nil {
		return nil, err
	}
	requestBytes, err := json.Marshal(request)
	if err != nil {
		return nil, err
	}
	requestBuf := bytes.NewBuffer(requestBytes)
	httpRequest, err := http.NewRequest(http.MethodPost, c.address, requestBuf)
	if err != nil {
		return nil, err
	}
	httpRequest.Header.Set("Content-Type", "text/json")
	if c.username != "" || c.password != "" {
		httpRequest.SetBasicAuth(c.username, c.password)
	}
	httpResponse, err := c.client.Do(httpRequest)
	if err != nil {
		return nil, err
	}
	defer httpResponse.Body.Close() // nolint: errcheck

	responseBytes, err := ioutil.ReadAll(httpResponse.Body)
	if err != nil {
		return nil, err
	}
	return unmarshalResponseBytes(c.cdc, responseBytes, c.id, result)
}

// NewRequestBatch starts a batch of requests for this client.
func (c *JSONRPCClient) NewRequestBatch() *JSONRPCRequestBatch {
	return &JSONRPCRequestBatch{
		requests: make([]*jsonRPCBufferedRequest, 0),
		client:   c,
	}
}

func (c *JSONRPCClient) sendBatch(requests []*jsonRPCBufferedRequest) ([]interface{}, error) {
	reqs := make([]types.RPCRequest, 0, len(requests))
	results := make([]interface{}, 0, len(requests))
	for _, req := range requests {
		reqs = append(reqs, req.request)
		results = append(results, req.result)
	}
	// serialize the array of requests into a single JSON object
	requestBytes, err := json.Marshal(reqs)
	if err != nil {
		return nil, err
	}
	httpRequest, err := http.NewRequest(http.MethodPost, c.address, bytes.NewBuffer(requestBytes))
	if err != nil {
		return nil, err
	}
	httpRequest.Header.Set("Content-Type", "text/json")
	if c.username != "" || c.password != "" {
		httpRequest.SetBasicAuth(c.username, c.password)
	}
	httpResponse, err := c.client.Do(httpRequest)
	if err != nil {
		return nil, err
	}
	defer httpResponse.Body.Close() // nolint: errcheck

	responseBytes, err := ioutil.ReadAll(httpResponse.Body)
	if err != nil {
		return nil, err
	}
	return unmarshalResponseBytesArray(c.cdc, responseBytes, c.id, results)
}

func (c *JSONRPCClient) Codec() *amino.Codec {
	return c.cdc
}

func (c *JSONRPCClient) SetCodec(cdc *amino.Codec) {
	c.cdc = cdc
}

//-------------------------------------------------------------

// Count returns the number of enqueued requests waiting to be sent.
func (b *JSONRPCRequestBatch) Count() int {
	b.mtx.Lock()
	defer b.mtx.Unlock()
	return len(b.requests)
}

func (b *JSONRPCRequestBatch) enqueue(req *jsonRPCBufferedRequest) {
	b.mtx.Lock()
	defer b.mtx.Unlock()
	b.requests = append(b.requests, req)
}

// Clear empties out the request batch.
func (b *JSONRPCRequestBatch) Clear() int {
	b.mtx.Lock()
	defer b.mtx.Unlock()
	return b.clear()
}

func (b *JSONRPCRequestBatch) clear() int {
	count := len(b.requests)
	b.requests = make([]*jsonRPCBufferedRequest, 0)
	return count
}

// Send will attempt to send the current batch of enqueued requests, and then
// will clear out the requests once done. On success, this returns the
// deserialized list of results from each of the enqueued requests.
func (b *JSONRPCRequestBatch) Send() ([]interface{}, error) {
	b.mtx.Lock()
	defer func() {
		b.clear()
		b.mtx.Unlock()
	}()
	return b.client.sendBatch(b.requests)
}

// Call enqueues a request to call the given RPC method with the specified
// parameters, in the same way that the `JSONRPCClient.Call` function would.
func (b *JSONRPCRequestBatch) Call(
	method string,
	params map[string]interface{},
	result interface{},
) (interface{}, error) {
	request, err := types.MapToRequest(b.client.cdc, b.client.id, method, params)
	if err != nil {
		return nil, err
	}
	b.enqueue(&jsonRPCBufferedRequest{request: request, result: result})
	return result, nil
}

//-------------------------------------------------------------

// URI takes params as a map
type URIClient struct {
	address string
	client  *http.Client
	cdc     *amino.Codec
}

// The function panics if the provided remote is invalid.
func NewURIClient(remote string) *URIClient {
	parsedURL, err := newParsedURL(remote)
	if err != nil {
		panic(fmt.Sprintf("invalid remote %s: %s", remote, err))
	}

	parsedURL.SetDefaultSchemeHTTP()

	return &URIClient{
		address: parsedURL.GetTrimmedURL(),
		client:  DefaultHTTPClient(remote),
		cdc:     amino.NewCodec(),
	}
}

func (c *URIClient) Call(method string, params map[string]interface{}, result interface{}) (interface{}, error) {
	values, err := argsToURLValues(c.cdc, params)
	if err != nil {
		return nil, err
	}
	// log.Info(Fmt("URI request to %v (%v): %v", c.address, method, values))
	resp, err := c.client.PostForm(c.address+"/"+method, values)
	if err != nil {
		return nil, err
	}
	defer resp.Body.Close() // nolint: errcheck

	responseBytes, err := ioutil.ReadAll(resp.Body)
	if err != nil {
		return nil, err
	}
	return unmarshalResponseBytes(c.cdc, responseBytes, "", result)
}

func (c *URIClient) Codec() *amino.Codec {
	return c.cdc
}

func (c *URIClient) SetCodec(cdc *amino.Codec) {
	c.cdc = cdc
}

//------------------------------------------------

func unmarshalResponseBytes(
	cdc *amino.Codec,
	responseBytes []byte,
	expectedID types.JSONRPCStringID,
	result interface{},
) (interface{}, error) {
	// Read response.  If rpc/core/types is imported, the result will unmarshal
	// into the correct type.
	// log.Notice("response", "response", string(responseBytes))
	var err error
	response := &types.RPCResponse{}
	err = json.Unmarshal(responseBytes, response)
	if err != nil {
		return nil, errors.Wrap(err, "error unmarshalling rpc response")
	}
	if response.Error != nil {
		return nil, errors.Wrap(response.Error, "response error")
	}
	// From the JSON-RPC 2.0 spec:
	//  id: It MUST be the same as the value of the id member in the Request Object.
	if err := validateResponseID(response, expectedID); err != nil {
		return nil, err
	}
	// Unmarshal the RawMessage into the result.
	err = cdc.UnmarshalJSON(response.Result, result)
	if err != nil {
		return nil, errors.Wrap(err, "error unmarshalling rpc response result")
	}
	return result, nil
}

func unmarshalResponseBytesArray(
	cdc *amino.Codec,
	responseBytes []byte,
	expectedID types.JSONRPCStringID,
	results []interface{},
) ([]interface{}, error) {
	var (
		err       error
		responses []types.RPCResponse
	)
	err = json.Unmarshal(responseBytes, &responses)
	if err != nil {
		return nil, errors.Wrap(err, "error unmarshalling rpc response")
	}
	// No response error checking here as there may be a mixture of successful
	// and unsuccessful responses.

	if len(results) != len(responses) {
		return nil, errors.Errorf(
			"expected %d result objects into which to inject responses, but got %d",
			len(responses),
			len(results),
		)
	}

	for i, response := range responses {
		response := response
		// From the JSON-RPC 2.0 spec:
		//  id: It MUST be the same as the value of the id member in the Request Object.
		if err := validateResponseID(&response, expectedID); err != nil {
			return nil, errors.Wrapf(err, "failed to validate response ID in response %d", i)
		}
		if err := cdc.UnmarshalJSON(responses[i].Result, results[i]); err != nil {
			return nil, errors.Wrap(err, "error unmarshalling rpc response result")
		}
	}
	return results, nil
}

func validateResponseID(res *types.RPCResponse, expectedID types.JSONRPCStringID) error {
	// we only validate a response ID if the expected ID is non-empty
	if len(expectedID) == 0 {
		return nil
	}
	if res.ID == nil {
		return errors.Errorf("missing ID in response")
	}
	id, ok := res.ID.(types.JSONRPCStringID)
	if !ok {
		return errors.Errorf("expected ID string in response but got: %v", id)
	}
	if expectedID != id {
		return errors.Errorf("response ID (%s) does not match request ID (%s)", id, expectedID)
	}
	return nil
}

func argsToURLValues(cdc *amino.Codec, args map[string]interface{}) (url.Values, error) {
	values := make(url.Values)
	if len(args) == 0 {
		return values, nil
	}
	err := argsToJSON(cdc, args)
	if err != nil {
		return nil, err
	}
	for key, val := range args {
		values.Set(key, val.(string))
	}
	return values, nil
}

func argsToJSON(cdc *amino.Codec, args map[string]interface{}) error {
	for k, v := range args {
		rt := reflect.TypeOf(v)
		isByteSlice := rt.Kind() == reflect.Slice && rt.Elem().Kind() == reflect.Uint8
		if isByteSlice {
			bytes := reflect.ValueOf(v).Bytes()
			args[k] = fmt.Sprintf("0x%X", bytes)
			continue
		}

		data, err := cdc.MarshalJSON(v)
		if err != nil {
			return err
		}
		args[k] = string(data)
	}
	return nil
}<|MERGE_RESOLUTION|>--- conflicted
+++ resolved
@@ -33,7 +33,7 @@
 	url.URL
 }
 
-// Parse URL and set defaults (a flexible implementation for 'parseRemoteAddr')
+// Parse URL and set defaults
 func newParsedURL(remoteAddr string) (*parsedURL, error) {
 	u, err := url.Parse(remoteAddr)
 	if err != nil {
@@ -48,7 +48,7 @@
 	return &parsedURL{*u}, nil
 }
 
-// Change protocol to HTTP for unknown protocols and TCP protocol (flexible HTTPS downgrade fix) - useful for RPC connections
+// Change protocol to HTTP for unknown protocols and TCP protocol - useful for RPC connections
 func (u *parsedURL) SetDefaultSchemeHTTP() {
 	// protocol to use for http operations, to support both http and https
 	switch u.Scheme {
@@ -66,14 +66,13 @@
 	return u.Host + u.EscapedPath()
 }
 
-// Get a trimmed address (Implements previous 'toClientAddrAndParse') - useful for WS connections
+// Get a trimmed address - useful for WS connections
 func (u parsedURL) GetTrimmedHostWithPath() string {
 	// replace / with . for http requests (kvstore domain)
 	return strings.Replace(u.GetHostWithPath(), "/", ".", -1)
 }
 
-<<<<<<< HEAD
-// Get a trimmed address with protocol (implements previous 'toClientAddress') - useful as address in RPC connections
+// Get a trimmed address with protocol - useful as address in RPC connections
 func (u parsedURL) GetTrimmedURL() string {
 	return u.Scheme + "://" + u.GetTrimmedHostWithPath()
 }
@@ -83,9 +82,6 @@
 	Call(method string, params map[string]interface{}, result interface{}) (interface{}, error)
 	Codec() *amino.Codec
 	SetCodec(*amino.Codec)
-=======
-	return protocol, address, nil
->>>>>>> ee9b1491
 }
 
 func makeErrorDialer(err error) func(string, string) (net.Conn, error) {
@@ -100,11 +96,8 @@
 		return makeErrorDialer(err)
 	}
 
-<<<<<<< HEAD
 	protocol := u.Scheme
 
-=======
->>>>>>> ee9b1491
 	// accept http(s) as an alias for tcp
 	switch protocol {
 	case protoHTTP, protoHTTPS:
