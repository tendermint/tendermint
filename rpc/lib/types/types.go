package rpctypes

import (
	"context"
	"encoding/json"
	"fmt"
	"net/http"
	"reflect"
	"strings"

	"github.com/pkg/errors"

	amino "github.com/tendermint/go-amino"
)

// a wrapper to emulate a sum type: jsonrpcid = string | int
// TODO: refactor when Go 2.0 arrives https://github.com/golang/go/issues/19412
type jsonrpcid interface {
	isJSONRPCID()
}

// JSONRPCStringID a wrapper for JSON-RPC string IDs
type JSONRPCStringID string

func (JSONRPCStringID) isJSONRPCID()      {}
func (id JSONRPCStringID) String() string { return string(id) }

// JSONRPCIntID a wrapper for JSON-RPC integer IDs
type JSONRPCIntID int

func (JSONRPCIntID) isJSONRPCID()      {}
func (id JSONRPCIntID) String() string { return fmt.Sprintf("%d", id) }

func idFromInterface(idInterface interface{}) (jsonrpcid, error) {
	switch id := idInterface.(type) {
	case string:
		return JSONRPCStringID(id), nil
	case float64:
		// json.Unmarshal uses float64 for all numbers
		// (https://golang.org/pkg/encoding/json/#Unmarshal),
		// but the JSONRPC2.0 spec says the id SHOULD NOT contain
		// decimals - so we truncate the decimals here.
		return JSONRPCIntID(int(id)), nil
	default:
		typ := reflect.TypeOf(id)
		return nil, fmt.Errorf("json-rpc ID (%v) is of unknown type (%v)", id, typ)
	}
}

//----------------------------------------
// REQUEST

type RPCRequest struct {
	JSONRPC string          `json:"jsonrpc"`
	ID      jsonrpcid       `json:"id,omitempty"`
	Method  string          `json:"method"`
	Params  json.RawMessage `json:"params"` // must be map[string]interface{} or []interface{}
}

// UnmarshalJSON custom JSON unmarshalling due to jsonrpcid being string or int
func (req *RPCRequest) UnmarshalJSON(data []byte) error {
	unsafeReq := &struct {
		JSONRPC string          `json:"jsonrpc"`
		ID      interface{}     `json:"id,omitempty"`
		Method  string          `json:"method"`
		Params  json.RawMessage `json:"params"` // must be map[string]interface{} or []interface{}
	}{}
	err := json.Unmarshal(data, &unsafeReq)
	if err != nil {
		return err
	}
	req.JSONRPC = unsafeReq.JSONRPC
	req.Method = unsafeReq.Method
	req.Params = unsafeReq.Params
	if unsafeReq.ID == nil {
		return nil
	}
	id, err := idFromInterface(unsafeReq.ID)
	if err != nil {
		return err
	}
	req.ID = id
	return nil
}

func NewRPCRequest(id jsonrpcid, method string, params json.RawMessage) RPCRequest {
	return RPCRequest{
		JSONRPC: "2.0",
		ID:      id,
		Method:  method,
		Params:  params,
	}
}

<<<<<<< HEAD
func (request RPCRequest) String() string {
	return fmt.Sprintf("[%s %s]", request.ID, request.Method)
}

func MapToRequest(cdc *amino.Codec, id jsonrpcid, method string, params map[string]interface{}) (RPCRequest, error) {
	var rawParams = make(map[string]json.RawMessage, len(params))
=======
func (req RPCRequest) String() string {
	return fmt.Sprintf("RPCRequest{%s %s/%X}", req.ID, req.Method, req.Params)
}

func MapToRequest(cdc *amino.Codec, id jsonrpcid, method string, params map[string]interface{}) (RPCRequest, error) {
	var paramsMap = make(map[string]json.RawMessage, len(params))
>>>>>>> 100078ca
	for name, value := range params {
		valueJSON, err := cdc.MarshalJSON(value)
		if err != nil {
			return RPCRequest{}, err
		}
<<<<<<< HEAD
		rawParams[name] = valueJSON
	}
	payload, err := json.Marshal(rawParams) // NOTE: Amino doesn't handle maps yet.
=======
		paramsMap[name] = valueJSON
	}

	payload, err := json.Marshal(paramsMap) // NOTE: Amino doesn't handle maps yet.
>>>>>>> 100078ca
	if err != nil {
		return RPCRequest{}, err
	}

	return NewRPCRequest(id, method, payload), nil
}

func ArrayToRequest(cdc *amino.Codec, id jsonrpcid, method string, params []interface{}) (RPCRequest, error) {
<<<<<<< HEAD
	var rawParams = make([]json.RawMessage, len(params))
=======
	var paramsMap = make([]json.RawMessage, len(params))
>>>>>>> 100078ca
	for i, value := range params {
		valueJSON, err := cdc.MarshalJSON(value)
		if err != nil {
			return RPCRequest{}, err
		}
<<<<<<< HEAD
		rawParams[i] = valueJSON
	}
	payload, err := json.Marshal(rawParams) // NOTE: Amino doesn't handle maps yet.
=======
		paramsMap[i] = valueJSON
	}

	payload, err := json.Marshal(paramsMap) // NOTE: Amino doesn't handle maps yet.
>>>>>>> 100078ca
	if err != nil {
		return RPCRequest{}, err
	}

	return NewRPCRequest(id, method, payload), nil
}

//----------------------------------------
// RESPONSE

type RPCError struct {
	Code    int    `json:"code"`
	Message string `json:"message"`
	Data    string `json:"data,omitempty"`
}

func (err RPCError) Error() string {
	const baseFormat = "RPC error %v - %s"
	if err.Data != "" {
		return fmt.Sprintf(baseFormat+": %s", err.Code, err.Message, err.Data)
	}
	return fmt.Sprintf(baseFormat, err.Code, err.Message)
}

type RPCResponse struct {
	JSONRPC string          `json:"jsonrpc"`
	ID      jsonrpcid       `json:"id,omitempty"`
	Result  json.RawMessage `json:"result,omitempty"`
	Error   *RPCError       `json:"error,omitempty"`
}

// UnmarshalJSON custom JSON unmarshalling due to jsonrpcid being string or int
func (resp *RPCResponse) UnmarshalJSON(data []byte) error {
	unsafeResp := &struct {
		JSONRPC string          `json:"jsonrpc"`
		ID      interface{}     `json:"id,omitempty"`
		Result  json.RawMessage `json:"result,omitempty"`
		Error   *RPCError       `json:"error,omitempty"`
	}{}
	err := json.Unmarshal(data, &unsafeResp)
	if err != nil {
		return err
	}
	resp.JSONRPC = unsafeResp.JSONRPC
	resp.Error = unsafeResp.Error
	resp.Result = unsafeResp.Result
	if unsafeResp.ID == nil {
		return nil
	}
	id, err := idFromInterface(unsafeResp.ID)
	if err != nil {
		return err
	}
	resp.ID = id
	return nil
}

func NewRPCSuccessResponse(cdc *amino.Codec, id jsonrpcid, res interface{}) RPCResponse {
	var rawMsg json.RawMessage

	if res != nil {
		var js []byte
		js, err := cdc.MarshalJSON(res)
		if err != nil {
			return RPCInternalError(id, errors.Wrap(err, "Error marshalling response"))
		}
		rawMsg = json.RawMessage(js)
	}

	return RPCResponse{JSONRPC: "2.0", ID: id, Result: rawMsg}
}

func NewRPCErrorResponse(id jsonrpcid, code int, msg string, data string) RPCResponse {
	return RPCResponse{
		JSONRPC: "2.0",
		ID:      id,
		Error:   &RPCError{Code: code, Message: msg, Data: data},
	}
}

<<<<<<< HEAD
func (response RPCResponse) String() string {
	if response.Error == nil {
		return fmt.Sprintf("[%s %v]", response.ID, response.Result)
	}
	return fmt.Sprintf("[%s %s]", response.ID, response.Error)
=======
func (resp RPCResponse) String() string {
	if resp.Error == nil {
		return fmt.Sprintf("RPCResponse{%s %v}", resp.ID, resp.Result)
	}
	return fmt.Sprintf("RPCResponse{%s %v}", resp.ID, resp.Error)
>>>>>>> 100078ca
}

// From the JSON-RPC 2.0 spec:
//	If there was an error in detecting the id in the Request object (e.g. Parse
// 	error/Invalid Request), it MUST be Null.
func RPCParseError(err error) RPCResponse {
	return NewRPCErrorResponse(nil, -32700, "Parse error. Invalid JSON", err.Error())
}

// From the JSON-RPC 2.0 spec:
//	If there was an error in detecting the id in the Request object (e.g. Parse
// 	error/Invalid Request), it MUST be Null.
func RPCInvalidRequestError(id jsonrpcid, err error) RPCResponse {
	return NewRPCErrorResponse(id, -32600, "Invalid Request", err.Error())
}

func RPCMethodNotFoundError(id jsonrpcid) RPCResponse {
	return NewRPCErrorResponse(id, -32601, "Method not found", "")
}

func RPCInvalidParamsError(id jsonrpcid, err error) RPCResponse {
	return NewRPCErrorResponse(id, -32602, "Invalid params", err.Error())
}

func RPCInternalError(id jsonrpcid, err error) RPCResponse {
	return NewRPCErrorResponse(id, -32603, "Internal error", err.Error())
}

func RPCServerError(id jsonrpcid, err error) RPCResponse {
	return NewRPCErrorResponse(id, -32000, "Server error", err.Error())
}

//----------------------------------------

// WSRPCConnection represents a websocket connection.
type WSRPCConnection interface {
	// GetRemoteAddr returns a remote address of the connection.
	GetRemoteAddr() string
	// WriteRPCResponse writes the resp onto connection (BLOCKING).
	WriteRPCResponse(resp RPCResponse)
	// TryWriteRPCResponse tries to write the resp onto connection (NON-BLOCKING).
	TryWriteRPCResponse(resp RPCResponse) bool
	// Codec returns an Amino codec used.
	Codec() *amino.Codec
	// Context returns the connection's context.
	Context() context.Context
}

// Context is the first parameter for all functions. It carries a json-rpc
// request, http request and websocket connection.
//
// - JSONReq is non-nil when JSONRPC is called over websocket or HTTP.
// - WSConn is non-nil when we're connected via a websocket.
// - HTTPReq is non-nil when URI or JSONRPC is called over HTTP.
type Context struct {
	// json-rpc request
	JSONReq *RPCRequest
	// websocket connection
	WSConn WSRPCConnection
	// http request
	HTTPReq *http.Request
}

// RemoteAddr returns the remote address (usually a string "IP:port").
// If neither HTTPReq nor WSConn is set, an empty string is returned.
// HTTP:
//		http.Request#RemoteAddr
// WS:
//		result of GetRemoteAddr
func (ctx *Context) RemoteAddr() string {
	if ctx.HTTPReq != nil {
		return ctx.HTTPReq.RemoteAddr
	} else if ctx.WSConn != nil {
		return ctx.WSConn.GetRemoteAddr()
	}
	return ""
}

// Context returns the request's context.
// The returned context is always non-nil; it defaults to the background context.
// HTTP:
//		The context is canceled when the client's connection closes, the request
//		is canceled (with HTTP/2), or when the ServeHTTP method returns.
// WS:
//		The context is canceled when the client's connections closes.
func (ctx *Context) Context() context.Context {
	if ctx.HTTPReq != nil {
		return ctx.HTTPReq.Context()
	} else if ctx.WSConn != nil {
		return ctx.WSConn.Context()
	}
	return context.Background()
}

//----------------------------------------
// SOCKETS

//
// Determine if its a unix or tcp socket.
// If tcp, must specify the port; `0.0.0.0` will return incorrectly as "unix" since there's no port
// TODO: deprecate
func SocketType(listenAddr string) string {
	socketType := "unix"
	if len(strings.Split(listenAddr, ":")) >= 2 {
		socketType = "tcp"
	}
	return socketType
}<|MERGE_RESOLUTION|>--- conflicted
+++ resolved
@@ -92,36 +92,21 @@
 	}
 }
 
-<<<<<<< HEAD
-func (request RPCRequest) String() string {
-	return fmt.Sprintf("[%s %s]", request.ID, request.Method)
-}
-
-func MapToRequest(cdc *amino.Codec, id jsonrpcid, method string, params map[string]interface{}) (RPCRequest, error) {
-	var rawParams = make(map[string]json.RawMessage, len(params))
-=======
 func (req RPCRequest) String() string {
 	return fmt.Sprintf("RPCRequest{%s %s/%X}", req.ID, req.Method, req.Params)
 }
 
 func MapToRequest(cdc *amino.Codec, id jsonrpcid, method string, params map[string]interface{}) (RPCRequest, error) {
 	var paramsMap = make(map[string]json.RawMessage, len(params))
->>>>>>> 100078ca
 	for name, value := range params {
 		valueJSON, err := cdc.MarshalJSON(value)
 		if err != nil {
 			return RPCRequest{}, err
 		}
-<<<<<<< HEAD
-		rawParams[name] = valueJSON
-	}
-	payload, err := json.Marshal(rawParams) // NOTE: Amino doesn't handle maps yet.
-=======
 		paramsMap[name] = valueJSON
 	}
 
 	payload, err := json.Marshal(paramsMap) // NOTE: Amino doesn't handle maps yet.
->>>>>>> 100078ca
 	if err != nil {
 		return RPCRequest{}, err
 	}
@@ -130,26 +115,16 @@
 }
 
 func ArrayToRequest(cdc *amino.Codec, id jsonrpcid, method string, params []interface{}) (RPCRequest, error) {
-<<<<<<< HEAD
-	var rawParams = make([]json.RawMessage, len(params))
-=======
 	var paramsMap = make([]json.RawMessage, len(params))
->>>>>>> 100078ca
 	for i, value := range params {
 		valueJSON, err := cdc.MarshalJSON(value)
 		if err != nil {
 			return RPCRequest{}, err
 		}
-<<<<<<< HEAD
-		rawParams[i] = valueJSON
-	}
-	payload, err := json.Marshal(rawParams) // NOTE: Amino doesn't handle maps yet.
-=======
 		paramsMap[i] = valueJSON
 	}
 
 	payload, err := json.Marshal(paramsMap) // NOTE: Amino doesn't handle maps yet.
->>>>>>> 100078ca
 	if err != nil {
 		return RPCRequest{}, err
 	}
@@ -230,19 +205,11 @@
 	}
 }
 
-<<<<<<< HEAD
-func (response RPCResponse) String() string {
-	if response.Error == nil {
-		return fmt.Sprintf("[%s %v]", response.ID, response.Result)
-	}
-	return fmt.Sprintf("[%s %s]", response.ID, response.Error)
-=======
 func (resp RPCResponse) String() string {
 	if resp.Error == nil {
 		return fmt.Sprintf("RPCResponse{%s %v}", resp.ID, resp.Result)
 	}
 	return fmt.Sprintf("RPCResponse{%s %v}", resp.ID, resp.Error)
->>>>>>> 100078ca
 }
 
 // From the JSON-RPC 2.0 spec:
