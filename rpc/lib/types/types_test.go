--- conflicted
+++ resolved
@@ -41,18 +41,9 @@
 		s := fmt.Sprintf(`{"jsonrpc":"2.0","id":%v,"result":{"Value":"hello"}}`, tt.expected)
 		assert.Equal(s, string(b))
 
-<<<<<<< HEAD
-		d := RPCParseError(jsonid, errors.New("hello world"))
-		e, _ := json.Marshal(d)
-		f := fmt.Sprintf(
-			`{"jsonrpc":"2.0","id":%v,"error":{"code":-32700,"message":"Parse error. Invalid JSON","data":"hello world"}}`,
-			tt.expected,
-		)
-=======
 		d := RPCParseError(errors.New("hello world"))
 		e, _ := json.Marshal(d)
 		f := `{"jsonrpc":"2.0","error":{"code":-32700,"message":"Parse error. Invalid JSON","data":"hello world"}}`
->>>>>>> 100078ca
 		assert.Equal(f, string(e))
 
 		g := RPCMethodNotFoundError(jsonid)
