--- conflicted
+++ resolved
@@ -99,11 +99,6 @@
 			}
 
 			returns := rpcFunc.f.Call(args)
-<<<<<<< HEAD
-
-=======
-			logger.Debug("HTTPJSONRPC", "method", request.Method, "args", args, "returns", returns)
->>>>>>> a047a4a7
 			result, err := unreflectResult(returns)
 			if err != nil {
 				responses = append(responses, types.RPCInternalError(request.ID, err))
