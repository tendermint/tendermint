--- conflicted
+++ resolved
@@ -99,11 +99,7 @@
 			}
 
 			returns := rpcFunc.f.Call(args)
-<<<<<<< HEAD
 			logger.Debug("HTTPJSONRPC", "method", request.Method, "args", args, "returns", returns)
-=======
-
->>>>>>> be88fd3e
 			result, err := unreflectResult(returns)
 			switch e := err.(type) {
 			// if no error then return a success response
