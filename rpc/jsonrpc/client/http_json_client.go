package client

import (
	"bytes"
	"context"
	"encoding/json"
	"fmt"
	"io/ioutil"
	"net"
	"net/http"
	"net/url"
	"strings"
	"time"

	tmsync "github.com/tendermint/tendermint/internal/libs/sync"
	rpctypes "github.com/tendermint/tendermint/rpc/jsonrpc/types"
)

const (
	protoHTTP  = "http"
	protoHTTPS = "https"
	protoWSS   = "wss"
	protoWS    = "ws"
	protoTCP   = "tcp"
	protoUNIX  = "unix"
)

//-------------------------------------------------------------

// Parsed URL structure
type parsedURL struct {
	url.URL

	isUnixSocket bool
}

// Parse URL and set defaults
func newParsedURL(remoteAddr string) (*parsedURL, error) {
	u, err := url.Parse(remoteAddr)
	if err != nil {
		return nil, err
	}

	// default to tcp if nothing specified
	if u.Scheme == "" {
		u.Scheme = protoTCP
	}

	pu := &parsedURL{
		URL:          *u,
		isUnixSocket: false,
	}

	if u.Scheme == protoUNIX {
		pu.isUnixSocket = true
	}

	return pu, nil
}

// Change protocol to HTTP for unknown protocols and TCP protocol - useful for RPC connections
func (u *parsedURL) SetDefaultSchemeHTTP() {
	// protocol to use for http operations, to support both http and https
	switch u.Scheme {
	case protoHTTP, protoHTTPS, protoWS, protoWSS:
		// known protocols not changed
	default:
		// default to http for unknown protocols (ex. tcp)
		u.Scheme = protoHTTP
	}
}

// Get full address without the protocol - useful for Dialer connections
func (u parsedURL) GetHostWithPath() string {
	// Remove protocol, userinfo and # fragment, assume opaque is empty
	return u.Host + u.EscapedPath()
}

// Get a trimmed address - useful for WS connections
func (u parsedURL) GetTrimmedHostWithPath() string {
	// if it's not an unix socket we return the normal URL
	if !u.isUnixSocket {
		return u.GetHostWithPath()
	}
	// if it's a unix socket we replace the host slashes with a period
	// this is because otherwise the http.Client would think that the
	// domain is invalid.
	return strings.ReplaceAll(u.GetHostWithPath(), "/", ".")
}

// GetDialAddress returns the endpoint to dial for the parsed URL
func (u parsedURL) GetDialAddress() string {
	// if it's not a unix socket we return the host, example: localhost:443
	if !u.isUnixSocket {
		return u.Host
	}
	// otherwise we return the path of the unix socket, ex /tmp/socket
	return u.GetHostWithPath()
}

// Get a trimmed address with protocol - useful as address in RPC connections
func (u parsedURL) GetTrimmedURL() string {
	return u.Scheme + "://" + u.GetTrimmedHostWithPath()
}

//-------------------------------------------------------------

// HTTPClient is a common interface for JSON-RPC HTTP clients.
type HTTPClient interface {
	// Call calls the given method with the params and returns a result.
	Call(ctx context.Context, method string, params map[string]interface{}, result interface{}) (interface{}, error)
}

// Caller implementers can facilitate calling the JSON-RPC endpoint.
type Caller interface {
	Call(ctx context.Context, method string, params map[string]interface{}, result interface{}) (interface{}, error)
}

//-------------------------------------------------------------

// Client is a JSON-RPC client, which sends POST HTTP requests to the
// remote server.
//
// Client is safe for concurrent use by multiple goroutines.
type Client struct {
	address  string
	username string
	password string

	client *http.Client

	mtx       tmsync.Mutex
	nextReqID int
}

var _ HTTPClient = (*Client)(nil)

// Both Client and RequestBatch can facilitate calls to the JSON
// RPC endpoint.
var _ Caller = (*Client)(nil)
var _ Caller = (*RequestBatch)(nil)

// New returns a Client pointed at the given address.
// An error is returned on invalid remote. The function panics when remote is nil.
func New(remote string) (*Client, error) {
	httpClient, err := DefaultHTTPClient(remote)
	if err != nil {
		return nil, err
	}
	return NewWithHTTPClient(remote, httpClient)
}

// NewWithHTTPClient returns a Client pointed at the given address using a
// custom http client. An error is returned on invalid remote. The function
// panics when client is nil.
func NewWithHTTPClient(remote string, c *http.Client) (*Client, error) {
	if c == nil {
		panic("nil http.Client")
	}

	parsedURL, err := newParsedURL(remote)
	if err != nil {
		return nil, fmt.Errorf("invalid remote %s: %s", remote, err)
	}

	parsedURL.SetDefaultSchemeHTTP()

	address := parsedURL.GetTrimmedURL()
	username := parsedURL.User.Username()
	password, _ := parsedURL.User.Password()

	rpcClient := &Client{
		address:  address,
		username: username,
		password: password,
		client:   c,
	}

	return rpcClient, nil
}

// Call issues a POST HTTP request. Requests are JSON encoded. Content-Type:
// application/json.
func (c *Client) Call(
	ctx context.Context,
	method string,
	params map[string]interface{},
	result interface{},
) (interface{}, error) {
	id := c.nextRequestID()

	request, err := rpctypes.MapToRequest(id, method, params)
	if err != nil {
		return nil, fmt.Errorf("failed to encode params: %w", err)
	}

	requestBytes, err := json.Marshal(request)
	if err != nil {
		return nil, fmt.Errorf("failed to marshal request: %w", err)
	}

	requestBuf := bytes.NewBuffer(requestBytes)
	httpRequest, err := http.NewRequestWithContext(ctx, http.MethodPost, c.address, requestBuf)
	if err != nil {
		return nil, fmt.Errorf("request setup failed: %w", err)
	}

	httpRequest.Header.Set("Content-Type", "application/json")

	if c.username != "" || c.password != "" {
		httpRequest.SetBasicAuth(c.username, c.password)
	}

	httpResponse, err := c.client.Do(httpRequest)
	if err != nil {
		return nil, err
	}

	defer httpResponse.Body.Close()

	responseBytes, err := ioutil.ReadAll(httpResponse.Body)
	if err != nil {
		return nil, fmt.Errorf("failed to read response body: %w", err)
	}

	return unmarshalResponseBytes(responseBytes, id, result)
}

// NewRequestBatch starts a batch of requests for this client.
func (c *Client) NewRequestBatch() *RequestBatch {
	return &RequestBatch{
		requests: make([]*jsonRPCBufferedRequest, 0),
		client:   c,
	}
}

func (c *Client) sendBatch(ctx context.Context, requests []*jsonRPCBufferedRequest) ([]interface{}, error) {
	reqs := make([]rpctypes.RPCRequest, 0, len(requests))
	results := make([]interface{}, 0, len(requests))
	for _, req := range requests {
		reqs = append(reqs, req.request)
		results = append(results, req.result)
	}

	// serialize the array of requests into a single JSON object
	requestBytes, err := json.Marshal(reqs)
	if err != nil {
		return nil, fmt.Errorf("json marshal: %w", err)
	}

	httpRequest, err := http.NewRequestWithContext(ctx, http.MethodPost, c.address, bytes.NewBuffer(requestBytes))
	if err != nil {
		return nil, fmt.Errorf("new request: %w", err)
	}

	httpRequest.Header.Set("Content-Type", "application/json")

	if c.username != "" || c.password != "" {
		httpRequest.SetBasicAuth(c.username, c.password)
	}

	httpResponse, err := c.client.Do(httpRequest)
	if err != nil {
		return nil, fmt.Errorf("post: %w", err)
	}

	defer httpResponse.Body.Close()

	responseBytes, err := ioutil.ReadAll(httpResponse.Body)
	if err != nil {
		return nil, fmt.Errorf("read response body: %w", err)
	}

	// collect ids to check responses IDs in unmarshalResponseBytesArray
	ids := make([]rpctypes.JSONRPCIntID, len(requests))
	for i, req := range requests {
		ids[i] = req.request.ID.(rpctypes.JSONRPCIntID)
	}

	return unmarshalResponseBytesArray(responseBytes, ids, results)
}

func (c *Client) nextRequestID() rpctypes.JSONRPCIntID {
	c.mtx.Lock()
	id := c.nextReqID
	c.nextReqID++
	c.mtx.Unlock()
	return rpctypes.JSONRPCIntID(id)
}

//------------------------------------------------------------------------------------

// jsonRPCBufferedRequest encapsulates a single buffered request, as well as its
// anticipated response structure.
type jsonRPCBufferedRequest struct {
	request rpctypes.RPCRequest
	result  interface{} // The result will be deserialized into this object.
}

// RequestBatch allows us to buffer multiple request/response structures
// into a single batch request. Note that this batch acts like a FIFO queue, and
// is thread-safe.
type RequestBatch struct {
	client *Client

	mtx      tmsync.Mutex
	requests []*jsonRPCBufferedRequest
}

// Count returns the number of enqueued requests waiting to be sent.
func (b *RequestBatch) Count() int {
	b.mtx.Lock()
	defer b.mtx.Unlock()
	return len(b.requests)
}

func (b *RequestBatch) enqueue(req *jsonRPCBufferedRequest) {
	b.mtx.Lock()
	defer b.mtx.Unlock()
	b.requests = append(b.requests, req)
}

// Clear empties out the request batch.
func (b *RequestBatch) Clear() int {
	b.mtx.Lock()
	defer b.mtx.Unlock()
	return b.clear()
}

func (b *RequestBatch) clear() int {
	count := len(b.requests)
	b.requests = make([]*jsonRPCBufferedRequest, 0)
	return count
}

// Send will attempt to send the current batch of enqueued requests, and then
// will clear out the requests once done. On success, this returns the
// deserialized list of results from each of the enqueued requests.
func (b *RequestBatch) Send(ctx context.Context) ([]interface{}, error) {
	b.mtx.Lock()
	defer func() {
		b.clear()
		b.mtx.Unlock()
	}()
	return b.client.sendBatch(ctx, b.requests)
}

// Call enqueues a request to call the given RPC method with the specified
// parameters, in the same way that the `Client.Call` function would.
func (b *RequestBatch) Call(
	_ context.Context,
	method string,
	params map[string]interface{},
	result interface{},
) (interface{}, error) {
	id := b.client.nextRequestID()
	request, err := rpctypes.MapToRequest(id, method, params)
	if err != nil {
		return nil, err
	}
	b.enqueue(&jsonRPCBufferedRequest{request: request, result: result})
	return result, nil
}

//-------------------------------------------------------------

func makeHTTPDialer(remoteAddr string) (func(string, string) (net.Conn, error), error) {
	u, err := newParsedURL(remoteAddr)
	if err != nil {
		return nil, err
	}

	protocol := u.Scheme
	padding := u.Scheme

	// accept http(s) as an alias for tcp
	switch protocol {
	case protoHTTP, protoHTTPS:
		protocol = protoTCP
	}

	dialFn := func(proto, addr string) (net.Conn, error) {
<<<<<<< HEAD
		return net.Dial(protocol, u.GetDialAddress())
=======
		var timeout = 10 * time.Second
		if !u.isUnixSocket && strings.LastIndex(u.Host, ":") == -1 {
			u.Host = fmt.Sprintf("%s:%s", u.Host, padding)
			return net.DialTimeout(protocol, u.GetDialAddress(), timeout)
		}

		return net.DialTimeout(protocol, u.GetDialAddress(), timeout)
>>>>>>> 97a3e44e
	}

	return dialFn, nil
}

// DefaultHTTPClient is used to create an http client with some default parameters.
// We overwrite the http.Client.Dial so we can do http over tcp or unix.
// remoteAddr should be fully featured (eg. with tcp:// or unix://).
// An error will be returned in case of invalid remoteAddr.
func DefaultHTTPClient(remoteAddr string) (*http.Client, error) {
	dialFn, err := makeHTTPDialer(remoteAddr)
	if err != nil {
		return nil, err
	}

	client := &http.Client{
		Transport: &http.Transport{
			// Set to true to prevent GZIP-bomb DoS attacks
			DisableCompression: true,
			Dial:               dialFn,
		},
	}

	return client, nil
}<|MERGE_RESOLUTION|>--- conflicted
+++ resolved
@@ -380,9 +380,6 @@
 	}
 
 	dialFn := func(proto, addr string) (net.Conn, error) {
-<<<<<<< HEAD
-		return net.Dial(protocol, u.GetDialAddress())
-=======
 		var timeout = 10 * time.Second
 		if !u.isUnixSocket && strings.LastIndex(u.Host, ":") == -1 {
 			u.Host = fmt.Sprintf("%s:%s", u.Host, padding)
@@ -390,7 +387,6 @@
 		}
 
 		return net.DialTimeout(protocol, u.GetDialAddress(), timeout)
->>>>>>> 97a3e44e
 	}
 
 	return dialFn, nil
