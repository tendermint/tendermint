--- conflicted
+++ resolved
@@ -13,23 +13,9 @@
 	"os"
 
 	cs "github.com/tendermint/tendermint/consensus"
-<<<<<<< HEAD
-	tmencode "github.com/tendermint/tendermint/libs/encode"
-	tmcons "github.com/tendermint/tendermint/proto/consensus"
-	"github.com/tendermint/tendermint/types"
-)
-
-var cdc = amino.NewCodec()
-
-func init() {
-	types.RegisterBlockAmino(cdc)
-}
-
-=======
 	tmjson "github.com/tendermint/tendermint/libs/json"
 )
 
->>>>>>> db8f1b3d
 func main() {
 	if len(os.Args) < 2 {
 		fmt.Println("missing one argument: <path-to-wal>")
@@ -51,21 +37,7 @@
 			panic(fmt.Errorf("failed to decode msg: %v", err))
 		}
 
-<<<<<<< HEAD
-		pbWal, err := cs.WALToProto(msg.Msg)
-		if err != nil {
-			panic(fmt.Errorf("failed to transform walMessage into proto: %w", err))
-		}
-
-		pbWalMsg := tmcons.TimedWALMessage{
-			Time: msg.Time,
-			Msg:  pbWal,
-		}
-
-		json, err := tmencode.MarshalJSON(&pbWalMsg)
-=======
 		json, err := tmjson.Marshal(msg)
->>>>>>> db8f1b3d
 		if err != nil {
 			panic(fmt.Errorf("failed to marshal msg: %v", err))
 		}
