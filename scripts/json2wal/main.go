--- conflicted
+++ resolved
@@ -14,28 +14,11 @@
 	"os"
 	"strings"
 
-<<<<<<< HEAD
-	"github.com/gogo/protobuf/jsonpb"
-	amino "github.com/tendermint/go-amino"
-
-	cs "github.com/tendermint/tendermint/consensus"
-	tmcons "github.com/tendermint/tendermint/proto/consensus"
-	"github.com/tendermint/tendermint/types"
-)
-
-var cdc = amino.NewCodec()
-
-func init() {
-	types.RegisterBlockAmino(cdc)
-}
-
-=======
 	cs "github.com/tendermint/tendermint/consensus"
 	tmjson "github.com/tendermint/tendermint/libs/json"
 	"github.com/tendermint/tendermint/types"
 )
 
->>>>>>> db8f1b3d
 func main() {
 	if len(os.Args) < 3 {
 		fmt.Fprintln(os.Stderr, "missing arguments: Usage:json2wal <path-to-JSON>  <path-to-wal>")
@@ -72,14 +55,9 @@
 			continue
 		}
 
-<<<<<<< HEAD
-		var tWalMsg tmcons.TimedWALMessage
-		if err := jsonpb.Unmarshal(strings.NewReader(string(msgJSON)), &tWalMsg); err != nil {
-=======
 		var msg cs.TimedWALMessage
 		err = tmjson.Unmarshal(msgJSON, &msg)
 		if err != nil {
->>>>>>> db8f1b3d
 			panic(fmt.Errorf("failed to unmarshal json: %v", err))
 		}
 
