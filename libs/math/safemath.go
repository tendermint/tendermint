--- conflicted
+++ resolved
@@ -7,10 +7,7 @@
 
 var ErrOverflowInt32 = errors.New("int32 overflow")
 var ErrOverflowUint8 = errors.New("uint8 overflow")
-<<<<<<< HEAD
 var ErrOverflowInt8 = errors.New("int8 overflow")
-=======
->>>>>>> d54de61b
 
 // SafeAddInt32 adds two int32 integers
 // If there is an overflow this will panic
@@ -50,9 +47,8 @@
 func SafeConvertUint8(a int64) (uint8, error) {
 	if a > math.MaxUint8 {
 		return 0, ErrOverflowUint8
-<<<<<<< HEAD
-	} else if a < math.MinInt8 {
-		panic(ErrOverflowInt32)
+	} else if a < 0 {
+		return 0, ErrOverflowUint8
 	}
 	return uint8(a), nil
 }
@@ -62,14 +58,8 @@
 func SafeConvertInt8(a int64) (int8, error) {
 	if a > math.MaxInt8 {
 		return 0, ErrOverflowInt8
-	} else if a < 0 {
+	} else if a < math.MinInt8 {
 		return 0, ErrOverflowInt8
 	}
 	return int8(a), nil
-=======
-	} else if a < 0 {
-		return 0, ErrOverflowUint8
-	}
-	return uint8(a), nil
->>>>>>> d54de61b
 }