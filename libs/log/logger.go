--- conflicted
+++ resolved
@@ -21,26 +21,17 @@
 	// logging facilities that support complex log parsing and querying.
 	LogFormatJSON string = "json"
 
-<<<<<<< HEAD
-	kitlog "github.com/go-kit/log"
-=======
 	// Supported loging levels
 	LogLevelDebug = "debug"
 	LogLevelInfo  = "info"
 	LogLevelWarn  = "warn"
 	LogLevelError = "error"
->>>>>>> 97a3e44e
 )
 
 // Logger defines a generic logging interface compatible with Tendermint.
 type Logger interface {
-<<<<<<< HEAD
-	Debug(msg string, keyvals ...interface{})
+	Debug(msg string, keyVals ...interface{})
 	P2PDebug(msg string, keyvals ...interface{})
-	Info(msg string, keyvals ...interface{})
-	Error(msg string, keyvals ...interface{})
-=======
-	Debug(msg string, keyVals ...interface{})
 	Info(msg string, keyVals ...interface{})
 	Error(msg string, keyVals ...interface{})
 
@@ -53,7 +44,6 @@
 	sync.Mutex
 	io.Writer
 }
->>>>>>> 97a3e44e
 
 func newSyncWriter(w io.Writer) io.Writer {
 	return &syncWriter{Writer: w}
