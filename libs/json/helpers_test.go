--- conflicted
+++ resolved
@@ -61,10 +61,6 @@
 }
 
 func (c CustomValue) UnmarshalJSON(bz []byte) error {
-<<<<<<< HEAD
-	c.Value = "custom" // nolint:staticcheck
-=======
->>>>>>> 97a3e44e
 	return nil
 }
 
