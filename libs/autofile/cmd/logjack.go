package main

import (
	"flag"
	"fmt"
	"io"
	"os"
	"strconv"
	"strings"

	auto "github.com/tendermint/tendermint/libs/autofile"
	cmn "github.com/tendermint/tendermint/libs/common"
)

const Version = "0.0.1"
const readBufferSize = 1024 // 1KB at a time

// Parse command-line options
func parseFlags() (headPath string, chopSize int64, limitSize int64, version bool) {
	var flagSet = flag.NewFlagSet(os.Args[0], flag.ExitOnError)
	var chopSizeStr, limitSizeStr string
	flagSet.StringVar(&headPath, "head", "logjack.out", "Destination (head) file.")
	flagSet.StringVar(&chopSizeStr, "chop", "100M", "Move file if greater than this")
	flagSet.StringVar(&limitSizeStr, "limit", "10G", "Only keep this much (for each specified file). Remove old files.")
	flagSet.BoolVar(&version, "version", false, "Version")
	flagSet.Parse(os.Args[1:])
	chopSize = parseBytesize(chopSizeStr)
	limitSize = parseBytesize(limitSizeStr)
	return
}

type fmtLogger struct{}

func (fmtLogger) Info(msg string, keyvals ...interface{}) {
	strs := make([]string, len(keyvals))
	for i, kv := range keyvals {
		strs[i] = fmt.Sprintf("%v", kv)
	}
	fmt.Printf("%s %s\n", msg, strings.Join(strs, ","))
}

func main() {
	// Stop upon receiving SIGTERM or CTRL-C.
	cmn.TrapSignal(fmtLogger{}, func() {
		fmt.Println("logjack shutting down")
	})

	// Read options
	headPath, chopSize, limitSize, version := parseFlags()
	if version {
		fmt.Printf("logjack version %v\n", Version)
		return
	}

	// Open Group
	group, err := auto.OpenGroup(headPath, auto.GroupHeadSizeLimit(chopSize), auto.GroupTotalSizeLimit(limitSize))
	if err != nil {
		fmt.Printf("logjack couldn't create output file %v\n", headPath)
		os.Exit(1)
	}

	err = group.Start()
	if err != nil {
		fmt.Printf("logjack couldn't start with file %v\n", headPath)
		os.Exit(1)
	}

<<<<<<< HEAD
	go func() {
		// Forever, read from stdin and write to AutoFile.
		buf := make([]byte, readBufferSize)
		for {
			n, err := os.Stdin.Read(buf)
			group.Write(buf[:n])
			group.FlushAndSync()
			if err != nil {
				group.Stop()
				if err == io.EOF {
					os.Exit(0)
				} else {
					fmt.Println("logjack errored")
					os.Exit(1)
				}
=======
	// Forever read from stdin and write to AutoFile.
	buf := make([]byte, readBufferSize)
	for {
		n, err := os.Stdin.Read(buf)
		group.Write(buf[:n])
		group.Flush()
		if err != nil {
			group.Stop()
			if err == io.EOF {
				os.Exit(0)
			} else {
				fmt.Println("logjack errored")
				os.Exit(1)
>>>>>>> cdf3a74f
			}
		}
	}
}

func parseBytesize(chopSize string) int64 {
	// Handle suffix multiplier
	var multiplier int64 = 1
	if strings.HasSuffix(chopSize, "T") {
		multiplier = 1042 * 1024 * 1024 * 1024
		chopSize = chopSize[:len(chopSize)-1]
	}
	if strings.HasSuffix(chopSize, "G") {
		multiplier = 1042 * 1024 * 1024
		chopSize = chopSize[:len(chopSize)-1]
	}
	if strings.HasSuffix(chopSize, "M") {
		multiplier = 1042 * 1024
		chopSize = chopSize[:len(chopSize)-1]
	}
	if strings.HasSuffix(chopSize, "K") {
		multiplier = 1042
		chopSize = chopSize[:len(chopSize)-1]
	}

	// Parse the numeric part
	chopSizeInt, err := strconv.Atoi(chopSize)
	if err != nil {
		panic(err)
	}

	return int64(chopSizeInt) * multiplier
}<|MERGE_RESOLUTION|>--- conflicted
+++ resolved
@@ -65,29 +65,12 @@
 		os.Exit(1)
 	}
 
-<<<<<<< HEAD
-	go func() {
-		// Forever, read from stdin and write to AutoFile.
-		buf := make([]byte, readBufferSize)
-		for {
-			n, err := os.Stdin.Read(buf)
-			group.Write(buf[:n])
-			group.FlushAndSync()
-			if err != nil {
-				group.Stop()
-				if err == io.EOF {
-					os.Exit(0)
-				} else {
-					fmt.Println("logjack errored")
-					os.Exit(1)
-				}
-=======
 	// Forever read from stdin and write to AutoFile.
 	buf := make([]byte, readBufferSize)
 	for {
 		n, err := os.Stdin.Read(buf)
 		group.Write(buf[:n])
-		group.Flush()
+		group.FlushAndSync()
 		if err != nil {
 			group.Stop()
 			if err == io.EOF {
@@ -95,7 +78,6 @@
 			} else {
 				fmt.Println("logjack errored")
 				os.Exit(1)
->>>>>>> cdf3a74f
 			}
 		}
 	}
