package autofile

import (
	"io/ioutil"
	"os"
	"syscall"
	"testing"
	"time"

	"github.com/stretchr/testify/require"

	cmn "github.com/tendermint/tendermint/libs/common"
)

func TestSIGHUP(t *testing.T) {
	// First, create an AutoFile writing to a tempfile dir
	file, err := ioutil.TempFile("", "sighup_test")
	require.NoError(t, err)
	err = file.Close()
	require.NoError(t, err)
	name := file.Name()

	// Here is the actual AutoFile
	af, err := OpenAutoFile(name)
	require.NoError(t, err)

	// Write to the file.
	_, err = af.Write([]byte("Line 1\n"))
	require.NoError(t, err)
	_, err = af.Write([]byte("Line 2\n"))
	require.NoError(t, err)

	// Move the file over
	err = os.Rename(name, name+"_old")
	require.NoError(t, err)

	// Send SIGHUP to self.
	syscall.Kill(syscall.Getpid(), syscall.SIGHUP)

	// Wait a bit... signals are not handled synchronously.
	time.Sleep(time.Millisecond * 10)

	// Write more to the file.
	_, err = af.Write([]byte("Line 3\n"))
	require.NoError(t, err)
	_, err = af.Write([]byte("Line 4\n"))
	require.NoError(t, err)
	err = af.Close()
	require.NoError(t, err)

	// Both files should exist
	if body := cmn.MustReadFile(name + "_old"); string(body) != "Line 1\nLine 2\n" {
		t.Errorf("Unexpected body %s", body)
	}
	if body := cmn.MustReadFile(name); string(body) != "Line 3\nLine 4\n" {
		t.Errorf("Unexpected body %s", body)
	}
}

// // Manually modify file permissions, close, and reopen using autofile:
// // We expect the file permissions to be changed back to the intended perms.
// func TestOpenAutoFilePerms(t *testing.T) {
// 	file, err := ioutil.TempFile("", "permission_test")
// 	require.NoError(t, err)
// 	err = file.Close()
// 	require.NoError(t, err)
// 	name := file.Name()

// 	// open and change permissions
// 	af, err := OpenAutoFile(name)
// 	require.NoError(t, err)
// 	err = af.file.Chmod(0755)
// 	require.NoError(t, err)
// 	err = af.Close()
// 	require.NoError(t, err)

<<<<<<< HEAD
// 	// reopen and expect an ErrPermissionsChanged as Cause
// 	af, err = OpenAutoFile(name)
// 	require.Error(t, err)
// 	if e, ok := err.(*errors.ErrPermissionsChanged); ok {
// 		t.Logf("%v", e)
// 	} else {
// 		t.Errorf("unexpected error %v", e)
// 	}
// }
=======
	// reopen and expect an ErrPermissionsChanged as Cause
	af, err = OpenAutoFile(name)
	require.Error(t, err)
	if e, ok := err.(*errors.ErrPermissionsChanged); ok {
		t.Logf("%v", e)
	} else {
		t.Errorf("unexpected error %v", e)
	}
}

func TestAutoFileSize(t *testing.T) {
	// First, create an AutoFile writing to a tempfile dir
	f, err := ioutil.TempFile("", "sighup_test")
	require.NoError(t, err)
	err = f.Close()
	require.NoError(t, err)

	// Here is the actual AutoFile.
	af, err := OpenAutoFile(f.Name())
	require.NoError(t, err)

	// 1. Empty file
	size, err := af.Size()
	require.Zero(t, size)
	require.NoError(t, err)

	// 2. Not empty file
	data := []byte("Maniac\n")
	_, err = af.Write(data)
	require.NoError(t, err)
	size, err = af.Size()
	require.EqualValues(t, len(data), size)
	require.NoError(t, err)

	// 3. Not existing file
	err = af.Close()
	require.NoError(t, err)
	err = os.Remove(f.Name())
	require.NoError(t, err)
	size, err = af.Size()
	require.EqualValues(t, 0, size, "Expected a new file to be empty")
	require.NoError(t, err)

	// Cleanup
	_ = os.Remove(f.Name())
}
>>>>>>> 0d5e0d2f
<|MERGE_RESOLUTION|>--- conflicted
+++ resolved
@@ -74,7 +74,6 @@
 // 	err = af.Close()
 // 	require.NoError(t, err)
 
-<<<<<<< HEAD
 // 	// reopen and expect an ErrPermissionsChanged as Cause
 // 	af, err = OpenAutoFile(name)
 // 	require.Error(t, err)
@@ -84,16 +83,6 @@
 // 		t.Errorf("unexpected error %v", e)
 // 	}
 // }
-=======
-	// reopen and expect an ErrPermissionsChanged as Cause
-	af, err = OpenAutoFile(name)
-	require.Error(t, err)
-	if e, ok := err.(*errors.ErrPermissionsChanged); ok {
-		t.Logf("%v", e)
-	} else {
-		t.Errorf("unexpected error %v", e)
-	}
-}
 
 func TestAutoFileSize(t *testing.T) {
 	// First, create an AutoFile writing to a tempfile dir
@@ -130,5 +119,4 @@
 
 	// Cleanup
 	_ = os.Remove(f.Name())
-}
->>>>>>> 0d5e0d2f
+}