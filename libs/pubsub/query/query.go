--- conflicted
+++ resolved
@@ -102,16 +102,11 @@
 	conditions := make([]Condition, 0)
 	buffer, begin, end := q.parser.Buffer, 0, 0
 
-<<<<<<< HEAD
 	var tag string
 	var op Operator
 
 	// tokens must be in the following order: tag ("tx.gas") -> operator ("=") -> operand ("7")
 	for token := range q.parser.Tokens() {
-=======
-	// tokens must be in the following order: event attribute ("tx.gas") -> operator ("=") -> operand ("7")
-	for _, token := range q.parser.Tokens() {
->>>>>>> c5bcdd3a
 		switch token.pegRule {
 		case rulePegText:
 			begin, end = int(token.begin), int(token.end)
@@ -217,13 +212,9 @@
 	buffer, begin, end := q.parser.Buffer, 0, 0
 
 	// tokens must be in the following order:
-<<<<<<< HEAD
+
 	// tag ("tx.gas") -> operator ("=") -> operand ("7")
 	for token := range q.parser.Tokens() {
-=======
-	// event attribute ("tx.gas") -> operator ("=") -> operand ("7")
-	for _, token := range q.parser.Tokens() {
->>>>>>> c5bcdd3a
 		switch token.pegRule {
 		case rulePegText:
 			begin, end = int(token.begin), int(token.end)
@@ -248,7 +239,6 @@
 
 		case rulecontains:
 			op = OpContains
-<<<<<<< HEAD
 		case ruleexists:
 			op = OpExists
 			if strings.Contains(tag, ".") {
@@ -271,9 +261,7 @@
 					return false
 				}
 			}
-=======
-
->>>>>>> c5bcdd3a
+
 		case rulevalue:
 			// strip single quotes from value (i.e. "'NewBlock'" -> "NewBlock")
 			valueWithoutSingleQuotes := buffer[begin+1 : end-1]
