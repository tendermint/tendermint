--- conflicted
+++ resolved
@@ -1,14 +1,7 @@
 // Package query implements the custom query format used to filter event
 // subscriptions in Tendermint.
 //
-<<<<<<< HEAD
-// Query expressions describe properties of events and their attributes, using
-// strings like:
-=======
 //	abci.invoice.number=22 AND abci.invoice.owner=Ivan
->>>>>>> cceea4de
-//
-//    abci.invoice.number = 22 AND abci.invoice.owner = 'Ivan'
 //
 // Query expressions can handle attribute values encoding numbers, strings,
 // dates, and timestamps.  The complete query grammar is described in the
@@ -80,8 +73,8 @@
 		attrs := make([]types.EventAttribute, len(values))
 		for i, v := range values {
 			attrs[i] = types.EventAttribute{
-				Key:   []byte(tokens[len(tokens)-1]),
-				Value: []byte(v),
+				Key:   tokens[len(tokens)-1],
+				Value: v,
 			}
 		}
 
@@ -148,9 +141,9 @@
 	}
 	var vals []string
 	for _, attr := range event.Attributes {
-		fullName := event.Type + "." + string(attr.Key)
+		fullName := event.Type + "." + attr.Key
 		if fullName == c.tag {
-			vals = append(vals, string(attr.Value))
+			vals = append(vals, attr.Value)
 		}
 	}
 	return vals, false
