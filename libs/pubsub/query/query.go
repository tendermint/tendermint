// Package query provides a parser for a custom query format:
//
//		abci.invoice.number=22 AND abci.invoice.owner=Ivan
//
// See query.peg for the grammar, which is a https://en.wikipedia.org/wiki/Parsing_expression_grammar.
// More: https://github.com/PhilippeSigaud/Pegged/wiki/PEG-Basics
//
// It has a support for numbers (integer and floating point), dates and times.
package query

import (
	"fmt"
	"reflect"
	"regexp"
	"strconv"
	"strings"
	"time"

	"github.com/pkg/errors"
)

var (
	numRegex = regexp.MustCompile(`([0-9\.]+)`)
)

// Query holds the query string and the query parser.
type Query struct {
	str    string
	parser *QueryParser
}

// Condition represents a single condition within a query and consists of event
// (e.g. "tx.gas"), operator (e.g. "=") and operand (e.g. "7").
type Condition struct {
	Event   string
	Op      Operator
	Operand interface{}
}

// New parses the given string and returns a query or error if the string is
// invalid.
func New(s string) (*Query, error) {
	p := &QueryParser{Buffer: fmt.Sprintf(`"%s"`, s)}
	p.Init()
	if err := p.Parse(); err != nil {
		return nil, err
	}
	return &Query{str: s, parser: p}, nil
}

// MustParse turns the given string into a query or panics; for tests or others
// cases where you know the string is valid.
func MustParse(s string) *Query {
	q, err := New(s)
	if err != nil {
		panic(fmt.Sprintf("failed to parse %s: %v", s, err))
	}
	return q
}

// String returns the original string.
func (q *Query) String() string {
	return q.str
}

// Operator is an operator that defines some kind of relation between event and
// operand (equality, etc.).
type Operator uint8

const (
	// "<="
	OpLessEqual Operator = iota
	// ">="
	OpGreaterEqual
	// "<"
	OpLess
	// ">"
	OpGreater
	// "="
	OpEqual
	// "CONTAINS"; used to check if a string contains a certain sub string.
	OpContains
	// "EXISTS"; used to check if a certain event attribute is present.
	OpExists
)

const (
	// DateLayout defines a layout for all dates (`DATE date`)
	DateLayout = "2006-01-02"
	// TimeLayout defines a layout for all times (`TIME time`)
	TimeLayout = time.RFC3339
)

// Conditions returns a list of conditions. It returns an error if there is any
// error with the provided grammar in the Query.
func (q *Query) Conditions() ([]Condition, error) {
	var (
		eventAttr string
		op        Operator
	)

	conditions := make([]Condition, 0)
	buffer, begin, end := q.parser.Buffer, 0, 0

<<<<<<< HEAD
	var event string
	var op Operator

	// tokens must be in the following order: event ("tx.gas") -> operator ("=") -> operand ("7")
	for _, token := range q.parser.Tokens() {
=======
	// tokens must be in the following order: tag ("tx.gas") -> operator ("=") -> operand ("7")
	for token := range q.parser.Tokens() {
>>>>>>> e71a2b16
		switch token.pegRule {
		case rulePegText:
			begin, end = int(token.begin), int(token.end)

		case ruletag:
<<<<<<< HEAD
			event = buffer[begin:end]
=======
			eventAttr = buffer[begin:end]

>>>>>>> e71a2b16
		case rulele:
			op = OpLessEqual

		case rulege:
			op = OpGreaterEqual

		case rulel:
			op = OpLess

		case ruleg:
			op = OpGreater

		case ruleequal:
			op = OpEqual

		case rulecontains:
			op = OpContains

		case ruleexists:
			op = OpExists
			conditions = append(conditions, Condition{eventAttr, op, nil})

		case rulevalue:
			// strip single quotes from value (i.e. "'NewBlock'" -> "NewBlock")
			valueWithoutSingleQuotes := buffer[begin+1 : end-1]
<<<<<<< HEAD
			conditions = append(conditions, Condition{event, op, valueWithoutSingleQuotes})
=======
			conditions = append(conditions, Condition{eventAttr, op, valueWithoutSingleQuotes})

>>>>>>> e71a2b16
		case rulenumber:
			number := buffer[begin:end]
			if strings.ContainsAny(number, ".") { // if it looks like a floating-point number
				value, err := strconv.ParseFloat(number, 64)
				if err != nil {
					err = fmt.Errorf(
						"got %v while trying to parse %s as float64 (should never happen if the grammar is correct)",
						err, number,
					)
					return nil, err
				}
<<<<<<< HEAD
				conditions = append(conditions, Condition{event, op, value})
=======

				conditions = append(conditions, Condition{eventAttr, op, value})
>>>>>>> e71a2b16
			} else {
				value, err := strconv.ParseInt(number, 10, 64)
				if err != nil {
					err = fmt.Errorf(
						"got %v while trying to parse %s as int64 (should never happen if the grammar is correct)",
						err, number,
					)
					return nil, err
				}
<<<<<<< HEAD
				conditions = append(conditions, Condition{event, op, value})
=======

				conditions = append(conditions, Condition{eventAttr, op, value})
>>>>>>> e71a2b16
			}

		case ruletime:
			value, err := time.Parse(TimeLayout, buffer[begin:end])
			if err != nil {
				err = fmt.Errorf(
					"got %v while trying to parse %s as time.Time / RFC3339 (should never happen if the grammar is correct)",
					err, buffer[begin:end],
				)
				return nil, err
			}
<<<<<<< HEAD
			conditions = append(conditions, Condition{event, op, value})
=======

			conditions = append(conditions, Condition{eventAttr, op, value})

>>>>>>> e71a2b16
		case ruledate:
			value, err := time.Parse("2006-01-02", buffer[begin:end])
			if err != nil {
				err = fmt.Errorf(
					"got %v while trying to parse %s as time.Time / '2006-01-02' (should never happen if the grammar is correct)",
					err, buffer[begin:end],
				)
				return nil, err
			}
<<<<<<< HEAD
			conditions = append(conditions, Condition{event, op, value})
=======

			conditions = append(conditions, Condition{eventAttr, op, value})
>>>>>>> e71a2b16
		}
	}

	return conditions, nil
}

// Matches returns true if the query matches against any event in the given set
// of events, false otherwise. For each event, a match exists if the query is
// matched against *any* value in a slice of values. An error is returned if
// any attempted event match returns an error.
//
// For example, query "name=John" matches events = {"name": ["John", "Eric"]}.
// More examples could be found in parser_test.go and query_test.go.
func (q *Query) Matches(events map[string][]string) (bool, error) {
	if len(events) == 0 {
		return false, nil
	}

	var (
		eventAttr string
		op        Operator
	)

<<<<<<< HEAD
	var event string
	var op Operator

	// tokens must be in the following order:
	// event ("tx.gas") -> operator ("=") -> operand ("7")
	for _, token := range q.parser.Tokens() {
=======
	buffer, begin, end := q.parser.Buffer, 0, 0

	// tokens must be in the following order:

	// tag ("tx.gas") -> operator ("=") -> operand ("7")
	for token := range q.parser.Tokens() {
>>>>>>> e71a2b16
		switch token.pegRule {
		case rulePegText:
			begin, end = int(token.begin), int(token.end)

		case ruletag:
<<<<<<< HEAD
			event = buffer[begin:end]
=======
			eventAttr = buffer[begin:end]

>>>>>>> e71a2b16
		case rulele:
			op = OpLessEqual

		case rulege:
			op = OpGreaterEqual

		case rulel:
			op = OpLess

		case ruleg:
			op = OpGreater

		case ruleequal:
			op = OpEqual

		case rulecontains:
			op = OpContains
		case ruleexists:
			op = OpExists
			if strings.Contains(eventAttr, ".") {
				// Searching for a full "type.attribute" event.
				_, ok := events[eventAttr]
				if !ok {
					return false, nil
				}
			} else {
				foundEvent := false

			loop:
				for compositeKey := range events {
					if strings.Index(compositeKey, eventAttr) == 0 {
						foundEvent = true
						break loop
					}
				}
				if !foundEvent {
					return false, nil
				}
			}

		case rulevalue:
			// strip single quotes from value (i.e. "'NewBlock'" -> "NewBlock")
			valueWithoutSingleQuotes := buffer[begin+1 : end-1]

<<<<<<< HEAD
			// see if the triplet (event, operator, operand) matches any event
			// "tx.gas", "=", "7", { "tx.gas": 7, "tx.ID": "4AE393495334" }
			if !match(event, op, reflect.ValueOf(valueWithoutSingleQuotes), events) {
				return false
=======
			// see if the triplet (event attribute, operator, operand) matches any event
			// "tx.gas", "=", "7", { "tx.gas": 7, "tx.ID": "4AE393495334" }
			match, err := match(eventAttr, op, reflect.ValueOf(valueWithoutSingleQuotes), events)
			if err != nil {
				return false, err
			}

			if !match {
				return false, nil
>>>>>>> e71a2b16
			}

		case rulenumber:
			number := buffer[begin:end]
			if strings.ContainsAny(number, ".") { // if it looks like a floating-point number
				value, err := strconv.ParseFloat(number, 64)
				if err != nil {
					err = fmt.Errorf(
						"got %v while trying to parse %s as float64 (should never happen if the grammar is correct)",
						err, number,
					)
					return false, err
				}
<<<<<<< HEAD
				if !match(event, op, reflect.ValueOf(value), events) {
					return false
=======

				match, err := match(eventAttr, op, reflect.ValueOf(value), events)
				if err != nil {
					return false, err
				}

				if !match {
					return false, nil
>>>>>>> e71a2b16
				}
			} else {
				value, err := strconv.ParseInt(number, 10, 64)
				if err != nil {
					err = fmt.Errorf(
						"got %v while trying to parse %s as int64 (should never happen if the grammar is correct)",
						err, number,
					)
					return false, err
				}
<<<<<<< HEAD
				if !match(event, op, reflect.ValueOf(value), events) {
					return false
=======

				match, err := match(eventAttr, op, reflect.ValueOf(value), events)
				if err != nil {
					return false, err
				}

				if !match {
					return false, nil
>>>>>>> e71a2b16
				}
			}

		case ruletime:
			value, err := time.Parse(TimeLayout, buffer[begin:end])
			if err != nil {
				err = fmt.Errorf(
					"got %v while trying to parse %s as time.Time / RFC3339 (should never happen if the grammar is correct)",
					err, buffer[begin:end],
				)
				return false, err
			}
<<<<<<< HEAD
			if !match(event, op, reflect.ValueOf(value), events) {
				return false
=======

			match, err := match(eventAttr, op, reflect.ValueOf(value), events)
			if err != nil {
				return false, err
>>>>>>> e71a2b16
			}

			if !match {
				return false, nil
			}

		case ruledate:
			value, err := time.Parse("2006-01-02", buffer[begin:end])
			if err != nil {
				err = fmt.Errorf(
					"got %v while trying to parse %s as time.Time / '2006-01-02' (should never happen if the grammar is correct)",
					err, buffer[begin:end],
				)
				return false, err
			}
<<<<<<< HEAD
			if !match(event, op, reflect.ValueOf(value), events) {
				return false
=======

			match, err := match(eventAttr, op, reflect.ValueOf(value), events)
			if err != nil {
				return false, err
			}

			if !match {
				return false, nil
>>>>>>> e71a2b16
			}
		}
	}

	return true, nil
}

<<<<<<< HEAD
// match returns true if the given triplet (event, operator, operand) matches any
// value in an event for that key.
=======
// match returns true if the given triplet (attribute, operator, operand) matches
// any value in an event for that attribute. If any match fails with an error,
// that error is returned.
>>>>>>> e71a2b16
//
// First, it looks up the key in the events and if it finds one, tries to compare
// all the values from it to the operand using the operator.
//
// "tx.gas", "=", "7", {"tx": [{"gas": 7, "ID": "4AE393495334"}]}
<<<<<<< HEAD
func match(event string, op Operator, operand reflect.Value, events map[string][]string) bool {
	// look up the event from the query in events
	values, ok := events[event]
=======
func match(attr string, op Operator, operand reflect.Value, events map[string][]string) (bool, error) {
	// look up the tag from the query in tags
	values, ok := events[attr]
>>>>>>> e71a2b16
	if !ok {
		return false, nil
	}

	for _, value := range values {
		// return true if any value in the set of the event's values matches
		match, err := matchValue(value, op, operand)
		if err != nil {
			return false, err
		}

		if match {
			return true, nil
		}
	}

	return false, nil
}

// matchValue will attempt to match a string value against an operator an
// operand. A boolean is returned representing the match result. It will return
// an error if the value cannot be parsed and matched against the operand type.
func matchValue(value string, op Operator, operand reflect.Value) (bool, error) {
	switch operand.Kind() {
	case reflect.Struct: // time
		operandAsTime := operand.Interface().(time.Time)

		// try our best to convert value from events to time.Time
		var (
			v   time.Time
			err error
		)

		if strings.ContainsAny(value, "T") {
			v, err = time.Parse(TimeLayout, value)
		} else {
			v, err = time.Parse(DateLayout, value)
		}
		if err != nil {
<<<<<<< HEAD
			panic(fmt.Sprintf("failed to convert value %v from event to time.Time: %v", value, err))
=======
			return false, errors.Wrapf(err, "failed to convert value %v from event attribute to time.Time", value)
>>>>>>> e71a2b16
		}

		switch op {
		case OpLessEqual:
			return (v.Before(operandAsTime) || v.Equal(operandAsTime)), nil
		case OpGreaterEqual:
			return (v.Equal(operandAsTime) || v.After(operandAsTime)), nil
		case OpLess:
			return v.Before(operandAsTime), nil
		case OpGreater:
			return v.After(operandAsTime), nil
		case OpEqual:
			return v.Equal(operandAsTime), nil
		}

	case reflect.Float64:
		var v float64

<<<<<<< HEAD
		// try our best to convert value from events to float64
		v, err := strconv.ParseFloat(value, 64)
		if err != nil {
			panic(fmt.Sprintf("failed to convert value %v from event to float64: %v", value, err))
=======
		operandFloat64 := operand.Interface().(float64)
		filteredValue := numRegex.FindString(value)

		// try our best to convert value from tags to float64
		v, err := strconv.ParseFloat(filteredValue, 64)
		if err != nil {
			return false, errors.Wrapf(err, "failed to convert value %v from event attribute to float64", filteredValue)
>>>>>>> e71a2b16
		}

		switch op {
		case OpLessEqual:
			return v <= operandFloat64, nil
		case OpGreaterEqual:
			return v >= operandFloat64, nil
		case OpLess:
			return v < operandFloat64, nil
		case OpGreater:
			return v > operandFloat64, nil
		case OpEqual:
			return v == operandFloat64, nil
		}

	case reflect.Int64:
		var v int64

		operandInt := operand.Interface().(int64)
		filteredValue := numRegex.FindString(value)

		// if value looks like float, we try to parse it as float
		if strings.ContainsAny(filteredValue, ".") {
			v1, err := strconv.ParseFloat(filteredValue, 64)
			if err != nil {
<<<<<<< HEAD
				panic(fmt.Sprintf("failed to convert value %v from event to float64: %v", value, err))
=======
				return false, errors.Wrapf(err, "failed to convert value %v from event attribute to float64", filteredValue)
>>>>>>> e71a2b16
			}

			v = int64(v1)
		} else {
			var err error
<<<<<<< HEAD
			// try our best to convert value from events to int64
			v, err = strconv.ParseInt(value, 10, 64)
			if err != nil {
				panic(fmt.Sprintf("failed to convert value %v from event to int64: %v", value, err))
=======
			// try our best to convert value from tags to int64
			v, err = strconv.ParseInt(filteredValue, 10, 64)
			if err != nil {
				return false, errors.Wrapf(err, "failed to convert value %v from event attribute to int64", filteredValue)
>>>>>>> e71a2b16
			}
		}

		switch op {
		case OpLessEqual:
			return v <= operandInt, nil
		case OpGreaterEqual:
			return v >= operandInt, nil
		case OpLess:
			return v < operandInt, nil
		case OpGreater:
			return v > operandInt, nil
		case OpEqual:
			return v == operandInt, nil
		}

	case reflect.String:
		switch op {
		case OpEqual:
			return value == operand.String(), nil
		case OpContains:
			return strings.Contains(value, operand.String()), nil
		}

	default:
		return false, fmt.Errorf("unknown kind of operand %v", operand.Kind())
	}

	return false, nil
}<|MERGE_RESOLUTION|>--- conflicted
+++ resolved
@@ -102,27 +102,15 @@
 	conditions := make([]Condition, 0)
 	buffer, begin, end := q.parser.Buffer, 0, 0
 
-<<<<<<< HEAD
-	var event string
-	var op Operator
-
-	// tokens must be in the following order: event ("tx.gas") -> operator ("=") -> operand ("7")
-	for _, token := range q.parser.Tokens() {
-=======
 	// tokens must be in the following order: tag ("tx.gas") -> operator ("=") -> operand ("7")
 	for token := range q.parser.Tokens() {
->>>>>>> e71a2b16
 		switch token.pegRule {
 		case rulePegText:
 			begin, end = int(token.begin), int(token.end)
 
 		case ruletag:
-<<<<<<< HEAD
-			event = buffer[begin:end]
-=======
 			eventAttr = buffer[begin:end]
 
->>>>>>> e71a2b16
 		case rulele:
 			op = OpLessEqual
 
@@ -148,12 +136,8 @@
 		case rulevalue:
 			// strip single quotes from value (i.e. "'NewBlock'" -> "NewBlock")
 			valueWithoutSingleQuotes := buffer[begin+1 : end-1]
-<<<<<<< HEAD
-			conditions = append(conditions, Condition{event, op, valueWithoutSingleQuotes})
-=======
 			conditions = append(conditions, Condition{eventAttr, op, valueWithoutSingleQuotes})
 
->>>>>>> e71a2b16
 		case rulenumber:
 			number := buffer[begin:end]
 			if strings.ContainsAny(number, ".") { // if it looks like a floating-point number
@@ -165,12 +149,8 @@
 					)
 					return nil, err
 				}
-<<<<<<< HEAD
-				conditions = append(conditions, Condition{event, op, value})
-=======
 
 				conditions = append(conditions, Condition{eventAttr, op, value})
->>>>>>> e71a2b16
 			} else {
 				value, err := strconv.ParseInt(number, 10, 64)
 				if err != nil {
@@ -180,12 +160,8 @@
 					)
 					return nil, err
 				}
-<<<<<<< HEAD
-				conditions = append(conditions, Condition{event, op, value})
-=======
 
 				conditions = append(conditions, Condition{eventAttr, op, value})
->>>>>>> e71a2b16
 			}
 
 		case ruletime:
@@ -197,13 +173,9 @@
 				)
 				return nil, err
 			}
-<<<<<<< HEAD
-			conditions = append(conditions, Condition{event, op, value})
-=======
 
 			conditions = append(conditions, Condition{eventAttr, op, value})
 
->>>>>>> e71a2b16
 		case ruledate:
 			value, err := time.Parse("2006-01-02", buffer[begin:end])
 			if err != nil {
@@ -213,12 +185,8 @@
 				)
 				return nil, err
 			}
-<<<<<<< HEAD
-			conditions = append(conditions, Condition{event, op, value})
-=======
 
 			conditions = append(conditions, Condition{eventAttr, op, value})
->>>>>>> e71a2b16
 		}
 	}
 
@@ -242,32 +210,19 @@
 		op        Operator
 	)
 
-<<<<<<< HEAD
-	var event string
-	var op Operator
-
-	// tokens must be in the following order:
-	// event ("tx.gas") -> operator ("=") -> operand ("7")
-	for _, token := range q.parser.Tokens() {
-=======
 	buffer, begin, end := q.parser.Buffer, 0, 0
 
 	// tokens must be in the following order:
 
 	// tag ("tx.gas") -> operator ("=") -> operand ("7")
 	for token := range q.parser.Tokens() {
->>>>>>> e71a2b16
 		switch token.pegRule {
 		case rulePegText:
 			begin, end = int(token.begin), int(token.end)
 
 		case ruletag:
-<<<<<<< HEAD
-			event = buffer[begin:end]
-=======
 			eventAttr = buffer[begin:end]
 
->>>>>>> e71a2b16
 		case rulele:
 			op = OpLessEqual
 
@@ -312,12 +267,6 @@
 			// strip single quotes from value (i.e. "'NewBlock'" -> "NewBlock")
 			valueWithoutSingleQuotes := buffer[begin+1 : end-1]
 
-<<<<<<< HEAD
-			// see if the triplet (event, operator, operand) matches any event
-			// "tx.gas", "=", "7", { "tx.gas": 7, "tx.ID": "4AE393495334" }
-			if !match(event, op, reflect.ValueOf(valueWithoutSingleQuotes), events) {
-				return false
-=======
 			// see if the triplet (event attribute, operator, operand) matches any event
 			// "tx.gas", "=", "7", { "tx.gas": 7, "tx.ID": "4AE393495334" }
 			match, err := match(eventAttr, op, reflect.ValueOf(valueWithoutSingleQuotes), events)
@@ -327,7 +276,6 @@
 
 			if !match {
 				return false, nil
->>>>>>> e71a2b16
 			}
 
 		case rulenumber:
@@ -341,10 +289,6 @@
 					)
 					return false, err
 				}
-<<<<<<< HEAD
-				if !match(event, op, reflect.ValueOf(value), events) {
-					return false
-=======
 
 				match, err := match(eventAttr, op, reflect.ValueOf(value), events)
 				if err != nil {
@@ -353,7 +297,6 @@
 
 				if !match {
 					return false, nil
->>>>>>> e71a2b16
 				}
 			} else {
 				value, err := strconv.ParseInt(number, 10, 64)
@@ -364,10 +307,6 @@
 					)
 					return false, err
 				}
-<<<<<<< HEAD
-				if !match(event, op, reflect.ValueOf(value), events) {
-					return false
-=======
 
 				match, err := match(eventAttr, op, reflect.ValueOf(value), events)
 				if err != nil {
@@ -376,7 +315,6 @@
 
 				if !match {
 					return false, nil
->>>>>>> e71a2b16
 				}
 			}
 
@@ -389,15 +327,10 @@
 				)
 				return false, err
 			}
-<<<<<<< HEAD
-			if !match(event, op, reflect.ValueOf(value), events) {
-				return false
-=======
 
 			match, err := match(eventAttr, op, reflect.ValueOf(value), events)
 			if err != nil {
 				return false, err
->>>>>>> e71a2b16
 			}
 
 			if !match {
@@ -413,10 +346,6 @@
 				)
 				return false, err
 			}
-<<<<<<< HEAD
-			if !match(event, op, reflect.ValueOf(value), events) {
-				return false
-=======
 
 			match, err := match(eventAttr, op, reflect.ValueOf(value), events)
 			if err != nil {
@@ -425,7 +354,6 @@
 
 			if !match {
 				return false, nil
->>>>>>> e71a2b16
 			}
 		}
 	}
@@ -433,28 +361,17 @@
 	return true, nil
 }
 
-<<<<<<< HEAD
-// match returns true if the given triplet (event, operator, operand) matches any
-// value in an event for that key.
-=======
 // match returns true if the given triplet (attribute, operator, operand) matches
 // any value in an event for that attribute. If any match fails with an error,
 // that error is returned.
->>>>>>> e71a2b16
 //
 // First, it looks up the key in the events and if it finds one, tries to compare
 // all the values from it to the operand using the operator.
 //
 // "tx.gas", "=", "7", {"tx": [{"gas": 7, "ID": "4AE393495334"}]}
-<<<<<<< HEAD
-func match(event string, op Operator, operand reflect.Value, events map[string][]string) bool {
-	// look up the event from the query in events
-	values, ok := events[event]
-=======
 func match(attr string, op Operator, operand reflect.Value, events map[string][]string) (bool, error) {
 	// look up the tag from the query in tags
 	values, ok := events[attr]
->>>>>>> e71a2b16
 	if !ok {
 		return false, nil
 	}
@@ -494,11 +411,7 @@
 			v, err = time.Parse(DateLayout, value)
 		}
 		if err != nil {
-<<<<<<< HEAD
-			panic(fmt.Sprintf("failed to convert value %v from event to time.Time: %v", value, err))
-=======
 			return false, errors.Wrapf(err, "failed to convert value %v from event attribute to time.Time", value)
->>>>>>> e71a2b16
 		}
 
 		switch op {
@@ -517,12 +430,6 @@
 	case reflect.Float64:
 		var v float64
 
-<<<<<<< HEAD
-		// try our best to convert value from events to float64
-		v, err := strconv.ParseFloat(value, 64)
-		if err != nil {
-			panic(fmt.Sprintf("failed to convert value %v from event to float64: %v", value, err))
-=======
 		operandFloat64 := operand.Interface().(float64)
 		filteredValue := numRegex.FindString(value)
 
@@ -530,7 +437,6 @@
 		v, err := strconv.ParseFloat(filteredValue, 64)
 		if err != nil {
 			return false, errors.Wrapf(err, "failed to convert value %v from event attribute to float64", filteredValue)
->>>>>>> e71a2b16
 		}
 
 		switch op {
@@ -556,27 +462,16 @@
 		if strings.ContainsAny(filteredValue, ".") {
 			v1, err := strconv.ParseFloat(filteredValue, 64)
 			if err != nil {
-<<<<<<< HEAD
-				panic(fmt.Sprintf("failed to convert value %v from event to float64: %v", value, err))
-=======
 				return false, errors.Wrapf(err, "failed to convert value %v from event attribute to float64", filteredValue)
->>>>>>> e71a2b16
 			}
 
 			v = int64(v1)
 		} else {
 			var err error
-<<<<<<< HEAD
-			// try our best to convert value from events to int64
-			v, err = strconv.ParseInt(value, 10, 64)
-			if err != nil {
-				panic(fmt.Sprintf("failed to convert value %v from event to int64: %v", value, err))
-=======
 			// try our best to convert value from tags to int64
 			v, err = strconv.ParseInt(filteredValue, 10, 64)
 			if err != nil {
 				return false, errors.Wrapf(err, "failed to convert value %v from event attribute to int64", filteredValue)
->>>>>>> e71a2b16
 			}
 		}
 
