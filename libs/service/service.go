--- conflicted
+++ resolved
@@ -137,16 +137,10 @@
 			atomic.StoreUint32(&bs.started, 0)
 			return ErrAlreadyStopped
 		}
-<<<<<<< HEAD
-		bs.Logger.Info(fmt.Sprintf("Starting %v service", bs.name), "impl", bs.impl.String())
-		err := bs.impl.OnStart()
-		if err != nil {
-=======
 
 		bs.Logger.Info("starting service", "service", bs.name, "impl", bs.impl.String())
 
 		if err := bs.impl.OnStart(); err != nil {
->>>>>>> 97a3e44e
 			// revert flag
 			atomic.StoreUint32(&bs.started, 0)
 			return err
