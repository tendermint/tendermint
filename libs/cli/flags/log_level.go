package flags

import (
	"fmt"
	"strings"

	"github.com/pkg/errors"

	"github.com/tendermint/tendermint/libs/log"
)

const (
	defaultLogLevelKey = "*"
)

// ParseLogLevel parses complex log level - comma-separated
// list of module:level pairs with an optional *:level pair (* means
// all other modules).
//
// Example:
//		ParseLogLevel("consensus:debug,mempool:debug,*:error", log.NewTMLogger(os.Stdout), "info")
func ParseLogLevel(lvl string, logger log.Logger, defaultLogLevelValue string) (log.Logger, error) {
	if lvl == "" {
		return nil, errors.New("empty log level")
	}

	l := lvl

	// prefix simple one word levels (e.g. "info") with "*"
	if !strings.Contains(l, ":") {
		l = defaultLogLevelKey + ":" + l
	}

	options := make([]log.Option, 0)

	isDefaultLogLevelSet := false
	var option log.Option
	var err error

	list := strings.Split(l, ",")
	for _, item := range list {
		moduleAndLevel := strings.Split(item, ":")

		if len(moduleAndLevel) != 2 {
			return nil, fmt.Errorf("expected list in a form of \"module:level\" pairs, given pair %s, list %s", item, list)
		}

		module := moduleAndLevel[0]
		level := moduleAndLevel[1]

		if module == defaultLogLevelKey {
			option, err = log.AllowLevel(level)
			if err != nil {
				return nil, errors.Wrap(err, fmt.Sprintf("Failed to parse default log level (pair %s, list %s)", item, l))
			}
			options = append(options, option)
			isDefaultLogLevelSet = true
		} else {
			switch level {
			case "debug":
				option = log.AllowDebugWith("module", module)
			case "info":
				option = log.AllowInfoWith("module", module)
			case "error":
				option = log.AllowErrorWith("module", module)
			case "none":
				option = log.AllowNoneWith("module", module)
			default:
<<<<<<< HEAD
				return nil, fmt.Errorf("expected either \"info\", \"debug\", \"error\" or \"none\" log level, given %s (pair %s, list %s)", level, item, list)
=======
				return nil,
					fmt.Errorf("Expected either \"info\", \"debug\", \"error\" or \"none\" log level, given %s (pair %s, list %s)",
						level,
						item,
						list)
>>>>>>> 288f1a0b
			}
			options = append(options, option)

		}
	}

	// if "*" is not provided, set default global level
	if !isDefaultLogLevelSet {
		option, err = log.AllowLevel(defaultLogLevelValue)
		if err != nil {
			return nil, err
		}
		options = append(options, option)
	}

	return log.NewFilter(logger, options...), nil
}<|MERGE_RESOLUTION|>--- conflicted
+++ resolved
@@ -66,15 +66,12 @@
 			case "none":
 				option = log.AllowNoneWith("module", module)
 			default:
-<<<<<<< HEAD
-				return nil, fmt.Errorf("expected either \"info\", \"debug\", \"error\" or \"none\" log level, given %s (pair %s, list %s)", level, item, list)
-=======
 				return nil,
 					fmt.Errorf("Expected either \"info\", \"debug\", \"error\" or \"none\" log level, given %s (pair %s, list %s)",
 						level,
 						item,
-						list)
->>>>>>> 288f1a0b
+						list,
+					)
 			}
 			options = append(options, option)
 
