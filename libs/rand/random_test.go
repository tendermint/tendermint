package rand

import (
	"bytes"
	"encoding/json"
	"fmt"
	mrand "math/rand"
	"testing"
	"github.com/stretchr/testify/assert"
)

func TestRandStr(t *testing.T) {
	l := 243
	s := Str(l)
	assert.Equal(t, l, len(s))
}

func TestRandBytes(t *testing.T) {
	l := 243
	b := Bytes(l)
	assert.Equal(t, l, len(b))
}

func TestRandIntn(t *testing.T) {
	n := 243
	for i := 0; i < 100; i++ {
		x := Intn(n)
		assert.True(t, x < n)
	}
}

// Test to make sure that we never call math.rand().
// We do this by ensuring that outputs are deterministic.
func TestDeterminism(t *testing.T) {
	var firstOutput string

	// Set math/rand's seed for the sake of debugging this test.
	// (It isn't strictly necessary).
	mrand.Seed(1)

	for i := 0; i < 100; i++ {
		output := testThemAll()
		if i == 0 {
			firstOutput = output
		} else if firstOutput != output {
			t.Errorf("run #%d's output was different from first run.\nfirst: %v\nlast: %v",
				i, firstOutput, output)
		}
	}
}

func testThemAll() string {

	// Such determinism.
	grand.reset(1)

	// Use it.
	out := new(bytes.Buffer)
	perm := Perm(10)
	blob, _ := json.Marshal(perm)
	fmt.Fprintf(out, "perm: %s\n", blob)
	fmt.Fprintf(out, "randInt: %d\n", Int())
	fmt.Fprintf(out, "randUint: %d\n", Uint())
	fmt.Fprintf(out, "randIntn: %d\n", Intn(97))
	fmt.Fprintf(out, "randInt31: %d\n", Int31())
	fmt.Fprintf(out, "randInt32: %d\n", Int32())
	fmt.Fprintf(out, "randInt63: %d\n", Int63())
	fmt.Fprintf(out, "randInt64: %d\n", Int64())
	fmt.Fprintf(out, "randUint32: %d\n", Uint32())
	fmt.Fprintf(out, "randUint64: %d\n", Uint64())
	return out.String()
}

<<<<<<< HEAD
=======
func TestRngConcurrencySafety(t *testing.T) {
	var wg sync.WaitGroup
	for i := 0; i < 100; i++ {
		wg.Add(1)
		go func() {
			defer wg.Done()

			_ = Uint64()
			<-time.After(time.Millisecond * time.Duration(Intn(100)))
			_ = Perm(3)
		}()
	}
	wg.Wait()
}

>>>>>>> 9bd0f9e6
func BenchmarkRandBytes10B(b *testing.B) {
	benchmarkRandBytes(b, 10)
}
func BenchmarkRandBytes100B(b *testing.B) {
	benchmarkRandBytes(b, 100)
}
func BenchmarkRandBytes1KiB(b *testing.B) {
	benchmarkRandBytes(b, 1024)
}
func BenchmarkRandBytes10KiB(b *testing.B) {
	benchmarkRandBytes(b, 10*1024)
}
func BenchmarkRandBytes100KiB(b *testing.B) {
	benchmarkRandBytes(b, 100*1024)
}
func BenchmarkRandBytes1MiB(b *testing.B) {
	benchmarkRandBytes(b, 1024*1024)
}

func benchmarkRandBytes(b *testing.B, n int) {
	for i := 0; i < b.N; i++ {
		_ = Bytes(n)
	}
	b.ReportAllocs()
}<|MERGE_RESOLUTION|>--- conflicted
+++ resolved
@@ -71,24 +71,6 @@
 	return out.String()
 }
 
-<<<<<<< HEAD
-=======
-func TestRngConcurrencySafety(t *testing.T) {
-	var wg sync.WaitGroup
-	for i := 0; i < 100; i++ {
-		wg.Add(1)
-		go func() {
-			defer wg.Done()
-
-			_ = Uint64()
-			<-time.After(time.Millisecond * time.Duration(Intn(100)))
-			_ = Perm(3)
-		}()
-	}
-	wg.Wait()
-}
-
->>>>>>> 9bd0f9e6
 func BenchmarkRandBytes10B(b *testing.B) {
 	benchmarkRandBytes(b, 10)
 }
