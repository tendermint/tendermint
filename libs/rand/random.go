--- conflicted
+++ resolved
@@ -5,12 +5,6 @@
 	"encoding/binary"
 	"fmt"
 	mrand "math/rand"
-<<<<<<< HEAD
-	"time"
-
-	tmsync "github.com/tendermint/tendermint/internal/libs/sync"
-=======
->>>>>>> be2ac87a
 )
 
 const (
