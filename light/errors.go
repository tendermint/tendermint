package light

import (
	"errors"
	"fmt"
	"time"

	"github.com/tendermint/tendermint/light/provider"
	"github.com/tendermint/tendermint/types"
)

// ErrOldHeaderExpired means the old (trusted) header has expired according to
// the given trustingPeriod and current time. If so, the light client must be
// reset subjectively.
type ErrOldHeaderExpired struct {
	At  time.Time
	Now time.Time
}

func (e ErrOldHeaderExpired) Error() string {
	return fmt.Sprintf("old header has expired at %v (now: %v)", e.At, e.Now)
}

// ErrNewValSetCantBeTrusted means the new validator set cannot be trusted
// because < 1/3rd (+trustLevel+) of the old validator set has signed.
type ErrNewValSetCantBeTrusted struct {
	Reason types.ErrNotEnoughVotingPowerSigned
}

func (e ErrNewValSetCantBeTrusted) Error() string {
	return fmt.Sprintf("cant trust new val set: %v", e.Reason)
}

// ErrInvalidHeader means the header either failed the basic validation or
// commit is not signed by 2/3+.
type ErrInvalidHeader struct {
	Reason error
}

func (e ErrInvalidHeader) Error() string {
	return fmt.Sprintf("invalid header: %v", e.Reason)
}

// ErrFailedHeaderCrossReferencing is returned when the detector was not able to cross reference the header
// with any of the connected witnesses.
var ErrFailedHeaderCrossReferencing = errors.New("All witnesses have either not responded, don't have the " +
	" blocks or sent invalid blocks. You should look to change your witnesses" +
	"  or review the light client's logs for more information.")

// ErrVerificationFailed means either sequential or skipping verification has
// failed to verify from header #1 to header #2 due to some reason.
type ErrVerificationFailed struct {
	From   int64
	To     int64
	Reason error
}

// Unwrap returns underlying reason.
func (e ErrVerificationFailed) Unwrap() error {
	return e.Reason
}

func (e ErrVerificationFailed) Error() string {
	return fmt.Sprintf(
		"verify from #%d to #%d failed: %v",
		e.From, e.To, e.Reason)
}

// ----------------------------- INTERNAL ERRORS ---------------------------------

// ErrConflictingHeaders is thrown when two conflicting headers are discovered.
type errConflictingHeaders struct {
<<<<<<< HEAD
	Block   *types.LightBlock
	Witness provider.Provider
	Index   int
=======
	Block        *types.LightBlock
	WitnessIndex int
>>>>>>> f69782b4
}

func (e errConflictingHeaders) Error() string {
	return fmt.Sprintf(
		"header hash (%X) from witness (%v) does not match primary",
		e.Block.Hash(), e.Witness)
}

// errNoWitnesses means that there are not enough witnesses connected to
// continue running the light client.
type errNoWitnesses struct{}

func (e errNoWitnesses) Error() string {
	return "no witnesses connected. please reset light client"
}

// errBadWitness is returned when the witness either does not respond or
// responds with an invalid header.
type errBadWitness struct {
<<<<<<< HEAD
	Reason error
	Index  int
=======
	Reason       error
	WitnessIndex int
>>>>>>> f69782b4
}

func (e errBadWitness) Error() string {
	return fmt.Sprintf("Witness %d returned error: %s", e.Index, e.Reason.Error())
}<|MERGE_RESOLUTION|>--- conflicted
+++ resolved
@@ -70,14 +70,8 @@
 
 // ErrConflictingHeaders is thrown when two conflicting headers are discovered.
 type errConflictingHeaders struct {
-<<<<<<< HEAD
-	Block   *types.LightBlock
-	Witness provider.Provider
-	Index   int
-=======
 	Block        *types.LightBlock
 	WitnessIndex int
->>>>>>> f69782b4
 }
 
 func (e errConflictingHeaders) Error() string {
@@ -97,13 +91,8 @@
 // errBadWitness is returned when the witness either does not respond or
 // responds with an invalid header.
 type errBadWitness struct {
-<<<<<<< HEAD
-	Reason error
-	Index  int
-=======
 	Reason       error
 	WitnessIndex int
->>>>>>> f69782b4
 }
 
 func (e errBadWitness) Error() string {
