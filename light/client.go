package light

import (
	"bytes"
	"errors"
	"fmt"
	"math/rand"
	"time"

	"github.com/tendermint/tendermint/libs/log"
	tmmath "github.com/tendermint/tendermint/libs/math"
	tmsync "github.com/tendermint/tendermint/libs/sync"
	"github.com/tendermint/tendermint/light/provider"
	"github.com/tendermint/tendermint/light/store"
	"github.com/tendermint/tendermint/types"
)

type mode byte

const (
	sequential mode = iota + 1
	skipping

	defaultPruningSize      = 1000
	defaultMaxRetryAttempts = 10
	// For verifySkipping, when using the cache of headers from the previous batch,
	// they will always be at a height greater than 1/2 (normal verifySkipping) so to
	// find something in between the range, 9/16 is used.
	verifySkippingNumerator   = 9
	verifySkippingDenominator = 16

	// 10s should cover most of the clients.
	// References:
	// - http://vancouver-webpages.com/time/web.html
	// - https://blog.codinghorror.com/keeping-time-on-the-pc/
	defaultMaxClockDrift = 10 * time.Second
)

// Option sets a parameter for the light client.
type Option func(*Client)

// SequentialVerification option configures the light client to sequentially
// check the blocks (every block, in ascending height order). Note this is
// much slower than SkippingVerification, albeit more secure.
func SequentialVerification() Option {
	return func(c *Client) {
		c.verificationMode = sequential
	}
}

// SkippingVerification option configures the light client to skip blocks as
// long as {trustLevel} of the old validator set signed the new header. The
// verifySkipping algorithm from the specification is used for finding the minimal
// "trust path".
//
// trustLevel - fraction of the old validator set (in terms of voting power),
// which must sign the new header in order for us to trust it. NOTE this only
// applies to non-adjacent headers. For adjacent headers, sequential
// verification is used.
func SkippingVerification(trustLevel tmmath.Fraction) Option {
	return func(c *Client) {
		c.verificationMode = skipping
		c.trustLevel = trustLevel
	}
}

// PruningSize option sets the maximum amount of light blocks that the light
// client stores. When Prune() is run, all light blocks that are earlier than
// the h amount of light blocks will be removed from the store.
// Default: 1000. A pruning size of 0 will not prune the light client at all.
func PruningSize(h uint16) Option {
	return func(c *Client) {
		c.pruningSize = h
	}
}

// ConfirmationFunction option can be used to prompt to confirm an action. For
// example, remove newer headers if the light client is being reset with an
// older header. No confirmation is required by default!
func ConfirmationFunction(fn func(action string) bool) Option {
	return func(c *Client) {
		c.confirmationFn = fn
	}
}

// Logger option can be used to set a logger for the client.
func Logger(l log.Logger) Option {
	return func(c *Client) {
		c.logger = l
	}
}

// MaxRetryAttempts option can be used to set max attempts before replacing
// primary with a witness.
func MaxRetryAttempts(max uint16) Option {
	return func(c *Client) {
		c.maxRetryAttempts = max
	}
}

// MaxClockDrift defines how much new header's time can drift into
// the future. Default: 10s.
func MaxClockDrift(d time.Duration) Option {
	return func(c *Client) {
		c.maxClockDrift = d
	}
}

// Client represents a light client, connected to a single chain, which gets
// light blocks from a primary provider, verifies them either sequentially or by
// skipping some and stores them in a trusted store (usually, a local FS).
//
// Default verification: SkippingVerification(DefaultTrustLevel)
type Client struct {
	chainID          string
	trustingPeriod   time.Duration // see TrustOptions.Period
	verificationMode mode
	trustLevel       tmmath.Fraction
	maxRetryAttempts uint16 // see MaxRetryAttempts option
	maxClockDrift    time.Duration

	// Mutex for locking during changes of the light clients providers
	providerMutex tmsync.Mutex
	// Primary provider of new headers.
	primary provider.Provider
	// See Witnesses option
	witnesses []provider.Provider

	// Where trusted light blocks are stored.
	trustedStore store.Store
	// Highest trusted light block from the store (height=H).
	latestTrustedBlock *types.LightBlock

	// See RemoveNoLongerTrustedHeadersPeriod option
	pruningSize uint16
	// See ConfirmationFunction option
	confirmationFn func(action string) bool

	quit chan struct{}

	logger log.Logger
}

// NewClient returns a new light client. It returns an error if it fails to
// obtain the light block from the primary or they are invalid (e.g. trust
// hash does not match with the one from the headers).
//
// Witnesses are providers, which will be used for cross-checking the primary
// provider. At least one witness must be given when skipping verification is
// used (default). A witness can become a primary iff the current primary is
// unavailable.
//
// See all Option(s) for the additional configuration.
func NewClient(
	chainID string,
	trustOptions TrustOptions,
	primary provider.Provider,
	witnesses []provider.Provider,
	trustedStore store.Store,
	options ...Option) (*Client, error) {

	if err := trustOptions.ValidateBasic(); err != nil {
		return nil, fmt.Errorf("invalid TrustOptions: %w", err)
	}

	c, err := NewClientFromTrustedStore(chainID, trustOptions.Period, primary, witnesses, trustedStore, options...)
	if err != nil {
		return nil, err
	}

	if c.latestTrustedBlock != nil {
		c.logger.Info("Checking trusted light block using options")
		if err := c.checkTrustedHeaderUsingOptions(trustOptions); err != nil {
			return nil, err
		}
	}

	if c.latestTrustedBlock == nil || c.latestTrustedBlock.Height < trustOptions.Height {
		c.logger.Info("Downloading trusted light block using options")
		if err := c.initializeWithTrustOptions(trustOptions); err != nil {
			return nil, err
		}
	}

	return c, err
}

// NewClientFromTrustedStore initializes existing client from the trusted store.
//
// See NewClient
func NewClientFromTrustedStore(
	chainID string,
	trustingPeriod time.Duration,
	primary provider.Provider,
	witnesses []provider.Provider,
	trustedStore store.Store,
	options ...Option) (*Client, error) {

	c := &Client{
		chainID:          chainID,
		trustingPeriod:   trustingPeriod,
		verificationMode: skipping,
		trustLevel:       DefaultTrustLevel,
		maxRetryAttempts: defaultMaxRetryAttempts,
		maxClockDrift:    defaultMaxClockDrift,
		primary:          primary,
		witnesses:        witnesses,
		trustedStore:     trustedStore,
		pruningSize:      defaultPruningSize,
		confirmationFn:   func(action string) bool { return true },
		quit:             make(chan struct{}),
		logger:           log.NewNopLogger(),
	}

	for _, o := range options {
		o(c)
	}

	// Validate the number of witnesses.
	if len(c.witnesses) < 1 && c.verificationMode == skipping {
		return nil, errNoWitnesses{}
	}

	// Verify witnesses are all on the same chain.
	for i, w := range witnesses {
		if w.ChainID() != chainID {
			return nil, fmt.Errorf("witness #%d: %v is on another chain %s, expected %s",
				i, w, w.ChainID(), chainID)
		}
	}

	// Validate trust level.
	if err := ValidateTrustLevel(c.trustLevel); err != nil {
		return nil, err
	}

	if err := c.restoreTrustedLightBlock(); err != nil {
		return nil, err
	}

	return c, nil
}

// restoreTrustedLightBlock loads the latest trusted light block from the store
func (c *Client) restoreTrustedLightBlock() error {
	lastHeight, err := c.trustedStore.LastLightBlockHeight()
	if err != nil {
		return fmt.Errorf("can't get last trusted light block height: %w", err)
	}

	if lastHeight > 0 {
		trustedBlock, err := c.trustedStore.LightBlock(lastHeight)
		if err != nil {
			return fmt.Errorf("can't get last trusted light block: %w", err)
		}
		c.latestTrustedBlock = trustedBlock
		c.logger.Info("Restored trusted light block", "height", lastHeight)
	}

	return nil
}

// if options.Height:
//
//     1) ahead of trustedLightBlock.Height => fetch light blocks (same height as
//     trustedLightBlock) from primary provider and check it's hash matches the
//     trustedLightBlock's hash (if not, remove trustedLightBlock and all the light blocks
//     before)
//
//     2) equals trustedLightBlock.Height => check options.Hash matches the
//     trustedLightBlock's hash (if not, remove trustedLightBlock and all the light blocks
//     before)
//
//     3) behind trustedLightBlock.Height => remove all the light blocks between
//     options.Height and trustedLightBlock.Height, update trustedLightBlock, then
//     check options.Hash matches the trustedLightBlock's hash (if not, remove
//     trustedLightBlock and all the light blocks before)
//
// The intuition here is the user is always right. I.e. if she decides to reset
// the light client with an older header, there must be a reason for it.
func (c *Client) checkTrustedHeaderUsingOptions(options TrustOptions) error {
	var primaryHash []byte
	switch {
	case options.Height > c.latestTrustedBlock.Height:
		h, err := c.lightBlockFromPrimary(c.latestTrustedBlock.Height)
		if err != nil {
			return err
		}
		primaryHash = h.Hash()
	case options.Height == c.latestTrustedBlock.Height:
		primaryHash = options.Hash
	case options.Height < c.latestTrustedBlock.Height:
		c.logger.Info("Client initialized with old header (trusted is more recent)",
			"old", options.Height,
			"trustedHeight", c.latestTrustedBlock.Height,
			"trustedHash", hash2str(c.latestTrustedBlock.Hash()))

		action := fmt.Sprintf(
			"Rollback to %d (%X)? Note this will remove newer light blocks up to %d (%X)",
			options.Height, options.Hash,
			c.latestTrustedBlock.Height, c.latestTrustedBlock.Hash())
		if c.confirmationFn(action) {
			// remove all the headers (options.Height, trustedHeader.Height]
			err := c.cleanupAfter(options.Height)
			if err != nil {
				return fmt.Errorf("cleanupAfter(%d): %w", options.Height, err)
			}

			c.logger.Info("Rolled back to older header (newer headers were removed)",
				"old", options.Height)
		} else {
			return nil
		}

		primaryHash = options.Hash
	}

	if !bytes.Equal(primaryHash, c.latestTrustedBlock.Hash()) {
		c.logger.Info("Prev. trusted header's hash (h1) doesn't match hash from primary provider (h2)",
			"h1", hash2str(c.latestTrustedBlock.Hash()), "h2", hash2str(primaryHash))

		action := fmt.Sprintf(
			"Prev. trusted header's hash %X doesn't match hash %X from primary provider. Remove all the stored light blocks?",
			c.latestTrustedBlock.Hash(), primaryHash)
		if c.confirmationFn(action) {
			err := c.Cleanup()
			if err != nil {
				return fmt.Errorf("failed to cleanup: %w", err)
			}
		} else {
			return errors.New("refused to remove the stored light blocks despite hashes mismatch")
		}
	}

	return nil
}

// initializeWithTrustOptions fetches the weakly-trusted light block from
// primary provider.
func (c *Client) initializeWithTrustOptions(options TrustOptions) error {
	// 1) Fetch and verify the light block.
	l, err := c.lightBlockFromPrimary(options.Height)
	if err != nil {
		return err
	}

	// NOTE: - Verify func will check if it's expired or not.
	//       - h.Time is not being checked against time.Now() because we don't
	//         want to add yet another argument to NewClient* functions.
	if err := l.ValidateBasic(c.chainID); err != nil {
		return err
	}

	if !bytes.Equal(l.Hash(), options.Hash) {
		return fmt.Errorf("expected header's hash %X, but got %X", options.Hash, l.Hash())
	}

	// Ensure that +2/3 of validators signed correctly.
	err = l.ValidatorSet.VerifyCommitLight(c.chainID, l.Commit.BlockID, l.Height, l.Commit)
	if err != nil {
		return fmt.Errorf("invalid commit: %w", err)
	}

	// 3) Persist both of them and continue.
	return c.updateTrustedLightBlock(l)
}

// TrustedLightBlock returns a trusted light block at the given height (0 - the latest).
//
// It returns an error if:
//  - there are some issues with the trusted store, although that should not
//  happen normally;
//  - negative height is passed;
//  - header has not been verified yet and is therefore not in the store
//
// Safe for concurrent use by multiple goroutines.
func (c *Client) TrustedLightBlock(height int64) (*types.LightBlock, error) {
	height, err := c.compareWithLatestHeight(height)
	if err != nil {
		return nil, err
	}
	return c.trustedStore.LightBlock(height)
}

func (c *Client) compareWithLatestHeight(height int64) (int64, error) {
	latestHeight, err := c.LastTrustedHeight()
	if err != nil {
		return 0, fmt.Errorf("can't get last trusted height: %w", err)
	}
	if latestHeight == -1 {
		return 0, errors.New("no headers exist")
	}

	switch {
	case height > latestHeight:
		return 0, fmt.Errorf("unverified header/valset requested (latest: %d)", latestHeight)
	case height == 0:
		return latestHeight, nil
	case height < 0:
		return 0, errors.New("negative height")
	}

	return height, nil
}

// VerifyLightBlockAtHeight fetches the light block at the given height
// and calls verifyLightBlock. It returns the block immediately if it exists in
// the trustedStore (no verification is needed).
//
// height must be > 0.
//
// It returns provider.ErrlightBlockNotFound if light block is not found by
// primary.
//
// It will replace the primary provider if an error from a request to the provider occurs
func (c *Client) VerifyLightBlockAtHeight(height int64, now time.Time) (*types.LightBlock, error) {
	if height <= 0 {
		return nil, errors.New("negative or zero height")
	}

	// Check if the light block already verified.
	h, err := c.TrustedLightBlock(height)
	if err == nil {
		c.logger.Info("Header has already been verified", "height", height, "hash", hash2str(h.Hash()))
		// Return already trusted light block
		return h, nil
	}

	// Request the light block from primary
	l, err := c.lightBlockFromPrimary(height)
	if err != nil {
		return nil, err
	}

	return l, c.verifyLightBlock(l, now)
}

// VerifyHeader verifies a new header against the trusted state. It returns
// immediately if newHeader exists in trustedStore (no verification is
// needed). Else it performs one of the two types of verification:
//
// SequentialVerification: verifies that 2/3 of the trusted validator set has
// signed the new header. If the headers are not adjacent, **all** intermediate
// headers will be requested. Intermediate headers are not saved to database.
//
// SkippingVerification(trustLevel): verifies that {trustLevel} of the trusted
// validator set has signed the new header. If it's not the case and the
// headers are not adjacent, verifySkipping is performed and necessary (not all)
// intermediate headers will be requested. See the specification for details.
// Intermediate headers are not saved to database.
// https://github.com/tendermint/spec/blob/master/spec/consensus/light-client.md
//
// If the header, which is older than the currently trusted header, is
// requested and the light client does not have it, VerifyHeader will perform:
//		a) verifySkipping verification if nearest trusted header is found & not expired
//		b) backwards verification in all other cases
//
// It returns ErrOldHeaderExpired if the latest trusted header expired.
//
// If the primary provides an invalid header (ErrInvalidHeader), it is rejected
// and replaced by another provider until all are exhausted.
//
// If, at any moment, a LightBlock is not found by the primary provider as part of
// verification then the provider will be replaced by another and the process will
// restart.
func (c *Client) VerifyHeader(newHeader *types.Header, now time.Time) error {
	if newHeader == nil {
		return errors.New("nil header")
	}
	if newHeader.Height <= 0 {
		return errors.New("negative or zero height")
	}

	// Check if newHeader already verified.
	l, err := c.TrustedLightBlock(newHeader.Height)
	if err == nil {
		// Make sure it's the same header.
		if !bytes.Equal(l.Hash(), newHeader.Hash()) {
			return fmt.Errorf("existing trusted header %X does not match newHeader %X", l.Hash(), newHeader.Hash())
		}
		c.logger.Info("Header has already been verified",
			"height", newHeader.Height, "hash", hash2str(newHeader.Hash()))
		return nil
	}

	// Request the header and the vals.
	l, err = c.lightBlockFromPrimary(newHeader.Height)
	if err != nil {
		return fmt.Errorf("failed to retrieve light block from primary to verify against: %w", err)
	}

	if !bytes.Equal(l.Hash(), newHeader.Hash()) {
		return fmt.Errorf("light block header %X does not match newHeader %X", l.Hash(), newHeader.Hash())
	}

	return c.verifyLightBlock(l, now)
}

func (c *Client) verifyLightBlock(newLightBlock *types.LightBlock, now time.Time) error {
	c.logger.Info("VerifyHeader", "height", newLightBlock.Height, "hash", hash2str(newLightBlock.Hash()))

	var (
		verifyFunc func(trusted *types.LightBlock, new *types.LightBlock, now time.Time) error
		err        error
	)

	switch c.verificationMode {
	case sequential:
		verifyFunc = c.verifySequential
	case skipping:
		verifyFunc = c.verifySkippingAgainstPrimary
	default:
		panic(fmt.Sprintf("Unknown verification mode: %b", c.verificationMode))
	}

	firstBlockHeight, err := c.FirstTrustedHeight()
	if err != nil {
		return fmt.Errorf("can't get first light block height: %w", err)
	}

	switch {
	// Verifying forwards
	case newLightBlock.Height >= c.latestTrustedBlock.Height:
		err = verifyFunc(c.latestTrustedBlock, newLightBlock, now)

	// Verifying backwards
	case newLightBlock.Height < firstBlockHeight:
		var firstBlock *types.LightBlock
		firstBlock, err = c.trustedStore.LightBlock(firstBlockHeight)
		if err != nil {
			return fmt.Errorf("can't get first light block: %w", err)
		}
		err = c.backwards(firstBlock.Header, newLightBlock.Header)

	// Verifying between first and last trusted light block
	default:
		var closestBlock *types.LightBlock
		closestBlock, err = c.trustedStore.LightBlockBefore(newLightBlock.Height)
		if err != nil {
			return fmt.Errorf("can't get signed header before height %d: %w", newLightBlock.Height, err)
		}
		err = verifyFunc(closestBlock, newLightBlock, now)
	}
	if err != nil {
		c.logger.Error("Can't verify", "err", err)
		return err
	}

	// Once verified, save and return
	return c.updateTrustedLightBlock(newLightBlock)
}

// see VerifyHeader
func (c *Client) verifySequential(
	trustedBlock *types.LightBlock,
	newLightBlock *types.LightBlock,
	now time.Time) error {

	var (
		verifiedBlock = trustedBlock
		interimBlock  *types.LightBlock
		err           error
	)

	for height := trustedBlock.Height + 1; height <= newLightBlock.Height; height++ {
		// 1) Fetch interim light block if needed.
		if height == newLightBlock.Height { // last light block
			interimBlock = newLightBlock
		} else { // intermediate light blocks
			interimBlock, err = c.lightBlockFromPrimary(height)
			if err != nil {
				return ErrVerificationFailed{From: verifiedBlock.Height, To: height, Reason: err}
			}
		}

		// 2) Verify them
		c.logger.Debug("Verify adjacent newLightBlock against verifiedBlock",
			"trustedHeight", verifiedBlock.Height,
			"trustedHash", hash2str(verifiedBlock.Hash()),
			"newHeight", interimBlock.Height,
			"newHash", hash2str(interimBlock.Hash()))

		err = VerifyAdjacent(c.chainID, verifiedBlock.SignedHeader, interimBlock.SignedHeader, interimBlock.ValidatorSet,
			c.trustingPeriod, now, c.maxClockDrift)
		if err != nil {
			err := ErrVerificationFailed{From: verifiedBlock.Height, To: interimBlock.Height, Reason: err}

			switch errors.Unwrap(err).(type) {
			case ErrInvalidHeader:
				// If the target header is invalid, return immediately.
				if err.To == newLightBlock.Height {
					c.logger.Debug("Target header is invalid", "err", err)
					return err
				}

				// If some intermediate header is invalid, replace the primary and try
				// again.
				c.logger.Error("primary sent invalid header -> replacing", "err", err)
				replaceErr := c.replacePrimaryProvider()
				if replaceErr != nil {
					c.logger.Error("Can't replace primary", "err", replaceErr)
					// return original error
					return err
				}

				replacementBlock, fErr := c.lightBlockFromPrimary(newLightBlock.Height)
				if fErr != nil {
					c.logger.Error("Can't fetch light block from primary", "err", fErr)
					// return original error
					return err
				}

				if !bytes.Equal(replacementBlock.Hash(), newLightBlock.Hash()) {
					c.logger.Error("Replacement provider has a different light block",
						"newHash", newLightBlock.Hash(),
						"replHash", replacementBlock.Hash())
					// return original error
					return err
				}

				// attempt to verify header again
				height--

				continue
			default:
				return err
			}
		}

		// 3) Update verifiedBlock
		verifiedBlock = interimBlock
	}

	return nil
}

// see VerifyHeader
//
// verifySkipping finds the middle light block between a trusted and new light block,
// reiterating the action until it verifies a light block. A cache of light blocks
// requested from source is kept such that when a verification is made, and the
// light client tries again to verify the new light block in the middle, the light
// client does not need to ask for all the same light blocks again.
func (c *Client) verifySkipping(
	source provider.Provider,
	trustedBlock *types.LightBlock,
	newLightBlock *types.LightBlock,
	now time.Time) error {

	var (
		blockCache = []*types.LightBlock{newLightBlock}
		depth      = 0

		verifiedBlock = trustedBlock
	)

	for {
		c.logger.Debug("Verify non-adjacent newHeader against verifiedBlock",
			"trustedHeight", verifiedBlock.Height,
			"trustedHash", hash2str(verifiedBlock.Hash()),
			"newHeight", blockCache[depth].Height,
			"newHash", hash2str(blockCache[depth].Hash()))

		err := Verify(c.chainID, verifiedBlock.SignedHeader, verifiedBlock.ValidatorSet, blockCache[depth].SignedHeader,
			blockCache[depth].ValidatorSet, c.trustingPeriod, now, c.maxClockDrift, c.trustLevel)
		switch err.(type) {
		case nil:
			// Have we verified the last header
			if depth == 0 {
				return nil
			}
			// If not, update the lower bound to the previous upper bound
			verifiedBlock = blockCache[depth]
			// Remove the light block at the lower bound in the header cache - it will no longer be needed
			blockCache = blockCache[:depth]
			// Reset the cache depth so that we start from the upper bound again
			depth = 0

		case ErrNewValSetCantBeTrusted:
			// do add another header to the end of the cache
			if depth == len(blockCache)-1 {
				pivotHeight := verifiedBlock.Height + (blockCache[depth].Height-verifiedBlock.
					Height)*verifySkippingNumerator/verifySkippingDenominator
				interimBlock, err := c.lightBlockFrom(pivotHeight, source)
				if err != nil {
					return ErrVerificationFailed{From: verifiedBlock.Height, To: pivotHeight, Reason: err}
				}
				blockCache = append(blockCache, interimBlock)
			}
			depth++

		default:
			return ErrVerificationFailed{From: verifiedBlock.Height, To: blockCache[depth].Height, Reason: err}
		}
	}
}

// verifySkippingAgainstPrimary does verifySkipping plus it compares new header with
// witnesses and replaces primary if it does not respond after
// MaxRetryAttempts.
func (c *Client) verifySkippingAgainstPrimary(
	trustedBlock *types.LightBlock,
	newLightBlock *types.LightBlock,
	now time.Time) error {

	err := c.verifySkipping(c.primary, trustedBlock, newLightBlock, now)

	switch errors.Unwrap(err).(type) {
	case ErrInvalidHeader:
		// If the target header is invalid, return immediately.
		invalidHeaderHeight := err.(ErrVerificationFailed).To
		if invalidHeaderHeight == newLightBlock.Height {
			c.logger.Debug("Target header is invalid", "err", err)
			return err
		}

		// If some intermediate header is invalid, replace the primary and try
		// again.
		c.logger.Error("primary sent invalid header -> replacing", "err", err)
		replaceErr := c.replacePrimaryProvider()
		if replaceErr != nil {
			c.logger.Error("Can't replace primary", "err", replaceErr)
			// return original error
			return err
		}

		replacementBlock, fErr := c.lightBlockFromPrimary(newLightBlock.Height)
		if fErr != nil {
			c.logger.Error("Can't fetch light block from primary", "err", fErr)
			// return original error
			return err
		}

		if !bytes.Equal(replacementBlock.Hash(), newLightBlock.Hash()) {
			c.logger.Error("Replacement provider has a different light block",
				"newHash", newLightBlock.Hash(),
				"replHash", replacementBlock.Hash())
			// return original error
			return err
		}

		// attempt to verify the header again
		return c.verifySkippingAgainstPrimary(trustedBlock, replacementBlock, now)
	case nil:
		// Compare header with the witnesses to ensure it's not a fork.
		// More witnesses we have, more chance to notice one.
		//
		// CORRECTNESS ASSUMPTION: there's at least 1 correct full node
		// (primary or one of the witnesses).
		if cmpErr := c.compareNewHeaderWithWitnesses(newLightBlock, now); cmpErr != nil {
			return cmpErr
		}
	default:
		return err
	}

	return nil
}

// LastTrustedHeight returns a last trusted height. -1 and nil are returned if
// there are no trusted headers.
//
// Safe for concurrent use by multiple goroutines.
func (c *Client) LastTrustedHeight() (int64, error) {
	return c.trustedStore.LastLightBlockHeight()
}

// FirstTrustedHeight returns a first trusted height. -1 and nil are returned if
// there are no trusted headers.
//
// Safe for concurrent use by multiple goroutines.
func (c *Client) FirstTrustedHeight() (int64, error) {
	return c.trustedStore.FirstLightBlockHeight()
}

// ChainID returns the chain ID the light client was configured with.
//
// Safe for concurrent use by multiple goroutines.
func (c *Client) ChainID() string {
	return c.chainID
}

// Primary returns the primary provider.
//
// NOTE: provider may be not safe for concurrent access.
func (c *Client) Primary() provider.Provider {
	c.providerMutex.Lock()
	defer c.providerMutex.Unlock()
	return c.primary
}

// Witnesses returns the witness providers.
//
// NOTE: providers may be not safe for concurrent access.
func (c *Client) Witnesses() []provider.Provider {
	c.providerMutex.Lock()
	defer c.providerMutex.Unlock()
	return c.witnesses
}

// Cleanup removes all the data (headers and validator sets) stored. Note: the
// client must be stopped at this point.
func (c *Client) Cleanup() error {
	c.logger.Info("Removing all the data")
	c.latestTrustedBlock = nil
	return c.trustedStore.Prune(0)
}

// cleanupAfter deletes all headers & validator sets after +height+. It also
// resets latestTrustedBlock to the latest header.
func (c *Client) cleanupAfter(height int64) error {
	prevHeight := c.latestTrustedBlock.Height

	for {
		h, err := c.trustedStore.LightBlockBefore(prevHeight)
		if err == store.ErrLightBlockNotFound || (h != nil && h.Height <= height) {
			break
		} else if err != nil {
			return fmt.Errorf("failed to get header before %d: %w", prevHeight, err)
		}

		err = c.trustedStore.DeleteLightBlock(h.Height)
		if err != nil {
			c.logger.Error("can't remove a trusted header & validator set", "err", err,
				"height", h.Height)
		}

		prevHeight = h.Height
	}

	c.latestTrustedBlock = nil
	err := c.restoreTrustedLightBlock()
	if err != nil {
		return err
	}

	return nil
}

func (c *Client) updateTrustedLightBlock(l *types.LightBlock) error {
	if err := c.trustedStore.SaveLightBlock(l); err != nil {
		return fmt.Errorf("failed to save trusted header: %w", err)
	}

	if c.pruningSize > 0 {
		if err := c.trustedStore.Prune(c.pruningSize); err != nil {
			return fmt.Errorf("prune: %w", err)
		}
	}

	if c.latestTrustedBlock == nil || l.Height > c.latestTrustedBlock.Height {
		c.latestTrustedBlock = l
	}

	return nil
}

// 0 - latest header
// Note it does not do retries nor swapping.
func (c *Client) lightBlockFromWitness(height int64,
	witness provider.Provider) (*types.LightBlock, *errBadWitness) {

	l, err := witness.LightBlock(height)
	if err != nil {
		return nil, &errBadWitness{err, noResponse, -1}
	}
	err = c.validateLightBlock(l, height)
	if err != nil {
		return nil, &errBadWitness{err, invalidLightBlock, -1}
	}

	return l, nil
}

func (c *Client) lightBlockFrom(height int64,
	source provider.Provider) (*types.LightBlock, error) {

	c.providerMutex.Lock()
	sourceIsPrimary := (c.primary == source)
	c.providerMutex.Unlock()

	if sourceIsPrimary {
		return c.lightBlockFromPrimary(height)
	}
	return c.lightBlockFromWitness(height, source)
}

// backwards verification (see VerifyHeaderBackwards func in the spec) verifies
// headers before a trusted header. If a sent header is invalid the primary is
// replaced with another provider and the operation is repeated.
func (c *Client) backwards(
	trustedHeader *types.Header,
	newHeader *types.Header) error {

	var (
		verifiedHeader = trustedHeader
		interimHeader  *types.Header
	)

	for verifiedHeader.Height > newHeader.Height {
		interimBlock, err := c.lightBlockFromPrimary(verifiedHeader.Height - 1)
		if err != nil {
			return fmt.Errorf("failed to obtain the header at height #%d: %w", verifiedHeader.Height-1, err)
		}
		interimHeader = interimBlock.Header
		c.logger.Debug("Verify newHeader against verifiedHeader",
			"trustedHeight", verifiedHeader.Height,
			"trustedHash", hash2str(verifiedHeader.Hash()),
			"newHeight", interimHeader.Height,
			"newHash", hash2str(interimHeader.Hash()))
		if err := VerifyBackwards(interimHeader, verifiedHeader); err != nil {
			c.logger.Error("primary sent invalid header -> replacing", "err", err)
			if replaceErr := c.replacePrimaryProvider(); replaceErr != nil {
				c.logger.Error("Can't replace primary", "err", replaceErr)
				// return original error
				return fmt.Errorf("verify backwards from %d to %d failed: %w",
					verifiedHeader.Height, interimHeader.Height, err)
			}
			// we need to verify the header at the same height again
			continue
		}
		verifiedHeader = interimHeader
	}

	return nil
}

// compare header with all witnesses provided.
func (c *Client) compareNewHeaderWithWitnesses(l *types.LightBlock, now time.Time) error {
	c.providerMutex.Lock()
	defer c.providerMutex.Unlock()

	// 1. Make sure AT LEAST ONE witness returns the same header.
	var headerMatched bool
	for attempt := uint16(1); attempt <= c.maxRetryAttempts; attempt++ {
		if len(c.witnesses) == 0 {
			return errNoWitnesses{}
		}

		// launch one goroutine per witness
		errc := make(chan error, len(c.witnesses))
		for i, witness := range c.witnesses {
			go c.compareNewHeaderWithWitness(errc, l, witness, i, now)
		}

		witnessesToRemove := make([]int, 0)

		// handle errors as they come
		for i := 0; i < cap(errc); i++ {
			err := <-errc

			switch e := err.(type) {
			case nil: // at least one header matched
				headerMatched = true
<<<<<<< HEAD
=======
			case ErrConflictingHeaders: // fork detected
				c.logger.Info("FORK DETECTED", "witness", e.Witness, "err", err)
				c.sendConflictingHeadersEvidence(&types.ConflictingHeadersEvidence{H1: e.H1, H2: e.H2})
				lastErrConfHeaders = e
>>>>>>> 2b58a627
			case errBadWitness:
				c.logger.Info("Bad witness", "witness", c.witnesses[e.WitnessIndex], "err", err)
				// if witness sent us invalid header / vals, remove it
				if e.Code == invalidLightBlock {
					c.logger.Info("Witness sent us invalid header / vals -> removing it", "witness", c.witnesses[e.WitnessIndex])
					witnessesToRemove = append(witnessesToRemove, e.WitnessIndex)
				}
			}
		}

		for _, idx := range witnessesToRemove {
			c.removeWitness(idx)
		}

		if headerMatched {
			return nil
		}

		// 2. Otherwise, sleep
		time.Sleep(backoffTimeout(attempt))
	}

	return errors.New("awaiting response from all witnesses exceeded dropout time")
}

func (c *Client) compareNewHeaderWithWitness(errc chan error, l *types.LightBlock,
	witness provider.Provider, witnessIndex int, now time.Time) {

	altBlock, err := c.lightBlockFromWitness(l.Height, witness)
	if err != nil {
		err.WitnessIndex = witnessIndex
		errc <- err
		return
	}

	if !bytes.Equal(l.Hash(), altBlock.Hash()) {
		if bsErr := c.verifySkipping(witness, c.latestTrustedBlock, altBlock, now); bsErr != nil {
			errc <- errBadWitness{bsErr, invalidLightBlock, witnessIndex}
			return
		}
<<<<<<< HEAD
=======
		errc <- ErrConflictingHeaders{H1: l.SignedHeader, Primary: c.primary, H2: altBlock.SignedHeader, Witness: witness}
>>>>>>> 2b58a627
	}

	errc <- nil
}

// NOTE: requires a providerMutex locked.
func (c *Client) removeWitness(idx int) {
	switch len(c.witnesses) {
	case 0:
		panic(fmt.Sprintf("wanted to remove %d element from empty witnesses slice", idx))
	case 1:
		c.witnesses = make([]provider.Provider, 0)
	default:
		c.witnesses[idx] = c.witnesses[len(c.witnesses)-1]
		c.witnesses = c.witnesses[:len(c.witnesses)-1]
	}
}

// Update attempts to advance the state by downloading the latest light
// block and verifying it. It returns a new light block on a successful
// update. Otherwise, it returns nil (plus an error, if any).
func (c *Client) Update(now time.Time) (*types.LightBlock, error) {
	lastTrustedHeight, err := c.LastTrustedHeight()
	if err != nil {
		return nil, fmt.Errorf("can't get last trusted height: %w", err)
	}

	if lastTrustedHeight == -1 {
		// no light blocks yet => wait
		return nil, nil
	}

	latestBlock, err := c.lightBlockFromPrimary(0)
	if err != nil {
		return nil, err
	}

	if latestBlock.Height > lastTrustedHeight {
		err = c.verifyLightBlock(latestBlock, now)
		if err != nil {
			return nil, err
		}
		c.logger.Info("Advanced to new state", "height", latestBlock.Height, "hash", hash2str(latestBlock.Hash()))
		return latestBlock, nil
	}

	return nil, nil
}

// replaceProvider takes the first alternative provider and promotes it as the
// primary provider.
func (c *Client) replacePrimaryProvider() error {
	c.providerMutex.Lock()
	defer c.providerMutex.Unlock()

	if len(c.witnesses) <= 1 {
		return errNoWitnesses{}
	}
	c.primary = c.witnesses[0]
	c.witnesses = c.witnesses[1:]
	c.logger.Info("Replacing primary with the first witness", "new_primary", c.primary)

	return nil
}

// lightBlockFromPrimary retrieves the lightBlock from the primary provider
// at the specified height. Handles dropout by the primary provider by swapping
// with an alternative provider.
func (c *Client) lightBlockFromPrimary(height int64) (*types.LightBlock, error) {
	for attempt := uint16(1); attempt <= c.maxRetryAttempts; attempt++ {
		c.providerMutex.Lock()
		l, providerErr := c.primary.LightBlock(height)
		c.providerMutex.Unlock()
		if providerErr == nil {
			err := c.validateLightBlock(l, height)
			if err != nil {
				replaceErr := c.replacePrimaryProvider()
				if replaceErr != nil {
					return nil, fmt.Errorf("%v. Tried to replace primary but: %w", err.Error(), replaceErr)
				}
				// replace primary and request a light block again
				return c.lightBlockFromPrimary(height)
			}
			// valid light block has been received
			return l, nil
		}
		if providerErr == provider.ErrLightBlockNotFound {
			return nil, providerErr
		}
		c.logger.Error("Failed to get signed header from primary", "attempt", attempt, "err", providerErr)
		time.Sleep(backoffTimeout(attempt))
	}

	err := c.replacePrimaryProvider()
	if err != nil {
		return nil, fmt.Errorf("primary dropped out. Tried to replace but: %w", err)
	}

	return c.lightBlockFromPrimary(height)
}

func (c *Client) validateLightBlock(l *types.LightBlock, expectedHeight int64) error {
	if l == nil {
		return errors.New("nil header")
	}
	err := l.ValidateBasic(c.chainID)
	if err != nil {
		return err
	}

	if expectedHeight > 0 && l.Height != expectedHeight {
		return fmt.Errorf("height mismatch, got: %d, expected: %d", l.Height, expectedHeight)
	}
	return nil
}

// exponential backoff (with jitter)
//		0.5s -> 2s -> 4.5s -> 8s -> 12.5 with 1s variation
func backoffTimeout(attempt uint16) time.Duration {
	// nolint:gosec // G404: Use of weak random number generator
	return time.Duration(500*attempt*attempt)*time.Millisecond + time.Duration(rand.Intn(1000))*time.Millisecond
}

func hash2str(hash []byte) string {
	return fmt.Sprintf("%X", hash)
}<|MERGE_RESOLUTION|>--- conflicted
+++ resolved
@@ -952,13 +952,6 @@
 			switch e := err.(type) {
 			case nil: // at least one header matched
 				headerMatched = true
-<<<<<<< HEAD
-=======
-			case ErrConflictingHeaders: // fork detected
-				c.logger.Info("FORK DETECTED", "witness", e.Witness, "err", err)
-				c.sendConflictingHeadersEvidence(&types.ConflictingHeadersEvidence{H1: e.H1, H2: e.H2})
-				lastErrConfHeaders = e
->>>>>>> 2b58a627
 			case errBadWitness:
 				c.logger.Info("Bad witness", "witness", c.witnesses[e.WitnessIndex], "err", err)
 				// if witness sent us invalid header / vals, remove it
@@ -999,10 +992,6 @@
 			errc <- errBadWitness{bsErr, invalidLightBlock, witnessIndex}
 			return
 		}
-<<<<<<< HEAD
-=======
-		errc <- ErrConflictingHeaders{H1: l.SignedHeader, Primary: c.primary, H2: altBlock.SignedHeader, Witness: witness}
->>>>>>> 2b58a627
 	}
 
 	errc <- nil
