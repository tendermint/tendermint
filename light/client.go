--- conflicted
+++ resolved
@@ -136,46 +136,8 @@
 	dashCoreRPCClient dashcore.Client,
 	options ...Option) (*Client, error) {
 
-<<<<<<< HEAD
 	return NewClientAtHeight(ctx, 0, chainID, primary, witnesses, trustedStore, dashCoreRPCClient, options...)
 }
-=======
-	// Check whether the trusted store already has a trusted block. If so, then create
-	// a new client from the trusted store instead of the trust options.
-	lastHeight, err := trustedStore.LastLightBlockHeight()
-	if err != nil {
-		return nil, err
-	}
-	if lastHeight > 0 {
-		return NewClientFromTrustedStore(
-			chainID, trustOptions.Period, primary, witnesses, trustedStore, options...,
-		)
-	}
-
-	// Validate trust options
-	if err := trustOptions.ValidateBasic(); err != nil {
-		return nil, fmt.Errorf("invalid TrustOptions: %w", err)
-	}
-
-	// Validate the number of witnesses.
-	if len(witnesses) < 1 {
-		return nil, ErrNoWitnesses
-	}
-
-	c := &Client{
-		chainID:          chainID,
-		trustingPeriod:   trustOptions.Period,
-		verificationMode: skipping,
-		primary:          primary,
-		witnesses:        witnesses,
-		trustedStore:     trustedStore,
-		trustLevel:       DefaultTrustLevel,
-		maxClockDrift:    defaultMaxClockDrift,
-		maxBlockLag:      defaultMaxBlockLag,
-		pruningSize:      defaultPruningSize,
-		logger:           log.NewNopLogger(),
-	}
->>>>>>> af5af216
 
 func NewClientAtHeight(
 	ctx context.Context,
@@ -228,7 +190,6 @@
 		pruningSize:       defaultPruningSize,
 		logger:            log.NewNopLogger(),
 		dashCoreRPCClient: dashCoreRPCClient,
-		providerTimeout:   defaultProviderTimeout,
 	}
 
 	for _, o := range options {
@@ -538,58 +499,7 @@
 	quorumHash := newLightBlock.ValidatorSet.QuorumHash
 	quorumType := newLightBlock.ValidatorSet.QuorumType
 
-<<<<<<< HEAD
 	protoVote := newLightBlock.Commit.GetCanonicalVote().ToProto()
-=======
-	for {
-		c.logger.Debug("verify non-adjacent newHeader against verifiedBlock",
-			"trustedHeight", verifiedBlock.Height,
-			"trustedHash", verifiedBlock.Hash(),
-			"newHeight", blockCache[depth].Height,
-			"newHash", blockCache[depth].Hash())
-
-		// Verify the untrusted header. This function is equivalent to
-		// ValidAndVerified in the spec
-		err := Verify(verifiedBlock.SignedHeader, verifiedBlock.ValidatorSet, blockCache[depth].SignedHeader,
-			blockCache[depth].ValidatorSet, c.trustingPeriod, now, c.maxClockDrift, c.trustLevel)
-		switch err.(type) {
-		case nil:
-			// If we have verified the last header then depth will be 0 and we
-			// can return a success along with the trace of intermediate headers
-			if depth == 0 {
-				trace = append(trace, newLightBlock)
-				return trace, nil
-			}
-			// If not, update the lower bound to the previous upper bound
-			verifiedBlock = blockCache[depth]
-			// Remove the light block at the lower bound in the header cache - it will no longer be needed
-			blockCache = blockCache[:depth]
-			// Reset the cache depth so that we start from the upper bound again
-			depth = 0
-			// add verifiedBlock to the trace
-			trace = append(trace, verifiedBlock)
-
-		case ErrNewValSetCantBeTrusted:
-			// the light block current passed validation, but the validator
-			// set is too different to verify it. We keep the block because it
-			// may become valuable later on.
-			//
-			// If we have reached the end of the cache we need to request a
-			// completely new block else we recycle a previously requested one.
-			// In both cases we are taking a block with a closer height to the
-			// previously verified one in the hope that it has a better chance
-			// of having a similar validator set
-			if depth == len(blockCache)-1 {
-				// schedule what the next height we need to fetch is
-				pivotHeight := c.schedule(verifiedBlock.Height, blockCache[depth].Height)
-				interimBlock, providerErr := c.getLightBlock(ctx, source, pivotHeight)
-				if providerErr != nil {
-					return nil, ErrVerificationFailed{From: verifiedBlock.Height, To: pivotHeight, Reason: providerErr}
-				}
-				blockCache = append(blockCache, interimBlock)
-			}
-			depth++
->>>>>>> af5af216
 
 	blockSignBytes := types.VoteBlockSignBytes(c.chainID, protoVote)
 
@@ -790,16 +700,8 @@
 }
 
 func (c *Client) getLightBlock(ctx context.Context, p provider.Provider, height int64) (*types.LightBlock, error) {
-<<<<<<< HEAD
-	subCtx, cancel := context.WithTimeout(ctx, c.providerTimeout)
-	defer cancel()
-	l, err := p.LightBlock(subCtx, height)
-
-	if err == context.DeadlineExceeded || ctx.Err() != nil {
-=======
 	l, err := p.LightBlock(ctx, height)
 	if ctx.Err() != nil {
->>>>>>> af5af216
 		return nil, provider.ErrNoResponse
 	}
 	return l, err
