package light

import (
	"bytes"
	"context"
	"errors"
	"fmt"
	"time"

	"github.com/tendermint/tendermint/libs/log"
	tmmath "github.com/tendermint/tendermint/libs/math"
	tmsync "github.com/tendermint/tendermint/libs/sync"
	"github.com/tendermint/tendermint/light/provider"
	"github.com/tendermint/tendermint/light/store"
	"github.com/tendermint/tendermint/types"
)

type mode byte

const (
	sequential mode = iota + 1
	skipping

	defaultPruningSize      = 1000
	defaultMaxRetryAttempts = 10
	// For verifySkipping, when using the cache of headers from the previous batch,
	// they will always be at a height greater than 1/2 (normal verifySkipping) so to
	// find something in between the range, 9/16 is used.
	verifySkippingNumerator   = 9
	verifySkippingDenominator = 16

	// 10s should cover most of the clients.
	// References:
	// - http://vancouver-webpages.com/time/web.html
	// - https://blog.codinghorror.com/keeping-time-on-the-pc/
	defaultMaxClockDrift = 10 * time.Second
)

// Option sets a parameter for the light client.
type Option func(*Client)

// SequentialVerification option configures the light client to sequentially
// check the blocks (every block, in ascending height order). Note this is
// much slower than SkippingVerification, albeit more secure.
func SequentialVerification() Option {
	return func(c *Client) {
		c.verificationMode = sequential
	}
}

// SkippingVerification option configures the light client to skip blocks as
// long as {trustLevel} of the old validator set signed the new header. The
// verifySkipping algorithm from the specification is used for finding the minimal
// "trust path".
//
// trustLevel - fraction of the old validator set (in terms of voting power),
// which must sign the new header in order for us to trust it. NOTE this only
// applies to non-adjacent headers. For adjacent headers, sequential
// verification is used.
func SkippingVerification(trustLevel tmmath.Fraction) Option {
	return func(c *Client) {
		c.verificationMode = skipping
		c.trustLevel = trustLevel
	}
}

// PruningSize option sets the maximum amount of light blocks that the light
// client stores. When Prune() is run, all light blocks that are earlier than
// the h amount of light blocks will be removed from the store.
// Default: 1000. A pruning size of 0 will not prune the light client at all.
func PruningSize(h uint16) Option {
	return func(c *Client) {
		c.pruningSize = h
	}
}

// ConfirmationFunction option can be used to prompt to confirm an action. For
// example, remove newer headers if the light client is being reset with an
// older header. No confirmation is required by default!
func ConfirmationFunction(fn func(action string) bool) Option {
	return func(c *Client) {
		c.confirmationFn = fn
	}
}

// Logger option can be used to set a logger for the client.
func Logger(l log.Logger) Option {
	return func(c *Client) {
		c.logger = l
	}
}

// MaxRetryAttempts option can be used to set max attempts before replacing
// primary with a witness.
func MaxRetryAttempts(max uint16) Option {
	return func(c *Client) {
		c.maxRetryAttempts = max
	}
}

// MaxClockDrift defines how much new header's time can drift into
// the future. Default: 10s.
func MaxClockDrift(d time.Duration) Option {
	return func(c *Client) {
		c.maxClockDrift = d
	}
}

// Client represents a light client, connected to a single chain, which gets
// light blocks from a primary provider, verifies them either sequentially or by
// skipping some and stores them in a trusted store (usually, a local FS).
//
// Default verification: SkippingVerification(DefaultTrustLevel)
type Client struct {
	chainID          string
	trustingPeriod   time.Duration // see TrustOptions.Period
	verificationMode mode
	trustLevel       tmmath.Fraction
	maxRetryAttempts uint16 // see MaxRetryAttempts option
	maxClockDrift    time.Duration

	// Mutex for locking during changes of the light clients providers
	providerMutex tmsync.Mutex
	// Primary provider of new headers.
	primary provider.Provider
	// See Witnesses option
	witnesses []provider.Provider

	// Where trusted light blocks are stored.
	trustedStore store.Store
	// Highest trusted light block from the store (height=H).
	latestTrustedBlock *types.LightBlock

	// See RemoveNoLongerTrustedHeadersPeriod option
	pruningSize uint16
	// See ConfirmationFunction option
	confirmationFn func(action string) bool

	quit chan struct{}

	logger log.Logger
}

// NewClient returns a new light client. It returns an error if it fails to
// obtain the light block from the primary or they are invalid (e.g. trust
// hash does not match with the one from the headers).
//
// Witnesses are providers, which will be used for cross-checking the primary
// provider. At least one witness must be given when skipping verification is
// used (default). A witness can become a primary iff the current primary is
// unavailable.
//
// See all Option(s) for the additional configuration.
func NewClient(
	ctx context.Context,
	chainID string,
	trustOptions TrustOptions,
	primary provider.Provider,
	witnesses []provider.Provider,
	trustedStore store.Store,
	options ...Option) (*Client, error) {

	if err := trustOptions.ValidateBasic(); err != nil {
		return nil, fmt.Errorf("invalid TrustOptions: %w", err)
	}

	c, err := NewClientFromTrustedStore(chainID, trustOptions.Period, primary, witnesses, trustedStore, options...)
	if err != nil {
		return nil, err
	}

	if c.latestTrustedBlock != nil {
		c.logger.Info("Checking trusted light block using options")
		if err := c.checkTrustedHeaderUsingOptions(ctx, trustOptions); err != nil {
			return nil, err
		}
	}

	if c.latestTrustedBlock == nil || c.latestTrustedBlock.Height < trustOptions.Height {
		c.logger.Info("Downloading trusted light block using options")
		if err := c.initializeWithTrustOptions(ctx, trustOptions); err != nil {
			return nil, err
		}
	}

	return c, err
}

// NewClientFromTrustedStore initializes existing client from the trusted store.
//
// See NewClient
func NewClientFromTrustedStore(
	chainID string,
	trustingPeriod time.Duration,
	primary provider.Provider,
	witnesses []provider.Provider,
	trustedStore store.Store,
	options ...Option) (*Client, error) {

	c := &Client{
		chainID:          chainID,
		trustingPeriod:   trustingPeriod,
		verificationMode: skipping,
		trustLevel:       DefaultTrustLevel,
		maxRetryAttempts: defaultMaxRetryAttempts,
		maxClockDrift:    defaultMaxClockDrift,
		primary:          primary,
		witnesses:        witnesses,
		trustedStore:     trustedStore,
		pruningSize:      defaultPruningSize,
		confirmationFn:   func(action string) bool { return true },
		quit:             make(chan struct{}),
		logger:           log.NewNopLogger(),
	}

	for _, o := range options {
		o(c)
	}

	// Validate the number of witnesses.
	if len(c.witnesses) < 1 && c.verificationMode == skipping {
		return nil, errNoWitnesses{}
	}

	// Verify witnesses are all on the same chain.
	for i, w := range witnesses {
		if w.ChainID() != chainID {
			return nil, fmt.Errorf("witness #%d: %v is on another chain %s, expected %s",
				i, w, w.ChainID(), chainID)
		}
	}

	// Validate trust level.
	if err := ValidateTrustLevel(c.trustLevel); err != nil {
		return nil, err
	}

	if err := c.restoreTrustedLightBlock(); err != nil {
		return nil, err
	}

	return c, nil
}

// restoreTrustedLightBlock loads the latest trusted light block from the store
func (c *Client) restoreTrustedLightBlock() error {
	lastHeight, err := c.trustedStore.LastLightBlockHeight()
	if err != nil {
		return fmt.Errorf("can't get last trusted light block height: %w", err)
	}

	if lastHeight > 0 {
		trustedBlock, err := c.trustedStore.LightBlock(lastHeight)
		if err != nil {
			return fmt.Errorf("can't get last trusted light block: %w", err)
		}
		c.latestTrustedBlock = trustedBlock
		c.logger.Info("Restored trusted light block", "height", lastHeight)
	}

	return nil
}

// if options.Height:
//
//     1) ahead of trustedLightBlock.Height => fetch light blocks (same height as
//     trustedLightBlock) from primary provider and check it's hash matches the
//     trustedLightBlock's hash (if not, remove trustedLightBlock and all the light blocks
//     before)
//
//     2) equals trustedLightBlock.Height => check options.Hash matches the
//     trustedLightBlock's hash (if not, remove trustedLightBlock and all the light blocks
//     before)
//
//     3) behind trustedLightBlock.Height => remove all the light blocks between
//     options.Height and trustedLightBlock.Height, update trustedLightBlock, then
//     check options.Hash matches the trustedLightBlock's hash (if not, remove
//     trustedLightBlock and all the light blocks before)
//
// The intuition here is the user is always right. I.e. if she decides to reset
// the light client with an older header, there must be a reason for it.
func (c *Client) checkTrustedHeaderUsingOptions(ctx context.Context, options TrustOptions) error {
	var primaryHash []byte
	switch {
	case options.Height > c.latestTrustedBlock.Height:
		h, err := c.lightBlockFromPrimary(ctx, c.latestTrustedBlock.Height)
		if err != nil {
			return err
		}
		primaryHash = h.Hash()
	case options.Height == c.latestTrustedBlock.Height:
		primaryHash = options.Hash
	case options.Height < c.latestTrustedBlock.Height:
		c.logger.Info("Client initialized with old header (trusted is more recent)",
			"old", options.Height,
			"trustedHeight", c.latestTrustedBlock.Height,
			"trustedHash", hash2str(c.latestTrustedBlock.Hash()))

		action := fmt.Sprintf(
			"Rollback to %d (%X)? Note this will remove newer light blocks up to %d (%X)",
			options.Height, options.Hash,
			c.latestTrustedBlock.Height, c.latestTrustedBlock.Hash())
		if c.confirmationFn(action) {
			// remove all the headers (options.Height, trustedHeader.Height]
			err := c.cleanupAfter(options.Height)
			if err != nil {
				return fmt.Errorf("cleanupAfter(%d): %w", options.Height, err)
			}

			c.logger.Info("Rolled back to older header (newer headers were removed)",
				"old", options.Height)
		} else {
			return nil
		}

		primaryHash = options.Hash
	}

	if !bytes.Equal(primaryHash, c.latestTrustedBlock.Hash()) {
		c.logger.Info("Prev. trusted header's hash (h1) doesn't match hash from primary provider (h2)",
			"h1", hash2str(c.latestTrustedBlock.Hash()), "h2", hash2str(primaryHash))

		action := fmt.Sprintf(
			"Prev. trusted header's hash %X doesn't match hash %X from primary provider. Remove all the stored light blocks?",
			c.latestTrustedBlock.Hash(), primaryHash)
		if c.confirmationFn(action) {
			err := c.Cleanup()
			if err != nil {
				return fmt.Errorf("failed to cleanup: %w", err)
			}
		} else {
			return errors.New("refused to remove the stored light blocks despite hashes mismatch")
		}
	}

	return nil
}

// initializeWithTrustOptions fetches the weakly-trusted light block from
// primary provider.
func (c *Client) initializeWithTrustOptions(ctx context.Context, options TrustOptions) error {
	// 1) Fetch and verify the light block.
	l, err := c.lightBlockFromPrimary(ctx, options.Height)
	if err != nil {
		return err
	}

	// NOTE: - Verify func will check if it's expired or not.
	//       - h.Time is not being checked against time.Now() because we don't
	//         want to add yet another argument to NewClient* functions.
	if err := l.ValidateBasic(c.chainID); err != nil {
		return err
	}

	if !bytes.Equal(l.Hash(), options.Hash) {
		return fmt.Errorf("expected header's hash %X, but got %X", options.Hash, l.Hash())
	}

	// Ensure that +2/3 of validators signed correctly.
	err = l.ValidatorSet.VerifyCommitLight(c.chainID, l.Commit.BlockID, l.Height, l.Commit)
	if err != nil {
		return fmt.Errorf("invalid commit: %w", err)
	}

	// 3) Persist both of them and continue.
	return c.updateTrustedLightBlock(l)
}

// TrustedLightBlock returns a trusted light block at the given height (0 - the latest).
//
// It returns an error if:
//  - there are some issues with the trusted store, although that should not
//  happen normally;
//  - negative height is passed;
//  - header has not been verified yet and is therefore not in the store
//
// Safe for concurrent use by multiple goroutines.
func (c *Client) TrustedLightBlock(height int64) (*types.LightBlock, error) {
	height, err := c.compareWithLatestHeight(height)
	if err != nil {
		return nil, err
	}
	return c.trustedStore.LightBlock(height)
}

func (c *Client) compareWithLatestHeight(height int64) (int64, error) {
	latestHeight, err := c.LastTrustedHeight()
	if err != nil {
		return 0, fmt.Errorf("can't get last trusted height: %w", err)
	}
	if latestHeight == -1 {
		return 0, errors.New("no headers exist")
	}

	switch {
	case height > latestHeight:
		return 0, fmt.Errorf("unverified header/valset requested (latest: %d)", latestHeight)
	case height == 0:
		return latestHeight, nil
	case height < 0:
		return 0, errors.New("negative height")
	}

	return height, nil
}

// Update attempts to advance the state by downloading the latest light
// block and verifying it. It returns a new light block on a successful
// update. Otherwise, it returns nil (plus an error, if any).
func (c *Client) Update(now time.Time) (*types.LightBlock, error) {
	lastTrustedHeight, err := c.LastTrustedHeight()
	if err != nil {
		return nil, fmt.Errorf("can't get last trusted height: %w", err)
	}

	if lastTrustedHeight == -1 {
		// no light blocks yet => wait
		return nil, nil
	}

	latestBlock, err := c.lightBlockFromPrimary(0)
	if err != nil {
		return nil, err
	}

	if latestBlock.Height > lastTrustedHeight {
		err = c.verifyLightBlock(latestBlock, now)
		if err != nil {
			return nil, err
		}
		c.logger.Info("Advanced to new state", "height", latestBlock.Height, "hash", hash2str(latestBlock.Hash()))
		return latestBlock, nil
	}

	return nil, nil
}

// VerifyLightBlockAtHeight fetches the light block at the given height
// and calls verifyLightBlock. It returns the block immediately if it exists in
// the trustedStore (no verification is needed).
//
// height must be > 0.
//
// It returns provider.ErrlightBlockNotFound if light block is not found by
// primary.
//
// It will replace the primary provider if an error from a request to the provider occurs
func (c *Client) VerifyLightBlockAtHeight(ctx context.Context, height int64, now time.Time) (*types.LightBlock, error) {
	if height <= 0 {
		return nil, errors.New("negative or zero height")
	}

	// Check if the light block already verified.
	h, err := c.TrustedLightBlock(height)
	if err == nil {
		c.logger.Info("Header has already been verified", "height", height, "hash", hash2str(h.Hash()))
		// Return already trusted light block
		return h, nil
	}

	// Request the light block from primary
	l, err := c.lightBlockFromPrimary(ctx, height)
	if err != nil {
		return nil, err
	}

	return l, c.verifyLightBlock(ctx, l, now)
}

// VerifyHeader verifies a new header against the trusted state. It returns
// immediately if newHeader exists in trustedStore (no verification is
// needed). Else it performs one of the two types of verification:
//
// SequentialVerification: verifies that 2/3 of the trusted validator set has
// signed the new header. If the headers are not adjacent, **all** intermediate
// headers will be requested. Intermediate headers are not saved to database.
//
// SkippingVerification(trustLevel): verifies that {trustLevel} of the trusted
// validator set has signed the new header. If it's not the case and the
// headers are not adjacent, verifySkipping is performed and necessary (not all)
// intermediate headers will be requested. See the specification for details.
// Intermediate headers are not saved to database.
// https://github.com/tendermint/spec/blob/master/spec/consensus/light-client.md
//
// If the header, which is older than the currently trusted header, is
// requested and the light client does not have it, VerifyHeader will perform:
//		a) verifySkipping verification if nearest trusted header is found & not expired
//		b) backwards verification in all other cases
//
// It returns ErrOldHeaderExpired if the latest trusted header expired.
//
// If the primary provides an invalid header (ErrInvalidHeader), it is rejected
// and replaced by another provider until all are exhausted.
//
// If, at any moment, a LightBlock is not found by the primary provider as part of
// verification then the provider will be replaced by another and the process will
// restart.
func (c *Client) VerifyHeader(ctx context.Context, newHeader *types.Header, now time.Time) error {
	if newHeader == nil {
		return errors.New("nil header")
	}
	if newHeader.Height <= 0 {
		return errors.New("negative or zero height")
	}

	// Check if newHeader already verified.
	l, err := c.TrustedLightBlock(newHeader.Height)
	if err == nil {
		// Make sure it's the same header.
		if !bytes.Equal(l.Hash(), newHeader.Hash()) {
			return fmt.Errorf("existing trusted header %X does not match newHeader %X", l.Hash(), newHeader.Hash())
		}
		c.logger.Info("Header has already been verified",
			"height", newHeader.Height, "hash", hash2str(newHeader.Hash()))
		return nil
	}

	// Request the header and the vals.
	l, err = c.lightBlockFromPrimary(ctx, newHeader.Height)
	if err != nil {
		return fmt.Errorf("failed to retrieve light block from primary to verify against: %w", err)
	}

	if !bytes.Equal(l.Hash(), newHeader.Hash()) {
		return fmt.Errorf("light block header %X does not match newHeader %X", l.Hash(), newHeader.Hash())
	}

	return c.verifyLightBlock(ctx, l, now)
}

func (c *Client) verifyLightBlock(ctx context.Context, newLightBlock *types.LightBlock, now time.Time) error {
	c.logger.Info("VerifyHeader", "height", newLightBlock.Height, "hash", hash2str(newLightBlock.Hash()))

	var (
		verifyFunc func(ctx context.Context, trusted *types.LightBlock, new *types.LightBlock, now time.Time) error
		err        error
	)

	switch c.verificationMode {
	case sequential:
		verifyFunc = c.verifySequential
	case skipping:
		verifyFunc = c.verifySkippingAgainstPrimary
	default:
		panic(fmt.Sprintf("Unknown verification mode: %b", c.verificationMode))
	}

	firstBlockHeight, err := c.FirstTrustedHeight()
	if err != nil {
		return fmt.Errorf("can't get first light block height: %w", err)
	}

	switch {
	// Verifying forwards
	case newLightBlock.Height >= c.latestTrustedBlock.Height:
		err = verifyFunc(ctx, c.latestTrustedBlock, newLightBlock, now)

	// Verifying backwards
	case newLightBlock.Height < firstBlockHeight:
		var firstBlock *types.LightBlock
		firstBlock, err = c.trustedStore.LightBlock(firstBlockHeight)
		if err != nil {
			return fmt.Errorf("can't get first light block: %w", err)
		}
		err = c.backwards(ctx, firstBlock.Header, newLightBlock.Header)

	// Verifying between first and last trusted light block
	default:
		var closestBlock *types.LightBlock
		closestBlock, err = c.trustedStore.LightBlockBefore(newLightBlock.Height)
		if err != nil {
			return fmt.Errorf("can't get signed header before height %d: %w", newLightBlock.Height, err)
		}
		err = verifyFunc(ctx, closestBlock, newLightBlock, now)
	}
	if err != nil {
		c.logger.Error("Can't verify", "err", err)
		return err
	}

	// Once verified, save and return
	return c.updateTrustedLightBlock(newLightBlock)
}

// see VerifyHeader
func (c *Client) verifySequential(
	ctx context.Context,
	trustedBlock *types.LightBlock,
	newLightBlock *types.LightBlock,
	now time.Time) error {

	var (
		verifiedBlock = trustedBlock
		interimBlock  *types.LightBlock
		err           error
	)

	for height := trustedBlock.Height + 1; height <= newLightBlock.Height; height++ {
		// 1) Fetch interim light block if needed.
		if height == newLightBlock.Height { // last light block
			interimBlock = newLightBlock
		} else { // intermediate light blocks
			interimBlock, err = c.lightBlockFromPrimary(ctx, height)
			if err != nil {
				return ErrVerificationFailed{From: verifiedBlock.Height, To: height, Reason: err}
			}
		}

		// 2) Verify them
		c.logger.Debug("Verify adjacent newLightBlock against verifiedBlock",
			"trustedHeight", verifiedBlock.Height,
			"trustedHash", hash2str(verifiedBlock.Hash()),
			"newHeight", interimBlock.Height,
			"newHash", hash2str(interimBlock.Hash()))

		err = VerifyAdjacent(verifiedBlock.SignedHeader, interimBlock.SignedHeader, interimBlock.ValidatorSet,
			c.trustingPeriod, now, c.maxClockDrift)
		if err != nil {
			err := ErrVerificationFailed{From: verifiedBlock.Height, To: interimBlock.Height, Reason: err}

			switch errors.Unwrap(err).(type) {
			case ErrInvalidHeader:
				// If the target header is invalid, return immediately.
				if err.To == newLightBlock.Height {
					c.logger.Debug("Target header is invalid", "err", err)
					return err
				}

				// If some intermediate header is invalid, replace the primary and try
				// again.
				c.logger.Error("primary sent invalid header -> replacing", "err", err)
				replaceErr := c.replacePrimaryProvider()
				if replaceErr != nil {
					c.logger.Error("Can't replace primary", "err", replaceErr)
					// return original error
					return err
				}

				replacementBlock, fErr := c.lightBlockFromPrimary(ctx, newLightBlock.Height)
				if fErr != nil {
					c.logger.Error("Can't fetch light block from primary", "err", fErr)
					// return original error
					return err
				}

				if !bytes.Equal(replacementBlock.Hash(), newLightBlock.Hash()) {
					c.logger.Error("Replacement provider has a different light block",
						"newHash", newLightBlock.Hash(),
						"replHash", replacementBlock.Hash())
					// return original error
					return err
				}

				// attempt to verify header again
				height--

				continue
			default:
				return err
			}
		}

		// 3) Update verifiedBlock
		verifiedBlock = interimBlock
	}

	return nil
}

// see VerifyHeader
//
// verifySkipping finds the middle light block between a trusted and new light block,
// reiterating the action until it verifies a light block. A cache of light blocks
// requested from source is kept such that when a verification is made, and the
// light client tries again to verify the new light block in the middle, the light
// client does not need to ask for all the same light blocks again.
func (c *Client) verifySkipping(
	ctx context.Context,
	source provider.Provider,
	trustedBlock *types.LightBlock,
	newLightBlock *types.LightBlock,
	now time.Time) ([]*types.LightBlock, error) {

	var (
		blockCache = []*types.LightBlock{newLightBlock}
		depth      = 0

		verifiedBlock = trustedBlock
		trace         = []*types.LightBlock{trustedBlock}
	)

	for {
		c.logger.Debug("Verify non-adjacent newHeader against verifiedBlock",
			"trustedHeight", verifiedBlock.Height,
			"trustedHash", hash2str(verifiedBlock.Hash()),
			"newHeight", blockCache[depth].Height,
			"newHash", hash2str(blockCache[depth].Hash()))

		err := Verify(verifiedBlock.SignedHeader, verifiedBlock.ValidatorSet, blockCache[depth].SignedHeader,
			blockCache[depth].ValidatorSet, c.trustingPeriod, now, c.maxClockDrift, c.trustLevel)
		switch err.(type) {
		case nil:
			// Have we verified the last header
			if depth == 0 {
				trace = append(trace, newLightBlock)
				return trace, nil
			}
			// If not, update the lower bound to the previous upper bound
			verifiedBlock = blockCache[depth]
			// Remove the light block at the lower bound in the header cache - it will no longer be needed
			blockCache = blockCache[:depth]
			// Reset the cache depth so that we start from the upper bound again
			depth = 0
			// add verifiedBlock to the trace
			trace = append(trace, verifiedBlock)

		case ErrNewValSetCantBeTrusted:
			// do add another header to the end of the cache
			if depth == len(blockCache)-1 {
				pivotHeight := verifiedBlock.Height + (blockCache[depth].Height-verifiedBlock.
					Height)*verifySkippingNumerator/verifySkippingDenominator
<<<<<<< HEAD
				interimBlock, err := source.LightBlock(ctx, pivotHeight)
				if err != nil {
					return ErrVerificationFailed{From: verifiedBlock.Height, To: pivotHeight, Reason: err}
=======
				interimBlock, providerErr := source.LightBlock(pivotHeight)
				if providerErr != nil {
					return nil, ErrVerificationFailed{From: verifiedBlock.Height, To: pivotHeight, Reason: providerErr}
>>>>>>> ed002cea
				}
				blockCache = append(blockCache, interimBlock)
			}
			depth++

		default:
			return nil, ErrVerificationFailed{From: verifiedBlock.Height, To: blockCache[depth].Height, Reason: err}
		}
	}
}

// verifySkippingAgainstPrimary does verifySkipping plus it compares new header with
// witnesses and replaces primary if it sends the light client an invalid header
func (c *Client) verifySkippingAgainstPrimary(
	ctx context.Context,
	trustedBlock *types.LightBlock,
	newLightBlock *types.LightBlock,
	now time.Time) error {

<<<<<<< HEAD
	err := c.verifySkipping(ctx, c.primary, trustedBlock, newLightBlock, now)
=======
	trace, err := c.verifySkipping(c.primary, trustedBlock, newLightBlock, now)
>>>>>>> ed002cea

	switch errors.Unwrap(err).(type) {
	case ErrInvalidHeader:
		// If the target header is invalid, return immediately.
		invalidHeaderHeight := err.(ErrVerificationFailed).To
		if invalidHeaderHeight == newLightBlock.Height {
			c.logger.Debug("Target header is invalid", "err", err)
			return err
		}

		// If some intermediate header is invalid, replace the primary and try
		// again.
		c.logger.Error("primary sent invalid header -> replacing", "err", err)
		replaceErr := c.replacePrimaryProvider()
		if replaceErr != nil {
			c.logger.Error("Can't replace primary", "err", replaceErr)
			// return original error
			return err
		}

		replacementBlock, fErr := c.lightBlockFromPrimary(ctx, newLightBlock.Height)
		if fErr != nil {
			c.logger.Error("Can't fetch light block from primary", "err", fErr)
			// return original error
			return err
		}

		if !bytes.Equal(replacementBlock.Hash(), newLightBlock.Hash()) {
			c.logger.Error("Replacement provider has a different light block",
				"newHash", newLightBlock.Hash(),
				"replHash", replacementBlock.Hash())
			// return original error
			return err
		}

		// attempt to verify the header again
		return c.verifySkippingAgainstPrimary(ctx, trustedBlock, replacementBlock, now)
	case nil:
		// Compare header with the witnesses to ensure it's not a fork.
		// More witnesses we have, more chance to notice one.
		//
		// CORRECTNESS ASSUMPTION: there's at least 1 correct full node
		// (primary or one of the witnesses).
<<<<<<< HEAD
		if cmpErr := c.compareNewHeaderWithWitnesses(ctx, newLightBlock, now); cmpErr != nil {
=======
		if cmpErr := c.detectDivergence(trace, now); cmpErr != nil {
>>>>>>> ed002cea
			return cmpErr
		}
	default:
		return err
	}

	return nil
}

// LastTrustedHeight returns a last trusted height. -1 and nil are returned if
// there are no trusted headers.
//
// Safe for concurrent use by multiple goroutines.
func (c *Client) LastTrustedHeight() (int64, error) {
	return c.trustedStore.LastLightBlockHeight()
}

// FirstTrustedHeight returns a first trusted height. -1 and nil are returned if
// there are no trusted headers.
//
// Safe for concurrent use by multiple goroutines.
func (c *Client) FirstTrustedHeight() (int64, error) {
	return c.trustedStore.FirstLightBlockHeight()
}

// ChainID returns the chain ID the light client was configured with.
//
// Safe for concurrent use by multiple goroutines.
func (c *Client) ChainID() string {
	return c.chainID
}

// Primary returns the primary provider.
//
// NOTE: provider may be not safe for concurrent access.
func (c *Client) Primary() provider.Provider {
	c.providerMutex.Lock()
	defer c.providerMutex.Unlock()
	return c.primary
}

// Witnesses returns the witness providers.
//
// NOTE: providers may be not safe for concurrent access.
func (c *Client) Witnesses() []provider.Provider {
	c.providerMutex.Lock()
	defer c.providerMutex.Unlock()
	return c.witnesses
}

// Cleanup removes all the data (headers and validator sets) stored. Note: the
// client must be stopped at this point.
func (c *Client) Cleanup() error {
	c.logger.Info("Removing all the data")
	c.latestTrustedBlock = nil
	return c.trustedStore.Prune(0)
}

// cleanupAfter deletes all headers & validator sets after +height+. It also
// resets latestTrustedBlock to the latest header.
func (c *Client) cleanupAfter(height int64) error {
	prevHeight := c.latestTrustedBlock.Height

	for {
		h, err := c.trustedStore.LightBlockBefore(prevHeight)
		if err == store.ErrLightBlockNotFound || (h != nil && h.Height <= height) {
			break
		} else if err != nil {
			return fmt.Errorf("failed to get header before %d: %w", prevHeight, err)
		}

		err = c.trustedStore.DeleteLightBlock(h.Height)
		if err != nil {
			c.logger.Error("can't remove a trusted header & validator set", "err", err,
				"height", h.Height)
		}

		prevHeight = h.Height
	}

	c.latestTrustedBlock = nil
	err := c.restoreTrustedLightBlock()
	if err != nil {
		return err
	}

	return nil
}

func (c *Client) updateTrustedLightBlock(l *types.LightBlock) error {
	if err := c.trustedStore.SaveLightBlock(l); err != nil {
		return fmt.Errorf("failed to save trusted header: %w", err)
	}

	if c.pruningSize > 0 {
		if err := c.trustedStore.Prune(c.pruningSize); err != nil {
			return fmt.Errorf("prune: %w", err)
		}
	}

	if c.latestTrustedBlock == nil || l.Height > c.latestTrustedBlock.Height {
		c.latestTrustedBlock = l
	}

	return nil
}

// backwards verification (see VerifyHeaderBackwards func in the spec) verifies
// headers before a trusted header. If a sent header is invalid the primary is
// replaced with another provider and the operation is repeated.
func (c *Client) backwards(
	ctx context.Context,
	trustedHeader *types.Header,
	newHeader *types.Header) error {

	var (
		verifiedHeader = trustedHeader
		interimHeader  *types.Header
	)

	for verifiedHeader.Height > newHeader.Height {
		interimBlock, err := c.lightBlockFromPrimary(ctx, verifiedHeader.Height-1)
		if err != nil {
			return fmt.Errorf("failed to obtain the header at height #%d: %w", verifiedHeader.Height-1, err)
		}
		interimHeader = interimBlock.Header
		c.logger.Debug("Verify newHeader against verifiedHeader",
			"trustedHeight", verifiedHeader.Height,
			"trustedHash", hash2str(verifiedHeader.Hash()),
			"newHeight", interimHeader.Height,
			"newHash", hash2str(interimHeader.Hash()))
		if err := VerifyBackwards(interimHeader, verifiedHeader); err != nil {
			c.logger.Error("primary sent invalid header -> replacing", "err", err)
			if replaceErr := c.replacePrimaryProvider(); replaceErr != nil {
				c.logger.Error("Can't replace primary", "err", replaceErr)
				// return original error
				return fmt.Errorf("verify backwards from %d to %d failed: %w",
					verifiedHeader.Height, interimHeader.Height, err)
			}
			// we need to verify the header at the same height again
			continue
		}
		verifiedHeader = interimHeader
	}

	return nil
}

<<<<<<< HEAD
// compare header with all witnesses provided.
func (c *Client) compareNewHeaderWithWitnesses(ctx context.Context, l *types.LightBlock, now time.Time) error {
	c.providerMutex.Lock()
	defer c.providerMutex.Unlock()

	// 1. Make sure AT LEAST ONE witness returns the same header.
	var headerMatched bool

	if len(c.witnesses) == 0 {
		return errNoWitnesses{}
	}

	// launch one goroutine per witness
	errc := make(chan error, len(c.witnesses))
	for i, witness := range c.witnesses {
		go c.compareNewHeaderWithWitness(ctx, errc, l, witness, i, now)
	}

	witnessesToRemove := make([]int, 0)

	// handle errors as they come
	for i := 0; i < cap(errc); i++ {
		err := <-errc

		switch e := err.(type) {
		case nil: // at least one header matched
			headerMatched = true
		case errBadWitness:
			c.logger.Info("Requested light block from bad witness", "witness", c.witnesses[e.WitnessIndex], "err", err)
			// if witness sent us invalid header / vals, remove it
			if e.Code == invalidLightBlock {
				c.logger.Info("Witness sent us invalid header / vals -> removing it", "witness", c.witnesses[e.WitnessIndex])
				witnessesToRemove = append(witnessesToRemove, e.WitnessIndex)
			}
		default:
			c.logger.Info("Requested light block from witness but got error", "error", err)
		}
	}

	for _, idx := range witnessesToRemove {
		c.removeWitness(idx)
	}

	if headerMatched {
		return nil
	}

	return errors.New("awaiting response from all witnesses exceeded dropout time")
}

func (c *Client) compareNewHeaderWithWitness(
	ctx context.Context,
	errc chan error,
	l *types.LightBlock,
	witness provider.Provider,
	witnessIndex int,
	now time.Time) {

	altBlock, err := witness.LightBlock(ctx, l.Height)
	if err != nil {
		if _, ok := err.(provider.ErrBadLightBlock); ok {
			errc <- errBadWitness{Reason: err, Code: invalidLightBlock, WitnessIndex: witnessIndex}
		} else {
			errc <- err
		}
		// if not a bad light block, then the witness has either not responded or
		// doesn't have the block -> we ignore
		return
	}

	if !bytes.Equal(l.Hash(), altBlock.Hash()) {
		if bsErr := c.verifySkipping(ctx, witness, c.latestTrustedBlock, altBlock, now); bsErr != nil {
			errc <- errBadWitness{Reason: bsErr, Code: invalidLightBlock, WitnessIndex: witnessIndex}
			return
		}
	}

	errc <- nil
}

=======
>>>>>>> ed002cea
// NOTE: requires a providerMutex locked.
func (c *Client) removeWitness(idx int) {
	switch len(c.witnesses) {
	case 0:
		panic(fmt.Sprintf("wanted to remove %d element from empty witnesses slice", idx))
	case 1:
		c.witnesses = make([]provider.Provider, 0)
	default:
		c.witnesses[idx] = c.witnesses[len(c.witnesses)-1]
		c.witnesses = c.witnesses[:len(c.witnesses)-1]
	}
}

<<<<<<< HEAD
// Update attempts to advance the state by downloading the latest light
// block and verifying it. It returns a new light block on a successful
// update. Otherwise, it returns nil (plus an error, if any).
func (c *Client) Update(ctx context.Context, now time.Time) (*types.LightBlock, error) {
	lastTrustedHeight, err := c.LastTrustedHeight()
	if err != nil {
		return nil, fmt.Errorf("can't get last trusted height: %w", err)
	}

	if lastTrustedHeight == -1 {
		// no light blocks yet => wait
		return nil, nil
	}

	latestBlock, err := c.lightBlockFromPrimary(ctx, 0)
	if err != nil {
		return nil, err
	}

	if latestBlock.Height > lastTrustedHeight {
		err = c.verifyLightBlock(ctx, latestBlock, now)
		if err != nil {
			return nil, err
		}
		c.logger.Info("Advanced to new state", "height", latestBlock.Height, "hash", hash2str(latestBlock.Hash()))
		return latestBlock, nil
	}

	return nil, nil
}

=======
>>>>>>> ed002cea
// replaceProvider takes the first alternative provider and promotes it as the
// primary provider.
func (c *Client) replacePrimaryProvider() error {
	c.providerMutex.Lock()
	defer c.providerMutex.Unlock()

	if len(c.witnesses) <= 1 {
		return errNoWitnesses{}
	}
	c.primary = c.witnesses[0]
	c.witnesses = c.witnesses[1:]
	c.logger.Info("Replacing primary with the first witness", "new_primary", c.primary)

	return nil
}

// lightBlockFromPrimary retrieves the lightBlock from the primary provider
// at the specified height. Handles dropout by the primary provider by swapping
// with an alternative provider.
func (c *Client) lightBlockFromPrimary(ctx context.Context, height int64) (*types.LightBlock, error) {
	c.providerMutex.Lock()
	l, err := c.primary.LightBlock(ctx, height)
	c.providerMutex.Unlock()
	if err != nil {
		c.logger.Debug("Error on light block request from primary", "error", err)
		replaceErr := c.replacePrimaryProvider()
		if replaceErr != nil {
			return nil, fmt.Errorf("%v. Tried to replace primary but: %w", err.Error(), replaceErr)
		}
		// replace primary and request a light block again
		return c.lightBlockFromPrimary(ctx, height)
	}
	return l, err
}

func hash2str(hash []byte) string {
	return fmt.Sprintf("%X", hash)
}<|MERGE_RESOLUTION|>--- conflicted
+++ resolved
@@ -407,7 +407,7 @@
 // Update attempts to advance the state by downloading the latest light
 // block and verifying it. It returns a new light block on a successful
 // update. Otherwise, it returns nil (plus an error, if any).
-func (c *Client) Update(now time.Time) (*types.LightBlock, error) {
+func (c *Client) Update(ctx context.Context, now time.Time) (*types.LightBlock, error) {
 	lastTrustedHeight, err := c.LastTrustedHeight()
 	if err != nil {
 		return nil, fmt.Errorf("can't get last trusted height: %w", err)
@@ -418,13 +418,13 @@
 		return nil, nil
 	}
 
-	latestBlock, err := c.lightBlockFromPrimary(0)
+	latestBlock, err := c.lightBlockFromPrimary(ctx, 0)
 	if err != nil {
 		return nil, err
 	}
 
 	if latestBlock.Height > lastTrustedHeight {
-		err = c.verifyLightBlock(latestBlock, now)
+		err = c.verifyLightBlock(ctx, latestBlock, now)
 		if err != nil {
 			return nil, err
 		}
@@ -719,15 +719,9 @@
 			if depth == len(blockCache)-1 {
 				pivotHeight := verifiedBlock.Height + (blockCache[depth].Height-verifiedBlock.
 					Height)*verifySkippingNumerator/verifySkippingDenominator
-<<<<<<< HEAD
-				interimBlock, err := source.LightBlock(ctx, pivotHeight)
-				if err != nil {
-					return ErrVerificationFailed{From: verifiedBlock.Height, To: pivotHeight, Reason: err}
-=======
-				interimBlock, providerErr := source.LightBlock(pivotHeight)
+				interimBlock, providerErr := source.LightBlock(ctx, pivotHeight)
 				if providerErr != nil {
 					return nil, ErrVerificationFailed{From: verifiedBlock.Height, To: pivotHeight, Reason: providerErr}
->>>>>>> ed002cea
 				}
 				blockCache = append(blockCache, interimBlock)
 			}
@@ -747,11 +741,7 @@
 	newLightBlock *types.LightBlock,
 	now time.Time) error {
 
-<<<<<<< HEAD
-	err := c.verifySkipping(ctx, c.primary, trustedBlock, newLightBlock, now)
-=======
-	trace, err := c.verifySkipping(c.primary, trustedBlock, newLightBlock, now)
->>>>>>> ed002cea
+	trace, err := c.verifySkipping(ctx, c.primary, trustedBlock, newLightBlock, now)
 
 	switch errors.Unwrap(err).(type) {
 	case ErrInvalidHeader:
@@ -795,11 +785,7 @@
 		//
 		// CORRECTNESS ASSUMPTION: there's at least 1 correct full node
 		// (primary or one of the witnesses).
-<<<<<<< HEAD
-		if cmpErr := c.compareNewHeaderWithWitnesses(ctx, newLightBlock, now); cmpErr != nil {
-=======
-		if cmpErr := c.detectDivergence(trace, now); cmpErr != nil {
->>>>>>> ed002cea
+		if cmpErr := c.detectDivergence(ctx, trace, now); cmpErr != nil {
 			return cmpErr
 		}
 	default:
@@ -948,89 +934,6 @@
 	return nil
 }
 
-<<<<<<< HEAD
-// compare header with all witnesses provided.
-func (c *Client) compareNewHeaderWithWitnesses(ctx context.Context, l *types.LightBlock, now time.Time) error {
-	c.providerMutex.Lock()
-	defer c.providerMutex.Unlock()
-
-	// 1. Make sure AT LEAST ONE witness returns the same header.
-	var headerMatched bool
-
-	if len(c.witnesses) == 0 {
-		return errNoWitnesses{}
-	}
-
-	// launch one goroutine per witness
-	errc := make(chan error, len(c.witnesses))
-	for i, witness := range c.witnesses {
-		go c.compareNewHeaderWithWitness(ctx, errc, l, witness, i, now)
-	}
-
-	witnessesToRemove := make([]int, 0)
-
-	// handle errors as they come
-	for i := 0; i < cap(errc); i++ {
-		err := <-errc
-
-		switch e := err.(type) {
-		case nil: // at least one header matched
-			headerMatched = true
-		case errBadWitness:
-			c.logger.Info("Requested light block from bad witness", "witness", c.witnesses[e.WitnessIndex], "err", err)
-			// if witness sent us invalid header / vals, remove it
-			if e.Code == invalidLightBlock {
-				c.logger.Info("Witness sent us invalid header / vals -> removing it", "witness", c.witnesses[e.WitnessIndex])
-				witnessesToRemove = append(witnessesToRemove, e.WitnessIndex)
-			}
-		default:
-			c.logger.Info("Requested light block from witness but got error", "error", err)
-		}
-	}
-
-	for _, idx := range witnessesToRemove {
-		c.removeWitness(idx)
-	}
-
-	if headerMatched {
-		return nil
-	}
-
-	return errors.New("awaiting response from all witnesses exceeded dropout time")
-}
-
-func (c *Client) compareNewHeaderWithWitness(
-	ctx context.Context,
-	errc chan error,
-	l *types.LightBlock,
-	witness provider.Provider,
-	witnessIndex int,
-	now time.Time) {
-
-	altBlock, err := witness.LightBlock(ctx, l.Height)
-	if err != nil {
-		if _, ok := err.(provider.ErrBadLightBlock); ok {
-			errc <- errBadWitness{Reason: err, Code: invalidLightBlock, WitnessIndex: witnessIndex}
-		} else {
-			errc <- err
-		}
-		// if not a bad light block, then the witness has either not responded or
-		// doesn't have the block -> we ignore
-		return
-	}
-
-	if !bytes.Equal(l.Hash(), altBlock.Hash()) {
-		if bsErr := c.verifySkipping(ctx, witness, c.latestTrustedBlock, altBlock, now); bsErr != nil {
-			errc <- errBadWitness{Reason: bsErr, Code: invalidLightBlock, WitnessIndex: witnessIndex}
-			return
-		}
-	}
-
-	errc <- nil
-}
-
-=======
->>>>>>> ed002cea
 // NOTE: requires a providerMutex locked.
 func (c *Client) removeWitness(idx int) {
 	switch len(c.witnesses) {
@@ -1044,40 +947,6 @@
 	}
 }
 
-<<<<<<< HEAD
-// Update attempts to advance the state by downloading the latest light
-// block and verifying it. It returns a new light block on a successful
-// update. Otherwise, it returns nil (plus an error, if any).
-func (c *Client) Update(ctx context.Context, now time.Time) (*types.LightBlock, error) {
-	lastTrustedHeight, err := c.LastTrustedHeight()
-	if err != nil {
-		return nil, fmt.Errorf("can't get last trusted height: %w", err)
-	}
-
-	if lastTrustedHeight == -1 {
-		// no light blocks yet => wait
-		return nil, nil
-	}
-
-	latestBlock, err := c.lightBlockFromPrimary(ctx, 0)
-	if err != nil {
-		return nil, err
-	}
-
-	if latestBlock.Height > lastTrustedHeight {
-		err = c.verifyLightBlock(ctx, latestBlock, now)
-		if err != nil {
-			return nil, err
-		}
-		c.logger.Info("Advanced to new state", "height", latestBlock.Height, "hash", hash2str(latestBlock.Hash()))
-		return latestBlock, nil
-	}
-
-	return nil, nil
-}
-
-=======
->>>>>>> ed002cea
 // replaceProvider takes the first alternative provider and promotes it as the
 // primary provider.
 func (c *Client) replacePrimaryProvider() error {
