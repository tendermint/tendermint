package light_test

import (
	"context"
	"sync"
	"testing"
	"time"

	"github.com/stretchr/testify/assert"
	"github.com/stretchr/testify/require"

	dbm "github.com/tendermint/tm-db"

	"github.com/tendermint/tendermint/libs/log"
	"github.com/tendermint/tendermint/light"
	"github.com/tendermint/tendermint/light/provider"
	mockp "github.com/tendermint/tendermint/light/provider/mock"
	dbs "github.com/tendermint/tendermint/light/store/db"
	"github.com/tendermint/tendermint/types"
)

const (
	chainID = "test"
)

var (
	ctx      = context.Background()
	keys     = genPrivKeys(4)
	vals     = keys.ToValidators(20, 10)
	bTime, _ = time.Parse(time.RFC3339, "2006-01-02T15:04:05Z")
	h1       = keys.GenSignedHeader(chainID, 1, bTime, nil, vals, vals,
		hash("app_hash"), hash("cons_hash"), hash("results_hash"), 0, len(keys))
	// 3/3 signed
	h2 = keys.GenSignedHeaderLastBlockID(chainID, 2, bTime.Add(30*time.Minute), nil, vals, vals,
		hash("app_hash"), hash("cons_hash"), hash("results_hash"), 0, len(keys), types.BlockID{Hash: h1.Hash()})
	// 3/3 signed
	h3 = keys.GenSignedHeaderLastBlockID(chainID, 3, bTime.Add(1*time.Hour), nil, vals, vals,
		hash("app_hash"), hash("cons_hash"), hash("results_hash"), 0, len(keys), types.BlockID{Hash: h2.Hash()})
	trustPeriod  = 4 * time.Hour
	trustOptions = light.TrustOptions{
		Period: 4 * time.Hour,
		Height: 1,
		Hash:   h1.Hash(),
	}
	valSet = map[int64]*types.ValidatorSet{
		1: vals,
		2: vals,
		3: vals,
		4: vals,
	}
	headerSet = map[int64]*types.SignedHeader{
		1: h1,
		// interim header (3/3 signed)
		2: h2,
		// last header (3/3 signed)
		3: h3,
	}
	l1       = &types.LightBlock{SignedHeader: h1, ValidatorSet: vals}
	l2       = &types.LightBlock{SignedHeader: h2, ValidatorSet: vals}
	fullNode = mockp.New(
		chainID,
		headerSet,
		valSet,
	)
	deadNode      = mockp.NewDeadMock(chainID)
	largeFullNode = mockp.New(genMockNode(chainID, 10, 3, 0, bTime))
)

func TestValidateTrustOptions(t *testing.T) {
	testCases := []struct {
		err bool
		to  light.TrustOptions
	}{
		{
			false,
			trustOptions,
		},
		{
			true,
			light.TrustOptions{
				Period: -1 * time.Hour,
				Height: 1,
				Hash:   h1.Hash(),
			},
		},
		{
			true,
			light.TrustOptions{
				Period: 1 * time.Hour,
				Height: 0,
				Hash:   h1.Hash(),
			},
		},
		{
			true,
			light.TrustOptions{
				Period: 1 * time.Hour,
				Height: 1,
				Hash:   []byte("incorrect hash"),
			},
		},
	}

	for _, tc := range testCases {
		err := tc.to.ValidateBasic()
		if tc.err {
			assert.Error(t, err)
		} else {
			assert.NoError(t, err)
		}
	}

}

func TestMock(t *testing.T) {
	l, _ := fullNode.LightBlock(ctx, 3)
	assert.Equal(t, int64(3), l.Height)
}

func TestClient_SequentialVerification(t *testing.T) {
	newKeys := genPrivKeys(4)
	newVals := newKeys.ToValidators(10, 1)
	differentVals, _ := types.RandValidatorSet(10, 100)

	testCases := []struct {
		name         string
		otherHeaders map[int64]*types.SignedHeader // all except ^
		vals         map[int64]*types.ValidatorSet
		initErr      bool
		verifyErr    bool
	}{
		{
			"good",
			headerSet,
			valSet,
			false,
			false,
		},
		{
			"bad: different first header",
			map[int64]*types.SignedHeader{
				// different header
				1: keys.GenSignedHeader(chainID, 1, bTime.Add(1*time.Hour), nil, vals, vals,
					hash("app_hash"), hash("cons_hash"), hash("results_hash"), 0, len(keys)),
			},
			map[int64]*types.ValidatorSet{
				1: vals,
			},
			true,
			false,
		},
		{
			"bad: no first signed header",
			map[int64]*types.SignedHeader{},
			map[int64]*types.ValidatorSet{
				1: differentVals,
			},
			true,
			true,
		},
		{
			"bad: different first validator set",
			map[int64]*types.SignedHeader{
				1: h1,
			},
			map[int64]*types.ValidatorSet{
				1: differentVals,
			},
			true,
			true,
		},
		{
			"bad: 1/3 signed interim header",
			map[int64]*types.SignedHeader{
				// trusted header
				1: h1,
				// interim header (1/3 signed)
				2: keys.GenSignedHeader(chainID, 2, bTime.Add(1*time.Hour), nil, vals, vals,
					hash("app_hash"), hash("cons_hash"), hash("results_hash"), len(keys)-1, len(keys)),
				// last header (3/3 signed)
				3: keys.GenSignedHeader(chainID, 3, bTime.Add(2*time.Hour), nil, vals, vals,
					hash("app_hash"), hash("cons_hash"), hash("results_hash"), 0, len(keys)),
			},
			valSet,
			false,
			true,
		},
		{
			"bad: 1/3 signed last header",
			map[int64]*types.SignedHeader{
				// trusted header
				1: h1,
				// interim header (3/3 signed)
				2: keys.GenSignedHeader(chainID, 2, bTime.Add(1*time.Hour), nil, vals, vals,
					hash("app_hash"), hash("cons_hash"), hash("results_hash"), 0, len(keys)),
				// last header (1/3 signed)
				3: keys.GenSignedHeader(chainID, 3, bTime.Add(2*time.Hour), nil, vals, vals,
					hash("app_hash"), hash("cons_hash"), hash("results_hash"), len(keys)-1, len(keys)),
			},
			valSet,
			false,
			true,
		},
		{
			"bad: different validator set at height 3",
			headerSet,
			map[int64]*types.ValidatorSet{
				1: vals,
				2: vals,
				3: newVals,
			},
			false,
			true,
		},
	}

	for _, tc := range testCases {
		tc := tc
		t.Run(tc.name, func(t *testing.T) {
			c, err := light.NewClient(
				ctx,
				chainID,
				trustOptions,
				mockp.New(
					chainID,
					tc.otherHeaders,
					tc.vals,
				),
				[]provider.Provider{mockp.New(
					chainID,
					tc.otherHeaders,
					tc.vals,
				)},
				dbs.New(dbm.NewMemDB(), chainID),
				light.SequentialVerification(),
				light.Logger(log.TestingLogger()),
			)

			if tc.initErr {
				require.Error(t, err)
				return
			}

			require.NoError(t, err)

			_, err = c.VerifyLightBlockAtHeight(ctx, 3, bTime.Add(3*time.Hour))
			if tc.verifyErr {
				assert.Error(t, err)
			} else {
				assert.NoError(t, err)
			}
		})
	}
}

func TestClient_SkippingVerification(t *testing.T) {
	// required for 2nd test case
	newKeys := genPrivKeys(4)
	newVals := newKeys.ToValidators(10, 1)

	// 1/3+ of vals, 2/3- of newVals
	transitKeys := keys.Extend(3)
	transitVals := transitKeys.ToValidators(10, 1)

	testCases := []struct {
		name         string
		otherHeaders map[int64]*types.SignedHeader // all except ^
		vals         map[int64]*types.ValidatorSet
		initErr      bool
		verifyErr    bool
	}{
		{
			"good",
			map[int64]*types.SignedHeader{
				// trusted header
				1: h1,
				// last header (3/3 signed)
				3: h3,
			},
			valSet,
			false,
			false,
		},
		{
			"good, but val set changes by 2/3 (1/3 of vals is still present)",
			map[int64]*types.SignedHeader{
				// trusted header
				1: h1,
				3: transitKeys.GenSignedHeader(chainID, 3, bTime.Add(2*time.Hour), nil, transitVals, transitVals,
					hash("app_hash"), hash("cons_hash"), hash("results_hash"), 0, len(transitKeys)),
			},
			map[int64]*types.ValidatorSet{
				1: vals,
				2: vals,
				3: transitVals,
			},
			false,
			false,
		},
		{
			"good, but val set changes 100% at height 2",
			map[int64]*types.SignedHeader{
				// trusted header
				1: h1,
				// interim header (3/3 signed)
				2: keys.GenSignedHeader(chainID, 2, bTime.Add(1*time.Hour), nil, vals, newVals,
					hash("app_hash"), hash("cons_hash"), hash("results_hash"), 0, len(keys)),
				// last header (0/4 of the original val set signed)
				3: newKeys.GenSignedHeader(chainID, 3, bTime.Add(2*time.Hour), nil, newVals, newVals,
					hash("app_hash"), hash("cons_hash"), hash("results_hash"), 0, len(newKeys)),
			},
			map[int64]*types.ValidatorSet{
				1: vals,
				2: vals,
				3: newVals,
			},
			false,
			false,
		},
		{
			"bad: last header signed by newVals, interim header has no signers",
			map[int64]*types.SignedHeader{
				// trusted header
				1: h1,
				// last header (0/4 of the original val set signed)
				2: keys.GenSignedHeader(chainID, 2, bTime.Add(1*time.Hour), nil, vals, newVals,
					hash("app_hash"), hash("cons_hash"), hash("results_hash"), 0, 0),
				// last header (0/4 of the original val set signed)
				3: newKeys.GenSignedHeader(chainID, 3, bTime.Add(2*time.Hour), nil, newVals, newVals,
					hash("app_hash"), hash("cons_hash"), hash("results_hash"), 0, len(newKeys)),
			},
			map[int64]*types.ValidatorSet{
				1: vals,
				2: vals,
				3: newVals,
			},
			false,
			true,
		},
	}

	for _, tc := range testCases {
		tc := tc
		t.Run(tc.name, func(t *testing.T) {
			c, err := light.NewClient(
				ctx,
				chainID,
				trustOptions,
				mockp.New(
					chainID,
					tc.otherHeaders,
					tc.vals,
				),
				[]provider.Provider{mockp.New(
					chainID,
					tc.otherHeaders,
					tc.vals,
				)},
				dbs.New(dbm.NewMemDB(), chainID),
				light.SkippingVerification(light.DefaultTrustLevel),
				light.Logger(log.TestingLogger()),
			)
			if tc.initErr {
				require.Error(t, err)
				return
			}

			require.NoError(t, err)

			_, err = c.VerifyLightBlockAtHeight(ctx, 3, bTime.Add(3*time.Hour))
			if tc.verifyErr {
				assert.Error(t, err)
			} else {
				assert.NoError(t, err)
			}
		})
	}

}

// start from a large light block to make sure that the pivot height doesn't select a height outside
// the appropriate range
func TestClientLargeBisectionVerification(t *testing.T) {
<<<<<<< HEAD
	veryLargeFullNode := mockp.New(GenMockNode(chainID, 100, 3, 1, bTime))
	l1, err := veryLargeFullNode.LightBlock(ctx, 90)
=======
	veryLargeFullNode := mockp.New(genMockNode(chainID, 100, 3, 0, bTime))
	trustedLightBlock, err := veryLargeFullNode.LightBlock(5)
>>>>>>> ed002cea
	require.NoError(t, err)
	c, err := light.NewClient(
		ctx,
		chainID,
		light.TrustOptions{
			Period: 4 * time.Hour,
			Height: trustedLightBlock.Height,
			Hash:   trustedLightBlock.Hash(),
		},
		veryLargeFullNode,
		[]provider.Provider{veryLargeFullNode},
		dbs.New(dbm.NewMemDB(), chainID),
		light.SkippingVerification(light.DefaultTrustLevel),
	)
	require.NoError(t, err)
	h, err := c.Update(ctx, bTime.Add(100*time.Minute))
	assert.NoError(t, err)
	h2, err := veryLargeFullNode.LightBlock(ctx, 100)
	require.NoError(t, err)
	assert.Equal(t, h, h2)
}

func TestClientBisectionBetweenTrustedHeaders(t *testing.T) {
	c, err := light.NewClient(
		ctx,
		chainID,
		light.TrustOptions{
			Period: 4 * time.Hour,
			Height: 1,
			Hash:   h1.Hash(),
		},
		fullNode,
		[]provider.Provider{fullNode},
		dbs.New(dbm.NewMemDB(), chainID),
		light.SkippingVerification(light.DefaultTrustLevel),
	)
	require.NoError(t, err)

	_, err = c.VerifyLightBlockAtHeight(ctx, 3, bTime.Add(2*time.Hour))
	require.NoError(t, err)

	// confirm that the client already doesn't have the light block
	_, err = c.TrustedLightBlock(2)
	require.Error(t, err)

	// verify using bisection the light block between the two trusted light blocks
	_, err = c.VerifyLightBlockAtHeight(ctx, 2, bTime.Add(1*time.Hour))
	assert.NoError(t, err)
}

func TestClient_Cleanup(t *testing.T) {
	c, err := light.NewClient(
		ctx,
		chainID,
		trustOptions,
		fullNode,
		[]provider.Provider{fullNode},
		dbs.New(dbm.NewMemDB(), chainID),
		light.Logger(log.TestingLogger()),
	)
	require.NoError(t, err)
	_, err = c.TrustedLightBlock(1)
	require.NoError(t, err)

	err = c.Cleanup()
	require.NoError(t, err)

	// Check no light blocks exist after Cleanup.
	l, err := c.TrustedLightBlock(1)
	assert.Error(t, err)
	assert.Nil(t, l)
}

// trustedHeader.Height == options.Height
func TestClientRestoresTrustedHeaderAfterStartup1(t *testing.T) {
	// 1. options.Hash == trustedHeader.Hash
	{
		trustedStore := dbs.New(dbm.NewMemDB(), chainID)
		err := trustedStore.SaveLightBlock(l1)
		require.NoError(t, err)

		c, err := light.NewClient(
			ctx,
			chainID,
			trustOptions,
			fullNode,
			[]provider.Provider{fullNode},
			trustedStore,
			light.Logger(log.TestingLogger()),
		)
		require.NoError(t, err)

		l, err := c.TrustedLightBlock(1)
		assert.NoError(t, err)
		assert.NotNil(t, l)
		assert.Equal(t, l.Hash(), h1.Hash())
		assert.Equal(t, l.ValidatorSet.Hash(), h1.ValidatorsHash.Bytes())
	}

	// 2. options.Hash != trustedHeader.Hash
	{
		trustedStore := dbs.New(dbm.NewMemDB(), chainID)
		err := trustedStore.SaveLightBlock(l1)
		require.NoError(t, err)

		// header1 != header
		header1 := keys.GenSignedHeader(chainID, 1, bTime.Add(1*time.Hour), nil, vals, vals,
			hash("app_hash"), hash("cons_hash"), hash("results_hash"), 0, len(keys))

		primary := mockp.New(
			chainID,
			map[int64]*types.SignedHeader{
				// trusted header
				1: header1,
			},
			valSet,
		)

		c, err := light.NewClient(
			ctx,
			chainID,
			light.TrustOptions{
				Period: 4 * time.Hour,
				Height: 1,
				Hash:   header1.Hash(),
			},
			primary,
			[]provider.Provider{primary},
			trustedStore,
			light.Logger(log.TestingLogger()),
		)
		require.NoError(t, err)

		l, err := c.TrustedLightBlock(1)
		assert.NoError(t, err)
		if assert.NotNil(t, l) {
			assert.Equal(t, l.Hash(), header1.Hash())
			assert.NoError(t, l.ValidateBasic(chainID))
		}
	}
}

// trustedHeader.Height < options.Height
func TestClientRestoresTrustedHeaderAfterStartup2(t *testing.T) {
	// 1. options.Hash == trustedHeader.Hash
	{
		trustedStore := dbs.New(dbm.NewMemDB(), chainID)
		err := trustedStore.SaveLightBlock(l1)
		require.NoError(t, err)

		c, err := light.NewClient(
			ctx,
			chainID,
			light.TrustOptions{
				Period: 4 * time.Hour,
				Height: 2,
				Hash:   h2.Hash(),
			},
			fullNode,
			[]provider.Provider{fullNode},
			trustedStore,
			light.Logger(log.TestingLogger()),
		)
		require.NoError(t, err)

		// Check we still have the 1st header (+header+).
		l, err := c.TrustedLightBlock(1)
		assert.NoError(t, err)
		assert.NotNil(t, l)
		assert.Equal(t, l.Hash(), h1.Hash())
		assert.NoError(t, l.ValidateBasic(chainID))
	}

	// 2. options.Hash != trustedHeader.Hash
	// This could happen if previous provider was lying to us.
	{
		trustedStore := dbs.New(dbm.NewMemDB(), chainID)
		err := trustedStore.SaveLightBlock(l1)
		require.NoError(t, err)

		// header1 != header
		diffHeader1 := keys.GenSignedHeader(chainID, 1, bTime.Add(1*time.Hour), nil, vals, vals,
			hash("app_hash"), hash("cons_hash"), hash("results_hash"), 0, len(keys))

		diffHeader2 := keys.GenSignedHeader(chainID, 2, bTime.Add(2*time.Hour), nil, vals, vals,
			hash("app_hash"), hash("cons_hash"), hash("results_hash"), 0, len(keys))

		primary := mockp.New(
			chainID,
			map[int64]*types.SignedHeader{
				1: diffHeader1,
				2: diffHeader2,
			},
			valSet,
		)

		c, err := light.NewClient(
			ctx,
			chainID,
			light.TrustOptions{
				Period: 4 * time.Hour,
				Height: 2,
				Hash:   diffHeader2.Hash(),
			},
			primary,
			[]provider.Provider{primary},
			trustedStore,
			light.Logger(log.TestingLogger()),
		)
		require.NoError(t, err)

		// Check we no longer have the invalid 1st header (+header+).
		l, err := c.TrustedLightBlock(1)
		assert.Error(t, err)
		assert.Nil(t, l)
	}
}

// trustedHeader.Height > options.Height
func TestClientRestoresTrustedHeaderAfterStartup3(t *testing.T) {
	// 1. options.Hash == trustedHeader.Hash
	{
		// load the first three headers into the trusted store
		trustedStore := dbs.New(dbm.NewMemDB(), chainID)
		err := trustedStore.SaveLightBlock(l1)
		require.NoError(t, err)

		err = trustedStore.SaveLightBlock(l2)
		require.NoError(t, err)

		c, err := light.NewClient(
			ctx,
			chainID,
			trustOptions,
			fullNode,
			[]provider.Provider{fullNode},
			trustedStore,
			light.Logger(log.TestingLogger()),
		)
		require.NoError(t, err)

		// Check we still have the 1st light block.
		l, err := c.TrustedLightBlock(1)
		assert.NoError(t, err)
		assert.NotNil(t, l)
		assert.Equal(t, l.Hash(), h1.Hash())
		assert.NoError(t, l.ValidateBasic(chainID))

		// Check we no longer have 2nd light block.
		l, err = c.TrustedLightBlock(2)
		assert.Error(t, err)
		assert.Nil(t, l)

		l, err = c.TrustedLightBlock(3)
		assert.Error(t, err)
		assert.Nil(t, l)
	}

	// 2. options.Hash != trustedHeader.Hash
	// This could happen if previous provider was lying to us.
	{
		trustedStore := dbs.New(dbm.NewMemDB(), chainID)
		err := trustedStore.SaveLightBlock(l1)
		require.NoError(t, err)

		// header1 != header
		header1 := keys.GenSignedHeader(chainID, 1, bTime.Add(1*time.Hour), nil, vals, vals,
			hash("app_hash"), hash("cons_hash"), hash("results_hash"), 0, len(keys))

		header2 := keys.GenSignedHeader(chainID, 2, bTime.Add(2*time.Hour), nil, vals, vals,
			hash("app_hash"), hash("cons_hash"), hash("results_hash"), 0, len(keys))
		err = trustedStore.SaveLightBlock(&types.LightBlock{
			SignedHeader: header2,
			ValidatorSet: vals,
		})
		require.NoError(t, err)

		primary := mockp.New(
			chainID,
			map[int64]*types.SignedHeader{
				1: header1,
			},
			valSet,
		)

		c, err := light.NewClient(
			ctx,
			chainID,
			light.TrustOptions{
				Period: 4 * time.Hour,
				Height: 1,
				Hash:   header1.Hash(),
			},
			primary,
			[]provider.Provider{primary},
			trustedStore,
			light.Logger(log.TestingLogger()),
		)
		require.NoError(t, err)

		// Check we have swapped invalid 1st light block (+lightblock+) with correct one (+lightblock2+).
		l, err := c.TrustedLightBlock(1)
		assert.NoError(t, err)
		assert.NotNil(t, l)
		assert.Equal(t, l.Hash(), header1.Hash())
		assert.NoError(t, l.ValidateBasic(chainID))

		// Check we no longer have invalid 2nd light block (+lightblock2+).
		l, err = c.TrustedLightBlock(2)
		assert.Error(t, err)
		assert.Nil(t, l)
	}
}

func TestClient_Update(t *testing.T) {
	c, err := light.NewClient(
		ctx,
		chainID,
		trustOptions,
		fullNode,
		[]provider.Provider{fullNode},
		dbs.New(dbm.NewMemDB(), chainID),
		light.Logger(log.TestingLogger()),
	)
	require.NoError(t, err)

	// should result in downloading & verifying header #3
	l, err := c.Update(ctx, bTime.Add(2*time.Hour))
	assert.NoError(t, err)
	if assert.NotNil(t, l) {
		assert.EqualValues(t, 3, l.Height)
		assert.NoError(t, l.ValidateBasic(chainID))
	}
}

func TestClient_Concurrency(t *testing.T) {
	c, err := light.NewClient(
		ctx,
		chainID,
		trustOptions,
		fullNode,
		[]provider.Provider{fullNode},
		dbs.New(dbm.NewMemDB(), chainID),
		light.Logger(log.TestingLogger()),
	)
	require.NoError(t, err)

	_, err = c.VerifyLightBlockAtHeight(ctx, 2, bTime.Add(2*time.Hour))
	require.NoError(t, err)

	var wg sync.WaitGroup
	for i := 0; i < 100; i++ {
		wg.Add(1)
		go func() {
			defer wg.Done()

			// NOTE: Cleanup, Stop, VerifyLightBlockAtHeight and Verify are not supposed
			// to be concurrenly safe.

			assert.Equal(t, chainID, c.ChainID())

			_, err := c.LastTrustedHeight()
			assert.NoError(t, err)

			_, err = c.FirstTrustedHeight()
			assert.NoError(t, err)

			l, err := c.TrustedLightBlock(1)
			assert.NoError(t, err)
			assert.NotNil(t, l)
		}()
	}

	wg.Wait()
}

func TestClientReplacesPrimaryWithWitnessIfPrimaryIsUnavailable(t *testing.T) {
	c, err := light.NewClient(
		ctx,
		chainID,
		trustOptions,
		deadNode,
		[]provider.Provider{fullNode, fullNode},
		dbs.New(dbm.NewMemDB(), chainID),
		light.Logger(log.TestingLogger()),
		light.MaxRetryAttempts(1),
	)

	require.NoError(t, err)
	_, err = c.Update(ctx, bTime.Add(2*time.Hour))
	require.NoError(t, err)

	assert.NotEqual(t, c.Primary(), deadNode)
	assert.Equal(t, 1, len(c.Witnesses()))
}

func TestClient_BackwardsVerification(t *testing.T) {
	{
		trustHeader, _ := largeFullNode.LightBlock(ctx, 6)
		c, err := light.NewClient(
			ctx,
			chainID,
			light.TrustOptions{
				Period: 4 * time.Minute,
				Height: trustHeader.Height,
				Hash:   trustHeader.Hash(),
			},
			largeFullNode,
			[]provider.Provider{largeFullNode},
			dbs.New(dbm.NewMemDB(), chainID),
			light.Logger(log.TestingLogger()),
		)
		require.NoError(t, err)

		// 1) verify before the trusted header using backwards => expect no error
		h, err := c.VerifyLightBlockAtHeight(ctx, 5, bTime.Add(6*time.Minute))
		require.NoError(t, err)
		if assert.NotNil(t, h) {
			assert.EqualValues(t, 5, h.Height)
		}

		// 2) untrusted header is expired but trusted header is not => expect no error
		h, err = c.VerifyLightBlockAtHeight(ctx, 3, bTime.Add(8*time.Minute))
		assert.NoError(t, err)
		assert.NotNil(t, h)

		// 3) already stored headers should return the header without error
		h, err = c.VerifyLightBlockAtHeight(ctx, 5, bTime.Add(6*time.Minute))
		assert.NoError(t, err)
		assert.NotNil(t, h)

		// 4a) First verify latest header
		_, err = c.VerifyLightBlockAtHeight(ctx, 9, bTime.Add(9*time.Minute))
		require.NoError(t, err)

		// 4b) Verify backwards using bisection => expect no error
		_, err = c.VerifyLightBlockAtHeight(ctx, 7, bTime.Add(9*time.Minute))
		assert.NoError(t, err)
		// shouldn't have verified this header in the process
		_, err = c.TrustedLightBlock(8)
		assert.Error(t, err)

		// 5) Try bisection method, but closest header (at 7) has expired
		// so expect error
		_, err = c.VerifyLightBlockAtHeight(ctx, 8, bTime.Add(12*time.Minute))
		assert.Error(t, err)

	}
	{
		testCases := []struct {
			provider provider.Provider
		}{
			{
				// 7) provides incorrect height
				mockp.New(
					chainID,
					map[int64]*types.SignedHeader{
						1: h1,
						2: keys.GenSignedHeader(chainID, 1, bTime.Add(30*time.Minute), nil, vals, vals,
							hash("app_hash"), hash("cons_hash"), hash("results_hash"), 0, len(keys)),
						3: h3,
					},
					valSet,
				),
			},
			{
				// 8) provides incorrect hash
				mockp.New(
					chainID,
					map[int64]*types.SignedHeader{
						1: h1,
						2: keys.GenSignedHeader(chainID, 2, bTime.Add(30*time.Minute), nil, vals, vals,
							hash("app_hash2"), hash("cons_hash23"), hash("results_hash30"), 0, len(keys)),
						3: h3,
					},
					valSet,
				),
			},
		}

		for idx, tc := range testCases {
			c, err := light.NewClient(
				ctx,
				chainID,
				light.TrustOptions{
					Period: 1 * time.Hour,
					Height: 3,
					Hash:   h3.Hash(),
				},
				tc.provider,
				[]provider.Provider{tc.provider},
				dbs.New(dbm.NewMemDB(), chainID),
				light.Logger(log.TestingLogger()),
			)
			require.NoError(t, err, idx)

			_, err = c.VerifyLightBlockAtHeight(ctx, 2, bTime.Add(1*time.Hour).Add(1*time.Second))
			assert.Error(t, err, idx)
		}
	}
}

func TestClient_NewClientFromTrustedStore(t *testing.T) {
	// 1) Initiate DB and fill with a "trusted" header
	db := dbs.New(dbm.NewMemDB(), chainID)
	err := db.SaveLightBlock(l1)
	require.NoError(t, err)

	c, err := light.NewClientFromTrustedStore(
		chainID,
		trustPeriod,
		deadNode,
		[]provider.Provider{deadNode},
		db,
	)
	require.NoError(t, err)

	// 2) Check light block exists (deadNode is being used to ensure we're not getting
	// it from primary)
	h, err := c.TrustedLightBlock(1)
	assert.NoError(t, err)
	assert.EqualValues(t, l1.Height, h.Height)
}

func TestClientRemovesWitnessIfItSendsUsIncorrectHeader(t *testing.T) {
	// different headers hash then primary plus less than 1/3 signed (no fork)
	badProvider1 := mockp.New(
		chainID,
		map[int64]*types.SignedHeader{
			1: h1,
			2: keys.GenSignedHeaderLastBlockID(chainID, 2, bTime.Add(30*time.Minute), nil, vals, vals,
				hash("app_hash2"), hash("cons_hash"), hash("results_hash"),
				len(keys), len(keys), types.BlockID{Hash: h1.Hash()}),
		},
		map[int64]*types.ValidatorSet{
			1: vals,
			2: vals,
		},
	)
	// header is empty
	badProvider2 := mockp.New(
		chainID,
		map[int64]*types.SignedHeader{
			1: h1,
			2: h2,
		},
		map[int64]*types.ValidatorSet{
			1: vals,
			2: vals,
		},
	)

	lb1, _ := badProvider1.LightBlock(2)
	require.NotEqual(t, lb1.Hash(), l1.Hash())

	c, err := light.NewClient(
		ctx,
		chainID,
		trustOptions,
		fullNode,
		[]provider.Provider{badProvider1, badProvider2},
		dbs.New(dbm.NewMemDB(), chainID),
		light.Logger(log.TestingLogger()),
		light.MaxRetryAttempts(1),
	)
	// witness should have behaved properly -> no error
	require.NoError(t, err)
	assert.EqualValues(t, 2, len(c.Witnesses()))

	// witness behaves incorrectly -> removed from list, no error
	l, err := c.VerifyLightBlockAtHeight(ctx, 2, bTime.Add(2*time.Hour))
	assert.NoError(t, err)
	assert.EqualValues(t, 1, len(c.Witnesses()))
	// light block should still be verified
	assert.EqualValues(t, 2, l.Height)

	// remaining witnesses don't have light block -> error
	_, err = c.VerifyLightBlockAtHeight(ctx, 3, bTime.Add(2*time.Hour))
	if assert.Error(t, err) {
		assert.Equal(t, light.ErrFailedHeaderCrossReferencing, err)
	}
	// witness does not have a light block -> left in the list
	assert.EqualValues(t, 1, len(c.Witnesses()))
}

func TestClient_TrustedValidatorSet(t *testing.T) {
	differentVals, _ := types.RandValidatorSet(10, 100)
	badValSetNode := mockp.New(
		chainID,
		map[int64]*types.SignedHeader{
			1: h1,
			// 3/3 signed, but validator set at height 2 below is invalid -> witness
			// should be removed.
			2: keys.GenSignedHeaderLastBlockID(chainID, 2, bTime.Add(30*time.Minute), nil, vals, vals,
				hash("app_hash2"), hash("cons_hash"), hash("results_hash"),
				0, len(keys), types.BlockID{Hash: h1.Hash()}),
			3: h3,
		},
		map[int64]*types.ValidatorSet{
			1: vals,
			2: differentVals,
			3: differentVals,
		},
	)

	c, err := light.NewClient(
		ctx,
		chainID,
		trustOptions,
		fullNode,
		[]provider.Provider{badValSetNode, fullNode},
		dbs.New(dbm.NewMemDB(), chainID),
		light.Logger(log.TestingLogger()),
	)
	require.NoError(t, err)
	assert.Equal(t, 2, len(c.Witnesses()))

	_, err = c.VerifyLightBlockAtHeight(ctx, 2, bTime.Add(2*time.Hour).Add(1*time.Second))
	assert.NoError(t, err)
	assert.Equal(t, 1, len(c.Witnesses()))
}

func TestClientPrunesHeadersAndValidatorSets(t *testing.T) {
	c, err := light.NewClient(
		ctx,
		chainID,
		trustOptions,
		fullNode,
		[]provider.Provider{fullNode},
		dbs.New(dbm.NewMemDB(), chainID),
		light.Logger(log.TestingLogger()),
		light.PruningSize(1),
	)
	require.NoError(t, err)
	_, err = c.TrustedLightBlock(1)
	require.NoError(t, err)

	h, err := c.Update(ctx, bTime.Add(2*time.Hour))
	require.NoError(t, err)
	require.Equal(t, int64(3), h.Height)

	_, err = c.TrustedLightBlock(1)
	assert.Error(t, err)
}

func TestClientEnsureValidHeadersAndValSets(t *testing.T) {
	emptyValSet := &types.ValidatorSet{
		Validators: nil,
		Proposer:   nil,
	}

	testCases := []struct {
		headers map[int64]*types.SignedHeader
		vals    map[int64]*types.ValidatorSet
		err     bool
	}{
		{
			headerSet,
			valSet,
			false,
		},
		{
			headerSet,
			map[int64]*types.ValidatorSet{
				1: vals,
				2: vals,
				3: nil,
			},
			true,
		},
		{
			map[int64]*types.SignedHeader{
				1: h1,
				2: h2,
				3: nil,
			},
			valSet,
			true,
		},
		{
			headerSet,
			map[int64]*types.ValidatorSet{
				1: vals,
				2: vals,
				3: emptyValSet,
			},
			true,
		},
	}

	for _, tc := range testCases {
		badNode := mockp.New(
			chainID,
			tc.headers,
			tc.vals,
		)
		c, err := light.NewClient(
			ctx,
			chainID,
			trustOptions,
			badNode,
			[]provider.Provider{badNode, badNode},
			dbs.New(dbm.NewMemDB(), chainID),
			light.MaxRetryAttempts(1),
		)
		require.NoError(t, err)

		_, err = c.VerifyLightBlockAtHeight(ctx, 3, bTime.Add(2*time.Hour))
		if tc.err {
			assert.Error(t, err)
		} else {
			assert.NoError(t, err)
		}
	}

}<|MERGE_RESOLUTION|>--- conflicted
+++ resolved
@@ -381,13 +381,8 @@
 // start from a large light block to make sure that the pivot height doesn't select a height outside
 // the appropriate range
 func TestClientLargeBisectionVerification(t *testing.T) {
-<<<<<<< HEAD
-	veryLargeFullNode := mockp.New(GenMockNode(chainID, 100, 3, 1, bTime))
-	l1, err := veryLargeFullNode.LightBlock(ctx, 90)
-=======
 	veryLargeFullNode := mockp.New(genMockNode(chainID, 100, 3, 0, bTime))
-	trustedLightBlock, err := veryLargeFullNode.LightBlock(5)
->>>>>>> ed002cea
+	trustedLightBlock, err := veryLargeFullNode.LightBlock(ctx, 5)
 	require.NoError(t, err)
 	c, err := light.NewClient(
 		ctx,
@@ -940,7 +935,7 @@
 		},
 	)
 
-	lb1, _ := badProvider1.LightBlock(2)
+	lb1, _ := badProvider1.LightBlock(ctx, 2)
 	require.NotEqual(t, lb1.Hash(), l1.Hash())
 
 	c, err := light.NewClient(
