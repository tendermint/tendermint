--- conflicted
+++ resolved
@@ -15,7 +15,7 @@
 	rpcclient "github.com/tendermint/tendermint/rpc/client"
 	rpchttp "github.com/tendermint/tendermint/rpc/client/http"
 	rpcmock "github.com/tendermint/tendermint/rpc/client/mocks"
-	coretypes "github.com/tendermint/tendermint/rpc/core/types"
+	"github.com/tendermint/tendermint/rpc/coretypes"
 	rpctest "github.com/tendermint/tendermint/rpc/test"
 	"github.com/tendermint/tendermint/types"
 )
@@ -35,17 +35,6 @@
 }
 
 func TestProvider(t *testing.T) {
-<<<<<<< HEAD
-	app := kvstore.NewApplication()
-	app.RetainBlocks = 10
-	node := rpctest.StartTendermint(app)
-
-	cfg := rpctest.GetConfig()
-	defer os.RemoveAll(cfg.RootDir)
-	rpcAddr := cfg.RPC.ListenAddress
-	genDoc, err := types.GenesisDocFromFile(cfg.GenesisFile())
-	require.NoError(t, err)
-=======
 	ctx, cancel := context.WithCancel(context.Background())
 	defer cancel()
 	cfg, err := rpctest.CreateConfig(t.Name())
@@ -61,7 +50,6 @@
 	genDoc, err := types.GenesisDocFromFile(cfg.GenesisFile())
 	require.NoError(t, err)
 
->>>>>>> 97a3e44e
 	chainID := genDoc.ChainID
 
 	c, err := rpchttp.New(rpcAddr)
@@ -78,12 +66,7 @@
 	// let's get the highest block
 	lb, err := p.LightBlock(context.Background(), 0)
 	require.NoError(t, err)
-<<<<<<< HEAD
-	require.NotNil(t, lb)
-	assert.True(t, lb.Height < 1000)
-=======
 	assert.True(t, lb.Height < 9001, "height=%d", lb.Height)
->>>>>>> 97a3e44e
 
 	// let's check this is valid somehow
 	assert.Nil(t, lb.ValidateBasic(chainID))
@@ -95,11 +78,7 @@
 	assert.Equal(t, lower, lb.Height)
 
 	// fetching missing heights (both future and pruned) should return appropriate errors
-<<<<<<< HEAD
-	lb, err = p.LightBlock(context.Background(), 1000)
-=======
 	lb, err = p.LightBlock(context.Background(), 9001)
->>>>>>> 97a3e44e
 	require.Error(t, err)
 	require.Nil(t, lb)
 	assert.Equal(t, provider.ErrHeightTooHigh, err)
@@ -109,10 +88,6 @@
 	require.Nil(t, lb)
 	assert.Equal(t, provider.ErrLightBlockNotFound, err)
 
-<<<<<<< HEAD
-	// stop the full node and check that a no response error is returned
-	rpctest.StopTendermint(node)
-=======
 	// if the provider is unable to provide four more blocks then we should return
 	// an unreliable peer error
 	for i := 0; i < 4; i++ {
@@ -124,14 +99,12 @@
 	require.NoError(t, closer(ctx))
 	cancel()
 
->>>>>>> 97a3e44e
 	time.Sleep(10 * time.Second)
 	lb, err = p.LightBlock(context.Background(), lower+2)
 	// we should see a connection refused
 	require.Error(t, err)
-<<<<<<< HEAD
-	require.Contains(t, err.Error(), "connection refused")
 	require.Nil(t, lb)
+	assert.Equal(t, provider.ErrConnectionClosed, err)
 }
 
 // TestLightClient_NilCommit ensures correct handling of a case where commit returned by http client is nil
@@ -170,8 +143,4 @@
 	sh, err := p.LightBlock(context.Background(), 0)
 	require.Error(t, err)
 	require.Nil(t, sh)
-=======
-	require.Nil(t, lb)
-	assert.Equal(t, provider.ErrConnectionClosed, err)
->>>>>>> 97a3e44e
 }