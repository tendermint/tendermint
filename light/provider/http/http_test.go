package http_test

import (
	"context"
<<<<<<< HEAD
	"errors"
=======
>>>>>>> b9c4039f
	"testing"
	"time"

	"github.com/stretchr/testify/assert"
	"github.com/stretchr/testify/require"

	"github.com/tendermint/tendermint/abci/example/kvstore"
	"github.com/tendermint/tendermint/light/provider"
	lighthttp "github.com/tendermint/tendermint/light/provider/http"
	rpcclient "github.com/tendermint/tendermint/rpc/client"
	rpchttp "github.com/tendermint/tendermint/rpc/client/http"
	rpctest "github.com/tendermint/tendermint/rpc/test"
	"github.com/tendermint/tendermint/types"
)

func TestNewProvider(t *testing.T) {
	c, err := lighthttp.New("chain-test", "192.168.0.1:26657")
	require.NoError(t, err)
	require.Equal(t, c.ID(), "http{http://192.168.0.1:26657}")

	c, err = lighthttp.New("chain-test", "http://153.200.0.1:26657")
	require.NoError(t, err)
	require.Equal(t, c.ID(), "http{http://153.200.0.1:26657}")

	c, err = lighthttp.New("chain-test", "153.200.0.1")
	require.NoError(t, err)
	require.Equal(t, c.ID(), "http{http://153.200.0.1}")
}

func TestProvider(t *testing.T) {
	ctx, cancel := context.WithCancel(context.Background())
	defer cancel()
	cfg, err := rpctest.CreateConfig(t.Name())
	require.NoError(t, err)

	// start a tendermint node in the background to test against
	app := kvstore.NewApplication()
	app.RetainBlocks = 9
	_, closer, err := rpctest.StartTendermint(ctx, cfg, app)
	require.NoError(t, err)

	rpcAddr := cfg.RPC.ListenAddress
	genDoc, err := types.GenesisDocFromFile(cfg.GenesisFile())
	require.NoError(t, err)

	chainID := genDoc.ChainID
	t.Log("chainID:", chainID)

	c, err := rpchttp.New(rpcAddr)
	require.NoError(t, err)

	p := lighthttp.NewWithClient(chainID, c)
	require.NoError(t, err)
	require.NotNil(t, p)

	// let it produce some blocks
	err = rpcclient.WaitForHeight(ctx, c, 10, nil)
	require.NoError(t, err)

	// let's get the highest block
	lb, err := p.LightBlock(ctx, 0)
	require.NoError(t, err)
	assert.True(t, lb.Height < 9001, "height=%d", lb.Height)

	// let's check this is valid somehow
	assert.Nil(t, lb.ValidateBasic(chainID))

	// historical queries now work :)
	lower := lb.Height - 3
	lb, err = p.LightBlock(ctx, lower)
	require.NoError(t, err)
	assert.Equal(t, lower, lb.Height)

	// fetching missing heights (both future and pruned) should return appropriate errors
	lb, err = p.LightBlock(ctx, 9001)
	require.Error(t, err)
	require.Nil(t, lb)
	assert.Equal(t, provider.ErrHeightTooHigh, err)

	lb, err = p.LightBlock(ctx, 1)
	require.Error(t, err)
	require.Nil(t, lb)
	assert.Equal(t, provider.ErrLightBlockNotFound, err)

	// if the provider is unable to provide four more blocks then we should return
	// an unreliable peer error
	for i := 0; i < 4; i++ {
		_, err = p.LightBlock(ctx, 1)
	}
	assert.IsType(t, provider.ErrUnreliableProvider{}, err)

	// shut down tendermint node
	require.NoError(t, closer(ctx))
	cancel()

	time.Sleep(10 * time.Second)
	lb, err = p.LightBlock(ctx, lower+2)
	// Either the connection should be refused, or the context canceled.
	require.Error(t, err)
	require.Nil(t, lb)
	if !errors.Is(err, provider.ErrConnectionClosed) && !errors.Is(err, context.Canceled) {
		assert.Fail(t, "Incorrect error", "wanted connection closed or context canceled, got %v", err)
	}
}<|MERGE_RESOLUTION|>--- conflicted
+++ resolved
@@ -2,10 +2,7 @@
 
 import (
 	"context"
-<<<<<<< HEAD
 	"errors"
-=======
->>>>>>> b9c4039f
 	"testing"
 	"time"
 
@@ -103,10 +100,8 @@
 
 	time.Sleep(10 * time.Second)
 	lb, err = p.LightBlock(ctx, lower+2)
-	// Either the connection should be refused, or the context canceled.
+	// we should see a connection refused
 	require.Error(t, err)
 	require.Nil(t, lb)
-	if !errors.Is(err, provider.ErrConnectionClosed) && !errors.Is(err, context.Canceled) {
-		assert.Fail(t, "Incorrect error", "wanted connection closed or context canceled, got %v", err)
-	}
+	assert.Equal(t, provider.ErrConnectionClosed, err)
 }