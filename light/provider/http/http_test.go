package http_test

import (
	"context"
	"errors"
	"testing"
	"time"

	"github.com/stretchr/testify/assert"
	testify "github.com/stretchr/testify/mock"
	"github.com/stretchr/testify/require"
	"github.com/tendermint/tendermint/abci/example/kvstore"
	"github.com/tendermint/tendermint/light/provider"
	lighthttp "github.com/tendermint/tendermint/light/provider/http"
	rpcclient "github.com/tendermint/tendermint/rpc/client"
	rpchttp "github.com/tendermint/tendermint/rpc/client/http"
	rpcmock "github.com/tendermint/tendermint/rpc/client/mocks"
	"github.com/tendermint/tendermint/rpc/coretypes"
	rpctest "github.com/tendermint/tendermint/rpc/test"
	"github.com/tendermint/tendermint/types"
)

func TestNewProvider(t *testing.T) {
	c, err := lighthttp.New("chain-test", "192.168.0.1:26657")
	require.NoError(t, err)
	require.Equal(t, c.ID(), "http{http://192.168.0.1:26657}")

	c, err = lighthttp.New("chain-test", "http://153.200.0.1:26657")
	require.NoError(t, err)
	require.Equal(t, c.ID(), "http{http://153.200.0.1:26657}")

	c, err = lighthttp.New("chain-test", "153.200.0.1")
	require.NoError(t, err)
	require.Equal(t, c.ID(), "http{http://153.200.0.1}")
}

func TestProvider(t *testing.T) {
	ctx, cancel := context.WithCancel(context.Background())
	defer cancel()
<<<<<<< HEAD
	cfg, err := rpctest.CreateConfig(t.Name())
=======
	cfg, err := rpctest.CreateConfig(t, t.Name())
>>>>>>> 6c40ad39
	require.NoError(t, err)

	// start a tendermint node in the background to test against
	app := kvstore.NewApplication()
	app.RetainBlocks = 9
	_, closer, err := rpctest.StartTendermint(ctx, cfg, app)
	require.NoError(t, err)

	rpcAddr := cfg.RPC.ListenAddress
	genDoc, err := types.GenesisDocFromFile(cfg.GenesisFile())
	require.NoError(t, err)

	chainID := genDoc.ChainID

	c, err := rpchttp.New(rpcAddr)
	require.NoError(t, err)

	p := lighthttp.NewWithClient(chainID, c)
	require.NoError(t, err)
	require.NotNil(t, p)

	// let it produce some blocks
	err = rpcclient.WaitForHeight(ctx, c, 10, nil)
	require.NoError(t, err)

	// let's get the highest block
	lb, err := p.LightBlock(ctx, 0)
	require.NoError(t, err)
	assert.True(t, lb.Height < 9001, "height=%d", lb.Height)

	// let's check this is valid somehow
	assert.Nil(t, lb.ValidateBasic(chainID))

	// historical queries now work :)
	lower := lb.Height - 3
	lb, err = p.LightBlock(ctx, lower)
	require.NoError(t, err)
	assert.Equal(t, lower, lb.Height)

	// fetching missing heights (both future and pruned) should return appropriate errors
	lb, err = p.LightBlock(ctx, 9001)
	require.Error(t, err)
	require.Nil(t, lb)
	assert.ErrorIs(t, err, provider.ErrHeightTooHigh)

	lb, err = p.LightBlock(ctx, 1)
	require.Error(t, err)
	require.Nil(t, lb)
	assert.ErrorIs(t, err, provider.ErrLightBlockNotFound)

	// if the provider is unable to provide four more blocks then we should return
	// an unreliable peer error
	for i := 0; i < 4; i++ {
		_, err = p.LightBlock(ctx, 1)
	}
	assert.IsType(t, provider.ErrUnreliableProvider{}, err)

	// shut down tendermint node
	require.NoError(t, closer(ctx))
	cancel()

	time.Sleep(10 * time.Second)
	lb, err = p.LightBlock(ctx, lower+2)
	// Either the connection should be refused, or the context canceled.
	require.Error(t, err)
	require.Nil(t, lb)
<<<<<<< HEAD
	assert.Equal(t, provider.ErrConnectionClosed, err)
}

// TestLightClient_NilCommit ensures correct handling of a case where commit returned by http client is nil
func TestLightClient_NilCommit(t *testing.T) {
	chainID := "none"
	c := &rpcmock.RemoteClient{}
	p := lighthttp.NewWithClient(chainID, c)
	require.NotNil(t, p)

	c.On("Commit", testify.Anything, testify.Anything).
		Return(&coretypes.ResultCommit{
			SignedHeader: types.SignedHeader{
				Header: &types.Header{},
				Commit: nil,
			}}, nil)

	sh, err := p.LightBlock(context.Background(), 0)
	require.Error(t, err)
	require.Nil(t, sh)
}

// TestLightClient_NilCommit ensures correct handling of a case where header returned by http client is nil
func TestLightClient_NilHeader(t *testing.T) {
	chainID := "none"
	c := &rpcmock.RemoteClient{}
	p := lighthttp.NewWithClient(chainID, c)
	require.NotNil(t, p)

	c.On("Commit", testify.Anything, testify.Anything).Return(
		&coretypes.ResultCommit{
			SignedHeader: types.SignedHeader{
				Header: nil,
				Commit: &types.Commit{},
			}}, nil)

	sh, err := p.LightBlock(context.Background(), 0)
	require.Error(t, err)
	require.Nil(t, sh)
=======
	if !errors.Is(err, provider.ErrConnectionClosed) && !errors.Is(err, context.Canceled) {
		assert.Fail(t, "Incorrect error", "wanted connection closed or context canceled, got %v", err)
	}
>>>>>>> 6c40ad39
}<|MERGE_RESOLUTION|>--- conflicted
+++ resolved
@@ -37,11 +37,7 @@
 func TestProvider(t *testing.T) {
 	ctx, cancel := context.WithCancel(context.Background())
 	defer cancel()
-<<<<<<< HEAD
-	cfg, err := rpctest.CreateConfig(t.Name())
-=======
 	cfg, err := rpctest.CreateConfig(t, t.Name())
->>>>>>> 6c40ad39
 	require.NoError(t, err)
 
 	// start a tendermint node in the background to test against
@@ -108,8 +104,9 @@
 	// Either the connection should be refused, or the context canceled.
 	require.Error(t, err)
 	require.Nil(t, lb)
-<<<<<<< HEAD
-	assert.Equal(t, provider.ErrConnectionClosed, err)
+	if !errors.Is(err, provider.ErrConnectionClosed) && !errors.Is(err, context.Canceled) {
+		assert.Fail(t, "Incorrect error", "wanted connection closed or context canceled, got %v", err)
+	}
 }
 
 // TestLightClient_NilCommit ensures correct handling of a case where commit returned by http client is nil
@@ -148,9 +145,4 @@
 	sh, err := p.LightBlock(context.Background(), 0)
 	require.Error(t, err)
 	require.Nil(t, sh)
-=======
-	if !errors.Is(err, provider.ErrConnectionClosed) && !errors.Is(err, context.Canceled) {
-		assert.Fail(t, "Incorrect error", "wanted connection closed or context canceled, got %v", err)
-	}
->>>>>>> 6c40ad39
 }