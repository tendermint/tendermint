--- conflicted
+++ resolved
@@ -111,43 +111,31 @@
 				if regexpMissingHeight.MatchString(err.Error()) {
 					return nil, provider.ErrLightBlockNotFound
 				}
-<<<<<<< HEAD
-				// we wait and try again with exponential backoff
-=======
 				// if we have exceeded retry attempts then return no response error
 				if attempt == maxRetryAttempts {
 					return nil, provider.ErrNoResponse
 				}
 				// else we wait and try again with exponential backoff
->>>>>>> f7d4fafa
 				time.Sleep(backoffTimeout(uint16(attempt)))
 				continue
 			}
 			if len(res.Validators) == 0 { // no more validators left
-<<<<<<< HEAD
-				return types.NewValidatorSet(vals), nil
-=======
 				valSet, err := types.ValidatorSetFromExistingValidators(vals)
 				if err != nil {
 					return nil, provider.ErrBadLightBlock{Reason: err}
 				}
 				return valSet, nil
->>>>>>> f7d4fafa
 			}
 			vals = append(vals, res.Validators...)
 			page++
 			break
 		}
 	}
-<<<<<<< HEAD
-	return types.NewValidatorSet(vals), nil
-=======
 	valSet, err := types.ValidatorSetFromExistingValidators(vals)
 	if err != nil {
 		return nil, provider.ErrBadLightBlock{Reason: err}
 	}
 	return valSet, nil
->>>>>>> f7d4fafa
 }
 
 func (p *http) signedHeader(height *int64) (*types.SignedHeader, error) {
