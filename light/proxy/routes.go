--- conflicted
+++ resolved
@@ -8,56 +8,11 @@
 	"github.com/tendermint/tendermint/rpc/coretypes"
 )
 
-<<<<<<< HEAD
-func RPCRoutes(c *lrpc.Client) map[string]*rpcserver.RPCFunc {
-	return map[string]*rpcserver.RPCFunc{
-		// Subscribe/unsubscribe are reserved for websocket events.
-		"subscribe":       rpcserver.NewWSRPCFunc(c.SubscribeWS, "query"),
-		"unsubscribe":     rpcserver.NewWSRPCFunc(c.UnsubscribeWS, "query"),
-		"unsubscribe_all": rpcserver.NewWSRPCFunc(c.UnsubscribeAllWS, ""),
-
-		// info API
-		"health":               rpcserver.NewRPCFunc(makeHealthFunc(c), "", false),
-		"status":               rpcserver.NewRPCFunc(makeStatusFunc(c), "", false),
-		"net_info":             rpcserver.NewRPCFunc(makeNetInfoFunc(c), "", false),
-		"blockchain":           rpcserver.NewRPCFunc(makeBlockchainInfoFunc(c), "minHeight,maxHeight", true),
-		"genesis":              rpcserver.NewRPCFunc(makeGenesisFunc(c), "", true),
-		"genesis_chunked":      rpcserver.NewRPCFunc(makeGenesisChunkedFunc(c), "", true),
-		"header":               rpcserver.NewRPCFunc(makeHeaderFunc(c), "height", true),
-		"header_by_hash":       rpcserver.NewRPCFunc(makeHeaderByHashFunc(c), "hash", true),
-		"block":                rpcserver.NewRPCFunc(makeBlockFunc(c), "height", true),
-		"block_by_hash":        rpcserver.NewRPCFunc(makeBlockByHashFunc(c), "hash", true),
-		"block_results":        rpcserver.NewRPCFunc(makeBlockResultsFunc(c), "height", true),
-		"commit":               rpcserver.NewRPCFunc(makeCommitFunc(c), "height", true),
-		"tx":                   rpcserver.NewRPCFunc(makeTxFunc(c), "hash,prove", true),
-		"tx_search":            rpcserver.NewRPCFunc(makeTxSearchFunc(c), "query,prove,page,per_page,order_by", false),
-		"block_search":         rpcserver.NewRPCFunc(makeBlockSearchFunc(c), "query,page,per_page,order_by", false),
-		"validators":           rpcserver.NewRPCFunc(makeValidatorsFunc(c), "height,page,per_page,request_quorum_info", true),
-		"dump_consensus_state": rpcserver.NewRPCFunc(makeDumpConsensusStateFunc(c), "", false),
-		"consensus_state":      rpcserver.NewRPCFunc(makeConsensusStateFunc(c), "", false),
-		"consensus_params":     rpcserver.NewRPCFunc(makeConsensusParamsFunc(c), "height", true),
-		"unconfirmed_txs":      rpcserver.NewRPCFunc(makeUnconfirmedTxsFunc(c), "limit", false),
-		"num_unconfirmed_txs":  rpcserver.NewRPCFunc(makeNumUnconfirmedTxsFunc(c), "", false),
-
-		// tx broadcast API
-		"broadcast_tx_commit": rpcserver.NewRPCFunc(makeBroadcastTxCommitFunc(c), "tx", false),
-		"broadcast_tx_sync":   rpcserver.NewRPCFunc(makeBroadcastTxSyncFunc(c), "tx", false),
-		"broadcast_tx_async":  rpcserver.NewRPCFunc(makeBroadcastTxAsyncFunc(c), "tx", false),
-
-		// abci API
-		"abci_query": rpcserver.NewRPCFunc(makeABCIQueryFunc(c), "path,data,height,prove", false),
-		"abci_info":  rpcserver.NewRPCFunc(makeABCIInfoFunc(c), "", true),
-
-		// evidence API
-		"broadcast_evidence": rpcserver.NewRPCFunc(makeBroadcastEvidenceFunc(c), "evidence", false),
-	}
-=======
 // proxyService wraps a light RPC client to export the RPC service interfaces.
 // The interfaces are implemented by delegating to the underlying node via the
 // specified client.
 type proxyService struct {
 	Client *lrpc.Client
->>>>>>> 6c40ad39
 }
 
 func (p proxyService) ABCIInfo(ctx context.Context) (*coretypes.ResultABCIInfo, error) { panic("ok") }
@@ -77,17 +32,8 @@
 	return p.Client.BlockByHash(ctx, req.Hash)
 }
 
-<<<<<<< HEAD
-type rpcBlockchainInfoFunc func(ctx *rpctypes.Context, minHeight, maxHeight int64) (*coretypes.ResultBlockchainInfo, error)
-
-func makeBlockchainInfoFunc(c *lrpc.Client) rpcBlockchainInfoFunc {
-	return func(ctx *rpctypes.Context, minHeight, maxHeight int64) (*coretypes.ResultBlockchainInfo, error) {
-		return c.BlockchainInfo(ctx.Context(), minHeight, maxHeight)
-	}
-=======
 func (p proxyService) BlockResults(ctx context.Context, req *coretypes.RequestBlockInfo) (*coretypes.ResultBlockResults, error) {
 	return p.Client.BlockResults(ctx, (*int64)(req.Height))
->>>>>>> 6c40ad39
 }
 
 func (p proxyService) BlockSearch(ctx context.Context, req *coretypes.RequestBlockSearch) (*coretypes.ResultBlockSearch, error) {
@@ -98,33 +44,8 @@
 	return p.Client.BlockchainInfo(ctx, int64(req.MinHeight), int64(req.MaxHeight))
 }
 
-<<<<<<< HEAD
-type rpcHeaderFunc func(ctx *rpctypes.Context, height *int64) (*coretypes.ResultHeader, error)
-
-func makeHeaderFunc(c *lrpc.Client) rpcHeaderFunc {
-	return func(ctx *rpctypes.Context, height *int64) (*coretypes.ResultHeader, error) {
-		return c.Header(ctx.Context(), height)
-	}
-}
-
-type rpcHeaderByHashFunc func(ctx *rpctypes.Context, hash []byte) (*coretypes.ResultHeader, error)
-
-func makeHeaderByHashFunc(c *lrpc.Client) rpcHeaderByHashFunc {
-	return func(ctx *rpctypes.Context, hash []byte) (*coretypes.ResultHeader, error) {
-		return c.HeaderByHash(ctx.Context(), hash)
-	}
-}
-
-type rpcBlockFunc func(ctx *rpctypes.Context, height *int64) (*coretypes.ResultBlock, error)
-
-func makeBlockFunc(c *lrpc.Client) rpcBlockFunc {
-	return func(ctx *rpctypes.Context, height *int64) (*coretypes.ResultBlock, error) {
-		return c.Block(ctx.Context(), height)
-	}
-=======
 func (p proxyService) BroadcastEvidence(ctx context.Context, req *coretypes.RequestBroadcastEvidence) (*coretypes.ResultBroadcastEvidence, error) {
 	return p.Client.BroadcastEvidence(ctx, req.Evidence)
->>>>>>> 6c40ad39
 }
 
 func (p proxyService) BroadcastTxAsync(ctx context.Context, req *coretypes.RequestBroadcastTx) (*coretypes.ResultBroadcastTx, error) {
@@ -151,19 +72,8 @@
 	return p.Client.ConsensusParams(ctx, (*int64)(req.Height))
 }
 
-<<<<<<< HEAD
-type rpcValidatorsFunc func(ctx *rpctypes.Context, height *int64,
-	page, perPage *int, requestThresholdPublicKey *bool) (*coretypes.ResultValidators, error)
-
-func makeValidatorsFunc(c *lrpc.Client) rpcValidatorsFunc {
-	return func(ctx *rpctypes.Context, height *int64, page, perPage *int,
-		requestQuorumInfo *bool) (*coretypes.ResultValidators, error) {
-		return c.Validators(ctx.Context(), height, page, perPage, requestQuorumInfo)
-	}
-=======
 func (p proxyService) DumpConsensusState(ctx context.Context) (*coretypes.ResultDumpConsensusState, error) {
 	return p.Client.DumpConsensusState(ctx)
->>>>>>> 6c40ad39
 }
 
 func (p proxyService) Events(ctx context.Context, req *coretypes.RequestEvents) (*coretypes.ResultEvents, error) {
