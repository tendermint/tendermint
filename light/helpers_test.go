--- conflicted
+++ resolved
@@ -6,18 +6,9 @@
 
 	"github.com/dashevo/dashd-go/btcjson"
 	"github.com/stretchr/testify/mock"
-<<<<<<< HEAD
 
 	"github.com/tendermint/tendermint/crypto"
 	"github.com/tendermint/tendermint/crypto/bls12381"
-	"github.com/tendermint/tendermint/crypto/tmhash"
-=======
-	"github.com/stretchr/testify/require"
-
-	"github.com/tendermint/tendermint/crypto"
-	"github.com/tendermint/tendermint/crypto/ed25519"
-	tmtime "github.com/tendermint/tendermint/libs/time"
->>>>>>> 6c40ad39
 	provider_mocks "github.com/tendermint/tendermint/light/provider/mocks"
 	tmproto "github.com/tendermint/tendermint/proto/tendermint/types"
 	"github.com/tendermint/tendermint/types"
@@ -42,15 +33,6 @@
 	return res
 }
 
-<<<<<<< HEAD
-=======
-// Extend adds n more keys (to remove, just take a slice).
-func (pkz privKeys) Extend(n int) privKeys {
-	extra := genPrivKeys(n)
-	return append(pkz, extra...)
-}
-
->>>>>>> 6c40ad39
 // ToValidators produces a valset from the set of keys.
 // The first key has weight `init` and it increases by `inc` every step
 // so we can have all the same weight, or a simple linear distribution
@@ -71,20 +53,12 @@
 }
 
 // signHeader properly signs the header with all keys from first to last exclusive.
-<<<<<<< HEAD
-func (pkz privKeys) signHeader(header *types.Header, valSet *types.ValidatorSet, first, last int) *types.Commit {
+func (pkz privKeys) signHeader(t testing.TB, header *types.Header, valSet *types.ValidatorSet, first, last int) *types.Commit {
+	t.Helper()
+
 	var blockSigs [][]byte
 	var stateSigs [][]byte
 	var blsIDs [][]byte
-=======
-func (pkz privKeys) signHeader(t testing.TB, header *types.Header, valSet *types.ValidatorSet, first, last int) *types.Commit {
-	t.Helper()
-
-	commitSigs := make([]types.CommitSig, len(pkz))
-	for i := 0; i < len(pkz); i++ {
-		commitSigs[i] = types.NewCommitSigAbsent()
-	}
->>>>>>> 6c40ad39
 
 	blockID := types.BlockID{
 		Hash:          header.Hash(),
@@ -98,7 +72,6 @@
 
 	// Fill in the votes we want.
 	for i := first; i < last && i < len(pkz); i++ {
-<<<<<<< HEAD
 		// Verify that the private key matches the validator proTxHash
 		privateKey := pkz[i]
 		proTxHash, val := valSet.GetByIndex(int32(i))
@@ -111,14 +84,10 @@
 		if !privateKey.PubKey().Equals(val.PubKey) {
 			panic("light client keys do not match")
 		}
-		vote := makeVote(header, valSet, proTxHash, pkz[i], blockID, stateID)
+		vote := makeVote(t, header, valSet, proTxHash, pkz[i], blockID, stateID)
 		blockSigs = append(blockSigs, vote.BlockSignature)
 		stateSigs = append(stateSigs, vote.StateSignature)
 		blsIDs = append(blsIDs, vote.ValidatorProTxHash)
-=======
-		vote := makeVote(t, header, valSet, pkz[i], blockID)
-		commitSigs[vote.ValidatorIndex] = vote.CommitSig()
->>>>>>> 6c40ad39
 	}
 
 	thresholdBlockSig, _ := bls12381.RecoverThresholdSignatureFromShares(blockSigs, blsIDs)
@@ -127,13 +96,9 @@
 	return types.NewCommit(header.Height, 1, blockID, stateID, valSet.QuorumHash, thresholdBlockSig, thresholdStateSig)
 }
 
-<<<<<<< HEAD
-func makeVote(header *types.Header, valset *types.ValidatorSet, proTxHash crypto.ProTxHash,
+func makeVote(t testing.TB, header *types.Header, valset *types.ValidatorSet, proTxHash crypto.ProTxHash,
 	key crypto.PrivKey, blockID types.BlockID, stateID types.StateID) *types.Vote {
-=======
-func makeVote(t testing.TB, header *types.Header, valset *types.ValidatorSet, key crypto.PrivKey, blockID types.BlockID) *types.Vote {
-	t.Helper()
->>>>>>> 6c40ad39
+	t.Helper()
 
 	idx, val := valset.GetByProTxHash(proTxHash)
 	if val == nil {
@@ -149,7 +114,6 @@
 	}
 
 	v := vote.ToProto()
-<<<<<<< HEAD
 	// SignDigest the vote
 	signID := types.VoteBlockSignID(header.ChainID, v, valset.QuorumType, valset.QuorumHash)
 	sig, err := key.SignDigest(signID)
@@ -163,12 +127,6 @@
 	if err != nil {
 		panic(err)
 	}
-=======
-	// Sign it
-	signBytes := types.VoteSignBytes(header.ChainID, v)
-	sig, err := key.Sign(signBytes)
-	require.NoError(t, err)
->>>>>>> 6c40ad39
 
 	vote.BlockSignature = sig
 	vote.StateSignature = sigState
@@ -224,29 +182,11 @@
 	}
 }
 
-func hash(s string) []byte {
-	return tmhash.Sum([]byte(s))
-}
-
-func mockNodeFromHeadersAndVals(
-	headers map[int64]*types.SignedHeader,
-	vals map[int64]*types.ValidatorSet,
-) *provider_mocks.Provider {
-	provider := &provider_mocks.Provider{}
-	for i, header := range headers {
-		lb := &types.LightBlock{SignedHeader: header, ValidatorSet: vals[i]}
-		provider.
-			On("LightBlock", mock.Anything, i).
-			Return(lb, nil)
-	}
-	return provider
-}
-
 // genLightBlocksWithValidatorsRotatingEveryBlock generates the header and validator set to create
 // blocks to height. BlockIntervals are in per minute.
 // NOTE: Expected to have a large validator set size ~ 100 validators.
-<<<<<<< HEAD
 func genLightBlocksWithValidatorsRotatingEveryBlock(
+	t testing.TB,
 	chainID string,
 	numBlocks int64,
 	valSize int,
@@ -254,16 +194,7 @@
 	map[int64]*types.SignedHeader,
 	map[int64]*types.ValidatorSet,
 	[]types.PrivValidator) {
-=======
-func genLightBlocksWithKeys(
-	t testing.TB,
-	numBlocks int64,
-	valSize int,
-	valVariation float32,
-	bTime time.Time,
-) (map[int64]*types.SignedHeader, map[int64]*types.ValidatorSet, map[int64]privKeys) {
-	t.Helper()
->>>>>>> 6c40ad39
+	t.Helper()
 
 	var (
 		headers = make(map[int64]*types.SignedHeader, numBlocks)
@@ -280,13 +211,8 @@
 	newKeys := exposeMockPVKeys(newPrivVals, newVals.QuorumHash)
 
 	// genesis header and vals
-<<<<<<< HEAD
-	lastHeader := keys.GenSignedHeader(chainID, 1, bTime.Add(1*time.Minute), nil,
+	lastHeader := keys.GenSignedHeader(t, chainID, 1, bTime.Add(1*time.Minute), nil,
 		vals, newVals, hash("app_hash"), hash("cons_hash"),
-=======
-	lastHeader := keys.GenSignedHeader(t, chainID, 1, bTime.Add(1*time.Minute), nil,
-		keys.ToValidators(2, 0), newKeys.ToValidators(2, 0), hash("app_hash"), hash("cons_hash"),
->>>>>>> 6c40ad39
 		hash("results_hash"), 0, len(keys))
 	currentHeader := lastHeader
 	headers[1] = currentHeader
@@ -294,21 +220,13 @@
 	keys = newKeys
 
 	for height := int64(2); height <= numBlocks; height++ {
-<<<<<<< HEAD
 		newVals, newPrivVals := types.GenerateValidatorSet(
 			types.NewValSetParam(vals.GetProTxHashes()),
 			types.WithUpdatePrivValAt(privVals, height),
 		)
 		newKeys = exposeMockPVKeys(newPrivVals, newVals.QuorumHash)
 
-		currentHeader = keys.GenSignedHeaderLastBlockID(chainID, height, bTime.Add(time.Duration(height)*time.Minute),
-=======
-		totalVariation += valVariation
-		valVariationInt = int(totalVariation)
-		totalVariation = -float32(valVariationInt)
-		newKeys = keys.ChangeKeys(valVariationInt)
 		currentHeader = keys.GenSignedHeaderLastBlockID(t, chainID, height, bTime.Add(time.Duration(height)*time.Minute),
->>>>>>> 6c40ad39
 			nil,
 			vals, newVals, hash("app_hash"), hash("cons_hash"),
 			hash("results_hash"), 0, len(keys), types.BlockID{Hash: lastHeader.Hash()})
@@ -318,10 +236,19 @@
 		keys = newKeys
 	}
 
-<<<<<<< HEAD
 	return headers, valset, newPrivVals
-=======
+}
+
+func mockNodeFromHeadersAndVals(headers map[int64]*types.SignedHeader,
+	vals map[int64]*types.ValidatorSet) *provider_mocks.Provider {
+	mockNode := &provider_mocks.Provider{}
+	for i, header := range headers {
+		lb := &types.LightBlock{SignedHeader: header, ValidatorSet: vals[i]}
+		mockNode.On("LightBlock", mock.Anything, i).Return(lb, nil)
+	}
+	return mockNode
+}
+
 func hash(s string) []byte {
 	return crypto.Checksum([]byte(s))
->>>>>>> 6c40ad39
 }