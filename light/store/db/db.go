--- conflicted
+++ resolved
@@ -19,11 +19,7 @@
 )
 
 type dbs struct {
-<<<<<<< HEAD
-	db *dbm.PrefixDB
-=======
 	db dbm.DB
->>>>>>> 385ea1db
 
 	mtx  tmsync.RWMutex
 	size uint16
@@ -33,11 +29,7 @@
 // If you want to share one DB across many light clients consider using PrefixDB
 func New(db dbm.DB) store.Store {
 
-<<<<<<< HEAD
-	lightStore := &dbs{db: dbm.NewPrefixDB(db, []byte(prefix))}
-=======
 	lightStore := &dbs{db: db}
->>>>>>> 385ea1db
 
 	// retrieve the size of the db
 	size := uint16(0)
@@ -253,11 +245,7 @@
 
 	for itr.Valid() && numToPrune > 0 {
 		if err = b.Delete(itr.Key()); err != nil {
-<<<<<<< HEAD
-			return
-=======
 			return err
->>>>>>> 385ea1db
 		}
 		itr.Next()
 		numToPrune--
@@ -272,17 +260,7 @@
 	s.mtx.Unlock()
 
 	if wErr := b.Set(s.sizeKey(), marshalSize(size)); wErr != nil {
-<<<<<<< HEAD
-		err = fmt.Errorf("failed to persist size: %w", wErr)
-	}
-
-	// 4) write batch deletion to disk
-	err = b.WriteSync()
-	if err != nil {
-		return
-=======
 		return fmt.Errorf("failed to persist size: %w", wErr)
->>>>>>> 385ea1db
 	}
 
 	// 4) write batch deletion to disk
