package light_test

import (
	"context"
	"io/ioutil"
	stdlog "log"
	"os"
	"time"

	dashcore "github.com/tendermint/tendermint/dashcore/rpc"
	"github.com/tendermint/tendermint/light"
	"github.com/tendermint/tendermint/types"

	dbm "github.com/tendermint/tm-db"

	"github.com/tendermint/tendermint/abci/example/kvstore"
	"github.com/tendermint/tendermint/libs/log"
	"github.com/tendermint/tendermint/light/provider"
	httpp "github.com/tendermint/tendermint/light/provider/http"
	dbs "github.com/tendermint/tendermint/light/store/db"
	rpctest "github.com/tendermint/tendermint/rpc/test"
)

<<<<<<< HEAD
var (
	privval types.PrivValidator
)

// Automatically getting new headers and verifying them.
func ExampleClient_Update() {
	// give Tendermint time to generate some blocks
	time.Sleep(5 * time.Second)

	dbDir, err := ioutil.TempDir("", "light-client-example")
=======
// Manually getting light blocks and verifying them.
func ExampleClient() {
	ctx, cancel := context.WithCancel(context.Background())
	defer cancel()
	conf, err := rpctest.CreateConfig("ExampleClient_VerifyLightBlockAtHeight")
>>>>>>> 97a3e44e
	if err != nil {
		stdlog.Fatal(err)
	}

	logger := log.TestingLogger()

<<<<<<< HEAD
	_, err = primary.LightBlock(context.Background(), 2)
	if err != nil {
		stdlog.Fatal(err)
	}
=======
	// Start a test application
	app := kvstore.NewApplication()
>>>>>>> 97a3e44e

	_, closer, err := rpctest.StartTendermint(ctx, conf, app, rpctest.SuppressStdout)
	if err != nil {
		stdlog.Fatal(err)
	}
	defer func() { _ = closer(ctx) }()

<<<<<<< HEAD
	dashCoreMockClient := dashcore.NewMockClient(chainID, 100, privval, false)

	c, err := light.NewClient(
		context.Background(),
		chainID,
		primary,
		[]provider.Provider{primary}, // NOTE: primary should not be used here
		dbs.New(db, chainID),
		dashCoreMockClient,
		light.Logger(log.TestingLogger()),
	)
=======
	dbDir, err := ioutil.TempDir("", "light-client-example")
>>>>>>> 97a3e44e
	if err != nil {
		stdlog.Fatal(err)
	}
	defer os.RemoveAll(dbDir)

	chainID := conf.ChainID()

	primary, err := httpp.New(chainID, conf.RPC.ListenAddress)
	if err != nil {
		stdlog.Fatal(err)
	}

	// give Tendermint time to generate some blocks
	time.Sleep(5 * time.Second)

<<<<<<< HEAD
	dbDir, err := ioutil.TempDir("", "light-client-example")
	if err != nil {
		stdlog.Fatal(err)
	}
	defer os.RemoveAll(dbDir)

	var (
		config  = rpctest.GetConfig()
		chainID = config.ChainID()
	)

	primary, err := httpp.New(chainID, config.RPC.ListenAddress)
	if err != nil {
		stdlog.Fatal(err)
	}

	_, err = primary.LightBlock(context.Background(), 2)
=======
	block, err := primary.LightBlock(ctx, 2)
>>>>>>> 97a3e44e
	if err != nil {
		stdlog.Fatal(err)
	}

	db, err := dbm.NewGoLevelDB("light-client-db", dbDir)
	if err != nil {
		stdlog.Fatal(err)
	}

<<<<<<< HEAD
	dashCoreMockClient := dashcore.NewMockClient(chainID, 100, privval, false)

	c, err := light.NewClient(
		context.Background(),
=======
	c, err := light.NewClient(ctx,
>>>>>>> 97a3e44e
		chainID,
		primary,
		[]provider.Provider{primary}, // NOTE: primary should not be used here
<<<<<<< HEAD
		dbs.New(db, chainID),
		dashCoreMockClient,
		light.Logger(log.TestingLogger()),
=======
		dbs.New(db),
		light.Logger(logger),
>>>>>>> 97a3e44e
	)
	if err != nil {
		stdlog.Fatal(err)
	}
	defer func() {
		if err := c.Cleanup(); err != nil {
			stdlog.Fatal(err)
		}
	}()

	// wait for a few more blocks to be produced
	time.Sleep(2 * time.Second)

	// veify the block at height 3
	_, err = c.VerifyLightBlockAtHeight(context.Background(), 3, time.Now())
	if err != nil {
		stdlog.Fatal(err)
	}

	// retrieve light block at height 3
	_, err = c.TrustedLightBlock(3)
	if err != nil {
		stdlog.Fatal(err)
	}

<<<<<<< HEAD
	fmt.Println("got header", h.Height)
	// Output: got header 3
}

func TestMain(m *testing.M) {
	// start a tendermint node (and kvstore) in the background to test against
	app := kvstore.NewApplication()
	node := rpctest.StartTendermint(app, rpctest.SuppressStdout)
	privval = node.PrivValidator()
	code := m.Run()
=======
	// update to the latest height
	lb, err := c.Update(ctx, time.Now())
	if err != nil {
		stdlog.Fatal(err)
	}
>>>>>>> 97a3e44e

	logger.Info("verified light block", "light-block", lb)
}<|MERGE_RESOLUTION|>--- conflicted
+++ resolved
@@ -21,39 +21,23 @@
 	rpctest "github.com/tendermint/tendermint/rpc/test"
 )
 
-<<<<<<< HEAD
 var (
 	privval types.PrivValidator
 )
 
-// Automatically getting new headers and verifying them.
-func ExampleClient_Update() {
-	// give Tendermint time to generate some blocks
-	time.Sleep(5 * time.Second)
-
-	dbDir, err := ioutil.TempDir("", "light-client-example")
-=======
 // Manually getting light blocks and verifying them.
 func ExampleClient() {
 	ctx, cancel := context.WithCancel(context.Background())
 	defer cancel()
 	conf, err := rpctest.CreateConfig("ExampleClient_VerifyLightBlockAtHeight")
->>>>>>> 97a3e44e
 	if err != nil {
 		stdlog.Fatal(err)
 	}
 
 	logger := log.TestingLogger()
 
-<<<<<<< HEAD
-	_, err = primary.LightBlock(context.Background(), 2)
-	if err != nil {
-		stdlog.Fatal(err)
-	}
-=======
 	// Start a test application
 	app := kvstore.NewApplication()
->>>>>>> 97a3e44e
 
 	_, closer, err := rpctest.StartTendermint(ctx, conf, app, rpctest.SuppressStdout)
 	if err != nil {
@@ -61,21 +45,7 @@
 	}
 	defer func() { _ = closer(ctx) }()
 
-<<<<<<< HEAD
-	dashCoreMockClient := dashcore.NewMockClient(chainID, 100, privval, false)
-
-	c, err := light.NewClient(
-		context.Background(),
-		chainID,
-		primary,
-		[]provider.Provider{primary}, // NOTE: primary should not be used here
-		dbs.New(db, chainID),
-		dashCoreMockClient,
-		light.Logger(log.TestingLogger()),
-	)
-=======
 	dbDir, err := ioutil.TempDir("", "light-client-example")
->>>>>>> 97a3e44e
 	if err != nil {
 		stdlog.Fatal(err)
 	}
@@ -91,27 +61,7 @@
 	// give Tendermint time to generate some blocks
 	time.Sleep(5 * time.Second)
 
-<<<<<<< HEAD
-	dbDir, err := ioutil.TempDir("", "light-client-example")
-	if err != nil {
-		stdlog.Fatal(err)
-	}
-	defer os.RemoveAll(dbDir)
-
-	var (
-		config  = rpctest.GetConfig()
-		chainID = config.ChainID()
-	)
-
-	primary, err := httpp.New(chainID, config.RPC.ListenAddress)
-	if err != nil {
-		stdlog.Fatal(err)
-	}
-
-	_, err = primary.LightBlock(context.Background(), 2)
-=======
-	block, err := primary.LightBlock(ctx, 2)
->>>>>>> 97a3e44e
+	_, err = primary.LightBlock(ctx, 2)
 	if err != nil {
 		stdlog.Fatal(err)
 	}
@@ -121,26 +71,18 @@
 		stdlog.Fatal(err)
 	}
 
-<<<<<<< HEAD
 	dashCoreMockClient := dashcore.NewMockClient(chainID, 100, privval, false)
 
 	c, err := light.NewClient(
 		context.Background(),
-=======
-	c, err := light.NewClient(ctx,
->>>>>>> 97a3e44e
 		chainID,
 		primary,
 		[]provider.Provider{primary}, // NOTE: primary should not be used here
-<<<<<<< HEAD
-		dbs.New(db, chainID),
+		dbs.New(db),
 		dashCoreMockClient,
 		light.Logger(log.TestingLogger()),
-=======
-		dbs.New(db),
-		light.Logger(logger),
->>>>>>> 97a3e44e
 	)
+
 	if err != nil {
 		stdlog.Fatal(err)
 	}
@@ -165,24 +107,11 @@
 		stdlog.Fatal(err)
 	}
 
-<<<<<<< HEAD
-	fmt.Println("got header", h.Height)
-	// Output: got header 3
-}
-
-func TestMain(m *testing.M) {
-	// start a tendermint node (and kvstore) in the background to test against
-	app := kvstore.NewApplication()
-	node := rpctest.StartTendermint(app, rpctest.SuppressStdout)
-	privval = node.PrivValidator()
-	code := m.Run()
-=======
 	// update to the latest height
 	lb, err := c.Update(ctx, time.Now())
 	if err != nil {
 		stdlog.Fatal(err)
 	}
->>>>>>> 97a3e44e
 
 	logger.Info("verified light block", "light-block", lb)
-}+}
