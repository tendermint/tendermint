package light_test

import (
	"context"
	"testing"
	"time"

	dbm "github.com/tendermint/tm-db"

	"github.com/tendermint/tendermint/libs/log"
	"github.com/tendermint/tendermint/light"
	"github.com/tendermint/tendermint/light/provider"
	mockp "github.com/tendermint/tendermint/light/provider/mock"
	dbs "github.com/tendermint/tendermint/light/store/db"
)

// NOTE: block is produced every minute. Make sure the verification time
// provided in the function call is correct for the size of the blockchain. The
// benchmarking may take some time hence it can be more useful to set the time
// or the amount of iterations use the flag -benchtime t -> i.e. -benchtime 5m
// or -benchtime 100x.
//
// Remember that none of these benchmarks account for network latency.
var (
<<<<<<< HEAD
	benchmarkFullNode = mockp.New(GenMockNode(chainID, 1000, 100, 1, bTime))
	genesisBlock, _   = benchmarkFullNode.LightBlock(context.Background(), 1)
=======
	benchmarkFullNode = mockp.New(genMockNode(chainID, 1000, 100, 1, bTime))
	genesisBlock, _   = benchmarkFullNode.LightBlock(1)
>>>>>>> ed002cea
)

func BenchmarkSequence(b *testing.B) {
	c, err := light.NewClient(
		context.Background(),
		chainID,
		light.TrustOptions{
			Period: 24 * time.Hour,
			Height: 1,
			Hash:   genesisBlock.Hash(),
		},
		benchmarkFullNode,
		[]provider.Provider{benchmarkFullNode},
		dbs.New(dbm.NewMemDB(), chainID),
		light.Logger(log.TestingLogger()),
		light.SequentialVerification(),
	)
	if err != nil {
		b.Fatal(err)
	}
	b.ResetTimer()

	for n := 0; n < b.N; n++ {
		_, err = c.VerifyLightBlockAtHeight(context.Background(), 1000, bTime.Add(1000*time.Minute))
		if err != nil {
			b.Fatal(err)
		}
	}
}

func BenchmarkBisection(b *testing.B) {
	c, err := light.NewClient(
		context.Background(),
		chainID,
		light.TrustOptions{
			Period: 24 * time.Hour,
			Height: 1,
			Hash:   genesisBlock.Hash(),
		},
		benchmarkFullNode,
		[]provider.Provider{benchmarkFullNode},
		dbs.New(dbm.NewMemDB(), chainID),
		light.Logger(log.TestingLogger()),
	)
	if err != nil {
		b.Fatal(err)
	}
	b.ResetTimer()

	for n := 0; n < b.N; n++ {
		_, err = c.VerifyLightBlockAtHeight(context.Background(), 1000, bTime.Add(1000*time.Minute))
		if err != nil {
			b.Fatal(err)
		}
	}
}

func BenchmarkBackwards(b *testing.B) {
	trustedBlock, _ := benchmarkFullNode.LightBlock(context.Background(), 0)
	c, err := light.NewClient(
		context.Background(),
		chainID,
		light.TrustOptions{
			Period: 24 * time.Hour,
			Height: trustedBlock.Height,
			Hash:   trustedBlock.Hash(),
		},
		benchmarkFullNode,
		[]provider.Provider{benchmarkFullNode},
		dbs.New(dbm.NewMemDB(), chainID),
		light.Logger(log.TestingLogger()),
	)
	if err != nil {
		b.Fatal(err)
	}
	b.ResetTimer()

	for n := 0; n < b.N; n++ {
		_, err = c.VerifyLightBlockAtHeight(context.Background(), 1, bTime)
		if err != nil {
			b.Fatal(err)
		}
	}
}<|MERGE_RESOLUTION|>--- conflicted
+++ resolved
@@ -22,13 +22,8 @@
 //
 // Remember that none of these benchmarks account for network latency.
 var (
-<<<<<<< HEAD
-	benchmarkFullNode = mockp.New(GenMockNode(chainID, 1000, 100, 1, bTime))
+	benchmarkFullNode = mockp.New(genMockNode(chainID, 1000, 100, 1, bTime))
 	genesisBlock, _   = benchmarkFullNode.LightBlock(context.Background(), 1)
-=======
-	benchmarkFullNode = mockp.New(genMockNode(chainID, 1000, 100, 1, bTime))
-	genesisBlock, _   = benchmarkFullNode.LightBlock(1)
->>>>>>> ed002cea
 )
 
 func BenchmarkSequence(b *testing.B) {
